--- conflicted
+++ resolved
@@ -36,11 +36,8 @@
 import org.apache.cassandra.dht.Murmur3Partitioner;
 import org.apache.cassandra.dht.Range;
 import org.apache.cassandra.dht.Token;
-<<<<<<< HEAD
+import org.apache.cassandra.streaming.PreviewKind;
 import org.apache.cassandra.service.StorageService;
-=======
-import org.apache.cassandra.streaming.PreviewKind;
->>>>>>> 2381be31
 import org.apache.cassandra.tracing.Tracing;
 import org.apache.cassandra.utils.MerkleTree;
 import org.apache.cassandra.utils.MerkleTrees;
@@ -57,7 +54,7 @@
     protected final RepairJobDesc desc;
     protected final TreeResponse r1;
     protected final TreeResponse r2;
-<<<<<<< HEAD
+    protected final PreviewKind previewKind;
     private final Executor taskExecutor;
     private final SyncTask next;
     private final Map<InetAddress, Set<RangeHash>> receivedRangeCache;
@@ -65,25 +62,15 @@
     protected volatile SyncStat stat;
 
     public SyncTask(RepairJobDesc desc, TreeResponse r1, TreeResponse r2, Executor taskExecutor, SyncTask next,
-                    Map<InetAddress, Set<RangeHash>> receivedRangeCache)
-=======
-    protected final PreviewKind previewKind;
-
-    protected volatile SyncStat stat;
-
-    public SyncTask(RepairJobDesc desc, TreeResponse r1, TreeResponse r2, PreviewKind previewKind)
->>>>>>> 2381be31
+                    Map<InetAddress, Set<RangeHash>> receivedRangeCache, PreviewKind previewKind)
     {
         this.desc = desc;
         this.r1 = r1;
         this.r2 = r2;
-<<<<<<< HEAD
+        this.previewKind = previewKind;
         this.taskExecutor = taskExecutor;
         this.next = next;
         this.receivedRangeCache = receivedRangeCache;
-=======
-        this.previewKind = previewKind;
->>>>>>> 2381be31
     }
 
     /**
@@ -99,7 +86,7 @@
             stat = new SyncStat(new NodePair(r1.endpoint, r2.endpoint), diffs.size());
 
             // choose a repair method based on the significance of the difference
-            String format = String.format("[repair #%s] Endpoints %s and %s %%s for %s", desc.sessionId, r1.endpoint, r2.endpoint, desc.columnFamily);
+            String format = String.format("%s Endpoints %s and %s %%s for %s", previewKind.logPrefix(desc.sessionId), r1.endpoint, r2.endpoint, desc.columnFamily);
             if (diffs.isEmpty())
             {
                 logger.info(String.format(format, "are consistent"));
@@ -146,7 +133,6 @@
             Tracing.traceRepair("Endpoint {} has {} range(s) out of sync with {} for {}{}.",
                                 r1.endpoint, diffs.size(), r2.endpoint, desc.columnFamily, skippedMsg);
 
-<<<<<<< HEAD
             if (transferToLeft.isEmpty() && transferToRight.isEmpty())
             {
                 logger.info("[repair #{}] All differences between {} and {} already transferred for {}.", desc.sessionId, r1.endpoint, r2.endpoint, desc.columnFamily);
@@ -157,11 +143,6 @@
             startSync(transferToLeft, transferToRight);
         }
         catch (Throwable t)
-=======
-        // choose a repair method based on the significance of the difference
-        String format = String.format("%s Endpoints %s and %s %%s for %s", previewKind.logPrefix(desc.sessionId), r1.endpoint, r2.endpoint, desc.columnFamily);
-        if (differences.isEmpty())
->>>>>>> 2381be31
         {
             logger.info("[repair #{}] Error while calculating differences between {} and {}.", desc.sessionId, r1.endpoint, r2.endpoint, t);
             setException(t);
