/*
 * Licensed to the Apache Software Foundation (ASF) under one
 * or more contributor license agreements.  See the NOTICE file
 * distributed with this work for additional information
 * regarding copyright ownership.  The ASF licenses this file
 * to you under the Apache License, Version 2.0 (the
 * "License"); you may not use this file except in compliance
 * with the License.  You may obtain a copy of the License at
 *
 *     http://www.apache.org/licenses/LICENSE-2.0
 *
 * Unless required by applicable law or agreed to in writing, software
 * distributed under the License is distributed on an "AS IS" BASIS,
 * WITHOUT WARRANTIES OR CONDITIONS OF ANY KIND, either express or implied.
 * See the License for the specific language governing permissions and
 * limitations under the License.
 */
package org.apache.cassandra.repair;

import java.net.InetAddress;
import java.util.*;
import java.util.concurrent.TimeUnit;
import java.util.stream.Collectors;

import com.google.common.math.IntMath;
import com.google.common.util.concurrent.*;
import org.slf4j.Logger;
import org.slf4j.LoggerFactory;

import org.apache.cassandra.config.DatabaseDescriptor;
import org.apache.cassandra.db.Keyspace;
import org.apache.cassandra.tracing.Tracing;
import org.apache.cassandra.utils.FBUtilities;
import org.apache.cassandra.utils.JVMStabilityInspector;
import org.apache.cassandra.utils.Pair;
import org.apache.cassandra.utils.RangeHash;

/**
 * RepairJob runs repair on given ColumnFamily.
 */
public class RepairJob extends AbstractFuture<RepairResult> implements Runnable
{
    private static Logger logger = LoggerFactory.getLogger(RepairJob.class);

    private final RepairSession session;
    private final RepairJobDesc desc;
    private final RepairParallelism parallelismDegree;
    private final long repairedAt;
    private final ListeningExecutorService taskExecutor;

    private int MAX_WAIT_FOR_REMAINING_TASKS_IN_HOURS = 3;

    /**
     * Create repair job to run on specific columnfamily
     *
     * @param session RepairSession that this RepairJob belongs
     * @param columnFamily name of the ColumnFamily to repair
     */
    public RepairJob(RepairSession session, String columnFamily)
    {
        this.session = session;
        this.desc = new RepairJobDesc(session.parentRepairSession, session.getId(), session.keyspace, columnFamily, session.getRanges());
        this.repairedAt = session.repairedAt;
        this.taskExecutor = session.taskExecutor;
        this.parallelismDegree = session.parallelismDegree;
    }

    /**
     * Runs repair job.
     *
     * This sets up necessary task and runs them on given {@code taskExecutor}.
     * After submitting all tasks, waits until validation with replica completes.
     */
    public void run()
    {
        List<InetAddress> allEndpoints = new ArrayList<>(session.endpoints);
        allEndpoints.add(FBUtilities.getBroadcastAddress());

        List<ListenableFuture<TreeResponse>> validations;
        // Create a snapshot at all nodes unless we're using pure parallel repairs
        if (parallelismDegree != RepairParallelism.PARALLEL)
        {
            // Request snapshot to all replica
            List<ListenableFuture<InetAddress>> snapshotTasks = new ArrayList<>(allEndpoints.size());
            for (InetAddress endpoint : allEndpoints)
            {
                SnapshotTask snapshotTask = new SnapshotTask(desc, endpoint);
                snapshotTasks.add(snapshotTask);
                taskExecutor.execute(snapshotTask);
            }

            try
            {
                //this will throw exception if any snapshot task fails
                List<InetAddress> endpoints = Futures.allAsList(snapshotTasks).get();
                if (parallelismDegree == RepairParallelism.SEQUENTIAL)
                    validations = sendSequentialValidationRequest(endpoints);
                else
                    validations = sendDCAwareValidationRequest(endpoints);
            }
            catch (Throwable t)
            {
                JVMStabilityInspector.inspectThrowable(t);
                waitForRemainingTasksAndFail("snapshot", snapshotTasks, t);
                return;
            }
        }
        else
        {
            // If not sequential, just send validation request to all replica
            validations = sendValidationRequest(allEndpoints);
        }

        // This caches token ranges digests received by a given node in this session
        // to avoid sending the same range to a destination multiple times (APOLLO-390)
        Map<InetAddress, Set<RangeHash>> receivedRangeCache = new HashMap<>();
        List<SyncTask> syncTasks = new ArrayList<>();
        try
        {
            //this will throw exception if any validation task fails
            List<TreeResponse> trees = Futures.allAsList(validations).get();

            List<List<TreeResponse>> treesByDc = new ArrayList<>(trees
                                                                 .stream()
                                                                 .collect(Collectors
                                                                          .groupingBy(t -> DatabaseDescriptor.getEndpointSnitch()
                                                                                                             .getDatacenter(t.endpoint)))
                                                                 .values());

            SyncTask previous = null;

            // Sync tasks are submitted sequentially
            // At the tail, inter-dc syncs task so ranges already transferred from local DC are skipped (APOLLO-390)
            for (int i = 0; i < treesByDc.size(); i++)
            {
                for (int j = i + 1; j < treesByDc.size(); j++)
                {
                    for (TreeResponse r1 : treesByDc.get(i))
                    {
<<<<<<< HEAD
                        task = new LocalSyncTask(desc, r1, r2, repairedAt, session.pullRepair, taskExecutor, previous);
=======
                        for (TreeResponse r2 : treesByDc.get(j))
                        {
                            previous = createSyncTask(receivedRangeCache, syncTasks, previous, r1, r2);
                        }
>>>>>>> dddd3430
                    }
                }
            }

            // At the head, intra-dc sync tasks so local range transfers are prioritized (APOLLO-390)
            for (List<TreeResponse> localDc : treesByDc)
            {
                for (int i = 0; i < localDc.size(); i++)
                {
                    TreeResponse r1 = localDc.get(i);
                    for (int j = i + 1; j < localDc.size(); j++)
                    {
                        TreeResponse r2 = localDc.get(j);
                        previous = createSyncTask(receivedRangeCache, syncTasks, previous, r1, r2);
                    }
                }
            }

            assert syncTasks.size() == IntMath.binomial(trees.size(), 2) : "Not enough sync tasks.";

            //run sync tasks sequentially to avoid overloading coordinator (APOLLO-216)
            //after the stream session is started, it will run in paralell
            if (previous != null)
                taskExecutor.submit(previous);
        }
        catch (Throwable t)
        {
            JVMStabilityInspector.inspectThrowable(t);
            if (parallelismDegree == RepairParallelism.SEQUENTIAL)
            {
                failJob(t); //fail straight away as tasks are running sequentially
            }
            else
            {
                waitForRemainingTasksAndFail("validation", validations, t);
            }
            return;
        }

        try
        {
            //this will throw exception if any sync task fails
            List<SyncStat> stats = Futures.allAsList(syncTasks).get();
            logger.info("[repair #{}] {} is fully synced", session.getId(), desc.columnFamily);
            SystemDistributedKeyspace.successfulRepairJob(session.getId(), desc.keyspace, desc.columnFamily);
            set(new RepairResult(desc, stats));
        }
        catch (Throwable t)
        {
            JVMStabilityInspector.inspectThrowable(t);
            waitForRemainingTasksAndFail("sync", syncTasks, t);
            return;
        }
    }

    private SyncTask createSyncTask(Map<InetAddress, Set<RangeHash>> receivedRangeCache, List<SyncTask> syncTasks,
                                    SyncTask previous, TreeResponse r1, TreeResponse r2)
    {
        InetAddress local = FBUtilities.getLocalAddress();
        SyncTask task;
        if (r1.endpoint.equals(local) || r2.endpoint.equals(local))
        {
            task = new LocalSyncTask(desc, r1, r2, repairedAt, taskExecutor, previous, receivedRangeCache);
        }
        else
        {
            task = new RemoteSyncTask(desc, r1, r2, session, taskExecutor, previous, receivedRangeCache);
        }
        syncTasks.add(task);
        return task;
    }

    private <T> void waitForRemainingTasksAndFail(String phase, Iterable<? extends ListenableFuture<? extends T>> tasks,
                                                  Throwable t)
    {
        logger.warn("[{}] [repair #{}] {} {} failed", session.parentRepairSession, session.getId(), desc.columnFamily, phase);
        //wait for remaining tasks to complete
        try
        {
            Futures.successfulAsList(tasks).get(MAX_WAIT_FOR_REMAINING_TASKS_IN_HOURS, TimeUnit.HOURS);
            logger.debug("[{}][{}] All remaining repair tasks finished.", session.parentRepairSession, session.getId());
        }
        catch (Throwable t2)
        {
            JVMStabilityInspector.inspectThrowable(t2);
            logger.warn("[{}] Exception while waiting for remaining repair tasks to complete.", session.parentRepairSession, t2);
        }
        failJob(t);
    }

    private void failJob(Throwable t)
    {
        SystemDistributedKeyspace.failedRepairJob(session.getId(), desc.keyspace, desc.columnFamily, t);
        setException(t);
    }

    /**
     * Creates {@link ValidationTask} and submit them to task executor in parallel.
     *
     * @param endpoints Endpoint addresses to send validation request
     * @return Future that can get all {@link TreeResponse} from replica, if all validation succeed.
     */
    private List<ListenableFuture<TreeResponse>> sendValidationRequest(Collection<InetAddress> endpoints)
    {
        String message = String.format("Requesting merkle trees for %s (to %s)", desc.columnFamily, endpoints);
        logger.info("[repair #{}] {}", desc.sessionId, message);
        Tracing.traceRepair(message);
        int gcBefore = Keyspace.open(desc.keyspace).getColumnFamilyStore(desc.columnFamily).gcBefore(FBUtilities.nowInSeconds());
        List<ListenableFuture<TreeResponse>> tasks = new ArrayList<>(endpoints.size());
        for (InetAddress endpoint : endpoints)
        {
            ValidationTask task = new ValidationTask(desc, endpoint, gcBefore);
            tasks.add(task);
            session.waitForValidation(Pair.create(desc, endpoint), task);
            taskExecutor.execute(task);
        }
        return tasks;
    }

    /**
     * Creates {@link ValidationTask} and submit them to task executor so that tasks run sequentially.
     */
    private List<ListenableFuture<TreeResponse>> sendSequentialValidationRequest(Collection<InetAddress> endpoints)
    {
        String message = String.format("Requesting merkle trees for %s (to %s)", desc.columnFamily, endpoints);
        logger.info("[repair #{}] {}", desc.sessionId, message);
        Tracing.traceRepair(message);
        int gcBefore = Keyspace.open(desc.keyspace).getColumnFamilyStore(desc.columnFamily).gcBefore(FBUtilities.nowInSeconds());
        List<ListenableFuture<TreeResponse>> tasks = new ArrayList<>(endpoints.size());

        Queue<InetAddress> requests = new LinkedList<>(endpoints);
        InetAddress address = requests.poll();
        ValidationTask firstTask = new ValidationTask(desc, address, gcBefore);
        logger.info("Validating {}", address);
        session.waitForValidation(Pair.create(desc, address), firstTask);
        tasks.add(firstTask);
        ValidationTask currentTask = firstTask;
        while (requests.size() > 0)
        {
            final InetAddress nextAddress = requests.poll();
            final ValidationTask nextTask = new ValidationTask(desc, nextAddress, gcBefore);
            tasks.add(nextTask);
            Futures.addCallback(currentTask, new FutureCallback<TreeResponse>()
            {
                public void onSuccess(TreeResponse result)
                {
                    logger.info("Validating {}", nextAddress);
                    session.waitForValidation(Pair.create(desc, nextAddress), nextTask);
                    taskExecutor.execute(nextTask);
                }

                // failure is handled at root of job chain
                public void onFailure(Throwable t) {}
            });
            currentTask = nextTask;
        }
        // start running tasks
        taskExecutor.execute(firstTask);
        return tasks;
    }

    /**
     * Creates {@link ValidationTask} and submit them to task executor so that tasks run sequentially within each dc.
     */
    private List<ListenableFuture<TreeResponse>> sendDCAwareValidationRequest(Collection<InetAddress> endpoints)
    {
        String message = String.format("Requesting merkle trees for %s (to %s)", desc.columnFamily, endpoints);
        logger.info("[repair #{}] {}", desc.sessionId, message);
        Tracing.traceRepair(message);
        int gcBefore = Keyspace.open(desc.keyspace).getColumnFamilyStore(desc.columnFamily).gcBefore(FBUtilities.nowInSeconds());
        List<ListenableFuture<TreeResponse>> tasks = new ArrayList<>(endpoints.size());

        Map<String, Queue<InetAddress>> requestsByDatacenter = new HashMap<>();
        for (InetAddress endpoint : endpoints)
        {
            String dc = DatabaseDescriptor.getEndpointSnitch().getDatacenter(endpoint);
            Queue<InetAddress> queue = requestsByDatacenter.get(dc);
            if (queue == null)
            {
                queue = new LinkedList<>();
                requestsByDatacenter.put(dc, queue);
            }
            queue.add(endpoint);
        }

        for (Map.Entry<String, Queue<InetAddress>> entry : requestsByDatacenter.entrySet())
        {
            Queue<InetAddress> requests = entry.getValue();
            InetAddress address = requests.poll();
            ValidationTask firstTask = new ValidationTask(desc, address, gcBefore);
            logger.info("Validating {}", address);
            session.waitForValidation(Pair.create(desc, address), firstTask);
            tasks.add(firstTask);
            ValidationTask currentTask = firstTask;
            while (requests.size() > 0)
            {
                final InetAddress nextAddress = requests.poll();
                final ValidationTask nextTask = new ValidationTask(desc, nextAddress, gcBefore);
                tasks.add(nextTask);
                Futures.addCallback(currentTask, new FutureCallback<TreeResponse>()
                {
                    public void onSuccess(TreeResponse result)
                    {
                        logger.info("Validating {}", nextAddress);
                        session.waitForValidation(Pair.create(desc, nextAddress), nextTask);
                        taskExecutor.execute(nextTask);
                    }

                    // failure is handled at root of job chain
                    public void onFailure(Throwable t) {}
                });
                currentTask = nextTask;
            }
            // start running tasks
            taskExecutor.execute(firstTask);
        }
        return tasks;
    }
}<|MERGE_RESOLUTION|>--- conflicted
+++ resolved
@@ -137,14 +137,10 @@
                 {
                     for (TreeResponse r1 : treesByDc.get(i))
                     {
-<<<<<<< HEAD
-                        task = new LocalSyncTask(desc, r1, r2, repairedAt, session.pullRepair, taskExecutor, previous);
-=======
                         for (TreeResponse r2 : treesByDc.get(j))
                         {
                             previous = createSyncTask(receivedRangeCache, syncTasks, previous, r1, r2);
                         }
->>>>>>> dddd3430
                     }
                 }
             }
@@ -207,7 +203,7 @@
         SyncTask task;
         if (r1.endpoint.equals(local) || r2.endpoint.equals(local))
         {
-            task = new LocalSyncTask(desc, r1, r2, repairedAt, taskExecutor, previous, receivedRangeCache);
+            task = new LocalSyncTask(desc, r1, r2, repairedAt, session.pullRepair, taskExecutor, previous, receivedRangeCache);
         }
         else
         {
@@ -220,7 +216,7 @@
     private <T> void waitForRemainingTasksAndFail(String phase, Iterable<? extends ListenableFuture<? extends T>> tasks,
                                                   Throwable t)
     {
-        logger.warn("[{}] [repair #{}] {} {} failed", session.parentRepairSession, session.getId(), desc.columnFamily, phase);
+        logger.warn("[{}] [repair #{}] {} {} failed", session.parentRepairSession, session.getId(), desc.columnFamily, phase, t);
         //wait for remaining tasks to complete
         try
         {
