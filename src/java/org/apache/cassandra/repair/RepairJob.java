/*
 * Licensed to the Apache Software Foundation (ASF) under one
 * or more contributor license agreements.  See the NOTICE file
 * distributed with this work for additional information
 * regarding copyright ownership.  The ASF licenses this file
 * to you under the Apache License, Version 2.0 (the
 * "License"); you may not use this file except in compliance
 * with the License.  You may obtain a copy of the License at
 *
 *     http://www.apache.org/licenses/LICENSE-2.0
 *
 * Unless required by applicable law or agreed to in writing, software
 * distributed under the License is distributed on an "AS IS" BASIS,
 * WITHOUT WARRANTIES OR CONDITIONS OF ANY KIND, either express or implied.
 * See the License for the specific language governing permissions and
 * limitations under the License.
 */
package org.apache.cassandra.repair;

import java.net.InetAddress;
import java.util.*;
import java.util.concurrent.TimeUnit;
import java.util.stream.Collectors;

import com.google.common.math.IntMath;
import com.google.common.util.concurrent.*;
import org.slf4j.Logger;
import org.slf4j.LoggerFactory;

import org.apache.cassandra.config.DatabaseDescriptor;
import org.apache.cassandra.db.Keyspace;
import org.apache.cassandra.streaming.PreviewKind;
import org.apache.cassandra.tracing.Tracing;
import org.apache.cassandra.utils.FBUtilities;
import org.apache.cassandra.utils.JVMStabilityInspector;
import org.apache.cassandra.utils.Pair;
import org.apache.cassandra.utils.RangeHash;

/**
 * RepairJob runs repair on given ColumnFamily.
 */
public class RepairJob extends AbstractFuture<RepairResult> implements Runnable
{
    private static Logger logger = LoggerFactory.getLogger(RepairJob.class);

    private final RepairSession session;
    private final RepairJobDesc desc;
    private final RepairParallelism parallelismDegree;
    private final ListeningExecutorService taskExecutor;
    private final boolean isConsistent;
    private final PreviewKind previewKind;

    private int MAX_WAIT_FOR_REMAINING_TASKS_IN_HOURS = 3;

    /**
     * Create repair job to run on specific columnfamily
     *
     * @param session RepairSession that this RepairJob belongs
     * @param columnFamily name of the ColumnFamily to repair
     */
    public RepairJob(RepairSession session, String columnFamily, boolean isConsistent, PreviewKind previewKind)
    {
        this.session = session;
        this.desc = new RepairJobDesc(session.parentRepairSession, session.getId(), session.keyspace, columnFamily, session.getRanges());
        this.taskExecutor = session.taskExecutor;
        this.parallelismDegree = session.parallelismDegree;
        this.isConsistent = isConsistent;
        this.previewKind = previewKind;
    }

    /**
     * Runs repair job.
     *
     * This sets up necessary task and runs them on given {@code taskExecutor}.
     * After submitting all tasks, waits until validation with replica completes.
     */
    public void run()
    {
        List<InetAddress> allEndpoints = new ArrayList<>(session.endpoints);
        allEndpoints.add(FBUtilities.getBroadcastAddress());

        List<ListenableFuture<TreeResponse>> validations;
        // Create a snapshot at all nodes unless we're using pure parallel repairs
        if (parallelismDegree != RepairParallelism.PARALLEL)
        {
            ListenableFuture<List<InetAddress>> snapshotResult;
            List<ListenableFuture<InetAddress>> snapshotTasks = new ArrayList<>(allEndpoints.size());
            if (isConsistent)
            {
                // consistent repair does it's own "snapshotting"
                snapshotResult = Futures.immediateFuture(allEndpoints);
            }
            else
            {
                // Request snapshot to all replica
                for (InetAddress endpoint : allEndpoints)
                {
                    SnapshotTask snapshotTask = new SnapshotTask(desc, endpoint);
                    snapshotTasks.add(snapshotTask);
                    taskExecutor.execute(snapshotTask);
                }
                snapshotResult = Futures.allAsList(snapshotTasks);
            }

            try
            {
                //this will throw exception if any snapshot task fails
                List<InetAddress> endpoints = snapshotResult.get();
                if (parallelismDegree == RepairParallelism.SEQUENTIAL)
                    validations = sendSequentialValidationRequest(endpoints);
                else
                    validations = sendDCAwareValidationRequest(endpoints);
            }
            catch (Throwable t)
            {
                JVMStabilityInspector.inspectThrowable(t);
                waitForRemainingTasksAndFail("snapshot", snapshotTasks, t);
                return;
            }
        }
        else
        {
            // If not sequential, just send validation request to all replica
            validations = sendValidationRequest(allEndpoints);
        }

        // This caches token ranges digests received by a given node in this session
        // to avoid sending the same range to a destination multiple times (APOLLO-390)
        Map<InetAddress, Set<RangeHash>> receivedRangeCache = new HashMap<>();
        List<SyncTask> syncTasks = new ArrayList<>();
        try
        {
            //this will throw exception if any validation task fails
            List<TreeResponse> trees = Futures.allAsList(validations).get();

            List<List<TreeResponse>> treesByDc = new ArrayList<>(trees
                                                                 .stream()
                                                                 .collect(Collectors
                                                                          .groupingBy(t -> DatabaseDescriptor.getEndpointSnitch()
                                                                                                             .getDatacenter(t.endpoint)))
                                                                 .values());

            SyncTask previous = null;

            // Sync tasks are submitted sequentially
            // At the tail, inter-dc syncs task so ranges already transferred from local DC are skipped (APOLLO-390)
            for (int i = 0; i < treesByDc.size(); i++)
            {
                for (int j = i + 1; j < treesByDc.size(); j++)
                {
                    for (TreeResponse r1 : treesByDc.get(i))
                    {
<<<<<<< HEAD
                        for (TreeResponse r2 : treesByDc.get(j))
                        {
                            previous = createSyncTask(receivedRangeCache, syncTasks, previous, r1, r2);
=======
                        TreeResponse r2 = trees.get(j);
                        SyncTask task;
                        if (r1.endpoint.equals(local) || r2.endpoint.equals(local))
                        {
                            task = new LocalSyncTask(desc, r1, r2, isConsistent ? desc.parentSessionId : null, session.pullRepair, session.previewKind);
                        }
                        else
                        {
                            task = new RemoteSyncTask(desc, r1, r2, session.previewKind);
                            // RemoteSyncTask expects SyncComplete message sent back.
                            // Register task to RepairSession to receive response.
                            session.waitForSync(Pair.create(desc, new NodePair(r1.endpoint, r2.endpoint)), (RemoteSyncTask) task);
>>>>>>> 2381be31
                        }
                    }
                }
            }

            // At the head, intra-dc sync tasks so local range transfers are prioritized (APOLLO-390)
            for (List<TreeResponse> localDc : treesByDc)
            {
<<<<<<< HEAD
                for (int i = 0; i < localDc.size(); i++)
                {
                    TreeResponse r1 = localDc.get(i);
                    for (int j = i + 1; j < localDc.size(); j++)
                    {
                        TreeResponse r2 = localDc.get(j);
                        previous = createSyncTask(receivedRangeCache, syncTasks, previous, r1, r2);
                    }
                }
=======
                if (!previewKind.isPreview())
                {
                    logger.info("{} {} is fully synced", previewKind.logPrefix(session.getId()), desc.columnFamily);
                    SystemDistributedKeyspace.successfulRepairJob(session.getId(), desc.keyspace, desc.columnFamily);
                }
                set(new RepairResult(desc, stats));
>>>>>>> 2381be31
            }

            assert syncTasks.size() == IntMath.binomial(trees.size(), 2) : "Not enough sync tasks.";

            //run sync tasks sequentially to avoid overloading coordinator (APOLLO-216)
            //after the stream session is started, it will run in paralell
            if (previous != null)
                taskExecutor.submit(previous);
        }
        catch (Throwable t)
        {
            JVMStabilityInspector.inspectThrowable(t);
            if (parallelismDegree == RepairParallelism.SEQUENTIAL)
            {
                failJob(t); //fail straight away as tasks are running sequentially
            }
            else
            {
<<<<<<< HEAD
                waitForRemainingTasksAndFail("validation", validations, t);
=======
                if (!previewKind.isPreview())
                {
                    logger.warn("{} {} sync failed", previewKind.logPrefix(session.getId()), desc.columnFamily);
                    SystemDistributedKeyspace.failedRepairJob(session.getId(), desc.keyspace, desc.columnFamily, t);
                }
                setException(t);
>>>>>>> 2381be31
            }
            return;
        }

        try
        {
            //this will throw exception if any sync task fails
            List<SyncStat> stats = Futures.allAsList(syncTasks).get();
            logger.info("[repair #{}] {} is fully synced", session.getId(), desc.columnFamily);
            SystemDistributedKeyspace.successfulRepairJob(session.getId(), desc.keyspace, desc.columnFamily);
            set(new RepairResult(desc, stats));
        }
        catch (Throwable t)
        {
            JVMStabilityInspector.inspectThrowable(t);
            waitForRemainingTasksAndFail("sync", syncTasks, t);
            return;
        }
    }

    private SyncTask createSyncTask(Map<InetAddress, Set<RangeHash>> receivedRangeCache, List<SyncTask> syncTasks,
                                    SyncTask previous, TreeResponse r1, TreeResponse r2)
    {
        InetAddress local = FBUtilities.getLocalAddress();
        SyncTask task;
        if (r1.endpoint.equals(local) || r2.endpoint.equals(local))
        {
            task = new LocalSyncTask(desc, r1, r2, isConsistent ? desc.parentSessionId : null, session.pullRepair, taskExecutor, previous, receivedRangeCache);
        }
        else
        {
            task = new RemoteSyncTask(desc, r1, r2, session, taskExecutor, previous, receivedRangeCache);
        }
        syncTasks.add(task);
        return task;
    }

    private <T> void waitForRemainingTasksAndFail(String phase, Iterable<? extends ListenableFuture<? extends T>> tasks,
                                                  Throwable t)
    {
        logger.warn("[{}] [repair #{}] {} {} failed. Will wait a maximum of {} hours for remaining tasks to finish.",
                    session.parentRepairSession, session.getId(), desc.columnFamily, phase, MAX_WAIT_FOR_REMAINING_TASKS_IN_HOURS, t);
        //wait for remaining tasks to complete
        try
        {
            Futures.successfulAsList(tasks).get(MAX_WAIT_FOR_REMAINING_TASKS_IN_HOURS, TimeUnit.HOURS);
            logger.debug("[{}][{}] All remaining repair tasks finished.", session.parentRepairSession, session.getId());
        }
        catch (Throwable t2)
        {
            JVMStabilityInspector.inspectThrowable(t2);
            logger.warn("[{}] Exception while waiting for remaining repair tasks to complete.", session.parentRepairSession, t2);
        }
        failJob(t);
    }

    private void failJob(Throwable t)
    {
        SystemDistributedKeyspace.failedRepairJob(session.getId(), desc.keyspace, desc.columnFamily, t);
        setException(t);
    }

    /**
     * Creates {@link ValidationTask} and submit them to task executor in parallel.
     *
     * @param endpoints Endpoint addresses to send validation request
     * @return Future that can get all {@link TreeResponse} from replica, if all validation succeed.
     */
    private List<ListenableFuture<TreeResponse>> sendValidationRequest(Collection<InetAddress> endpoints)
    {
        String message = String.format("Requesting merkle trees for %s (to %s)", desc.columnFamily, endpoints);
        logger.info("{} {}", previewKind.logPrefix(desc.sessionId), message);
        Tracing.traceRepair(message);
        int gcBefore = Keyspace.open(desc.keyspace).getColumnFamilyStore(desc.columnFamily).gcBefore(FBUtilities.nowInSeconds());
        List<ListenableFuture<TreeResponse>> tasks = new ArrayList<>(endpoints.size());
        for (InetAddress endpoint : endpoints)
        {
            ValidationTask task = new ValidationTask(desc, endpoint, gcBefore, previewKind);
            tasks.add(task);
            session.waitForValidation(Pair.create(desc, endpoint), task);
            taskExecutor.execute(task);
        }
        return tasks;
    }

    /**
     * Creates {@link ValidationTask} and submit them to task executor so that tasks run sequentially.
     */
    private List<ListenableFuture<TreeResponse>> sendSequentialValidationRequest(Collection<InetAddress> endpoints)
    {
        String message = String.format("Requesting merkle trees for %s (to %s)", desc.columnFamily, endpoints);
        logger.info("{} {}", previewKind.logPrefix(desc.sessionId), message);
        Tracing.traceRepair(message);
        int gcBefore = Keyspace.open(desc.keyspace).getColumnFamilyStore(desc.columnFamily).gcBefore(FBUtilities.nowInSeconds());
        List<ListenableFuture<TreeResponse>> tasks = new ArrayList<>(endpoints.size());

        Queue<InetAddress> requests = new LinkedList<>(endpoints);
        InetAddress address = requests.poll();
        ValidationTask firstTask = new ValidationTask(desc, address, gcBefore, previewKind);
        logger.info("Validating {}", address);
        session.waitForValidation(Pair.create(desc, address), firstTask);
        tasks.add(firstTask);
        ValidationTask currentTask = firstTask;
        while (requests.size() > 0)
        {
            final InetAddress nextAddress = requests.poll();
            final ValidationTask nextTask = new ValidationTask(desc, nextAddress, gcBefore, previewKind);
            tasks.add(nextTask);
            Futures.addCallback(currentTask, new FutureCallback<TreeResponse>()
            {
                public void onSuccess(TreeResponse result)
                {
                    logger.info("Validating {}", nextAddress);
                    session.waitForValidation(Pair.create(desc, nextAddress), nextTask);
                    taskExecutor.execute(nextTask);
                }

                // failure is handled at root of job chain
                public void onFailure(Throwable t) {}
            });
            currentTask = nextTask;
        }
        // start running tasks
        taskExecutor.execute(firstTask);
        return tasks;
    }

    /**
     * Creates {@link ValidationTask} and submit them to task executor so that tasks run sequentially within each dc.
     */
    private List<ListenableFuture<TreeResponse>> sendDCAwareValidationRequest(Collection<InetAddress> endpoints)
    {
        String message = String.format("Requesting merkle trees for %s (to %s)", desc.columnFamily, endpoints);
        logger.info("{} {}", previewKind.logPrefix(desc.sessionId), message);
        Tracing.traceRepair(message);
        int gcBefore = Keyspace.open(desc.keyspace).getColumnFamilyStore(desc.columnFamily).gcBefore(FBUtilities.nowInSeconds());
        List<ListenableFuture<TreeResponse>> tasks = new ArrayList<>(endpoints.size());

        Map<String, Queue<InetAddress>> requestsByDatacenter = new HashMap<>();
        for (InetAddress endpoint : endpoints)
        {
            String dc = DatabaseDescriptor.getEndpointSnitch().getDatacenter(endpoint);
            Queue<InetAddress> queue = requestsByDatacenter.get(dc);
            if (queue == null)
            {
                queue = new LinkedList<>();
                requestsByDatacenter.put(dc, queue);
            }
            queue.add(endpoint);
        }

        for (Map.Entry<String, Queue<InetAddress>> entry : requestsByDatacenter.entrySet())
        {
            Queue<InetAddress> requests = entry.getValue();
            InetAddress address = requests.poll();
            ValidationTask firstTask = new ValidationTask(desc, address, gcBefore, previewKind);
            logger.info("Validating {}", address);
            session.waitForValidation(Pair.create(desc, address), firstTask);
            tasks.add(firstTask);
            ValidationTask currentTask = firstTask;
            while (requests.size() > 0)
            {
                final InetAddress nextAddress = requests.poll();
                final ValidationTask nextTask = new ValidationTask(desc, nextAddress, gcBefore, previewKind);
                tasks.add(nextTask);
                Futures.addCallback(currentTask, new FutureCallback<TreeResponse>()
                {
                    public void onSuccess(TreeResponse result)
                    {
                        logger.info("Validating {}", nextAddress);
                        session.waitForValidation(Pair.create(desc, nextAddress), nextTask);
                        taskExecutor.execute(nextTask);
                    }

                    // failure is handled at root of job chain
                    public void onFailure(Throwable t) {}
                });
                currentTask = nextTask;
            }
            // start running tasks
            taskExecutor.execute(firstTask);
        }
        return tasks;
    }
}<|MERGE_RESOLUTION|>--- conflicted
+++ resolved
@@ -150,24 +150,9 @@
                 {
                     for (TreeResponse r1 : treesByDc.get(i))
                     {
-<<<<<<< HEAD
                         for (TreeResponse r2 : treesByDc.get(j))
                         {
                             previous = createSyncTask(receivedRangeCache, syncTasks, previous, r1, r2);
-=======
-                        TreeResponse r2 = trees.get(j);
-                        SyncTask task;
-                        if (r1.endpoint.equals(local) || r2.endpoint.equals(local))
-                        {
-                            task = new LocalSyncTask(desc, r1, r2, isConsistent ? desc.parentSessionId : null, session.pullRepair, session.previewKind);
-                        }
-                        else
-                        {
-                            task = new RemoteSyncTask(desc, r1, r2, session.previewKind);
-                            // RemoteSyncTask expects SyncComplete message sent back.
-                            // Register task to RepairSession to receive response.
-                            session.waitForSync(Pair.create(desc, new NodePair(r1.endpoint, r2.endpoint)), (RemoteSyncTask) task);
->>>>>>> 2381be31
                         }
                     }
                 }
@@ -176,7 +161,6 @@
             // At the head, intra-dc sync tasks so local range transfers are prioritized (APOLLO-390)
             for (List<TreeResponse> localDc : treesByDc)
             {
-<<<<<<< HEAD
                 for (int i = 0; i < localDc.size(); i++)
                 {
                     TreeResponse r1 = localDc.get(i);
@@ -186,14 +170,6 @@
                         previous = createSyncTask(receivedRangeCache, syncTasks, previous, r1, r2);
                     }
                 }
-=======
-                if (!previewKind.isPreview())
-                {
-                    logger.info("{} {} is fully synced", previewKind.logPrefix(session.getId()), desc.columnFamily);
-                    SystemDistributedKeyspace.successfulRepairJob(session.getId(), desc.keyspace, desc.columnFamily);
-                }
-                set(new RepairResult(desc, stats));
->>>>>>> 2381be31
             }
 
             assert syncTasks.size() == IntMath.binomial(trees.size(), 2) : "Not enough sync tasks.";
@@ -212,16 +188,7 @@
             }
             else
             {
-<<<<<<< HEAD
                 waitForRemainingTasksAndFail("validation", validations, t);
-=======
-                if (!previewKind.isPreview())
-                {
-                    logger.warn("{} {} sync failed", previewKind.logPrefix(session.getId()), desc.columnFamily);
-                    SystemDistributedKeyspace.failedRepairJob(session.getId(), desc.keyspace, desc.columnFamily, t);
-                }
-                setException(t);
->>>>>>> 2381be31
             }
             return;
         }
@@ -249,11 +216,11 @@
         SyncTask task;
         if (r1.endpoint.equals(local) || r2.endpoint.equals(local))
         {
-            task = new LocalSyncTask(desc, r1, r2, isConsistent ? desc.parentSessionId : null, session.pullRepair, taskExecutor, previous, receivedRangeCache);
+            task = new LocalSyncTask(desc, r1, r2, isConsistent ? desc.parentSessionId : null, session.pullRepair, taskExecutor, previous, receivedRangeCache, previewKind);
         }
         else
         {
-            task = new RemoteSyncTask(desc, r1, r2, session, taskExecutor, previous, receivedRangeCache);
+            task = new RemoteSyncTask(desc, r1, r2, session, taskExecutor, previous, receivedRangeCache, previewKind);
         }
         syncTasks.add(task);
         return task;
@@ -293,7 +260,7 @@
     private List<ListenableFuture<TreeResponse>> sendValidationRequest(Collection<InetAddress> endpoints)
     {
         String message = String.format("Requesting merkle trees for %s (to %s)", desc.columnFamily, endpoints);
-        logger.info("{} {}", previewKind.logPrefix(desc.sessionId), message);
+        logger.info("[repair #{}] {}", desc.sessionId, message);
         Tracing.traceRepair(message);
         int gcBefore = Keyspace.open(desc.keyspace).getColumnFamilyStore(desc.columnFamily).gcBefore(FBUtilities.nowInSeconds());
         List<ListenableFuture<TreeResponse>> tasks = new ArrayList<>(endpoints.size());
@@ -313,7 +280,7 @@
     private List<ListenableFuture<TreeResponse>> sendSequentialValidationRequest(Collection<InetAddress> endpoints)
     {
         String message = String.format("Requesting merkle trees for %s (to %s)", desc.columnFamily, endpoints);
-        logger.info("{} {}", previewKind.logPrefix(desc.sessionId), message);
+        logger.info("[repair #{}] {}", desc.sessionId, message);
         Tracing.traceRepair(message);
         int gcBefore = Keyspace.open(desc.keyspace).getColumnFamilyStore(desc.columnFamily).gcBefore(FBUtilities.nowInSeconds());
         List<ListenableFuture<TreeResponse>> tasks = new ArrayList<>(endpoints.size());
@@ -355,7 +322,7 @@
     private List<ListenableFuture<TreeResponse>> sendDCAwareValidationRequest(Collection<InetAddress> endpoints)
     {
         String message = String.format("Requesting merkle trees for %s (to %s)", desc.columnFamily, endpoints);
-        logger.info("{} {}", previewKind.logPrefix(desc.sessionId), message);
+        logger.info("[repair #{}] {}", desc.sessionId, message);
         Tracing.traceRepair(message);
         int gcBefore = Keyspace.open(desc.keyspace).getColumnFamilyStore(desc.columnFamily).gcBefore(FBUtilities.nowInSeconds());
         List<ListenableFuture<TreeResponse>> tasks = new ArrayList<>(endpoints.size());
