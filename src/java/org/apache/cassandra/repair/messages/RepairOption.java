/*
 * Licensed to the Apache Software Foundation (ASF) under one
 * or more contributor license agreements.  See the NOTICE file
 * distributed with this work for additional information
 * regarding copyright ownership.  The ASF licenses this file
 * to you under the Apache License, Version 2.0 (the
 * "License"); you may not use this file except in compliance
 * with the License.  You may obtain a copy of the License at
 *
 *     http://www.apache.org/licenses/LICENSE-2.0
 *
 * Unless required by applicable law or agreed to in writing, software
 * distributed under the License is distributed on an "AS IS" BASIS,
 * WITHOUT WARRANTIES OR CONDITIONS OF ANY KIND, either express or implied.
 * See the License for the specific language governing permissions and
 * limitations under the License.
 */
package org.apache.cassandra.repair.messages;

import java.util.*;

import com.google.common.base.Joiner;
import org.slf4j.Logger;
import org.slf4j.LoggerFactory;

import org.apache.cassandra.config.Config;
import org.apache.cassandra.config.DatabaseDescriptor;
import org.apache.cassandra.dht.IPartitioner;
import org.apache.cassandra.dht.Range;
import org.apache.cassandra.dht.Token;
import org.apache.cassandra.repair.RepairParallelism;
import org.apache.cassandra.utils.FBUtilities;

/**
 * Repair options.
 */
public class RepairOption
{
    public static final String PARALLELISM_KEY = "parallelism";
    public static final String PRIMARY_RANGE_KEY = "primaryRange";
    public static final String INCREMENTAL_KEY = "incremental";
    public static final String JOB_THREADS_KEY = "jobThreads";
    public static final String RANGES_KEY = "ranges";
    public static final String COLUMNFAMILIES_KEY = "columnFamilies";
    public static final String DATACENTERS_KEY = "dataCenters";
    public static final String HOSTS_KEY = "hosts";
    public static final String TRACE_KEY = "trace";
    public static final String SUB_RANGE_REPAIR_KEY = "sub_range_repair";
    public static final String PULL_REPAIR_KEY = "pullRepair";

    // we don't want to push nodes too much for repair
    public static final int MAX_JOB_THREADS = 4;

    private static final Logger logger = LoggerFactory.getLogger(RepairOption.class);

    /**
     * Construct RepairOptions object from given map of Strings.
     * <p>
     * Available options are:
     *
     * <table>
     *     <caption>Repair Options</caption>
     *     <thead>
     *         <tr>
     *             <th>key</th>
     *             <th>value</th>
     *             <th>default (when key not given)</th>
     *         </tr>
     *     </thead>
     *     <tbody>
     *         <tr>
     *             <td>parallelism</td>
     *             <td>"sequential", "parallel" or "dc_parallel"</td>
     *             <td>"sequential"</td>
     *         </tr>
     *         <tr>
     *             <td>primaryRange</td>
     *             <td>"true" if perform repair only on primary range.</td>
     *             <td>false</td>
     *         </tr>
     *         <tr>
     *             <td>incremental</td>
     *             <td>"true" if perform incremental repair.</td>
     *             <td>false</td>
     *         </tr>
     *         <tr>
     *             <td>trace</td>
     *             <td>"true" if repair is traced.</td>
     *             <td>false</td>
     *         </tr>
     *         <tr>
     *             <td>jobThreads</td>
     *             <td>Number of threads to use to run repair job.</td>
     *             <td>1</td>
     *         </tr>
     *         <tr>
     *             <td>ranges</td>
     *             <td>Ranges to repair. A range is expressed as &lt;start token&gt;:&lt;end token&gt;
     *             and multiple ranges can be given as comma separated ranges(e.g. aaa:bbb,ccc:ddd).</td>
     *             <td></td>
     *         </tr>
     *         <tr>
     *             <td>columnFamilies</td>
     *             <td>Specify names of ColumnFamilies to repair.
     *             Multiple ColumnFamilies can be given as comma separated values(e.g. cf1,cf2,cf3).</td>
     *             <td></td>
     *         </tr>
     *         <tr>
     *             <td>dataCenters</td>
     *             <td>Specify names of data centers who participate in this repair.
     *             Multiple data centers can be given as comma separated values(e.g. dc1,dc2,dc3).</td>
     *             <td></td>
     *         </tr>
     *         <tr>
     *             <td>hosts</td>
     *             <td>Specify names of hosts who participate in this repair.
     *             Multiple hosts can be given as comma separated values(e.g. cass1,cass2).</td>
     *             <td></td>
     *         </tr>
     *         <tr>
     *             <td>pullRepair</td>
     *             <td>"true" if the repair should only stream data one way from a remote host to this host.
     *             This is only allowed if exactly 2 hosts are specified along with a token range that they share.</td>
     *             <td>false</td>
     *         </tr>
     *     </tbody>
     * </table>
     *
     * @param options options to parse
     * @param partitioner partitioner is used to construct token ranges
     * @return RepairOptions object
     */
    public static RepairOption parse(Map<String, String> options, IPartitioner partitioner)
    {
        // if no parallel option is given, then this will be "sequential" by default.
        RepairParallelism parallelism = RepairParallelism.fromName(options.get(PARALLELISM_KEY));
        boolean primaryRange = Boolean.parseBoolean(options.get(PRIMARY_RANGE_KEY));
        boolean incremental = Boolean.parseBoolean(options.get(INCREMENTAL_KEY));
        boolean trace = Boolean.parseBoolean(options.get(TRACE_KEY));
        boolean pullRepair = Boolean.parseBoolean(options.get(PULL_REPAIR_KEY));

        int jobThreads = 1;
        if (options.containsKey(JOB_THREADS_KEY))
        {
            try
            {
                jobThreads = Integer.parseInt(options.get(JOB_THREADS_KEY));
            }
            catch (NumberFormatException ignore) {}
        }
        // ranges
        String rangesStr = options.get(RANGES_KEY);
        Set<Range<Token>> ranges = new HashSet<>();
        if (rangesStr != null)
        {
            if (incremental)
                logger.warn("Incremental repair can't be requested with subrange repair " +
                            "because each subrange repair would generate an anti-compacted table. " +
                            "The repair will occur but without anti-compaction.");
            StringTokenizer tokenizer = new StringTokenizer(rangesStr, ",");
            while (tokenizer.hasMoreTokens())
            {
                String[] rangeStr = tokenizer.nextToken().split(":", 2);
                if (rangeStr.length < 2)
                {
                    continue;
                }
                Token parsedBeginToken = partitioner.getTokenFactory().fromString(rangeStr[0].trim());
                Token parsedEndToken = partitioner.getTokenFactory().fromString(rangeStr[1].trim());
                ranges.add(new Range<>(parsedBeginToken, parsedEndToken));
            }
        }

        RepairOption option = new RepairOption(parallelism, primaryRange, incremental, trace, jobThreads, ranges, !ranges.isEmpty(), pullRepair);

        // data centers
        String dataCentersStr = options.get(DATACENTERS_KEY);
        Collection<String> dataCenters = new HashSet<>();
        if (dataCentersStr != null)
        {
            StringTokenizer tokenizer = new StringTokenizer(dataCentersStr, ",");
            while (tokenizer.hasMoreTokens())
            {
                dataCenters.add(tokenizer.nextToken().trim());
            }
            option.getDataCenters().addAll(dataCenters);
        }

        // hosts
        String hostsStr = options.get(HOSTS_KEY);
        Collection<String> hosts = new HashSet<>();
        if (hostsStr != null)
        {
            StringTokenizer tokenizer = new StringTokenizer(hostsStr, ",");
            while (tokenizer.hasMoreTokens())
            {
                hosts.add(tokenizer.nextToken().trim());
            }
            option.getHosts().addAll(hosts);
        }

        // columnfamilies
        String cfStr = options.get(COLUMNFAMILIES_KEY);
        if (cfStr != null)
        {
            Collection<String> columnFamilies = new HashSet<>();
            StringTokenizer tokenizer = new StringTokenizer(cfStr, ",");
            while (tokenizer.hasMoreTokens())
            {
                columnFamilies.add(tokenizer.nextToken().trim());
            }
            option.getColumnFamilies().addAll(columnFamilies);
        }

        // validate options
        if (jobThreads > MAX_JOB_THREADS)
        {
            throw new IllegalArgumentException("Too many job threads. Max is " + MAX_JOB_THREADS);
        }
        if (!dataCenters.isEmpty() && !hosts.isEmpty())
        {
            throw new IllegalArgumentException("Cannot combine -dc and -hosts options.");
        }
        if (primaryRange && ((!dataCenters.isEmpty() && !option.isInLocalDCOnly()) || !hosts.isEmpty()))
        {
            throw new IllegalArgumentException("You need to run primary range repair on all nodes in the cluster.");
        }
        if (pullRepair)
        {
            if (hosts.size() != 2)
            {
                throw new IllegalArgumentException("Pull repair can only be performed between two hosts. Please specify two hosts, one of which must be this host.");
            }
            else if (ranges.isEmpty())
            {
                throw new IllegalArgumentException("Token ranges must be specified when performing pull repair. Please specify at least one token range which both hosts have in common.");
            }
        }
<<<<<<< HEAD
=======

        if (option.isIncremental() && !option.isGlobal())
        {
            throw new IllegalArgumentException("Incremental repairs cannot be run against a subset of tokens or ranges");
        }
>>>>>>> bd14400a

        return option;
    }

    private final RepairParallelism parallelism;
    private final boolean primaryRange;
    private final boolean incremental;
    private final boolean trace;
    private final int jobThreads;
    private final boolean isSubrangeRepair;
    private final boolean pullRepair;

    private final Collection<String> columnFamilies = new HashSet<>();
    private final Collection<String> dataCenters = new HashSet<>();
    private final Collection<String> hosts = new HashSet<>();
    private final Collection<Range<Token>> ranges = new HashSet<>();

    public RepairOption(RepairParallelism parallelism, boolean primaryRange, boolean incremental, boolean trace, int jobThreads, Collection<Range<Token>> ranges, boolean isSubrangeRepair, boolean pullRepair)
    {
        if (FBUtilities.isWindows &&
            (DatabaseDescriptor.getDiskAccessMode() != Config.DiskAccessMode.standard || DatabaseDescriptor.getIndexAccessMode() != Config.DiskAccessMode.standard) &&
            parallelism == RepairParallelism.SEQUENTIAL)
        {
            logger.warn("Sequential repair disabled when memory-mapped I/O is configured on Windows. Reverting to parallel.");
            this.parallelism = RepairParallelism.PARALLEL;
        }
        else
            this.parallelism = parallelism;

        this.primaryRange = primaryRange;
        this.incremental = incremental;
        this.trace = trace;
        this.jobThreads = jobThreads;
        this.ranges.addAll(ranges);
        this.isSubrangeRepair = isSubrangeRepair;
        this.pullRepair = pullRepair;
    }

    public RepairParallelism getParallelism()
    {
        return parallelism;
    }

    public boolean isPrimaryRange()
    {
        return primaryRange;
    }

    public boolean isIncremental()
    {
        return incremental;
    }

    public boolean isTraced()
    {
        return trace;
    }

    public boolean isPullRepair()
    {
        return pullRepair;
    }

    public int getJobThreads()
    {
        return jobThreads;
    }

    public Collection<String> getColumnFamilies()
    {
        return columnFamilies;
    }

    public Collection<Range<Token>> getRanges()
    {
        return ranges;
    }

    public Collection<String> getDataCenters()
    {
        return dataCenters;
    }

    public Collection<String> getHosts()
    {
        return hosts;
    }

    public boolean isGlobal()
    {
        return dataCenters.isEmpty() && hosts.isEmpty() && !isSubrangeRepair();
    }

    public boolean isSubrangeRepair()
    {
        return isSubrangeRepair;
    }

    public boolean isInLocalDCOnly() {
        return dataCenters.size() == 1 && dataCenters.contains(DatabaseDescriptor.getLocalDataCenter());
    }

    @Override
    public String toString()
    {
        return "repair options (" +
                       "parallelism: " + parallelism +
                       ", primary range: " + primaryRange +
                       ", incremental: " + incremental +
                       ", job threads: " + jobThreads +
                       ", ColumnFamilies: " + columnFamilies +
                       ", dataCenters: " + dataCenters +
                       ", hosts: " + hosts +
                       ", # of ranges: " + ranges.size() +
                       ", pull repair: " + pullRepair +
                       ')';
    }

    public Map<String, String> asMap()
    {
        Map<String, String> options = new HashMap<>();
        options.put(PARALLELISM_KEY, parallelism.toString());
        options.put(PRIMARY_RANGE_KEY, Boolean.toString(primaryRange));
        options.put(INCREMENTAL_KEY, Boolean.toString(incremental));
        options.put(JOB_THREADS_KEY, Integer.toString(jobThreads));
        options.put(COLUMNFAMILIES_KEY, Joiner.on(",").join(columnFamilies));
        options.put(DATACENTERS_KEY, Joiner.on(",").join(dataCenters));
        options.put(HOSTS_KEY, Joiner.on(",").join(hosts));
        options.put(SUB_RANGE_REPAIR_KEY, Boolean.toString(isSubrangeRepair));
        options.put(TRACE_KEY, Boolean.toString(trace));
        options.put(RANGES_KEY, Joiner.on(",").join(ranges));
        options.put(PULL_REPAIR_KEY, Boolean.toString(pullRepair));
        return options;
    }
}<|MERGE_RESOLUTION|>--- conflicted
+++ resolved
@@ -236,14 +236,11 @@
                 throw new IllegalArgumentException("Token ranges must be specified when performing pull repair. Please specify at least one token range which both hosts have in common.");
             }
         }
-<<<<<<< HEAD
-=======
 
         if (option.isIncremental() && !option.isGlobal())
         {
             throw new IllegalArgumentException("Incremental repairs cannot be run against a subset of tokens or ranges");
         }
->>>>>>> bd14400a
 
         return option;
     }
