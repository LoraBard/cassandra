/*
 * Licensed to the Apache Software Foundation (ASF) under one
 * or more contributor license agreements.  See the NOTICE file
 * distributed with this work for additional information
 * regarding copyright ownership.  The ASF licenses this file
 * to you under the Apache License, Version 2.0 (the
 * "License"); you may not use this file except in compliance
 * with the License.  You may obtain a copy of the License at
 *
 *     http://www.apache.org/licenses/LICENSE-2.0
 *
 * Unless required by applicable law or agreed to in writing, software
 * distributed under the License is distributed on an "AS IS" BASIS,
 * WITHOUT WARRANTIES OR CONDITIONS OF ANY KIND, either express or implied.
 * See the License for the specific language governing permissions and
 * limitations under the License.
 */
package org.apache.cassandra.repair.messages;

import java.io.IOException;
import java.net.InetAddress;
import java.util.ArrayList;
import java.util.Collection;
import java.util.List;
import java.util.Objects;

import org.apache.cassandra.db.TypeSizes;
import org.apache.cassandra.dht.AbstractBounds;
import org.apache.cassandra.dht.Range;
import org.apache.cassandra.dht.Token;
import org.apache.cassandra.io.util.DataInputPlus;
import org.apache.cassandra.io.util.DataOutputPlus;
import org.apache.cassandra.net.CompactEndpointSerializationHelper;
import org.apache.cassandra.net.Verbs;
import org.apache.cassandra.net.Verb;
import org.apache.cassandra.net.MessagingService;
import org.apache.cassandra.repair.RepairJobDesc;
<<<<<<< HEAD
import org.apache.cassandra.repair.messages.RepairVerbs.RepairVersion;
import org.apache.cassandra.utils.versioning.Versioned;
=======
import org.apache.cassandra.streaming.PreviewKind;
>>>>>>> 2381be31

/**
 * Body part of SYNC_REQUEST repair message.
 * Request {@code src} node to sync data with {@code dst} node for range {@code ranges}.
 *
 * @since 2.0
 */
public class SyncRequest extends RepairMessage<SyncRequest>
{
    public static Versioned<RepairVersion, MessageSerializer<SyncRequest>> serializers = RepairVersion.versioned(v -> new MessageSerializer<SyncRequest>(v)
    {
        public void serialize(SyncRequest message, DataOutputPlus out) throws IOException
        {
            RepairJobDesc.serializers.get(version).serialize(message.desc, out);
            CompactEndpointSerializationHelper.serialize(message.initiator, out);
            CompactEndpointSerializationHelper.serialize(message.src, out);
            CompactEndpointSerializationHelper.serialize(message.dst, out);
            out.writeInt(message.ranges.size());
            for (Range<Token> range : message.ranges)
            {
                MessagingService.validatePartitioner(range);
                AbstractBounds.tokenSerializer.serialize(range, out, version.boundsVersion);
            }
        }

        public SyncRequest deserialize(DataInputPlus in) throws IOException
        {
            RepairJobDesc desc = RepairJobDesc.serializers.get(version).deserialize(in);
            InetAddress owner = CompactEndpointSerializationHelper.deserialize(in);
            InetAddress src = CompactEndpointSerializationHelper.deserialize(in);
            InetAddress dst = CompactEndpointSerializationHelper.deserialize(in);
            int rangesCount = in.readInt();
            List<Range<Token>> ranges = new ArrayList<>(rangesCount);
            for (int i = 0; i < rangesCount; ++i)
                ranges.add((Range<Token>) AbstractBounds.tokenSerializer.deserialize(in, MessagingService.globalPartitioner(), version.boundsVersion));
            return new SyncRequest(desc, owner, src, dst, ranges);
        }

        public long serializedSize(SyncRequest message)
        {
            long size = RepairJobDesc.serializers.get(version).serializedSize(message.desc);
            size += 3 * CompactEndpointSerializationHelper.serializedSize(message.initiator);
            size += TypeSizes.sizeof(message.ranges.size());
            for (Range<Token> range : message.ranges)
                size += AbstractBounds.tokenSerializer.serializedSize(range, version.boundsVersion);
            return size;
        }
    });

    public final InetAddress initiator;
    public final InetAddress src;
    public final InetAddress dst;
    public final Collection<Range<Token>> ranges;
    public final PreviewKind previewKind;

    public SyncRequest(RepairJobDesc desc, InetAddress initiator, InetAddress src, InetAddress dst, Collection<Range<Token>> ranges, PreviewKind previewKind)
    {
        super(desc);
        this.initiator = initiator;
        this.src = src;
        this.dst = dst;
        this.ranges = ranges;
        this.previewKind = previewKind;
    }

    @Override
    public boolean equals(Object o)
    {
        if (!(o instanceof SyncRequest))
            return false;
        SyncRequest req = (SyncRequest)o;
        return desc.equals(req.desc) &&
               initiator.equals(req.initiator) &&
               src.equals(req.src) &&
               dst.equals(req.dst) &&
               ranges.equals(req.ranges) &&
               previewKind == req.previewKind;
    }

    @Override
    public int hashCode()
    {
<<<<<<< HEAD
        return Objects.hash(desc, initiator, src, dst, ranges);
=======
        return Objects.hash(messageType, desc, initiator, src, dst, ranges, previewKind);
>>>>>>> 2381be31
    }

    public MessageSerializer<SyncRequest> serializer(RepairVersion version)
    {
<<<<<<< HEAD
        return serializers.get(version);
    }

    public Verb<SyncRequest, ?> verb()
    {
        return Verbs.REPAIR.SYNC_REQUEST;
=======
        public void serialize(SyncRequest message, DataOutputPlus out, int version) throws IOException
        {
            RepairJobDesc.serializer.serialize(message.desc, out, version);
            CompactEndpointSerializationHelper.serialize(message.initiator, out);
            CompactEndpointSerializationHelper.serialize(message.src, out);
            CompactEndpointSerializationHelper.serialize(message.dst, out);
            out.writeInt(message.ranges.size());
            for (Range<Token> range : message.ranges)
            {
                MessagingService.validatePartitioner(range);
                AbstractBounds.tokenSerializer.serialize(range, out, version);
            }
            out.writeInt(message.previewKind.getSerializationVal());
        }

        public SyncRequest deserialize(DataInputPlus in, int version) throws IOException
        {
            RepairJobDesc desc = RepairJobDesc.serializer.deserialize(in, version);
            InetAddress owner = CompactEndpointSerializationHelper.deserialize(in);
            InetAddress src = CompactEndpointSerializationHelper.deserialize(in);
            InetAddress dst = CompactEndpointSerializationHelper.deserialize(in);
            int rangesCount = in.readInt();
            List<Range<Token>> ranges = new ArrayList<>(rangesCount);
            for (int i = 0; i < rangesCount; ++i)
                ranges.add((Range<Token>) AbstractBounds.tokenSerializer.deserialize(in, MessagingService.globalPartitioner(), version));
            PreviewKind previewKind = PreviewKind.deserialize(in.readInt());
            return new SyncRequest(desc, owner, src, dst, ranges, previewKind);
        }

        public long serializedSize(SyncRequest message, int version)
        {
            long size = RepairJobDesc.serializer.serializedSize(message.desc, version);
            size += 3 * CompactEndpointSerializationHelper.serializedSize(message.initiator);
            size += TypeSizes.sizeof(message.ranges.size());
            for (Range<Token> range : message.ranges)
                size += AbstractBounds.tokenSerializer.serializedSize(range, version);
            size += TypeSizes.sizeof(message.previewKind.getSerializationVal());
            return size;
        }
>>>>>>> 2381be31
    }

    @Override
    public String toString()
    {
        return "SyncRequest{" +
                "initiator=" + initiator +
                ", src=" + src +
                ", dst=" + dst +
                ", ranges=" + ranges +
                ", previewKind=" + previewKind +
                "} " + super.toString();
    }
}<|MERGE_RESOLUTION|>--- conflicted
+++ resolved
@@ -35,12 +35,9 @@
 import org.apache.cassandra.net.Verb;
 import org.apache.cassandra.net.MessagingService;
 import org.apache.cassandra.repair.RepairJobDesc;
-<<<<<<< HEAD
 import org.apache.cassandra.repair.messages.RepairVerbs.RepairVersion;
 import org.apache.cassandra.utils.versioning.Versioned;
-=======
 import org.apache.cassandra.streaming.PreviewKind;
->>>>>>> 2381be31
 
 /**
  * Body part of SYNC_REQUEST repair message.
@@ -64,6 +61,7 @@
                 MessagingService.validatePartitioner(range);
                 AbstractBounds.tokenSerializer.serialize(range, out, version.boundsVersion);
             }
+            out.writeInt(message.previewKind.getSerializationVal());
         }
 
         public SyncRequest deserialize(DataInputPlus in) throws IOException
@@ -76,7 +74,8 @@
             List<Range<Token>> ranges = new ArrayList<>(rangesCount);
             for (int i = 0; i < rangesCount; ++i)
                 ranges.add((Range<Token>) AbstractBounds.tokenSerializer.deserialize(in, MessagingService.globalPartitioner(), version.boundsVersion));
-            return new SyncRequest(desc, owner, src, dst, ranges);
+            PreviewKind previewKind = PreviewKind.deserialize(in.readInt());
+            return new SyncRequest(desc, owner, src, dst, ranges, previewKind);
         }
 
         public long serializedSize(SyncRequest message)
@@ -86,6 +85,7 @@
             size += TypeSizes.sizeof(message.ranges.size());
             for (Range<Token> range : message.ranges)
                 size += AbstractBounds.tokenSerializer.serializedSize(range, version.boundsVersion);
+            size += TypeSizes.sizeof(message.previewKind.getSerializationVal());
             return size;
         }
     });
@@ -123,63 +123,17 @@
     @Override
     public int hashCode()
     {
-<<<<<<< HEAD
-        return Objects.hash(desc, initiator, src, dst, ranges);
-=======
-        return Objects.hash(messageType, desc, initiator, src, dst, ranges, previewKind);
->>>>>>> 2381be31
+        return Objects.hash(desc, initiator, src, dst, ranges, previewKind);
     }
 
     public MessageSerializer<SyncRequest> serializer(RepairVersion version)
     {
-<<<<<<< HEAD
         return serializers.get(version);
     }
 
     public Verb<SyncRequest, ?> verb()
     {
         return Verbs.REPAIR.SYNC_REQUEST;
-=======
-        public void serialize(SyncRequest message, DataOutputPlus out, int version) throws IOException
-        {
-            RepairJobDesc.serializer.serialize(message.desc, out, version);
-            CompactEndpointSerializationHelper.serialize(message.initiator, out);
-            CompactEndpointSerializationHelper.serialize(message.src, out);
-            CompactEndpointSerializationHelper.serialize(message.dst, out);
-            out.writeInt(message.ranges.size());
-            for (Range<Token> range : message.ranges)
-            {
-                MessagingService.validatePartitioner(range);
-                AbstractBounds.tokenSerializer.serialize(range, out, version);
-            }
-            out.writeInt(message.previewKind.getSerializationVal());
-        }
-
-        public SyncRequest deserialize(DataInputPlus in, int version) throws IOException
-        {
-            RepairJobDesc desc = RepairJobDesc.serializer.deserialize(in, version);
-            InetAddress owner = CompactEndpointSerializationHelper.deserialize(in);
-            InetAddress src = CompactEndpointSerializationHelper.deserialize(in);
-            InetAddress dst = CompactEndpointSerializationHelper.deserialize(in);
-            int rangesCount = in.readInt();
-            List<Range<Token>> ranges = new ArrayList<>(rangesCount);
-            for (int i = 0; i < rangesCount; ++i)
-                ranges.add((Range<Token>) AbstractBounds.tokenSerializer.deserialize(in, MessagingService.globalPartitioner(), version));
-            PreviewKind previewKind = PreviewKind.deserialize(in.readInt());
-            return new SyncRequest(desc, owner, src, dst, ranges, previewKind);
-        }
-
-        public long serializedSize(SyncRequest message, int version)
-        {
-            long size = RepairJobDesc.serializer.serializedSize(message.desc, version);
-            size += 3 * CompactEndpointSerializationHelper.serializedSize(message.initiator);
-            size += TypeSizes.sizeof(message.ranges.size());
-            for (Range<Token> range : message.ranges)
-                size += AbstractBounds.tokenSerializer.serializedSize(range, version);
-            size += TypeSizes.sizeof(message.previewKind.getSerializationVal());
-            return size;
-        }
->>>>>>> 2381be31
     }
 
     @Override
