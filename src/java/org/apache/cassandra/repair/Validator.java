/*
 * Licensed to the Apache Software Foundation (ASF) under one
 * or more contributor license agreements.  See the NOTICE file
 * distributed with this work for additional information
 * regarding copyright ownership.  The ASF licenses this file
 * to you under the Apache License, Version 2.0 (the
 * "License"); you may not use this file except in compliance
 * with the License.  You may obtain a copy of the License at
 *
 *     http://www.apache.org/licenses/LICENSE-2.0
 *
 * Unless required by applicable law or agreed to in writing, software
 * distributed under the License is distributed on an "AS IS" BASIS,
 * WITHOUT WARRANTIES OR CONDITIONS OF ANY KIND, either express or implied.
 * See the License for the specific language governing permissions and
 * limitations under the License.
 */
package org.apache.cassandra.repair;

import java.net.InetAddress;
import java.nio.charset.Charset;
import java.util.ArrayList;
import java.util.List;
import java.util.Random;

import com.google.common.annotations.VisibleForTesting;
import com.google.common.hash.Funnel;
import com.google.common.hash.HashCode;
import com.google.common.hash.Hasher;
import com.google.common.hash.Hashing;

import org.slf4j.Logger;
import org.slf4j.LoggerFactory;

import org.apache.cassandra.concurrent.Stage;
import org.apache.cassandra.concurrent.StageManager;
import org.apache.cassandra.db.ColumnFamilyStore;
import org.apache.cassandra.db.DecoratedKey;
import org.apache.cassandra.db.DigestVersion;
import org.apache.cassandra.db.rows.UnfilteredRowIterator;
import org.apache.cassandra.db.rows.UnfilteredRowIterators;
import org.apache.cassandra.dht.Range;
import org.apache.cassandra.dht.Token;
import org.apache.cassandra.net.Verbs;
import org.apache.cassandra.net.MessagingService;
import org.apache.cassandra.repair.messages.ValidationComplete;
import org.apache.cassandra.streaming.PreviewKind;
import org.apache.cassandra.tracing.Tracing;
import org.apache.cassandra.utils.FBUtilities;
import org.apache.cassandra.utils.MerkleTree;
import org.apache.cassandra.utils.MerkleTree.RowHash;
import org.apache.cassandra.utils.MerkleTrees;
<<<<<<< HEAD
import org.apache.cassandra.utils.versioning.Version;
=======
import org.apache.cassandra.utils.ObjectSizes;
>>>>>>> 30ed83d9

/**
 * Handles the building of a merkle tree for a column family.
 *
 * Lifecycle:
 * 1. prepare() - Initialize tree with samples.
 * 2. add() - 0 or more times, to add hashes to the tree.
 * 3. complete() - Enqueues any operations that were blocked waiting for a valid tree.
 */
public class Validator implements Runnable
{
    private static final Logger logger = LoggerFactory.getLogger(Validator.class);

    private static DigestVersion DIGEST_VERSION = Version.last(DigestVersion.class);

    public final RepairJobDesc desc;
    public final InetAddress initiator;
    public final int nowInSec;
    private final boolean evenTreeDistribution;
    public final boolean isIncremental;

    // null when all rows with the min token have been consumed
    private long validated;
    private MerkleTrees trees;
    // current range being updated
    private MerkleTree.TreeRange range;
    // iterator for iterating sub ranges (MT's leaves)
    private MerkleTrees.TreeRangeIterator ranges;
    // last key seen
    private DecoratedKey lastKey;

    private final PreviewKind previewKind;

    public Validator(RepairJobDesc desc, InetAddress initiator, int nowInSec, PreviewKind previewKind)
    {
        this(desc, initiator, nowInSec, false, false, previewKind);
    }

    public Validator(RepairJobDesc desc, InetAddress initiator, int nowInSec, boolean isIncremental, PreviewKind previewKind)
    {
        this(desc, initiator, nowInSec, false, isIncremental, previewKind);
    }

    public Validator(RepairJobDesc desc, InetAddress initiator, int nowInSec, boolean evenTreeDistribution, boolean isIncremental, PreviewKind previewKind)
    {
        this.desc = desc;
        this.initiator = initiator;
        this.nowInSec = nowInSec;
        this.isIncremental = isIncremental;
        this.previewKind = previewKind;
        validated = 0;
        range = null;
        ranges = null;
        this.evenTreeDistribution = evenTreeDistribution;
    }

    public void prepare(ColumnFamilyStore cfs, MerkleTrees tree)
    {
        this.trees = tree;

        if (!tree.partitioner().preservesOrder() || evenTreeDistribution)
        {
            // You can't beat an even tree distribution for md5
            tree.init();
        }
        else
        {
            List<DecoratedKey> keys = new ArrayList<>();
            Random random = new Random();

            for (Range<Token> range : tree.ranges())
            {
                for (DecoratedKey sample : cfs.keySamples(range))
                {
                    assert range.contains(sample.getToken()) : "Token " + sample.getToken() + " is not within range " + desc.ranges;
                    keys.add(sample);
                }

                if (keys.isEmpty())
                {
                    // use an even tree distribution
                    tree.init(range);
                }
                else
                {
                    int numKeys = keys.size();
                    // sample the column family using random keys from the index
                    while (true)
                    {
                        DecoratedKey dk = keys.get(random.nextInt(numKeys));
                        if (!tree.split(dk.getToken()))
                            break;
                    }
                    keys.clear();
                }
            }
        }
        logger.debug("Prepared AEService trees of size {} for {}", trees.size(), desc);
        ranges = tree.invalids();
    }

    /**
     * Called (in order) for every row present in the CF.
     * Hashes the row, and adds it to the tree being built.
     *
     * @param partition Partition to add hash
     */
    public void add(UnfilteredRowIterator partition)
    {
        assert Range.isInRanges(partition.partitionKey().getToken(), desc.ranges) : partition.partitionKey().getToken() + " is not contained in " + desc.ranges;
        assert lastKey == null || lastKey.compareTo(partition.partitionKey()) < 0
               : "partition " + partition.partitionKey() + " received out of order wrt " + lastKey;
        lastKey = partition.partitionKey();

        if (range == null)
            range = ranges.next();

        // generate new ranges as long as case 1 is true
        if (!findCorrectRange(lastKey.getToken()))
        {
            // add the empty hash, and move to the next range
            ranges = trees.invalids();
            findCorrectRange(lastKey.getToken());
        }

        assert range.contains(lastKey.getToken()) : "Token not in MerkleTree: " + lastKey.getToken();
        // case 3 must be true: mix in the hashed row
        RowHash rowHash = rowHash(partition);
        if (rowHash != null)
        {
            range.addHash(rowHash);
        }
    }

    public boolean findCorrectRange(Token t)
    {
        while (!range.contains(t) && ranges.hasNext())
        {
            range = ranges.next();
        }

        return range.contains(t);
    }

    static class CountingHasher implements Hasher
    {
        private long count;
        private final Hasher underlying;

        CountingHasher(Hasher underlying)
        {
            this.underlying = underlying;
        }

        public Hasher putByte(byte b)
        {
            count += 1;
            return underlying.putByte(b);
        }

        public Hasher putBytes(byte[] bytes)
        {
            count += bytes.length;
            return underlying.putBytes(bytes);
        }

        public Hasher putBytes(byte[] bytes, int offset, int length)
        {
            count += length;
            return underlying.putBytes(bytes, offset, length);
        }

        public Hasher putShort(short i)
        {
            count += Short.BYTES;
            return underlying.putShort(i);
        }

        public Hasher putInt(int i)
        {
            count += Integer.BYTES;
            return underlying.putInt(i);
        }

        public Hasher putLong(long l)
        {
            count += Long.BYTES;
            return underlying.putLong(l);
        }

        public Hasher putFloat(float v)
        {
            count += Float.BYTES;
            return underlying.putFloat(v);
        }

        public Hasher putDouble(double v)
        {
            count += Double.BYTES;
            return underlying.putDouble(v);
        }

        public Hasher putBoolean(boolean b)
        {
            count += Byte.BYTES;
            return underlying.putBoolean(b);
        }

        public Hasher putChar(char c)
        {
            count += Character.BYTES;
            return underlying.putChar(c);
        }

        public Hasher putUnencodedChars(CharSequence charSequence)
        {
            throw new UnsupportedOperationException();
        }

        public Hasher putString(CharSequence charSequence, Charset charset)
        {
            throw new UnsupportedOperationException();
        }

        public <T> Hasher putObject(T t, Funnel<? super T> funnel)
        {
            throw new UnsupportedOperationException();
        }

        public HashCode hash()
        {
            return underlying.hash();
        }
    }

    private MerkleTree.RowHash rowHash(UnfilteredRowIterator partition)
    {
        validated++;
        // MerkleTree uses XOR internally, so we want lots of output bits here
<<<<<<< HEAD
        CountingDigest digest = new CountingDigest(FBUtilities.newMessageDigest("SHA-256"));
        UnfilteredRowIterators.digest(partition, digest, DIGEST_VERSION);
=======
        CountingHasher hasher = new CountingHasher(Hashing.sha256().newHasher());
        UnfilteredRowIterators.digest(partition, hasher, MessagingService.current_version);
>>>>>>> 30ed83d9
        // only return new hash for merkle tree in case digest was updated - see CASSANDRA-8979
        return hasher.count > 0
             ? new MerkleTree.RowHash(partition.partitionKey().getToken(), hasher.hash().asBytes(), hasher.count)
             : null;
    }

    /**
     * Registers the newly created tree for rendezvous in Stage.ANTIENTROPY.
     */
    public void complete()
    {
        completeTree();

        StageManager.getStage(Stage.ANTI_ENTROPY).execute(this);

        if (logger.isDebugEnabled())
        {
            // log distribution of rows in tree
            logger.debug("Validated {} partitions for {}.  Partitions per leaf are:", validated, desc.sessionId);
            trees.logRowCountPerLeaf(logger);
            logger.debug("Validated {} partitions for {}.  Partition sizes are:", validated, desc.sessionId);
            trees.logRowSizePerLeaf(logger);
        }
    }

    @VisibleForTesting
    public void completeTree()
    {
        assert ranges != null : "Validator was not prepared()";

        ranges = trees.invalids();

        while (ranges.hasNext())
        {
            range = ranges.next();
            range.ensureHashInitialised();
        }
    }

    /**
     * Called when some error during the validation happened.
     * This sends RepairStatus to inform the initiator that the validation has failed.
     * The actual reason for failure should be looked up in the log of the host calling this function.
     */
    public void fail()
    {
        logger.error("Failed creating a merkle tree for {}, {} (see log for details)", desc, initiator);

        MessagingService.instance().send(Verbs.REPAIR.VALIDATION_COMPLETE.newRequest(initiator, new ValidationComplete(desc)));
    }

    /**
     * Called after the validation lifecycle to respond with the now valid tree. Runs in Stage.ANTIENTROPY.
     */
    public void run()
    {
        // respond to the request that triggered this validation
        if (!initiator.equals(FBUtilities.getBroadcastAddress()))
        {
            logger.info("{} Sending completed merkle tree to {} for {}.{}", previewKind.logPrefix(desc.sessionId), initiator, desc.keyspace, desc.columnFamily);
            Tracing.traceRepair("Sending completed merkle tree to {} for {}.{}", initiator, desc.keyspace, desc.columnFamily);
        }
        MessagingService.instance().send(Verbs.REPAIR.VALIDATION_COMPLETE.newRequest(initiator, new ValidationComplete(desc, trees)));
    }
}<|MERGE_RESOLUTION|>--- conflicted
+++ resolved
@@ -50,11 +50,7 @@
 import org.apache.cassandra.utils.MerkleTree;
 import org.apache.cassandra.utils.MerkleTree.RowHash;
 import org.apache.cassandra.utils.MerkleTrees;
-<<<<<<< HEAD
 import org.apache.cassandra.utils.versioning.Version;
-=======
-import org.apache.cassandra.utils.ObjectSizes;
->>>>>>> 30ed83d9
 
 /**
  * Handles the building of a merkle tree for a column family.
@@ -294,13 +290,8 @@
     {
         validated++;
         // MerkleTree uses XOR internally, so we want lots of output bits here
-<<<<<<< HEAD
-        CountingDigest digest = new CountingDigest(FBUtilities.newMessageDigest("SHA-256"));
-        UnfilteredRowIterators.digest(partition, digest, DIGEST_VERSION);
-=======
         CountingHasher hasher = new CountingHasher(Hashing.sha256().newHasher());
-        UnfilteredRowIterators.digest(partition, hasher, MessagingService.current_version);
->>>>>>> 30ed83d9
+        UnfilteredRowIterators.digest(partition, hasher, DIGEST_VERSION);
         // only return new hash for merkle tree in case digest was updated - see CASSANDRA-8979
         return hasher.count > 0
              ? new MerkleTree.RowHash(partition.partitionKey().getToken(), hasher.hash().asBytes(), hasher.count)
