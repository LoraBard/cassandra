--- conflicted
+++ resolved
@@ -49,14 +49,10 @@
 
     private final long repairedAt;
 
-<<<<<<< HEAD
     private final boolean pullRepair;
 
-    public LocalSyncTask(RepairJobDesc desc, TreeResponse r1, TreeResponse r2, long repairedAt, boolean pullRepair)
-=======
-    public LocalSyncTask(RepairJobDesc desc, TreeResponse r1, TreeResponse r2, long repairedAt,
+    public LocalSyncTask(RepairJobDesc desc, TreeResponse r1, TreeResponse r2, long repairedAt, boolean pullRepair,
                          Executor taskExecutor, SyncTask next)
->>>>>>> 01f901ab
     {
         super(desc, r1, r2, taskExecutor, next);
         this.repairedAt = repairedAt;
