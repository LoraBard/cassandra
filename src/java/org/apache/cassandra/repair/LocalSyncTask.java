/*
 * Licensed to the Apache Software Foundation (ASF) under one
 * or more contributor license agreements.  See the NOTICE file
 * distributed with this work for additional information
 * regarding copyright ownership.  The ASF licenses this file
 * to you under the Apache License, Version 2.0 (the
 * "License"); you may not use this file except in compliance
 * with the License.  You may obtain a copy of the License at
 *
 *     http://www.apache.org/licenses/LICENSE-2.0
 *
 * Unless required by applicable law or agreed to in writing, software
 * distributed under the License is distributed on an "AS IS" BASIS,
 * WITHOUT WARRANTIES OR CONDITIONS OF ANY KIND, either express or implied.
 * See the License for the specific language governing permissions and
 * limitations under the License.
 */
package org.apache.cassandra.repair;

import java.net.InetAddress;
import java.util.List;
import java.util.concurrent.Executor;
import java.util.Map;
import java.util.Set;

import org.slf4j.Logger;
import org.slf4j.LoggerFactory;

import org.apache.cassandra.db.SystemKeyspace;
import org.apache.cassandra.dht.Range;
import org.apache.cassandra.dht.Token;
import org.apache.cassandra.service.ActiveRepairService;
import org.apache.cassandra.streaming.ProgressInfo;
import org.apache.cassandra.streaming.StreamEvent;
import org.apache.cassandra.streaming.StreamEventHandler;
import org.apache.cassandra.streaming.StreamOperation;
import org.apache.cassandra.streaming.StreamPlan;
import org.apache.cassandra.streaming.StreamState;
import org.apache.cassandra.tracing.TraceState;
import org.apache.cassandra.tracing.Tracing;
import org.apache.cassandra.utils.FBUtilities;
import org.apache.cassandra.utils.RangeHash;

/**
 * LocalSyncTask performs streaming between local(coordinator) node and remote replica.
 */
public class LocalSyncTask extends SyncTask implements StreamEventHandler
{
    private final TraceState state = Tracing.instance.get();

    private static final Logger logger = LoggerFactory.getLogger(LocalSyncTask.class);

    private final long repairedAt;

    private final boolean pullRepair;

    public LocalSyncTask(RepairJobDesc desc, TreeResponse r1, TreeResponse r2, long repairedAt, boolean pullRepair,
                         Executor taskExecutor, SyncTask next, Map<InetAddress, Set<RangeHash>> receivedRangeCache)
    {
        super(desc, r1, r2, taskExecutor, next, receivedRangeCache);
        this.repairedAt = repairedAt;
        this.pullRepair = pullRepair;
    }

    /**
     * Starts sending/receiving our list of differences to/from the remote endpoint: creates a callback
     * that will be called out of band once the streams complete.
     */
    protected void startSync(List<Range<Token>> transferToLeft, List<Range<Token>> transferToRight)
    {
        InetAddress local = FBUtilities.getBroadcastAddress();
        // We can take anyone of the node as source or destination, however if one is localhost, we put at source to avoid a forwarding
        InetAddress dst = r2.endpoint.equals(local) ? r1.endpoint : r2.endpoint;
        List<Range<Token>> toRequest = r2.endpoint.equals(local) ? transferToRight : transferToLeft;
        List<Range<Token>> toTransfer = r2.endpoint.equals(local) ? transferToLeft : transferToRight;

        InetAddress preferred = SystemKeyspace.getPreferredIP(dst);

        String message = String.format("Performing streaming repair of %d ranges to %s%s",
                                       transferToLeft.size(), transferToLeft.size() != transferToRight.size()?
                                                              String.format(" and %d ranges from", transferToRight.size()) : "",
                                       dst);
        logger.info("[repair #{}] {}", desc.sessionId, message);
        boolean isIncremental = false;
        if (desc.parentSessionId != null)
        {
            ActiveRepairService.ParentRepairSession prs = ActiveRepairService.instance.getParentRepairSession(desc.parentSessionId);
            isIncremental = prs.isIncremental;
        }
        Tracing.traceRepair(message);
<<<<<<< HEAD
        StreamPlan plan = new StreamPlan(REPAIR_STREAM_PLAN_DESCRIPTION, repairedAt, 1, false, isIncremental, false).listeners(this)
                                .flushBeforeTransfer(false)
                                // request ranges from the remote node
                                .requestRanges(dst, preferred, desc.keyspace, toRequest, desc.columnFamily);
        if (!pullRepair)
        {
            // send ranges to the remote node if we are not performing a pull repair
            plan.transferRanges(dst, preferred, desc.keyspace, toTransfer, desc.columnFamily);
        }

        plan.execute();
=======
        new StreamPlan(StreamOperation.REPAIR, repairedAt, 1, false, isIncremental).listeners(this)
                                                                                   .flushBeforeTransfer(false)
                                                                                   // request ranges from the remote node
                                                                                   .requestRanges(dst, preferred, desc.keyspace, toRequest, desc.columnFamily)
                                                                                   // send ranges to the remote node
                                                                                   .transferRanges(dst, preferred, desc.keyspace, toTransfer, desc.columnFamily)
                                                                                   .execute();
>>>>>>> dd4e8267
    }

    public void handleStreamEvent(StreamEvent event)
    {
        if (state == null)
            return;
        switch (event.eventType)
        {
            case STREAM_PREPARED:
                StreamEvent.SessionPreparedEvent spe = (StreamEvent.SessionPreparedEvent) event;
                state.trace("Streaming session with {} prepared", spe.session.peer);
                break;
            case STREAM_COMPLETE:
                StreamEvent.SessionCompleteEvent sce = (StreamEvent.SessionCompleteEvent) event;
                state.trace("Streaming session with {} {}", sce.peer, sce.success ? "completed successfully" : "failed");
                break;
            case FILE_PROGRESS:
                ProgressInfo pi = ((StreamEvent.ProgressEvent) event).progress;
                state.trace("{}/{} ({}%) {} idx:{}{}",
                            new Object[] { FBUtilities.prettyPrintMemory(pi.currentBytes),
                                           FBUtilities.prettyPrintMemory(pi.totalBytes),
                                           pi.currentBytes * 100 / pi.totalBytes,
                                           pi.direction == ProgressInfo.Direction.OUT ? "sent to" : "received from",
                                           pi.sessionIndex,
                                           pi.peer });
        }
    }

    public void onSuccess(StreamState result)
    {
        String message = String.format("Sync complete using session %s between %s and %s on %s", desc.sessionId, r1.endpoint, r2.endpoint, desc.columnFamily);
        logger.info("[repair #{}] {}", desc.sessionId, message);
        Tracing.traceRepair(message);
        set(stat);
    }

    public void onFailure(Throwable t)
    {
        setException(t);
    }
}<|MERGE_RESOLUTION|>--- conflicted
+++ resolved
@@ -33,9 +33,9 @@
 import org.apache.cassandra.streaming.ProgressInfo;
 import org.apache.cassandra.streaming.StreamEvent;
 import org.apache.cassandra.streaming.StreamEventHandler;
-import org.apache.cassandra.streaming.StreamOperation;
 import org.apache.cassandra.streaming.StreamPlan;
 import org.apache.cassandra.streaming.StreamState;
+import org.apache.cassandra.streaming.StreamOperation;
 import org.apache.cassandra.tracing.TraceState;
 import org.apache.cassandra.tracing.Tracing;
 import org.apache.cassandra.utils.FBUtilities;
@@ -88,8 +88,7 @@
             isIncremental = prs.isIncremental;
         }
         Tracing.traceRepair(message);
-<<<<<<< HEAD
-        StreamPlan plan = new StreamPlan(REPAIR_STREAM_PLAN_DESCRIPTION, repairedAt, 1, false, isIncremental, false).listeners(this)
+        StreamPlan plan = new StreamPlan(StreamOperation.REPAIR, repairedAt, 1, false, isIncremental, false).listeners(this)
                                 .flushBeforeTransfer(false)
                                 // request ranges from the remote node
                                 .requestRanges(dst, preferred, desc.keyspace, toRequest, desc.columnFamily);
@@ -100,15 +99,6 @@
         }
 
         plan.execute();
-=======
-        new StreamPlan(StreamOperation.REPAIR, repairedAt, 1, false, isIncremental).listeners(this)
-                                                                                   .flushBeforeTransfer(false)
-                                                                                   // request ranges from the remote node
-                                                                                   .requestRanges(dst, preferred, desc.keyspace, toRequest, desc.columnFamily)
-                                                                                   // send ranges to the remote node
-                                                                                   .transferRanges(dst, preferred, desc.keyspace, toTransfer, desc.columnFamily)
-                                                                                   .execute();
->>>>>>> dd4e8267
     }
 
     public void handleStreamEvent(StreamEvent event)
