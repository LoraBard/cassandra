--- conflicted
+++ resolved
@@ -20,17 +20,11 @@
 import com.google.common.collect.ImmutableMap;
 
 import io.netty.buffer.ByteBuf;
-<<<<<<< HEAD
-import io.reactivex.Observable;
 import io.reactivex.Single;
-=======
->>>>>>> 143c8aba
 import org.apache.cassandra.service.ClientState;
 import org.apache.cassandra.service.QueryState;
 import org.apache.cassandra.tracing.Tracing;
-import org.apache.cassandra.transport.CBUtil;
-import org.apache.cassandra.transport.Message;
-import org.apache.cassandra.transport.ProtocolVersion;
+import org.apache.cassandra.transport.*;
 import org.apache.cassandra.utils.JVMStabilityInspector;
 
 public class PrepareMessage extends Message.Request
@@ -72,27 +66,16 @@
                 Tracing.instance.begin("Preparing CQL3 query", state.getClientAddress(), ImmutableMap.of("query", query));
             }
 
-            Single<ResultMessage.Prepared> observable = ClientState.getCQLQueryHandler().prepare(query, state, getCustomPayload());
-
-<<<<<<< HEAD
-            if (tracingId == null)
-                return observable;
-=======
-            response.setTracingId(state.getPreparedTracingSession());
->>>>>>> 143c8aba
-
-            final UUID finalTracingId = tracingId;
-            return observable.map(prepared ->
+            return ClientState.getCQLQueryHandler().prepare(query, state, getCustomPayload())
+                              .map(response ->
                                   {
-                                      prepared.setTracingId(finalTracingId);
-                                      return prepared;
+                                      response.setTracingId(state.getPreparedTracingSession());
+                                      return response;
                                   })
-                             .doFinally(() -> Tracing.instance.stopSession());
+                             .doFinally(Tracing.instance::stopSession);
         }
         catch (Exception e)
         {
-            Tracing.instance.stopSession();
-
             JVMStabilityInspector.inspectThrowable(e);
             return Single.just(ErrorMessage.fromException(e));
         }
