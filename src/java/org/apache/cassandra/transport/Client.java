/*
 * Licensed to the Apache Software Foundation (ASF) under one
 * or more contributor license agreements.  See the NOTICE file
 * distributed with this work for additional information
 * regarding copyright ownership.  The ASF licenses this file
 * to you under the Apache License, Version 2.0 (the
 * "License"); you may not use this file except in compliance
 * with the License.  You may obtain a copy of the License at
 *
 *     http://www.apache.org/licenses/LICENSE-2.0
 *
 * Unless required by applicable law or agreed to in writing, software
 * distributed under the License is distributed on an "AS IS" BASIS,
 * WITHOUT WARRANTIES OR CONDITIONS OF ANY KIND, either express or implied.
 * See the License for the specific language governing permissions and
 * limitations under the License.
 */
package org.apache.cassandra.transport;

import java.io.BufferedReader;
import java.io.IOException;
import java.io.InputStreamReader;
import java.nio.ByteBuffer;
import java.util.*;

import com.google.common.base.Splitter;

import org.apache.cassandra.auth.PasswordAuthenticator;
import org.apache.cassandra.config.DatabaseDescriptor;
import org.apache.cassandra.cql3.QueryOptions;
import org.apache.cassandra.db.ConsistencyLevel;
import org.apache.cassandra.db.marshal.Int32Type;
import org.apache.cassandra.db.marshal.UTF8Type;
import org.apache.cassandra.transport.messages.*;
import org.apache.cassandra.utils.Hex;
import org.apache.cassandra.utils.JVMStabilityInspector;
import org.apache.cassandra.utils.MD5Digest;

import static org.apache.cassandra.config.EncryptionOptions.ClientEncryptionOptions;

public class Client extends SimpleClient
{
    private final SimpleEventHandler eventHandler = new SimpleEventHandler();

    public Client(String host, int port, ProtocolVersion version, ClientEncryptionOptions encryptionOptions)
    {
        super(host, port, version, encryptionOptions);
        setEventHandler(eventHandler);
    }

    public void run() throws IOException
    {
        // Start the connection attempt.
        System.out.print("Connecting...");
        establishConnection();
        System.out.println();

        // Read commands from the stdin.
        BufferedReader in = new BufferedReader(new InputStreamReader(System.in));
        for (;;)
        {
            Event event;
            while ((event = eventHandler.queue.poll()) != null)
            {
                System.out.println("<< " + event);
            }

            System.out.print(">> ");
            System.out.flush();
            String line = in.readLine();
            if (line == null)
            {
                break;
            }
            Message.Request req = parseLine(line.trim());
            if (req == null)
            {
                System.out.println("! Error parsing line.");
                continue;
            }

            try
            {
                Message.Response resp = execute(req);
                System.out.println("-> " + resp);
            }
            catch (Exception e)
            {
                JVMStabilityInspector.inspectThrowable(e);
                System.err.println("ERROR: " + e.getMessage());
            }
        }

        close();
    }

    private Message.Request parseLine(String line)
    {
        Splitter splitter = Splitter.on(' ').trimResults().omitEmptyStrings();
        Iterator<String> iter = splitter.split(line).iterator();
        if (!iter.hasNext())
            return null;
        String msgType = iter.next().toUpperCase();
        if (msgType.equals("STARTUP"))
        {
            Map<String, String> options = new HashMap<String, String>();
            options.put(StartupMessage.CQL_VERSION, "3.0.0");
            while (iter.hasNext())
            {
               String next = iter.next();
               if (next.toLowerCase().equals("snappy"))
               {
                   options.put(StartupMessage.COMPRESSION, "snappy");
                   connection.setCompressor(FrameCompressor.SnappyCompressor.instance);
               }
            }
            return new StartupMessage(options);
        }
        else if (msgType.equals("QUERY"))
        {
            line = line.substring(6);
            // Ugly hack to allow setting a page size, but that's playground code anyway
            String query = line;
            int pageSize = -1;
            if (line.matches(".+ !\\d+$"))
            {
                int idx = line.lastIndexOf('!');
                query = line.substring(0, idx-1);
                try
                {
                    pageSize = Integer.parseInt(line.substring(idx+1, line.length()));
                }
                catch (NumberFormatException e)
                {
                    return null;
                }
            }
            return new QueryMessage(query, QueryOptions.create(ConsistencyLevel.ONE, Collections.<ByteBuffer>emptyList(), false, pageSize, null, null, version, null));
        }
        else if (msgType.equals("PREPARE"))
        {
            String query = line.substring(8);
            return new PrepareMessage(query, null);
        }
        else if (msgType.equals("EXECUTE"))
        {
            try
            {
                byte[] id = Hex.hexToBytes(iter.next());
                List<ByteBuffer> values = new ArrayList<ByteBuffer>();
                while(iter.hasNext())
                {
                    String next = iter.next();
                    ByteBuffer bb;
                    try
                    {
                        int v = Integer.parseInt(next);
                        bb = Int32Type.instance.decompose(v);
                    }
                    catch (NumberFormatException e)
                    {
                        bb = UTF8Type.instance.decompose(next);
                    }
                    values.add(bb);
                }
                return new ExecuteMessage(MD5Digest.wrap(id), QueryOptions.forInternalCalls(ConsistencyLevel.ONE, values));
            }
            catch (Exception e)
            {
                return null;
            }
        }
        else if (msgType.equals("OPTIONS"))
        {
            return new OptionsMessage();
        }
<<<<<<< HEAD
        else if (msgType.equals("CREDENTIALS"))
        {
            System.err.println("[ERROR] CREDENTIALS command is no longer supported, use AUTHENTICATE instead");
            return null;
        }
=======
>>>>>>> dcef7c7e
        else if (msgType.equals("AUTHENTICATE"))
        {
            Map<String, String> credentials = readCredentials(iter);
            if(credentials == null ||
               !credentials.containsKey(PasswordAuthenticator.USERNAME_KEY) ||
               !credentials.containsKey(PasswordAuthenticator.PASSWORD_KEY))
            {
                System.err.println("[ERROR] Authentication requires both 'username' and 'password'");
                return null;
            }
            return new AuthResponse(encodeCredentialsForSasl(credentials));
        }
        else if (msgType.equals("REGISTER"))
        {
            String type = line.substring(9).toUpperCase();
            try
            {
                return new RegisterMessage(Collections.singletonList(Enum.valueOf(Event.Type.class, type)));
            }
            catch (IllegalArgumentException e)
            {
                System.err.println("[ERROR] Unknown event type: " + type);
                return null;
            }
        }
        return null;
    }

    private Map<String, String> readCredentials(Iterator<String> iter)
    {
        final Map<String, String> credentials = new HashMap<String, String>();
        while (iter.hasNext())
        {
            String next = iter.next();
            String[] kv = next.split("=");
            if (kv.length != 2)
            {
                if (!next.isEmpty())
                    System.err.println("[ERROR] Expected key=val, instead got: " + next);
                return null;
            }
            credentials.put(kv[0], kv[1]);
        }
        return credentials;
    }

    public static void main(String[] args) throws Exception
    {
        DatabaseDescriptor.clientInitialization();

        // Print usage if no argument is specified.
        if (args.length < 2 || args.length > 3)
        {
            System.err.println("Usage: " + Client.class.getSimpleName() + " <host> <port> [<version>]");
            return;
        }

        // Parse options.
        String host = args[0];
        int port = Integer.parseInt(args[1]);
        ProtocolVersion version = args.length == 3 ? ProtocolVersion.decode(Integer.parseInt(args[2])) : ProtocolVersion.CURRENT;

        ClientEncryptionOptions encryptionOptions = new ClientEncryptionOptions();
        System.out.println("CQL binary protocol console " + host + "@" + port + " using native protocol version " + version);

        new Client(host, port, version, encryptionOptions).run();
        System.exit(0);
    }
}<|MERGE_RESOLUTION|>--- conflicted
+++ resolved
@@ -174,14 +174,6 @@
         {
             return new OptionsMessage();
         }
-<<<<<<< HEAD
-        else if (msgType.equals("CREDENTIALS"))
-        {
-            System.err.println("[ERROR] CREDENTIALS command is no longer supported, use AUTHENTICATE instead");
-            return null;
-        }
-=======
->>>>>>> dcef7c7e
         else if (msgType.equals("AUTHENTICATE"))
         {
             Map<String, String> credentials = readCredentials(iter);
