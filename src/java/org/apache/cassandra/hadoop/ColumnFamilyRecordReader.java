--- conflicted
+++ resolved
@@ -137,13 +137,9 @@
         predicate = ConfigHelper.getInputSlicePredicate(conf);
         boolean widerows = ConfigHelper.getInputIsWide(conf);
         isEmptyPredicate = isEmptyPredicate(predicate);
-<<<<<<< HEAD
-        totalRowCount = (int) this.split.getLength();
-=======
         totalRowCount = (this.split.getLength() < Long.MAX_VALUE)
                 ? (int) this.split.getLength()
                 : ConfigHelper.getInputSplitSize(conf);
->>>>>>> 2d97b7ab
         batchSize = ConfigHelper.getRangeBatchSize(conf);
         cfName = ConfigHelper.getInputColumnFamily(conf);
         consistencyLevel = ConsistencyLevel.valueOf(ConfigHelper.getReadConsistencyLevel(conf));
@@ -467,11 +463,7 @@
                 return endOfData();
 
             Pair<ByteBuffer, SortedMap<ByteBuffer, IColumn>> next = wideColumns.next();
-<<<<<<< HEAD
             lastColumn = next.right.values().iterator().next().name().duplicate();
-=======
-            lastColumn = next.right.values().iterator().next().name();
->>>>>>> 2d97b7ab
 
             maybeIncreaseRowCounter(next);
             return next;
