/*
 * Licensed to the Apache Software Foundation (ASF) under one
 * or more contributor license agreements.  See the NOTICE file
 * distributed with this work for additional information
 * regarding copyright ownership.  The ASF licenses this file
 * to you under the Apache License, Version 2.0 (the
 * "License"); you may not use this file except in compliance
 * with the License.  You may obtain a copy of the License at
 *
 *     http://www.apache.org/licenses/LICENSE-2.0
 *
 * Unless required by applicable law or agreed to in writing, software
 * distributed under the License is distributed on an "AS IS" BASIS,
 * WITHOUT WARRANTIES OR CONDITIONS OF ANY KIND, either express or implied.
 * See the License for the specific language governing permissions and
 * limitations under the License.
 */

package org.apache.cassandra.locator;

import java.lang.management.ManagementFactory;
import java.net.InetAddress;
import java.net.UnknownHostException;
import java.util.*;
import java.util.concurrent.ConcurrentHashMap;
import java.util.concurrent.ScheduledFuture;
import java.util.concurrent.TimeUnit;
import java.util.stream.Collectors;

import javax.annotation.Nullable;
import javax.management.MBeanServer;
import javax.management.ObjectName;

import com.google.common.annotations.VisibleForTesting;

import com.codahale.metrics.Snapshot;
import org.apache.cassandra.concurrent.ScheduledExecutors;
import org.apache.cassandra.config.DatabaseDescriptor;
import org.apache.cassandra.gms.ApplicationState;
import org.apache.cassandra.gms.EndpointState;
import org.apache.cassandra.gms.Gossiper;
import org.apache.cassandra.gms.VersionedValue;
<<<<<<< HEAD
import org.apache.cassandra.metrics.Histogram;
=======
import org.apache.cassandra.net.Verbs;
>>>>>>> 602a7aa0
import org.apache.cassandra.net.MessagingService;
import org.apache.cassandra.net.Verb;
import org.apache.cassandra.service.StorageService;
import org.apache.cassandra.utils.FBUtilities;


/**
 * A dynamic snitch that sorts endpoints by latency with an adapted phi failure detector
 */
public class DynamicEndpointSnitch extends AbstractEndpointSnitch implements ILatencySubscriber, DynamicEndpointSnitchMBean
{
    private static final boolean USE_SEVERITY = !Boolean.getBoolean("cassandra.ignore_dynamic_snitch_severity");

    // legacy value corresponding to a window size of 100 when using com.codahale.metrics.ExponentiallyDecayingReservoi
    static final long MAX_LATENCY = 107964792;

    // we set the histogram update interval to zero, which means the histogram will update itself each time
    // a read is performed, rather than periodically, this means we can only consult histogram values in
    // a thread safe way, which is ok, since we currently only consult values in a periodic task
    private static final int HISTOGRAM_UPDATE_INTERVAL_MILLIS = 0;

    private volatile int dynamicUpdateInterval = DatabaseDescriptor.getDynamicUpdateInterval();
    private volatile int dynamicResetInterval = DatabaseDescriptor.getDynamicResetInterval();
    private volatile double dynamicBadnessThreshold = DatabaseDescriptor.getDynamicBadnessThreshold();

    // the score for a merged set of endpoints must be this much worse than the score for separate endpoints to
    // warrant not merging two ranges into a single range
    private static final double RANGE_MERGING_PREFERENCE = 1.5;

    private String mbeanName;
    private boolean registered = false;

    private volatile Map<InetAddress, Double> scores = Collections.emptyMap();
    private final ConcurrentHashMap<InetAddress, Histogram> samples = new ConcurrentHashMap<>();

    public final IEndpointSnitch subsnitch;

    @Nullable // may be null for testing
    private volatile ScheduledFuture<?> updateSchedular;

    @Nullable // may be null for testing
    private volatile ScheduledFuture<?> resetSchedular;

    private static final double percentile = .9;

    public DynamicEndpointSnitch(IEndpointSnitch snitch)
    {
        this(snitch, null, true);
    }

    public DynamicEndpointSnitch(IEndpointSnitch snitch, String instance, boolean useScheduler)
    {
        mbeanName = "org.apache.cassandra.db:type=DynamicEndpointSnitch";
        if (instance != null)
            mbeanName += ",instance=" + instance;
        subsnitch = snitch;

        if (DatabaseDescriptor.isDaemonInitialized())
        {
            if (useScheduler)
            {
                updateSchedular = ScheduledExecutors.scheduledTasks.scheduleWithFixedDelay(this::updateScores, dynamicUpdateInterval, dynamicUpdateInterval, TimeUnit.MILLISECONDS);
                resetSchedular = ScheduledExecutors.scheduledTasks.scheduleWithFixedDelay(this::reset, dynamicResetInterval, dynamicResetInterval, TimeUnit.MILLISECONDS);
            }

            registerMBean();
        }
    }

    /**
     * Update configuration from {@link DatabaseDescriptor} and estart the update-scheduler and reset-scheduler tasks
     * if the configured rates for these tasks have changed.
     */
    public void applyConfigChanges()
    {
        if (dynamicUpdateInterval != DatabaseDescriptor.getDynamicUpdateInterval())
        {
            dynamicUpdateInterval = DatabaseDescriptor.getDynamicUpdateInterval();
            if (DatabaseDescriptor.isDaemonInitialized())
            {
                updateSchedular.cancel(false);
                updateSchedular = ScheduledExecutors.scheduledTasks.scheduleWithFixedDelay(this::updateScores, dynamicUpdateInterval, dynamicUpdateInterval, TimeUnit.MILLISECONDS);
            }
        }

        if (dynamicResetInterval != DatabaseDescriptor.getDynamicResetInterval())
        {
            dynamicResetInterval = DatabaseDescriptor.getDynamicResetInterval();
            if (DatabaseDescriptor.isDaemonInitialized())
            {
                resetSchedular.cancel(false);
                resetSchedular = ScheduledExecutors.scheduledTasks.scheduleWithFixedDelay(this::reset, dynamicResetInterval, dynamicResetInterval, TimeUnit.MILLISECONDS);
            }
        }

        dynamicBadnessThreshold = DatabaseDescriptor.getDynamicBadnessThreshold();
    }

    private void registerMBean()
    {
        MBeanServer mbs = ManagementFactory.getPlatformMBeanServer();
        try
        {
            mbs.registerMBean(this, new ObjectName(mbeanName));
        }
        catch (Exception e)
        {
            throw new RuntimeException(e);
        }
    }

    public void close()
    {
        if (updateSchedular != null)
            updateSchedular.cancel(false);

        if (resetSchedular != null)
            resetSchedular.cancel(false);

        MBeanServer mbs = ManagementFactory.getPlatformMBeanServer();
        try
        {
            mbs.unregisterMBean(new ObjectName(mbeanName));
        }
        catch (Exception e)
        {
            throw new RuntimeException(e);
        }
    }

    @Override
    public void gossiperStarting()
    {
        subsnitch.gossiperStarting();
    }

    public String getRack(InetAddress endpoint)
    {
        return subsnitch.getRack(endpoint);
    }

    public String getDatacenter(InetAddress endpoint)
    {
        return subsnitch.getDatacenter(endpoint);
    }

    public List<InetAddress> getSortedListByProximity(final InetAddress address, Collection<InetAddress> addresses)
    {
        List<InetAddress> list = new ArrayList<>(addresses);
        sortByProximity(address, list);
        return list;
    }

    @Override
    public void sortByProximity(final InetAddress address, List<InetAddress> addresses)
    {
        assert address.equals(FBUtilities.getBroadcastAddress()); // we only know about ourself
        if (dynamicBadnessThreshold == 0)
        {
            sortByProximityWithScore(address, addresses);
        }
        else
        {
            sortByProximityWithBadness(address, addresses);
        }
    }

    private void sortByProximityWithScore(final InetAddress address, List<InetAddress> addresses)
    {
        // Scores can change concurrently from a call to this method. But Collections.sort() expects
        // its comparator to be "stable", that is 2 endpoint should compare the same way for the duration
        // of the sort() call. As we copy the scores map on write, it is thus enough to alias the current
        // version of it during this call.
        Map<InetAddress, Double> scores = this.scores;
        addresses.sort((a1, a2) -> compareEndpoints(address, a1, a2, scores));
    }

    private void sortByProximityWithBadness(final InetAddress address, List<InetAddress> addresses)
    {
        if (addresses.size() < 2)
            return;

        subsnitch.sortByProximity(address, addresses);
        Map<InetAddress, Double> scores = this.scores; // Make sure the score don't change in the middle of the loop below
                                                       // (which wouldn't really matter here but its cleaner that way).
        ArrayList<Double> subsnitchOrderedScores = new ArrayList<>(addresses.size());
        for (InetAddress inet : addresses)
        {
            Double score = scores.get(inet);
            if (score == null)
                continue;
            subsnitchOrderedScores.add(score);
        }

        // Sort the scores and then compare them (positionally) to the scores in the subsnitch order.
        // If any of the subsnitch-ordered scores exceed the optimal/sorted score by dynamicBadnessThreshold, use
        // the score-sorted ordering instead of the subsnitch ordering.
        ArrayList<Double> sortedScores = new ArrayList<>(subsnitchOrderedScores);
        Collections.sort(sortedScores);

        Iterator<Double> sortedScoreIterator = sortedScores.iterator();
        for (Double subsnitchScore : subsnitchOrderedScores)
        {
            if (subsnitchScore > (sortedScoreIterator.next() * (1.0 + dynamicBadnessThreshold)))
            {
                sortByProximityWithScore(address, addresses);
                return;
            }
        }
    }

    // Compare endpoints given an immutable snapshot of the scores
    private int compareEndpoints(InetAddress target, InetAddress a1, InetAddress a2, Map<InetAddress, Double> scores)
    {
        double scored1 = scores.getOrDefault(a1, 0.0d);
        double scored2 = scores.getOrDefault(a2, 0.0d);

        int cmp = Double.compare(scored1, scored2);

        return cmp != 0 ? cmp : subsnitch.compareEndpoints(target, a1, a2);
    }

    public int compareEndpoints(InetAddress target, InetAddress a1, InetAddress a2)
    {
        // That function is fundamentally unsafe because the scores can change at any time and so the result of that
        // method is not stable for identical arguments. This is why we don't rely on super.sortByProximity() in
        // sortByProximityWithScore().
        throw new UnsupportedOperationException("You shouldn't wrap the DynamicEndpointSnitch (within itself or otherwise)");
    }

    public void receiveTiming(Verb<?, ?> verb, InetAddress host, long latency) // this is cheap
    {
<<<<<<< HEAD
        // prevent the histogram from overflowing
        if (MAX_LATENCY < latency)
            latency = MAX_LATENCY;

        Histogram sample = samples.get(host);
=======
        // We're only tracking reads
        if (verb != Verbs.READS.READ)
            return;

        ExponentiallyDecayingReservoir sample = samples.get(host);
>>>>>>> 602a7aa0
        if (sample == null)
            // using samples.get() before the computeIfAbsent gives a slight perf improvement
            sample = samples.computeIfAbsent(host, (h) -> Histogram.make(true, MAX_LATENCY, HISTOGRAM_UPDATE_INTERVAL_MILLIS, false));

        sample.update(latency);
    }

    /**
     * This is either called by the scheduler every dynamic_snitch_update_interval_in_ms milliseconds
     * or directly by the unit tests.
     */
    @VisibleForTesting
    void updateScores() // this is expensive
    {
        if (!StorageService.instance.isGossipActive())
            return;

        if (!registered)
        {
            if (MessagingService.instance() != null)
            {
                MessagingService.instance().register(this);
                registered = true;
            }

        }
        double maxLatency = 1;

        // First get the entries snapshots, the histogram will update itself so we do this only once,
        // also note that this is not thread safe, which is OK since this method is only called by
        // the scheduled tasks scheduler
        Map<InetAddress, Snapshot> snapshots = samples.entrySet()
                                                      .stream()
                                                      .collect(Collectors.toMap(Map.Entry::getKey,
                                                                                entry -> entry.getValue().getSnapshot()));

        // We're going to weight the latency for each host against the worst one we see, to
        // arrive at sort of a 'badness percentage' for them. First, find the worst for each:
        HashMap<InetAddress, Double> newScores = new HashMap<>();
        for (Map.Entry<InetAddress, Snapshot> entry : snapshots.entrySet())
        {
            double mean = entry.getValue().getValue(percentile);
            if (mean > maxLatency)
                maxLatency = mean;
        }
        // now make another pass to do the weighting based on the maximums we found before
        for (Map.Entry<InetAddress, Snapshot> entry: snapshots.entrySet())
        {
            double score = entry.getValue().getValue(percentile) / maxLatency;
            // finally, add the severity without any weighting, since hosts scale this relative to their own load and the size of the task causing the severity.
            // "Severity" is basically a measure of compaction activity (CASSANDRA-3722).
            if (USE_SEVERITY)
                score += getSeverity(entry.getKey());
            // lowest score (least amount of badness) wins.
            newScores.put(entry.getKey(), score);
        }
        scores = newScores;
    }

    private void reset()
    {
        // we do this so that a host considered bad has a chance to recover, otherwise would we never try
        // to read from it, which would cause its score to never change
       samples.clear();
    }

    public Map<InetAddress, Double> getScores()
    {
        return scores;
    }

    public int getUpdateInterval()
    {
        return dynamicUpdateInterval;
    }
    public int getResetInterval()
    {
        return dynamicResetInterval;
    }
    public double getBadnessThreshold()
    {
        return dynamicBadnessThreshold;
    }

    public String getSubsnitchClassName()
    {
        return subsnitch.getClass().getName();
    }

    public List<Double> dumpTimings(String hostname) throws UnknownHostException
    {
        return dumpTimings(InetAddress.getByName(hostname));
    }

    public List<Double> dumpTimings(InetAddress host) throws UnknownHostException
    {
        ArrayList<Double> timings = new ArrayList<>();
        Histogram sample = samples.get(host);
        if (sample != null)
        {
            long[] values = sample.getSnapshot().getValues();
            long[] bucketOffsets = sample.getOffsets();
            for (int i = 0; i < values.length; i++)
            {
                for (long l = 0; l < values[i]; l++)
                {
                    timings.add((double) bucketOffsets[i]);
                }
            }
        }
        return timings;
    }

    public void setSeverity(double severity)
    {
        Gossiper.instance.addLocalApplicationState(ApplicationState.SEVERITY, StorageService.instance.valueFactory.severity(severity));
    }

    private double getSeverity(InetAddress endpoint)
    {
        EndpointState state = Gossiper.instance.getEndpointStateForEndpoint(endpoint);
        if (state == null)
            return 0.0;

        VersionedValue event = state.getApplicationState(ApplicationState.SEVERITY);
        if (event == null)
            return 0.0;

        return Double.parseDouble(event.value);
    }

    public double getSeverity()
    {
        return getSeverity(FBUtilities.getBroadcastAddress());
    }

    public boolean isWorthMergingForRangeQuery(List<InetAddress> merged, List<InetAddress> l1, List<InetAddress> l2)
    {
        if (!subsnitch.isWorthMergingForRangeQuery(merged, l1, l2))
            return false;

        // skip checking scores in the single-node case
        if (l1.size() == 1 && l2.size() == 1 && l1.get(0).equals(l2.get(0)))
            return true;

        // Make sure we return the subsnitch decision (i.e true if we're here) if we lack too much scores
        double maxMerged = maxScore(merged);
        double maxL1 = maxScore(l1);
        double maxL2 = maxScore(l2);
        if (maxMerged < 0 || maxL1 < 0 || maxL2 < 0)
            return true;

        return maxMerged <= (maxL1 + maxL2) * RANGE_MERGING_PREFERENCE;
    }

    // Return the max score for the endpoint in the provided list, or -1.0 if no node have a score.
    private double maxScore(List<InetAddress> endpoints)
    {
        double maxScore = -1.0;
        for (InetAddress endpoint : endpoints)
        {
            Double score = scores.get(endpoint);
            if (score == null)
                continue;

            if (score > maxScore)
                maxScore = score;
        }
        return maxScore;
    }
}<|MERGE_RESOLUTION|>--- conflicted
+++ resolved
@@ -40,13 +40,10 @@
 import org.apache.cassandra.gms.EndpointState;
 import org.apache.cassandra.gms.Gossiper;
 import org.apache.cassandra.gms.VersionedValue;
-<<<<<<< HEAD
 import org.apache.cassandra.metrics.Histogram;
-=======
-import org.apache.cassandra.net.Verbs;
->>>>>>> 602a7aa0
 import org.apache.cassandra.net.MessagingService;
 import org.apache.cassandra.net.Verb;
+import org.apache.cassandra.net.Verbs;
 import org.apache.cassandra.service.StorageService;
 import org.apache.cassandra.utils.FBUtilities;
 
@@ -277,19 +274,15 @@
 
     public void receiveTiming(Verb<?, ?> verb, InetAddress host, long latency) // this is cheap
     {
-<<<<<<< HEAD
+        // We're only tracking reads
+        if (verb != Verbs.READS.READ)
+            return;
+
         // prevent the histogram from overflowing
         if (MAX_LATENCY < latency)
             latency = MAX_LATENCY;
 
         Histogram sample = samples.get(host);
-=======
-        // We're only tracking reads
-        if (verb != Verbs.READS.READ)
-            return;
-
-        ExponentiallyDecayingReservoir sample = samples.get(host);
->>>>>>> 602a7aa0
         if (sample == null)
             // using samples.get() before the computeIfAbsent gives a slight perf improvement
             sample = samples.computeIfAbsent(host, (h) -> Histogram.make(true, MAX_LATENCY, HISTOGRAM_UPDATE_INTERVAL_MILLIS, false));
