/*
 * Licensed to the Apache Software Foundation (ASF) under one
 * or more contributor license agreements.  See the NOTICE file
 * distributed with this work for additional information
 * regarding copyright ownership.  The ASF licenses this file
 * to you under the Apache License, Version 2.0 (the
 * "License"); you may not use this file except in compliance
 * with the License.  You may obtain a copy of the License at
 *
 *     http://www.apache.org/licenses/LICENSE-2.0
 *
 * Unless required by applicable law or agreed to in writing, software
 * distributed under the License is distributed on an "AS IS" BASIS,
 * WITHOUT WARRANTIES OR CONDITIONS OF ANY KIND, either express or implied.
 * See the License for the specific language governing permissions and
 * limitations under the License.
 */
package org.apache.cassandra.dht;

import java.net.InetAddress;
import java.util.*;

import com.google.common.annotations.VisibleForTesting;
import com.google.common.collect.ArrayListMultimap;
import com.google.common.collect.HashMultimap;
import com.google.common.collect.Multimap;
import com.google.common.collect.Sets;
import org.apache.cassandra.service.ActiveRepairService;
import org.apache.commons.lang3.StringUtils;
import org.slf4j.Logger;
import org.slf4j.LoggerFactory;

import org.apache.cassandra.db.Keyspace;
import org.apache.cassandra.db.SystemKeyspace;
import org.apache.cassandra.gms.EndpointState;
import org.apache.cassandra.gms.Gossiper;
import org.apache.cassandra.gms.IFailureDetector;
import org.apache.cassandra.locator.AbstractReplicationStrategy;
import org.apache.cassandra.locator.IEndpointSnitch;
import org.apache.cassandra.locator.TokenMetadata;
import org.apache.cassandra.service.StorageService;
import org.apache.cassandra.streaming.StreamPlan;
import org.apache.cassandra.streaming.StreamResultFuture;
import org.apache.cassandra.utils.FBUtilities;

/**
 * Assists in streaming ranges to a node.
 */
public class RangeStreamer
{
    private static final Logger logger = LoggerFactory.getLogger(RangeStreamer.class);

    /* bootstrap tokens. can be null if replacing the node. */
    private final Collection<Token> tokens;
    /* current token ring */
    private final TokenMetadata metadata;
    /* address of this node */
    private final InetAddress address;
    /* streaming description */
    private final String description;
    private final Multimap<String, Map.Entry<InetAddress, Collection<Range<Token>>>> toFetch = HashMultimap.create();
    private final Set<ISourceFilter> sourceFilters = new HashSet<>();
    private final StreamPlan streamPlan;
    private final boolean useStrictConsistency;
    private final IEndpointSnitch snitch;
    private final StreamStateStore stateStore;

    /**
     * A filter applied to sources to stream from when constructing a fetch map.
     */
    public static interface ISourceFilter
    {
        public boolean shouldInclude(InetAddress endpoint);
    }

    /**
     * Source filter which excludes any endpoints that are not alive according to a
     * failure detector.
     */
    public static class FailureDetectorSourceFilter implements ISourceFilter
    {
        private final IFailureDetector fd;

        public FailureDetectorSourceFilter(IFailureDetector fd)
        {
            this.fd = fd;
        }

        public boolean shouldInclude(InetAddress endpoint)
        {
            return fd.isAlive(endpoint);
        }
    }

    /**
     * Source filter which excludes any endpoints that are not in a specific data center.
     */
    public static class SingleDatacenterFilter implements ISourceFilter
    {
        private final String sourceDc;
        private final IEndpointSnitch snitch;

        public SingleDatacenterFilter(IEndpointSnitch snitch, String sourceDc)
        {
            this.sourceDc = sourceDc;
            this.snitch = snitch;
        }

        public boolean shouldInclude(InetAddress endpoint)
        {
            return snitch.getDatacenter(endpoint).equals(sourceDc);
        }
    }

    /**
     * Source filter which excludes the current node from source calculations
     */
    public static class ExcludeLocalNodeFilter implements ISourceFilter
    {
        public boolean shouldInclude(InetAddress endpoint)
        {
            return !FBUtilities.getBroadcastAddress().equals(endpoint);
        }
    }

    /**
     * Source filter which only includes endpoints contained within a provided set.
     */
    public static class WhitelistedSourcesFilter implements ISourceFilter
    {
        private final Set<InetAddress> whitelistedSources;

        public WhitelistedSourcesFilter(Set<InetAddress> whitelistedSources)
        {
            this.whitelistedSources = whitelistedSources;
        }

        public boolean shouldInclude(InetAddress endpoint)
        {
            return whitelistedSources.contains(endpoint);
        }
    }

    public RangeStreamer(TokenMetadata metadata,
                         Collection<Token> tokens,
                         InetAddress address,
                         String description,
                         boolean useStrictConsistency,
                         IEndpointSnitch snitch,
                         StreamStateStore stateStore,
                         boolean connectSequentially,
                         int connectionsPerHost)
    {
        this.metadata = metadata;
        this.tokens = tokens;
        this.address = address;
        this.description = description;
        this.streamPlan = new StreamPlan(description, ActiveRepairService.UNREPAIRED_SSTABLE, connectionsPerHost,
<<<<<<< HEAD
                true, false, connectSequentially);
=======
                true, false, connectSequentially, null);
>>>>>>> bd14400a
        this.useStrictConsistency = useStrictConsistency;
        this.snitch = snitch;
        this.stateStore = stateStore;
        streamPlan.listeners(this.stateStore);
    }

    public void addSourceFilter(ISourceFilter filter)
    {
        sourceFilters.add(filter);
    }

    /**
     * Add ranges to be streamed for given keyspace.
     *
     * @param keyspaceName keyspace name
     * @param ranges ranges to be streamed
     */
    public void addRanges(String keyspaceName, Collection<Range<Token>> ranges)
    {
        Multimap<Range<Token>, InetAddress> rangesForKeyspace = useStrictSourcesForRanges(keyspaceName)
                ? getAllRangesWithStrictSourcesFor(keyspaceName, ranges) : getAllRangesWithSourcesFor(keyspaceName, ranges);

        if (logger.isTraceEnabled())
        {
            for (Map.Entry<Range<Token>, InetAddress> entry : rangesForKeyspace.entries())
                logger.trace("{}: range {} exists on {}", description, entry.getKey(), entry.getValue());
        }

        for (Map.Entry<InetAddress, Collection<Range<Token>>> entry : getRangeFetchMap(rangesForKeyspace, sourceFilters, keyspaceName, useStrictConsistency).asMap().entrySet())
        {
            if (logger.isTraceEnabled())
            {
                for (Range<Token> r : entry.getValue())
                    logger.trace("{}: range {} from source {} for keyspace {}", description, r, entry.getKey(), keyspaceName);
            }
            toFetch.put(keyspaceName, entry);
        }
    }

    /**
     * @param keyspaceName keyspace name to check
     * @return true when the node is bootstrapping, useStrictConsistency is true and # of nodes in the cluster is more than # of replica
     */
    private boolean useStrictSourcesForRanges(String keyspaceName)
    {
        AbstractReplicationStrategy strat = Keyspace.open(keyspaceName).getReplicationStrategy();
        return useStrictConsistency
                && tokens != null
                && metadata.getSizeOfAllEndpoints() != strat.getReplicationFactor();
    }

    /**
     * Get a map of all ranges and their respective sources that are candidates for streaming the given ranges
     * to us. For each range, the list of sources is sorted by proximity relative to the given destAddress.
     *
     * @throws java.lang.IllegalStateException when there is no source to get data streamed
     */
    private Multimap<Range<Token>, InetAddress> getAllRangesWithSourcesFor(String keyspaceName, Collection<Range<Token>> desiredRanges)
    {
        AbstractReplicationStrategy strat = Keyspace.open(keyspaceName).getReplicationStrategy();
        Multimap<Range<Token>, InetAddress> rangeAddresses = strat.getRangeAddresses(metadata.cloneOnlyTokenMap());

        Multimap<Range<Token>, InetAddress> rangeSources = ArrayListMultimap.create();
        for (Range<Token> desiredRange : desiredRanges)
        {
            for (Range<Token> range : rangeAddresses.keySet())
            {
                if (range.contains(desiredRange))
                {
                    List<InetAddress> preferred = snitch.getSortedListByProximity(address, rangeAddresses.get(range));
                    rangeSources.putAll(desiredRange, preferred);
                    break;
                }
            }

            if (!rangeSources.keySet().contains(desiredRange))
                throw new IllegalStateException("No sources found for " + desiredRange);
        }

        return rangeSources;
    }

    /**
     * Get a map of all ranges and the source that will be cleaned up once this bootstrapped node is added for the given ranges.
     * For each range, the list should only contain a single source. This allows us to consistently migrate data without violating
     * consistency.
     *
     * @throws java.lang.IllegalStateException when there is no source to get data streamed, or more than 1 source found.
     */
    private Multimap<Range<Token>, InetAddress> getAllRangesWithStrictSourcesFor(String keyspace, Collection<Range<Token>> desiredRanges)
    {
        assert tokens != null;
        AbstractReplicationStrategy strat = Keyspace.open(keyspace).getReplicationStrategy();

        // Active ranges
        TokenMetadata metadataClone = metadata.cloneOnlyTokenMap();
        Multimap<Range<Token>, InetAddress> addressRanges = strat.getRangeAddresses(metadataClone);

        // Pending ranges
        metadataClone.updateNormalTokens(tokens, address);
        Multimap<Range<Token>, InetAddress> pendingRangeAddresses = strat.getRangeAddresses(metadataClone);

        // Collects the source that will have its range moved to the new node
        Multimap<Range<Token>, InetAddress> rangeSources = ArrayListMultimap.create();

        for (Range<Token> desiredRange : desiredRanges)
        {
            for (Map.Entry<Range<Token>, Collection<InetAddress>> preEntry : addressRanges.asMap().entrySet())
            {
                if (preEntry.getKey().contains(desiredRange))
                {
                    Set<InetAddress> oldEndpoints = Sets.newHashSet(preEntry.getValue());
                    Set<InetAddress> newEndpoints = Sets.newHashSet(pendingRangeAddresses.get(desiredRange));

                    // Due to CASSANDRA-5953 we can have a higher RF then we have endpoints.
                    // So we need to be careful to only be strict when endpoints == RF
                    if (oldEndpoints.size() == strat.getReplicationFactor())
                    {
                        oldEndpoints.removeAll(newEndpoints);
                        assert oldEndpoints.size() == 1 : "Expected 1 endpoint but found " + oldEndpoints.size();
                    }

                    rangeSources.put(desiredRange, oldEndpoints.iterator().next());
                }
            }

            // Validate
            Collection<InetAddress> addressList = rangeSources.get(desiredRange);
            if (addressList == null || addressList.isEmpty())
                throw new IllegalStateException("No sources found for " + desiredRange);

            if (addressList.size() > 1)
                throw new IllegalStateException("Multiple endpoints found for " + desiredRange);

            InetAddress sourceIp = addressList.iterator().next();
            EndpointState sourceState = Gossiper.instance.getEndpointStateForEndpoint(sourceIp);
            if (Gossiper.instance.isEnabled() && (sourceState == null || !sourceState.isAlive()))
                throw new RuntimeException("A node required to move the data consistently is down (" + sourceIp + "). " +
                                           "If you wish to move the data from a potentially inconsistent replica, restart the node with -Dcassandra.consistent.rangemovement=false");
        }

        return rangeSources;
    }

    /**
     * @param rangesWithSources The ranges we want to fetch (key) and their potential sources (value)
     * @param sourceFilters A (possibly empty) collection of source filters to apply. In addition to any filters given
     *                      here, we always exclude ourselves.
     * @param keyspace keyspace name
     * @return Map of source endpoint to collection of ranges
     */
    private static Multimap<InetAddress, Range<Token>> getRangeFetchMap(Multimap<Range<Token>, InetAddress> rangesWithSources,
                                                                        Collection<ISourceFilter> sourceFilters, String keyspace,
                                                                        boolean useStrictConsistency)
    {
        Multimap<InetAddress, Range<Token>> rangeFetchMapMap = HashMultimap.create();
        for (Range<Token> range : rangesWithSources.keySet())
        {
            boolean foundSource = false;

            outer:
            for (InetAddress address : rangesWithSources.get(range))
            {
                for (ISourceFilter filter : sourceFilters)
                {
                    if (!filter.shouldInclude(address))
                        continue outer;
                }

                if (address.equals(FBUtilities.getBroadcastAddress()))
                {
                    // If localhost is a source, we have found one, but we don't add it to the map to avoid streaming locally
                    foundSource = true;
                    continue;
                }

                rangeFetchMapMap.put(address, range);
                foundSource = true;
                break; // ensure we only stream from one other node for each range
            }

            if (!foundSource)
            {
                AbstractReplicationStrategy strat = Keyspace.open(keyspace).getReplicationStrategy();
                if (strat != null && strat.getReplicationFactor() == 1)
                {
                    if (useStrictConsistency)
                        throw new IllegalStateException("Unable to find sufficient sources for streaming range " + range + " in keyspace " + keyspace + " with RF=1. " +
                                                        "Ensure this keyspace contains replicas in the source datacenter.");
                    else
                        logger.warn("Unable to find sufficient sources for streaming range {} in keyspace {} with RF=1. " +
                                    "Keyspace might be missing data.", range, keyspace);
                }
                else
                    throw new IllegalStateException("Unable to find sufficient sources for streaming range " + range + " in keyspace " + keyspace);
            }
        }

        return rangeFetchMapMap;
    }

    public static Multimap<InetAddress, Range<Token>> getWorkMap(Multimap<Range<Token>, InetAddress> rangesWithSourceTarget, String keyspace,
                                                                 IFailureDetector fd, boolean useStrictConsistency)
    {
        return getRangeFetchMap(rangesWithSourceTarget, Collections.<ISourceFilter>singleton(new FailureDetectorSourceFilter(fd)), keyspace, useStrictConsistency);
    }

    // For testing purposes
    @VisibleForTesting
    Multimap<String, Map.Entry<InetAddress, Collection<Range<Token>>>> toFetch()
    {
        return toFetch;
    }

    public StreamResultFuture fetchAsync()
    {
        for (Map.Entry<String, Map.Entry<InetAddress, Collection<Range<Token>>>> entry : toFetch.entries())
        {
            String keyspace = entry.getKey();
            InetAddress source = entry.getValue().getKey();
            InetAddress preferred = SystemKeyspace.getPreferredIP(source);
            Collection<Range<Token>> ranges = entry.getValue().getValue();

            // filter out already streamed ranges
            Set<Range<Token>> availableRanges = stateStore.getAvailableRanges(keyspace, StorageService.instance.getTokenMetadata().partitioner);
            if (ranges.removeAll(availableRanges))
            {
                logger.info("Some ranges of {} are already available. Skipping streaming those ranges.", availableRanges);
            }

            if (logger.isTraceEnabled())
                logger.trace("{}ing from {} ranges {}", description, source, StringUtils.join(ranges, ", "));
            /* Send messages to respective folks to stream data over to me */
            streamPlan.requestRanges(source, preferred, keyspace, ranges);
        }

        return streamPlan.execute();
    }
}<|MERGE_RESOLUTION|>--- conflicted
+++ resolved
@@ -156,11 +156,7 @@
         this.address = address;
         this.description = description;
         this.streamPlan = new StreamPlan(description, ActiveRepairService.UNREPAIRED_SSTABLE, connectionsPerHost,
-<<<<<<< HEAD
-                true, false, connectSequentially);
-=======
                 true, false, connectSequentially, null);
->>>>>>> bd14400a
         this.useStrictConsistency = useStrictConsistency;
         this.snitch = snitch;
         this.stateStore = stateStore;
