--- conflicted
+++ resolved
@@ -35,13 +35,9 @@
  */
 class ReplicationAwareTokenAllocator<Unit> extends TokenAllocatorBase<Unit>
 {
-<<<<<<< HEAD
-=======
     static final double MIN_INITIAL_SPLITS_RATIO = 1.0 - 1.0 / Math.sqrt(5.0);
     static final double MAX_INITIAL_SPLITS_RATIO = MIN_INITIAL_SPLITS_RATIO + 0.075;
 
-    final NavigableMap<Token, Unit> sortedTokens;
->>>>>>> ac783db2
     final Multimap<Unit, Token> unitToTokens;
     final int replicas;
 
