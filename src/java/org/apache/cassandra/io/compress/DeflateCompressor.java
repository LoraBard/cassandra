--- conflicted
+++ resolved
@@ -17,10 +17,7 @@
  */
 package org.apache.cassandra.io.compress;
 
-<<<<<<< HEAD
-=======
 import io.netty.util.concurrent.FastThreadLocal;
->>>>>>> 707c3643
 import org.apache.cassandra.schema.CompressionParams;
 
 import java.io.IOException;
@@ -36,11 +33,7 @@
 {
     public static final DeflateCompressor instance = new DeflateCompressor();
 
-<<<<<<< HEAD
-    private static final ThreadLocal<byte[]> threadLocalScratchBuffer = new ThreadLocal<byte[]>()
-=======
     private static final FastThreadLocal<byte[]> threadLocalScratchBuffer = new FastThreadLocal<byte[]>()
->>>>>>> 707c3643
     {
         @Override
         protected byte[] initialValue()
@@ -54,13 +47,8 @@
         return threadLocalScratchBuffer.get();
     }
 
-<<<<<<< HEAD
-    private final ThreadLocal<Deflater> deflater;
-    private final ThreadLocal<Inflater> inflater;
-=======
     private final FastThreadLocal<Deflater> deflater;
     private final FastThreadLocal<Inflater> inflater;
->>>>>>> 707c3643
 
     public static DeflateCompressor create(Map<String, String> compressionOptions)
     {
