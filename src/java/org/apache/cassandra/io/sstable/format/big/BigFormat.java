/*
 * Licensed to the Apache Software Foundation (ASF) under one
 * or more contributor license agreements.  See the NOTICE file
 * distributed with this work for additional information
 * regarding copyright ownership.  The ASF licenses this file
 * to you under the Apache License, Version 2.0 (the
 * "License"); you may not use this file except in compliance
 * with the License.  You may obtain a copy of the License at
 *
 *     http://www.apache.org/licenses/LICENSE-2.0
 *
 * Unless required by applicable law or agreed to in writing, software
 * distributed under the License is distributed on an "AS IS" BASIS,
 * WITHOUT WARRANTIES OR CONDITIONS OF ANY KIND, either express or implied.
 * See the License for the specific language governing permissions and
 * limitations under the License.
 */
package org.apache.cassandra.io.sstable.format.big;

import java.util.Collection;
import java.util.Set;

import org.apache.cassandra.config.CFMetaData;
import org.apache.cassandra.db.RowIndexEntry;
import org.apache.cassandra.db.SerializationHeader;
import org.apache.cassandra.db.lifecycle.LifecycleTransaction;
import org.apache.cassandra.io.sstable.Component;
import org.apache.cassandra.io.sstable.Descriptor;
import org.apache.cassandra.io.sstable.format.*;
import org.apache.cassandra.io.sstable.metadata.MetadataCollector;
import org.apache.cassandra.io.sstable.metadata.StatsMetadata;
import org.apache.cassandra.net.MessagingService;
import org.apache.cassandra.utils.ChecksumType;

/**
 * Legacy bigtable format
 */
public class BigFormat implements SSTableFormat
{
    public static final BigFormat instance = new BigFormat();
    public static final Version latestVersion = new BigVersion(BigVersion.current_version);
    private static final SSTableReader.Factory readerFactory = new ReaderFactory();
    private static final SSTableWriter.Factory writerFactory = new WriterFactory();

    private BigFormat()
    {

    }

    @Override
    public Version getLatestVersion()
    {
        return latestVersion;
    }

    @Override
    public Version getVersion(String version)
    {
        return new BigVersion(version);
    }

    @Override
    public SSTableWriter.Factory getWriterFactory()
    {
        return writerFactory;
    }

    @Override
    public SSTableReader.Factory getReaderFactory()
    {
        return readerFactory;
    }

    @Override
    public RowIndexEntry.IndexSerializer getIndexSerializer(CFMetaData metadata, Version version, SerializationHeader header)
    {
        return new RowIndexEntry.Serializer(metadata, version, header);
    }

    static class WriterFactory extends SSTableWriter.Factory
    {
        @Override
        public SSTableWriter open(Descriptor descriptor,
                                  long keyCount,
                                  long repairedAt,
                                  CFMetaData metadata,
                                  MetadataCollector metadataCollector,
                                  SerializationHeader header,
                                  Collection<SSTableFlushObserver> observers,
                                  LifecycleTransaction txn)
        {
            return new BigTableWriter(descriptor, keyCount, repairedAt, metadata, metadataCollector, header, observers, txn);
        }
    }

    static class ReaderFactory extends SSTableReader.Factory
    {
        @Override
        public SSTableReader open(Descriptor descriptor, Set<Component> components, CFMetaData metadata, Long maxDataAge, StatsMetadata sstableMetadata, SSTableReader.OpenReason openReason, SerializationHeader header)
        {
            return new BigTableReader(descriptor, components, metadata, maxDataAge, sstableMetadata, openReason, header);
        }
    }

    // versions are denoted as [major][minor].  Minor versions must be forward-compatible:
    // new fields are allowed in e.g. the metadata component, but fields can't be removed
    // or have their size changed.
    //
    // Minor versions were introduced with version "hb" for Cassandra 1.0.3; prior to that,
    // we always incremented the major version.
    static class BigVersion extends Version
    {
        public static final String current_version = "mc";
        public static final String earliest_supported_version = "jb";

        // jb (2.0.1): switch from crc32 to adler32 for compression checksums
        //             checksum the compressed data
        // ka (2.1.0): new Statistics.db file format
        //             index summaries can be downsampled and the sampling level is persisted
        //             switch uncompressed checksums to adler32
        //             tracks presense of legacy (local and remote) counter shards
        // la (2.2.0): new file name format
        // lb (2.2.7): commit log lower bound included
        // ma (3.0.0): swap bf hash order
        //             store rows natively
        // mb (3.0.7, 3.7): commit log lower bound included
<<<<<<< HEAD
=======
        // mc (3.0.8, 3.9): commit log intervals included
>>>>>>> 904cb5d1
        //
        // NOTE: when adding a new version, please add that to LegacySSTableTest, too.

        private final boolean isLatestVersion;
        private final boolean hasSamplingLevel;
        private final boolean newStatsFile;
        private final ChecksumType compressedChecksumType;
        private final ChecksumType uncompressedChecksumType;
        private final boolean hasRepairedAt;
        private final boolean tracksLegacyCounterShards;
        private final boolean newFileName;
        public final boolean storeRows;
        public final int correspondingMessagingVersion; // Only use by storage that 'storeRows' so far
        public final boolean hasBoundaries;
        /**
         * CASSANDRA-8413: 3.0 bloom filter representation changed (two longs just swapped)
         * have no 'static' bits caused by using the same upper bits for both bloom filter and token distribution.
         */
        private final boolean hasOldBfHashOrder;
        private final boolean hasCommitLogLowerBound;
        private final boolean hasCommitLogIntervals;

        /**
         * CASSANDRA-7066: compaction ancerstors are no longer used and have been removed.
         */
        private final boolean hasCompactionAncestors;

        BigVersion(String version)
        {
            super(instance, version);

            isLatestVersion = version.compareTo(current_version) == 0;
            hasSamplingLevel = version.compareTo("ka") >= 0;
            newStatsFile = version.compareTo("ka") >= 0;

            //For a while Adler32 was in use, now the CRC32 instrinsic is very good especially after Haswell
            //PureJavaCRC32 was always faster than Adler32. See CASSANDRA-8684
            ChecksumType checksumType = ChecksumType.CRC32;
            if (version.compareTo("ka") >= 0 && version.compareTo("ma") < 0)
                checksumType = ChecksumType.Adler32;
            this.uncompressedChecksumType = checksumType;

            checksumType = ChecksumType.CRC32;
            if (version.compareTo("jb") >= 0 && version.compareTo("ma") < 0)
                checksumType = ChecksumType.Adler32;
            this.compressedChecksumType = checksumType;

            hasRepairedAt = version.compareTo("ka") >= 0;
            tracksLegacyCounterShards = version.compareTo("ka") >= 0;

            newFileName = version.compareTo("la") >= 0;

            hasOldBfHashOrder = version.compareTo("ma") < 0;
            hasCompactionAncestors = version.compareTo("ma") < 0;
            storeRows = version.compareTo("ma") >= 0;
            correspondingMessagingVersion = storeRows
                                          ? MessagingService.VERSION_30
                                          : MessagingService.VERSION_21;

            hasBoundaries = version.compareTo("ma") < 0;
            hasCommitLogLowerBound = (version.compareTo("lb") >= 0 && version.compareTo("ma") < 0)
                                     || version.compareTo("mb") >= 0;
            hasCommitLogIntervals = version.compareTo("mc") >= 0;
        }

        @Override
        public boolean isLatestVersion()
        {
            return isLatestVersion;
        }

        @Override
        public boolean hasSamplingLevel()
        {
            return hasSamplingLevel;
        }

        @Override
        public boolean hasNewStatsFile()
        {
            return newStatsFile;
        }

        @Override
        public ChecksumType compressedChecksumType()
        {
            return compressedChecksumType;
        }

        @Override
        public ChecksumType uncompressedChecksumType()
        {
            return uncompressedChecksumType;
        }

        @Override
        public boolean hasRepairedAt()
        {
            return hasRepairedAt;
        }

        @Override
        public boolean tracksLegacyCounterShards()
        {
            return tracksLegacyCounterShards;
        }

        @Override
        public boolean hasOldBfHashOrder()
        {
            return hasOldBfHashOrder;
        }

        @Override
        public boolean hasCompactionAncestors()
        {
            return hasCompactionAncestors;
        }

        @Override
        public boolean hasNewFileName()
        {
            return newFileName;
        }

        @Override
        public boolean hasCommitLogLowerBound()
        {
            return hasCommitLogLowerBound;
        }

        @Override
        public boolean hasCommitLogIntervals()
        {
            return hasCommitLogIntervals;
        }

        @Override
        public boolean storeRows()
        {
            return storeRows;
        }

        @Override
        public int correspondingMessagingVersion()
        {
            return correspondingMessagingVersion;
        }

        @Override
        public boolean hasBoundaries()
        {
            return hasBoundaries;
        }

        @Override
        public boolean isCompatible()
        {
            return version.compareTo(earliest_supported_version) >= 0 && version.charAt(0) <= current_version.charAt(0);
        }

        @Override
        public boolean isCompatibleForStreaming()
        {
            return isCompatible() && version.charAt(0) == current_version.charAt(0);
        }
    }
}<|MERGE_RESOLUTION|>--- conflicted
+++ resolved
@@ -124,10 +124,7 @@
         // ma (3.0.0): swap bf hash order
         //             store rows natively
         // mb (3.0.7, 3.7): commit log lower bound included
-<<<<<<< HEAD
-=======
         // mc (3.0.8, 3.9): commit log intervals included
->>>>>>> 904cb5d1
         //
         // NOTE: when adding a new version, please add that to LegacySSTableTest, too.
 
