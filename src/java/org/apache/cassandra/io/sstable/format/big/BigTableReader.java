--- conflicted
+++ resolved
@@ -25,19 +25,11 @@
 import java.util.Set;
 import java.util.concurrent.atomic.AtomicLong;
 
-<<<<<<< HEAD
-=======
-import io.reactivex.Flowable;
->>>>>>> f922a6c8
 import org.slf4j.Logger;
 import org.slf4j.LoggerFactory;
 
-import io.reactivex.schedulers.Schedulers;
-<<<<<<< HEAD
 import org.apache.cassandra.cache.ChunkCache;
 import org.apache.cassandra.cache.InstrumentingCache;
-=======
->>>>>>> f922a6c8
 import org.apache.cassandra.cache.KeyCacheKey;
 import org.apache.cassandra.config.Config;
 import org.apache.cassandra.config.DatabaseDescriptor;
@@ -47,8 +39,7 @@
 import org.apache.cassandra.db.SerializationHeader;
 import org.apache.cassandra.db.Slices;
 import org.apache.cassandra.db.filter.ColumnFilter;
-import org.apache.cassandra.db.rows.FlowablePartitions;
-import org.apache.cassandra.db.rows.FlowableUnfilteredPartition;
+import org.apache.cassandra.db.rows.Row;
 import org.apache.cassandra.db.rows.Rows;
 import org.apache.cassandra.db.rows.UnfilteredRowIterator;
 import org.apache.cassandra.db.rows.UnfilteredRowIterators;
@@ -56,28 +47,25 @@
 import org.apache.cassandra.io.sstable.CorruptSSTableException;
 import org.apache.cassandra.io.sstable.Descriptor;
 import org.apache.cassandra.io.sstable.RowIndexEntry;
+import org.apache.cassandra.io.sstable.format.AbstractSSTableIterator;
 import org.apache.cassandra.io.sstable.format.PartitionIndexIterator;
 import org.apache.cassandra.io.sstable.format.SSTableReader;
 import org.apache.cassandra.io.sstable.format.ScrubPartitionIterator;
 import org.apache.cassandra.io.sstable.metadata.StatsMetadata;
+import org.apache.cassandra.io.util.AsynchronousChannelProxy;
 import org.apache.cassandra.io.util.FileDataInput;
-<<<<<<< HEAD
+import org.apache.cassandra.io.util.Rebufferer;
 import org.apache.cassandra.io.util.FileHandle;
 import org.apache.cassandra.io.util.FileUtils;
 import org.apache.cassandra.schema.CachingParams;
-=======
-import org.apache.cassandra.io.util.Rebufferer;
->>>>>>> f922a6c8
 import org.apache.cassandra.schema.TableMetadataRef;
 import org.apache.cassandra.service.CacheService;
 import org.apache.cassandra.tracing.Tracing;
 import org.apache.cassandra.utils.ByteBufferUtil;
-<<<<<<< HEAD
+import org.apache.cassandra.utils.concurrent.OpOrder;
 import org.apache.cassandra.utils.IFilter;
 import org.apache.cassandra.utils.concurrent.Ref;
-=======
-import org.apache.cassandra.utils.concurrent.OpOrder;
->>>>>>> f922a6c8
+import org.apache.cassandra.utils.flow.CsFlow;
 
 /**
  * SSTableReaders are open()ed by Keyspace.onStart; after that they are created by SSTableWriter.renameAndOpen.
@@ -275,39 +263,10 @@
 
     public UnfilteredRowIterator iterator(DecoratedKey key, Slices slices, ColumnFilter selectedColumns, boolean reversed)
     {
-        BigRowIndexEntry rie = getPosition(key, SSTableReader.Operator.EQ);
+        BigRowIndexEntry rie = getPosition(key, SSTableReader.Operator.EQ, Rebufferer.ReaderConstraint.NONE);
         return iterator(null, key, rie, slices, selectedColumns, reversed);
     }
 
-<<<<<<< HEAD
-    public FlowableUnfilteredPartition flow(DecoratedKey key, Slices slices, ColumnFilter selectedColumns, boolean reversed)
-=======
-    public Flowable<FlowableUnfilteredPartition> flowable(OpOrder readOrdering, DecoratedKey key, Slices slices, ColumnFilter selectedColumns, boolean reversed)
->>>>>>> f922a6c8
-    {
-        return Flowable.using(() -> readOrdering.start(),
-                              (opGroup) ->
-                              {
-                                  PartitionFlowable pf = new PartitionFlowable(this, readOrdering, key, slices, selectedColumns, reversed, 2);
-
-                                  //Convert from PartitionFlowable to FlowableUnfilteredPartition
-                                  //First two items are header info. The rest is partition data
-                                  return pf.buffer(2)
-                                           .map(head ->
-                                                {
-                                                    if (head.size() != 2)
-                                                        return new FlowablePartitions.EmptyFlowableUnfilteredPartition(new PartitionHeader(metadata(), key, DeletionTime.LIVE,
-                                                                                                                                           RegularAndStaticColumns.NONE, reversed, EncodingStats.NO_STATS));
-
-                                                    PartitionFlowable u = new PartitionFlowable(pf, readOrdering, 2);
-
-                                                    return new FlowableUnfilteredPartition((PartitionHeader) head.get(0), (Row) head.get(1), u);
-                                                })
-                                           .take(1);
-                              },
-                              (opGroup) -> opGroup.close(),
-                              false);
-    }
 
     public UnfilteredRowIterator iterator(FileDataInput file, DecoratedKey key, RowIndexEntry indexEntry, Slices slices, ColumnFilter selectedColumns, boolean reversed)
     {
@@ -316,6 +275,14 @@
         return reversed
              ? new SSTableReversedIterator(this, file, key, (BigRowIndexEntry) indexEntry, slices, selectedColumns)
              : new SSTableIterator(this, file, key, (BigRowIndexEntry) indexEntry, slices, selectedColumns);
+    }
+
+    public AbstractSSTableIterator iterator(FileDataInput file, DecoratedKey key, RowIndexEntry indexEntry, Slices slices, ColumnFilter selectedColumns, boolean reversed, DeletionTime partitionLevelDeletion, Row staticRow)
+    {
+        assert indexEntry != null;
+        return reversed
+               ? new SSTableReversedIterator(this, file, key, (BigRowIndexEntry) indexEntry, slices, selectedColumns, partitionLevelDeletion, staticRow)
+               : new SSTableIterator(this, file, key, (BigRowIndexEntry) indexEntry, slices, selectedColumns, partitionLevelDeletion, staticRow);
     }
 
     /**
@@ -355,10 +322,10 @@
         }
     }
 
-    public DecoratedKey keyAt(long indexPosition) throws IOException
+    public DecoratedKey keyAt(long indexPosition, Rebufferer.ReaderConstraint rc) throws IOException
     {
         DecoratedKey key;
-        try (FileDataInput in = ifile.createReader(indexPosition))
+        try (FileDataInput in = ifile.createReader(indexPosition, rc))
         {
             if (in.isEOF())
                 return null;
@@ -373,6 +340,16 @@
         }
 
         return key;
+    }
+
+    protected AsynchronousChannelProxy getIndexChannel()
+    {
+        return ifile.channel;
+    }
+
+    protected FileHandle getIndexFile()
+    {
+        return ifile;
     }
 
     public KeyCacheKey getCacheKey(DecoratedKey key)
@@ -448,16 +425,16 @@
 
     /**
      * Get position updating key cache and stats.
-     * @see #getPosition(PartitionPosition, SSTableReader.Operator, boolean)
-     */
-    public BigRowIndexEntry getPosition(PartitionPosition key, Operator op)
-    {
-        return getPosition(key, op, true, false);
-    }
-
-    public BigRowIndexEntry getPosition(PartitionPosition key, Operator op, boolean updateCacheAndStats)
-    {
-        return getPosition(key, op, updateCacheAndStats, false);
+     * @see #getPosition(PartitionPosition, SSTableReader.Operator, Rebufferer.ReaderConstraint)
+     */
+    public BigRowIndexEntry getPosition(PartitionPosition key, Operator op, Rebufferer.ReaderConstraint rc)
+    {
+        return getPosition(key, op, true, false, rc);
+    }
+
+    public BigRowIndexEntry getPosition(PartitionPosition key, Operator op, boolean updateCacheAndStats, Rebufferer.ReaderConstraint rc)
+    {
+        return getPosition(key, op, updateCacheAndStats, false, rc);
     }
 
     /**
@@ -467,11 +444,7 @@
      * @param updateCacheAndStats true if updating stats and cache
      * @return The index entry corresponding to the key, or null if the key is not present
      */
-<<<<<<< HEAD
-    protected BigRowIndexEntry getPosition(PartitionPosition key, Operator op, boolean updateCacheAndStats, boolean permitMatchPastLast)
-=======
-    protected RowIndexEntry getPosition(PartitionPosition key, Operator op, boolean updateCacheAndStats, boolean permitMatchPastLast, Rebufferer.ReaderConstraint rc)
->>>>>>> f922a6c8
+    protected BigRowIndexEntry getPosition(PartitionPosition key, Operator op, boolean updateCacheAndStats, boolean permitMatchPastLast, Rebufferer.ReaderConstraint rc)
     {
         if (op == Operator.EQ)
         {
@@ -583,11 +556,7 @@
                         if (logger.isTraceEnabled())
                         {
                             // expensive sanity check!  see CASSANDRA-4687
-<<<<<<< HEAD
-                            try (FileDataInput fdi = dataFile.createReader(indexEntry.position))
-=======
-                            try (FileDataInput fdi = dfile.createReader(indexEntry.position, rc))
->>>>>>> f922a6c8
+                            try (FileDataInput fdi = dataFile.createReader(indexEntry.position, rc))
                             {
                                 DecoratedKey keyInDisk = decorateKey(ByteBufferUtil.readWithShortLength(fdi));
                                 if (!keyInDisk.equals(key))
@@ -626,15 +595,15 @@
     }
 
     @Override
-    public RowIndexEntry getExactPosition(DecoratedKey key)
-    {
-        return getPosition(key, Operator.EQ);
-    }
-
-    @Override
-    public boolean contains(DecoratedKey key)
-    {
-        return getExactPosition(key) != null;
+    public RowIndexEntry getExactPosition(DecoratedKey key, Rebufferer.ReaderConstraint rc)
+    {
+        return getPosition(key, Operator.EQ, rc);
+    }
+
+    @Override
+    public boolean contains(DecoratedKey key, Rebufferer.ReaderConstraint rc)
+    {
+        return getExactPosition(key, rc) != null;
     }
 
     @Override
