/*
 * Licensed to the Apache Software Foundation (ASF) under one
 * or more contributor license agreements.  See the NOTICE file
 * distributed with this work for additional information
 * regarding copyright ownership.  The ASF licenses this file
 * to you under the Apache License, Version 2.0 (the
 * "License"); you may not use this file except in compliance
 * with the License.  You may obtain a copy of the License at
 *
 *     http://www.apache.org/licenses/LICENSE-2.0
 *
 * Unless required by applicable law or agreed to in writing, software
 * distributed under the License is distributed on an "AS IS" BASIS,
 * WITHOUT WARRANTIES OR CONDITIONS OF ANY KIND, either express or implied.
 * See the License for the specific language governing permissions and
 * limitations under the License.
 */
package org.apache.cassandra.metrics;

import java.nio.ByteBuffer;
import java.util.*;
import java.util.concurrent.ConcurrentHashMap;
import java.util.concurrent.ConcurrentMap;
import java.util.function.Predicate;

import com.google.common.collect.Iterables;
import com.google.common.collect.Maps;

import org.slf4j.Logger;
import org.slf4j.LoggerFactory;

import com.codahale.metrics.*;
import org.apache.cassandra.db.ColumnFamilyStore;
import org.apache.cassandra.db.Keyspace;
import org.apache.cassandra.db.Memtable;
import org.apache.cassandra.db.compaction.CompactionStrategyManager;
import org.apache.cassandra.db.lifecycle.SSTableSet;
import org.apache.cassandra.index.SecondaryIndexManager;
import org.apache.cassandra.io.compress.CompressionMetadata;
import org.apache.cassandra.io.sstable.format.SSTableReader;
import org.apache.cassandra.io.sstable.metadata.MetadataCollector;
import org.apache.cassandra.schema.SchemaConstants;
import org.apache.cassandra.utils.EstimatedHistogram;
import org.apache.cassandra.utils.Pair;
import org.apache.cassandra.utils.TopKSampler;

import static org.apache.cassandra.metrics.CassandraMetricsRegistry.Metrics;

/**
 * Metrics for {@link ColumnFamilyStore}.
 */
public class TableMetrics
{
    private final static Logger logger = LoggerFactory.getLogger(TableMetrics.class);

    public static final long[] EMPTY = new long[0];

    /** Total amount of data stored in the memtable that resides on-heap, including column related overhead and partitions overwritten. */
    public final Gauge<Long> memtableOnHeapSize;
    /** Total amount of data stored in the memtable that resides off-heap, including column related overhead and partitions overwritten. */
    public final Gauge<Long> memtableOffHeapSize;
    /** Total amount of live data stored in the memtable, excluding any data structure overhead */
    public final Gauge<Long> memtableLiveDataSize;
    /** Total amount of data stored in the memtables (2i and pending flush memtables included) that resides on-heap. */
    public final Gauge<Long> allMemtablesOnHeapSize;
    /** Total amount of data stored in the memtables (2i and pending flush memtables included) that resides off-heap. */
    public final Gauge<Long> allMemtablesOffHeapSize;
    /** Total amount of live data stored in the memtables (2i and pending flush memtables included) that resides off-heap, excluding any data structure overhead */
    public final Gauge<Long> allMemtablesLiveDataSize;
    /** Total number of columns present in the memtable. */
    public final Gauge<Long> memtableColumnsCount;
    /** Number of times flush has resulted in the memtable being switched out. */
    public final Counter memtableSwitchCount;
    /** Current compression ratio for all SSTables */
    public final Gauge<Double> compressionRatio;
    /** Histogram of estimated partition size (in bytes). */
    public final Gauge<long[]> estimatedPartitionSizeHistogram;
    /** Approximate number of keys in table. */
    public final Gauge<Long> estimatedPartitionCount;
    /** Histogram of estimated number of columns. */
    public final Gauge<long[]> estimatedColumnCountHistogram;
    /** Histogram of the number of sstable data files accessed per read */
    public final Histogram sstablesPerReadHistogram;
    /** (Local) read metrics */
    public final LatencyMetrics readLatency;
    /** (Local) range slice metrics */
    public final LatencyMetrics rangeLatency;
    /** (Local) write metrics */
    public final LatencyMetrics writeLatency;
    /** Estimated number of tasks pending for this table */
    public final Counter pendingFlushes;
    /** Total number of bytes flushed since server [re]start */
    public final Counter bytesFlushed;
    /** Total number of bytes written by compaction since server [re]start */
    public final Counter compactionBytesWritten;
    /** Estimate of number of pending compactios for this table */
    public final Gauge<Integer> pendingCompactions;
    /** Number of SSTables on disk for this CF */
    public final Gauge<Integer> liveSSTableCount;
    /** Disk space used by SSTables belonging to this table */
    public final Counter liveDiskSpaceUsed;
    /** Total disk space used by SSTables belonging to this table, including obsolete ones waiting to be GC'd */
    public final Counter totalDiskSpaceUsed;
    /** Size of the smallest compacted partition */
    public final Gauge<Long> minPartitionSize;
    /** Size of the largest compacted partition */
    public final Gauge<Long> maxPartitionSize;
    /** Size of the smallest compacted partition */
    public final Gauge<Long> meanPartitionSize;
    /** Number of false positives in bloom filter */
    public final Gauge<Long> bloomFilterFalsePositives;
    /** Number of false positives in bloom filter from last read */
    public final Gauge<Long> recentBloomFilterFalsePositives;
    /** False positive ratio of bloom filter */
    public final Gauge<Double> bloomFilterFalseRatio;
    /** False positive ratio of bloom filter from last read */
    public final Gauge<Double> recentBloomFilterFalseRatio;
    /** Disk space used by bloom filter */
    public final Gauge<Long> bloomFilterDiskSpaceUsed;
    /** Off heap memory used by bloom filter */
    public final Gauge<Long> bloomFilterOffHeapMemoryUsed;
    /** Off heap memory used by index summary */
    public final Gauge<Long> indexSummaryOffHeapMemoryUsed;
    /** Off heap memory used by compression meta data*/
    public final Gauge<Long> compressionMetadataOffHeapMemoryUsed;
    /** Key cache hit rate  for this CF */
    public final Gauge<Double> keyCacheHitRate;
    /** Tombstones scanned in queries on this CF */
    public final Histogram tombstoneScannedHistogram;
    /** Live cells scanned in queries on this CF */
    public final Histogram liveScannedHistogram;
    /** Column update time delta on this CF */
    public final Histogram colUpdateTimeDeltaHistogram;
    /** time taken acquiring the partition lock for materialized view updates for this table */
    public final Timer viewLockAcquireTime;
    /** time taken during the local read of a materialized view update */
    public final Timer viewReadTime;
    /** Disk space used by snapshot files which */
    public final Gauge<Long> trueSnapshotsSize;
    /** Row cache hits, but result out of range */
    public final Counter rowCacheHitOutOfRange;
    /** Number of row cache hits */
    public final Counter rowCacheHit;
    /** Number of row cache misses */
    public final Counter rowCacheMiss;
    /**
     * Number of tombstone read failures
     */
    public final Counter tombstoneFailures;
    /**
     * Number of tombstone read warnings
     */
    public final Counter tombstoneWarnings;
    /** CAS Prepare metrics */
    public final LatencyMetrics casPrepare;
    /** CAS Propose metrics */
    public final LatencyMetrics casPropose;
    /** CAS Commit metrics */
    public final LatencyMetrics casCommit;
    /** percent of the data that is repaired */
    public final Gauge<Double> percentRepaired;
    /** Reports the size of sstables in repaired, unrepaired, and any ongoing repair buckets */
    public final Gauge<Long> bytesRepaired;
    public final Gauge<Long> bytesUnrepaired;
    public final Gauge<Long> bytesPendingRepair;
    /** Number of started repairs as coordinator on this table */
    public final Counter repairsStarted;
    /** Number of completed repairs as coordinator on this table */
    public final Counter repairsCompleted;
    /** time spent anticompacting data before participating in a consistent repair */
    public final Timer anticompactionTime;
    /** time spent creating merkle trees */
    public final Timer validationTime;
    /** time spent syncing data in a repair */
    public final Timer syncTime;
    /** approximate number of bytes read while creating merkle trees */
    public final Histogram bytesValidated;
    /** number of partitions read creating merkle trees */
    public final Histogram partitionsValidated;
    /** number of bytes read while doing anticompaction */
    public final Counter bytesAnticompacted;
    /** number of bytes where the whole sstable was contained in a repairing range so that we only mutated the repair status */
    public final Counter bytesMutatedAnticompaction;
    /** ratio of how much we anticompact vs how much we could mutate the repair status*/
    public final Gauge<Double> mutatedAnticompactionGauge;

    public final Timer coordinatorReadLatency;
    public final Timer coordinatorScanLatency;

    /** Time spent waiting for free memtable space, either on- or off-heap */
    public final Histogram waitingOnFreeMemtableSpace;

    /** Dropped Mutations Count */
    public final Counter droppedMutations;

    /** NodeSync metrics */
    public final NodeSyncMetrics nodeSyncMetrics;

    private final MetricNameFactory factory;
    private final MetricNameFactory aliasFactory;
    private static final MetricNameFactory globalFactory = new AllTableMetricNameFactory("Table");
    private static final MetricNameFactory globalAliasFactory = new AllTableMetricNameFactory("ColumnFamily");

    public final Counter speculativeRetries;
    public final Counter speculativeFailedRetries;
    public final Counter speculativeInsufficientReplicas;
    public final Gauge<Long> speculativeSampleLatencyNanos;

    public final static LatencyMetrics globalReadLatency = new LatencyMetrics(globalFactory, globalAliasFactory, "Read", true);
    public final static LatencyMetrics globalWriteLatency = new LatencyMetrics(globalFactory, globalAliasFactory, "Write", true);
    public final static LatencyMetrics globalRangeLatency = new LatencyMetrics(globalFactory, globalAliasFactory, "Range", true);

    private static Pair<Long, Long> totalNonSystemTablesSize(Predicate<SSTableReader> predicate)
    {
        long total = 0;
        long filtered = 0;
        for (Keyspace k : Keyspace.nonSystem())
        {
            if (SchemaConstants.DISTRIBUTED_KEYSPACE_NAME.equals(k.getName()))
                continue;
            if (k.getReplicationStrategy().getReplicationFactor() < 2)
                continue;

            for (ColumnFamilyStore cf : k.getColumnFamilyStores())
            {
                if (!SecondaryIndexManager.isIndexColumnFamily(cf.name))
                {
                    for (SSTableReader sstable : cf.getSSTables(SSTableSet.CANONICAL))
                    {
                        if (predicate.test(sstable))
                        {
                            filtered += sstable.uncompressedLength();
                        }
                        total += sstable.uncompressedLength();
                    }
                }
            }
        }
        return Pair.create(filtered, total);
    }

    public static final Gauge<Double> globalPercentRepaired = Metrics.register(globalFactory.createMetricName("PercentRepaired"),
                                                                               new Gauge<Double>()
    {
        public Double getValue()
        {
            Pair<Long, Long> result = totalNonSystemTablesSize(SSTableReader::isRepaired);
            double repaired = result.left;
            double total = result.right;
            return total > 0 ? (repaired / total) * 100 : 100.0;
        }
    });

    public static final Gauge<Long> globalBytesRepaired = Metrics.register(globalFactory.createMetricName("BytesRepaired"),
                                                                           new Gauge<Long>()
    {
        public Long getValue()
        {
            return totalNonSystemTablesSize(SSTableReader::isRepaired).left;
        }
    });

    public static final Gauge<Long> globalBytesUnrepaired = Metrics.register(globalFactory.createMetricName("BytesUnrepaired"),
                                                                             new Gauge<Long>()
    {
        public Long getValue()
        {
            return totalNonSystemTablesSize(s -> !s.isRepaired() && !s.isPendingRepair()).left;
        }
    });

    public static final Gauge<Long> globalBytesPendingRepair = Metrics.register(globalFactory.createMetricName("BytesPendingRepair"),
                                                                                new Gauge<Long>()
    {
        public Long getValue()
        {
            return totalNonSystemTablesSize(SSTableReader::isPendingRepair).left;
        }
    });

    public final Meter readRepairRequests;
    public final Meter shortReadProtectionRequests;

    public final Map<Sampler, TopKSampler<ByteBuffer>> samplers;
    /**
     * stores metrics that will be rolled into a single global metric
     */
    public final static ConcurrentMap<String, Set<Metric>> allTableMetrics = Maps.newConcurrentMap();

    /**
     * Stores all metric names created that can be used when unregistering, optionally mapped to an alias name.
     */
    public final static ConcurrentMap<String, String> all = Maps.newConcurrentMap();

    private interface GetHistogram
    {
        EstimatedHistogram getHistogram(SSTableReader reader);
    }

    private static long[] combineHistograms(Iterable<SSTableReader> sstables, GetHistogram getHistogram)
    {
        Iterator<SSTableReader> iterator = sstables.iterator();
        if (!iterator.hasNext())
        {
            return EMPTY;
        }
        long[] firstBucket = getHistogram.getHistogram(iterator.next()).getBuckets(false);
        long[] values = new long[firstBucket.length];
        System.arraycopy(firstBucket, 0, values, 0, values.length);

        while (iterator.hasNext())
        {
            long[] nextBucket = getHistogram.getHistogram(iterator.next()).getBuckets(false);
            if (nextBucket.length > values.length)
            {
                long[] newValues = new long[nextBucket.length];
                System.arraycopy(firstBucket, 0, newValues, 0, firstBucket.length);
                for (int i = 0; i < newValues.length; i++)
                {
                    newValues[i] += nextBucket[i];
                }
                values = newValues;
            }
            else
            {
                for (int i = 0; i < values.length; i++)
                {
                    values[i] += nextBucket[i];
                }
            }
        }
        return values;
    }

    /**
     * Creates metrics for given {@link ColumnFamilyStore}.
     *
     * @param cfs ColumnFamilyStore to measure metrics
     */
    public TableMetrics(final ColumnFamilyStore cfs)
    {
        factory = new TableMetricNameFactory(cfs, "Table");
        aliasFactory = new TableMetricNameFactory(cfs, "ColumnFamily");

        samplers = new EnumMap<>(Sampler.class);
        for (Sampler sampler : Sampler.values())
        {
            samplers.put(sampler, new TopKSampler<>());
        }

        memtableColumnsCount = createTableGauge("MemtableColumnsCount", new Gauge<Long>()
        {
            public Long getValue()
            {
                return cfs.getTracker().getView().getCurrentMemtable().getOperations();
            }
        });
        memtableOnHeapSize = createTableGauge("MemtableOnHeapSize", new Gauge<Long>()
        {
            public Long getValue()
            {
                return cfs.getTracker().getView().getCurrentMemtable().getMemoryUsage().ownsOnHeap;
            }
        });
        memtableOffHeapSize = createTableGauge("MemtableOffHeapSize", new Gauge<Long>()
        {
            public Long getValue()
            {
                return cfs.getTracker().getView().getCurrentMemtable().getMemoryUsage().ownsOffHeap;
            }
        });
        memtableLiveDataSize = createTableGauge("MemtableLiveDataSize", new Gauge<Long>()
        {
            public Long getValue()
            {
                return cfs.getTracker().getView().getCurrentMemtable().getLiveDataSize();
            }
        });
        allMemtablesOnHeapSize = createTableGauge("AllMemtablesHeapSize", new Gauge<Long>()
        {
            public Long getValue()
            {
                return cfs.getMemoryUsageIncludingIndexes().ownsOnHeap;
            }
        });
        allMemtablesOffHeapSize = createTableGauge("AllMemtablesOffHeapSize", new Gauge<Long>()
        {
            public Long getValue()
            {
                return cfs.getMemoryUsageIncludingIndexes().ownsOffHeap;
            }
        });
        allMemtablesLiveDataSize = createTableGauge("AllMemtablesLiveDataSize", new Gauge<Long>()
        {
            public Long getValue()
            {
                long size = 0;
                for (ColumnFamilyStore cfs2 : cfs.concatWithIndexes())
                    size += cfs2.getTracker().getView().getCurrentMemtable().getLiveDataSize();
                return size;
            }
        });
        memtableSwitchCount = createTableCounter("MemtableSwitchCount");
        estimatedPartitionSizeHistogram = Metrics.register(factory.createMetricName("EstimatedPartitionSizeHistogram"),
                                                           aliasFactory.createMetricName("EstimatedRowSizeHistogram"),
                                                           new Gauge<long[]>()
                                                           {
                                                               public long[] getValue()
                                                               {
                                                                   return combineHistograms(cfs.getSSTables(SSTableSet.CANONICAL), new GetHistogram()
                                                                   {
                                                                       public EstimatedHistogram getHistogram(SSTableReader reader)
                                                                       {
                                                                           return reader.getEstimatedPartitionSize();
                                                                       }
                                                                   });
                                                               }
                                                           });
        estimatedPartitionCount = Metrics.register(factory.createMetricName("EstimatedPartitionCount"),
                                                   aliasFactory.createMetricName("EstimatedRowCount"),
                                                   new Gauge<Long>()
                                                   {
                                                       public Long getValue()
                                                       {
                                                           long memtablePartitions = 0;
                                                           for (Memtable memtable : cfs.getTracker().getView().getAllMemtables())
                                                               memtablePartitions += memtable.partitionCount();
                                                           return SSTableReader.getApproximateKeyCount(cfs.getSSTables(SSTableSet.CANONICAL)) + memtablePartitions;
                                                       }
                                                   });
        estimatedColumnCountHistogram = Metrics.register(factory.createMetricName("EstimatedColumnCountHistogram"),
                                                         aliasFactory.createMetricName("EstimatedColumnCountHistogram"),
                                                         new Gauge<long[]>()
                                                         {
                                                             public long[] getValue()
                                                             {
                                                                 return combineHistograms(cfs.getSSTables(SSTableSet.CANONICAL), new GetHistogram()
                                                                 {
                                                                     public EstimatedHistogram getHistogram(SSTableReader reader)
                                                                     {
                                                                         return reader.getEstimatedColumnCount();
                                                                     }
                                                                 });
            }
        });
        sstablesPerReadHistogram = createTableHistogram("SSTablesPerReadHistogram", cfs.keyspace.metric.sstablesPerReadHistogram);
        compressionRatio = createTableGauge("CompressionRatio", new Gauge<Double>()
        {
            public Double getValue()
            {
                return computeCompressionRatio(cfs.getSSTables(SSTableSet.CANONICAL));
            }
        }, new Gauge<Double>() // global gauge
        {
            public Double getValue()
            {
                List<SSTableReader> sstables = new ArrayList<>();
                Keyspace.all().forEach(ks -> sstables.addAll(ks.getAllSSTables(SSTableSet.CANONICAL)));
                return computeCompressionRatio(sstables);
            }
        });
        percentRepaired = createTableGauge("PercentRepaired", new Gauge<Double>()
        {
            public Double getValue()
            {
                double repaired = 0;
                double total = 0;
                for (SSTableReader sstable : cfs.getSSTables(SSTableSet.CANONICAL))
                {
                    if (sstable.isRepaired())
                    {
                        repaired += sstable.uncompressedLength();
                    }
                    total += sstable.uncompressedLength();
                }
                return total > 0 ? (repaired / total) * 100 : 100.0;
            }
        });

        bytesRepaired = createTableGauge("BytesRepaired", new Gauge<Long>()
        {
            public Long getValue()
            {
                long size = 0;
                for (SSTableReader sstable: Iterables.filter(cfs.getSSTables(SSTableSet.CANONICAL), SSTableReader::isRepaired))
                {
                    size += sstable.uncompressedLength();
                }
                return size;
            }
        });

        bytesUnrepaired = createTableGauge("BytesUnrepaired", new Gauge<Long>()
        {
            public Long getValue()
            {
                long size = 0;
                for (SSTableReader sstable: Iterables.filter(cfs.getSSTables(SSTableSet.CANONICAL), s -> !s.isRepaired() && !s.isPendingRepair()))
                {
                    size += sstable.uncompressedLength();
                }
                return size;
            }
        });

        bytesPendingRepair = createTableGauge("BytesPendingRepair", new Gauge<Long>()
        {
            public Long getValue()
            {
                long size = 0;
                for (SSTableReader sstable: Iterables.filter(cfs.getSSTables(SSTableSet.CANONICAL), SSTableReader::isPendingRepair))
                {
                    size += sstable.uncompressedLength();
                }
                return size;
            }
        });

        readLatency = new LatencyMetrics(factory, aliasFactory, "Read", cfs.keyspace.metric.readLatency, globalReadLatency);
        writeLatency = new LatencyMetrics(factory, aliasFactory, "Write", cfs.keyspace.metric.writeLatency, globalWriteLatency);
        rangeLatency = new LatencyMetrics(factory, aliasFactory, "Range", cfs.keyspace.metric.rangeLatency, globalRangeLatency);
        pendingFlushes = createTableCounter("PendingFlushes");
        bytesFlushed = createTableCounter("BytesFlushed");

        compactionBytesWritten = createTableCounter("CompactionBytesWritten");
        pendingCompactions = createTableGauge("PendingCompactions", new Gauge<Integer>()
        {
            public Integer getValue()
            {
                CompactionStrategyManager compactionStrategyManager = cfs.getCompactionStrategyManager();
                // cfs.pendingCompactions.getEstimatedRemainingCompactionTasks may be called by metrics reporter before
                // compaction strategy manager is initialized
                return compactionStrategyManager != null ? compactionStrategyManager.getEstimatedRemainingTasks() : 0;
            }
        });
        liveSSTableCount = createTableGauge("LiveSSTableCount", new Gauge<Integer>()
        {
            public Integer getValue()
            {
                return cfs.getTracker().getView().liveSSTables().size();
            }
        });
        liveDiskSpaceUsed = createTableCounter("LiveDiskSpaceUsed");
        totalDiskSpaceUsed = createTableCounter("TotalDiskSpaceUsed");
        minPartitionSize = createTableGauge("MinPartitionSize", "MinRowSize", new Gauge<Long>()
        {
            public Long getValue()
            {
                long min = 0;
                for (SSTableReader sstable : cfs.getSSTables(SSTableSet.CANONICAL))
                {
                    if (min == 0 || sstable.getEstimatedPartitionSize().min() < min)
                        min = sstable.getEstimatedPartitionSize().min();
                }
                return min;
            }
        }, new Gauge<Long>() // global gauge
        {
            public Long getValue()
            {
                long min = Long.MAX_VALUE;
                for (Metric cfGauge : allTableMetrics.get("MinPartitionSize"))
                {
                    min = Math.min(min, ((Gauge<? extends Number>) cfGauge).getValue().longValue());
                }
                return min;
            }
        });
        maxPartitionSize = createTableGauge("MaxPartitionSize", "MaxRowSize", new Gauge<Long>()
        {
            public Long getValue()
            {
                long max = 0;
                for (SSTableReader sstable : cfs.getSSTables(SSTableSet.CANONICAL))
                {
                    if (sstable.getEstimatedPartitionSize().max() > max)
                        max = sstable.getEstimatedPartitionSize().max();
                }
                return max;
            }
        }, new Gauge<Long>() // global gauge
        {
            public Long getValue()
            {
                long max = 0;
                for (Metric cfGauge : allTableMetrics.get("MaxPartitionSize"))
                {
                    max = Math.max(max, ((Gauge<? extends Number>) cfGauge).getValue().longValue());
                }
                return max;
            }
        });
        meanPartitionSize = createTableGauge("MeanPartitionSize", "MeanRowSize", new Gauge<Long>()
        {
            public Long getValue()
            {
                long sum = 0;
                long count = 0;
                for (SSTableReader sstable : cfs.getSSTables(SSTableSet.CANONICAL))
                {
                    long n = sstable.getEstimatedPartitionSize().count();
                    sum += sstable.getEstimatedPartitionSize().mean() * n;
                    count += n;
                }
                return count > 0 ? sum / count : 0;
            }
        }, new Gauge<Long>() // global gauge
        {
            public Long getValue()
            {
                long sum = 0;
                long count = 0;
                for (Keyspace keyspace : Keyspace.all())
                {
                    for (SSTableReader sstable : keyspace.getAllSSTables(SSTableSet.CANONICAL))
                    {
                        long n = sstable.getEstimatedPartitionSize().count();
                        sum += sstable.getEstimatedPartitionSize().mean() * n;
                        count += n;
                    }
                }
                return count > 0 ? sum / count : 0;
            }
        });
        bloomFilterFalsePositives = createTableGauge("BloomFilterFalsePositives", new Gauge<Long>()
        {
            public Long getValue()
            {
                long count = 0L;
                for (SSTableReader sstable: cfs.getSSTables(SSTableSet.LIVE))
                    count += sstable.getBloomFilterFalsePositiveCount();
                return count;
            }
        });
        recentBloomFilterFalsePositives = createTableGauge("RecentBloomFilterFalsePositives", new Gauge<Long>()
        {
            public Long getValue()
            {
                long count = 0L;
                for (SSTableReader sstable : cfs.getSSTables(SSTableSet.LIVE))
                    count += sstable.getRecentBloomFilterFalsePositiveCount();
                return count;
            }
        });
        bloomFilterFalseRatio = createTableGauge("BloomFilterFalseRatio", new Gauge<Double>()
        {
            public Double getValue()
            {
                long falseCount = 0L;
                long trueCount = 0L;
                for (SSTableReader sstable : cfs.getSSTables(SSTableSet.LIVE))
                {
                    falseCount += sstable.getBloomFilterFalsePositiveCount();
                    trueCount += sstable.getBloomFilterTruePositiveCount();
                }
                if (falseCount == 0L && trueCount == 0L)
                    return 0d;
                return (double) falseCount / (trueCount + falseCount);
            }
        }, new Gauge<Double>() // global gauge
        {
            public Double getValue()
            {
                long falseCount = 0L;
                long trueCount = 0L;
                for (Keyspace keyspace : Keyspace.all())
                {
                    for (SSTableReader sstable : keyspace.getAllSSTables(SSTableSet.LIVE))
                    {
                        falseCount += sstable.getBloomFilterFalsePositiveCount();
                        trueCount += sstable.getBloomFilterTruePositiveCount();
                    }
                }
                if (falseCount == 0L && trueCount == 0L)
                    return 0d;
                return (double) falseCount / (trueCount + falseCount);
            }
        });
        recentBloomFilterFalseRatio = createTableGauge("RecentBloomFilterFalseRatio", new Gauge<Double>()
        {
            public Double getValue()
            {
                long falseCount = 0L;
                long trueCount = 0L;
                for (SSTableReader sstable: cfs.getSSTables(SSTableSet.LIVE))
                {
                    falseCount += sstable.getRecentBloomFilterFalsePositiveCount();
                    trueCount += sstable.getRecentBloomFilterTruePositiveCount();
                }
                if (falseCount == 0L && trueCount == 0L)
                    return 0d;
                return (double) falseCount / (trueCount + falseCount);
            }
        }, new Gauge<Double>() // global gauge
        {
            public Double getValue()
            {
                long falseCount = 0L;
                long trueCount = 0L;
                for (Keyspace keyspace : Keyspace.all())
                {
                    for (SSTableReader sstable : keyspace.getAllSSTables(SSTableSet.LIVE))
                    {
                        falseCount += sstable.getRecentBloomFilterFalsePositiveCount();
                        trueCount += sstable.getRecentBloomFilterTruePositiveCount();
                    }
                }
                if (falseCount == 0L && trueCount == 0L)
                    return 0d;
                return (double) falseCount / (trueCount + falseCount);
            }
        });
        bloomFilterDiskSpaceUsed = createTableGauge("BloomFilterDiskSpaceUsed", new Gauge<Long>()
        {
            public Long getValue()
            {
                long total = 0;
                for (SSTableReader sst : cfs.getSSTables(SSTableSet.CANONICAL))
                    total += sst.getBloomFilterSerializedSize();
                return total;
            }
        });
        bloomFilterOffHeapMemoryUsed = createTableGauge("BloomFilterOffHeapMemoryUsed", new Gauge<Long>()
        {
            public Long getValue()
            {
                long total = 0;
                for (SSTableReader sst : cfs.getSSTables(SSTableSet.LIVE))
                    total += sst.getBloomFilterOffHeapSize();
                return total;
            }
        });
        indexSummaryOffHeapMemoryUsed = createTableGauge("IndexSummaryOffHeapMemoryUsed", new Gauge<Long>()
        {
            public Long getValue()
            {
                long total = 0;
                for (SSTableReader sst : cfs.getSSTables(SSTableSet.LIVE))
                    total += 0;
                return total;
            }
        });
        compressionMetadataOffHeapMemoryUsed = createTableGauge("CompressionMetadataOffHeapMemoryUsed", new Gauge<Long>()
        {
            public Long getValue()
            {
                long total = 0;
                for (SSTableReader sst : cfs.getSSTables(SSTableSet.LIVE))
                    total += sst.getCompressionMetadataOffHeapSize();
                return total;
            }
        });
        speculativeRetries = createTableCounter("SpeculativeRetries");
        speculativeFailedRetries = createTableCounter("SpeculativeFailedRetries");
        speculativeInsufficientReplicas = createTableCounter("SpeculativeInsufficientReplicas");
        speculativeSampleLatencyNanos = createTableGauge("SpeculativeSampleLatencyNanos", new Gauge<Long>()
        {
            public Long getValue()
            {
                return cfs.sampleLatencyNanos;
            }
        });
        keyCacheHitRate = Metrics.register(factory.createMetricName("KeyCacheHitRate"),
                                           aliasFactory.createMetricName("KeyCacheHitRate"),
                                           new RatioGauge()
        {
            @Override
            public Ratio getRatio()
            {
                return Ratio.of(getNumerator(), getDenominator());
            }

            protected double getNumerator()
            {
                long hits = 0L;
                for (SSTableReader sstable : cfs.getSSTables(SSTableSet.LIVE))
                    hits += sstable.getKeyCacheHit();
                return hits;
            }

            protected double getDenominator()
            {
                long requests = 0L;
                for (SSTableReader sstable : cfs.getSSTables(SSTableSet.LIVE))
                    requests += sstable.getKeyCacheRequest();
                return Math.max(requests, 1); // to avoid NaN.
            }
        });
        tombstoneScannedHistogram = createTableHistogram("TombstoneScannedHistogram", cfs.keyspace.metric.tombstoneScannedHistogram);
        liveScannedHistogram = createTableHistogram("LiveScannedHistogram", cfs.keyspace.metric.liveScannedHistogram);
        colUpdateTimeDeltaHistogram = createTableHistogram("ColUpdateTimeDeltaHistogram", cfs.keyspace.metric.colUpdateTimeDeltaHistogram);
        coordinatorReadLatency = Metrics.timer(factory.createMetricName("CoordinatorReadLatency"));
        coordinatorScanLatency = Metrics.timer(factory.createMetricName("CoordinatorScanLatency"));
        waitingOnFreeMemtableSpace = Metrics.histogram(factory.createMetricName("WaitingOnFreeMemtableSpace"), false);

        // We do not want to capture view mutation specific metrics for a view
        // They only makes sense to capture on the base table
        if (cfs.metadata().isView())
        {
            viewLockAcquireTime = null;
            viewReadTime = null;
        }
        else
        {
            viewLockAcquireTime = createTableTimer("ViewLockAcquireTime", cfs.keyspace.metric.viewLockAcquireTime);
            viewReadTime = createTableTimer("ViewReadTime", cfs.keyspace.metric.viewReadTime);
        }

        trueSnapshotsSize = createTableGauge("SnapshotsSize", new Gauge<Long>()
        {
            public Long getValue()
            {
                return cfs.trueSnapshotsSize();
            }
        });
        rowCacheHitOutOfRange = createTableCounter("RowCacheHitOutOfRange");
        rowCacheHit = createTableCounter("RowCacheHit");
        rowCacheMiss = createTableCounter("RowCacheMiss");

        tombstoneFailures = createTableCounter("TombstoneFailures");
        tombstoneWarnings = createTableCounter("TombstoneWarnings");

        droppedMutations = createTableCounter("DroppedMutations");

        casPrepare = new LatencyMetrics(factory, aliasFactory, "CasPrepare", cfs.keyspace.metric.casPrepare);
        casPropose = new LatencyMetrics(factory, aliasFactory, "CasPropose", cfs.keyspace.metric.casPropose);
        casCommit = new LatencyMetrics(factory, aliasFactory, "CasCommit", cfs.keyspace.metric.casCommit);

        repairsStarted = createTableCounter("RepairJobsStarted");
        repairsCompleted = createTableCounter("RepairJobsCompleted");

        anticompactionTime = createTableTimer("AnticompactionTime", cfs.keyspace.metric.anticompactionTime);
        validationTime = createTableTimer("ValidationTime", cfs.keyspace.metric.validationTime);
        syncTime = createTableTimer("SyncTime", cfs.keyspace.metric.repairSyncTime);

        bytesValidated = createTableHistogram("BytesValidated", cfs.keyspace.metric.bytesValidated);
        partitionsValidated = createTableHistogram("PartitionsValidated", cfs.keyspace.metric.partitionsValidated);
        bytesAnticompacted = createTableCounter("BytesAnticompacted");
        bytesMutatedAnticompaction = createTableCounter("BytesMutatedAnticompaction");
        mutatedAnticompactionGauge = createTableGauge("MutatedAnticompactionGauge", () ->
        {
            double bytesMutated = bytesMutatedAnticompaction.getCount();
            double bytesAnticomp = bytesAnticompacted.getCount();
            if (bytesAnticomp + bytesMutated > 0)
                return bytesMutated / (bytesAnticomp + bytesMutated);
            return 0.0;
        });

<<<<<<< HEAD
        nodeSyncMetrics = new NodeSyncMetrics(factory, "NodeSync");

=======
        readRepairRequests = Metrics.meter(factory.createMetricName("ReadRepairRequests"));
>>>>>>> 07258a96
        shortReadProtectionRequests = Metrics.meter(factory.createMetricName("ShortReadProtectionRequests"));
    }

    public void updateSSTableIterated(int count)
    {
        sstablesPerReadHistogram.update(count);
    }

    /**
     * Release all associated metrics.
     */
    public void release()
    {
        for(Map.Entry<String, String> entry : all.entrySet())
        {
            final CassandraMetricsRegistry.MetricName name = factory.createMetricName(entry.getKey());
            final Metric metric = Metrics.getMetrics().get(name.getMetricName());
            if (metric != null)
            {  // Metric will be null if it's a view metric we are releasing. Views have null for ViewLockAcquireTime and ViewLockReadTime
                final CassandraMetricsRegistry.MetricName alias = aliasFactory.createMetricName(entry.getValue());
                allTableMetrics.get(entry.getKey()).remove(metric);
                Metrics.remove(name, alias);
            }
        }
        readLatency.release();
        writeLatency.release();
        rangeLatency.release();
        Metrics.remove(factory.createMetricName("EstimatedPartitionSizeHistogram"), aliasFactory.createMetricName("EstimatedRowSizeHistogram"));
        Metrics.remove(factory.createMetricName("EstimatedPartitionCount"), aliasFactory.createMetricName("EstimatedRowCount"));
        Metrics.remove(factory.createMetricName("EstimatedColumnCountHistogram"), aliasFactory.createMetricName("EstimatedColumnCountHistogram"));
        Metrics.remove(factory.createMetricName("KeyCacheHitRate"), aliasFactory.createMetricName("KeyCacheHitRate"));
        Metrics.remove(factory.createMetricName("CoordinatorReadLatency"), aliasFactory.createMetricName("CoordinatorReadLatency"));
        Metrics.remove(factory.createMetricName("CoordinatorScanLatency"), aliasFactory.createMetricName("CoordinatorScanLatency"));
        Metrics.remove(factory.createMetricName("WaitingOnFreeMemtableSpace"), aliasFactory.createMetricName("WaitingOnFreeMemtableSpace"));
        nodeSyncMetrics.release();
    }


    /**
     * Create a gauge that will be part of a merged version of all column families.  The global gauge
     * will merge each CF gauge by adding their values
     */
    protected <T extends Number> Gauge<T> createTableGauge(final String name, Gauge<T> gauge)
    {
        return createTableGauge(name, gauge, new Gauge<Long>()
        {
            public Long getValue()
            {
                long total = 0;
                for (Metric cfGauge : allTableMetrics.get(name))
                {
                    total = total + ((Gauge<? extends Number>) cfGauge).getValue().longValue();
                }
                return total;
            }
        });
    }

    /**
     * Create a gauge that will be part of a merged version of all column families.  The global gauge
     * is defined as the globalGauge parameter
     */
    protected <G,T> Gauge<T> createTableGauge(String name, Gauge<T> gauge, Gauge<G> globalGauge)
    {
        return createTableGauge(name, name, gauge, globalGauge);
    }

    protected <G,T> Gauge<T> createTableGauge(String name, String alias, Gauge<T> gauge, Gauge<G> globalGauge)
    {
        Gauge<T> cfGauge = Metrics.register(factory.createMetricName(name), aliasFactory.createMetricName(alias), gauge);
        if (register(name, alias, cfGauge))
        {
            Metrics.register(globalFactory.createMetricName(name), globalAliasFactory.createMetricName(alias), globalGauge);
        }
        return cfGauge;
    }

    /**
     * Creates a counter that will also have a global counter thats the sum of all counters across
     * different column families
     */
    protected Counter createTableCounter(final String name)
    {
        return createTableCounter(name, name);
    }

    protected Counter createTableCounter(final String name, final String alias)
    {
        Counter cfCounter = Metrics.counter(factory.createMetricName(name), aliasFactory.createMetricName(alias), false);
        if (register(name, alias, cfCounter))
        {
            Metrics.register(globalFactory.createMetricName(name),
                             globalAliasFactory.createMetricName(alias),
                             new Gauge<Long>()
            {
                public Long getValue()
                {
                    long total = 0;
                    for (Metric cfGauge : allTableMetrics.get(name))
                    {
                        total += ((Counter) cfGauge).getCount();
                    }
                    return total;
                }
            });
        }
        return cfCounter;
    }

    /**
     * Computes the compression ratio for the specified SSTables
     *
     * @param sstables the SSTables
     * @return the compression ratio for the specified SSTables
     */
    private static Double computeCompressionRatio(Iterable<SSTableReader> sstables)
    {
        double compressedLengthSum = 0;
        double dataLengthSum = 0;
        for (SSTableReader sstable : sstables)
        {
            if (sstable.compression)
            {
                // We should not have any sstable which are in an open early mode as the sstable were selected
                // using SSTableSet.CANONICAL.
                assert sstable.openReason != SSTableReader.OpenReason.EARLY;

                CompressionMetadata compressionMetadata = sstable.getCompressionMetadata();
                compressedLengthSum += compressionMetadata.compressedFileLength;
                dataLengthSum += compressionMetadata.dataLength;
            }
        }
        return dataLengthSum != 0 ? compressedLengthSum / dataLengthSum : MetadataCollector.NO_COMPRESSION_RATIO;
    }

    /**
     * Create a histogram-like interface that will register both a CF, keyspace and global level
     * histogram and forward any updates to both
     */
    protected Histogram createTableHistogram(String name, Histogram keyspaceHistogram)
    {
        return createTableHistogram(name, name, keyspaceHistogram);
    }

    protected Histogram createTableHistogram(String name, String alias, Histogram keyspaceHistogram)
    {
        boolean considerZeroes = keyspaceHistogram.considerZeroes();

        Histogram tableHistogram = Metrics.histogram(factory.createMetricName(name),
                                                     aliasFactory.createMetricName(alias),
                                                     considerZeroes,
                                                     false);
        register(name, alias, tableHistogram);

        // This is very confusing but, the global histogram is only created the first time. If it already exists,
        // then the existing instance is returned instead
        Histogram globalHistogram = Metrics.histogram(globalFactory.createMetricName(name),
                                                      globalAliasFactory.createMetricName(alias),
                                                      considerZeroes,
                                                      true);

        // add the new table histogram to both keyspace and global histograms, these histograms are not updated in real
        // time, they are aggregated views of the table histograms.
        keyspaceHistogram.compose(tableHistogram);
        globalHistogram.compose(tableHistogram);
        return tableHistogram;
    }

    protected Timer createTableTimer(String name, Timer keyspaceTimer)
    {
        return createTableTimer(name, name, keyspaceTimer);
    }

    protected Timer createTableTimer(String name, String alias, Timer keyspaceTimer)
    {
        Timer cfTimer = Metrics.timer(factory.createMetricName(name), aliasFactory.createMetricName(alias), false);
        register(name, alias, cfTimer);

        // Note that if a global timer already exists then the existing timer will be returned, no new timer will be created
        Timer globalTimer = Metrics.timer(globalFactory.createMetricName(name), globalAliasFactory.createMetricName(alias), true);

        keyspaceTimer.compose(cfTimer);
        globalTimer.compose(cfTimer);
        return cfTimer;
    }

    /**
     * Registers a metric to be removed when unloading CF.
     * @return true if first time metric with that name has been registered
     */
    private boolean register(String name, String alias, Metric metric)
    {
        boolean ret = allTableMetrics.putIfAbsent(name, ConcurrentHashMap.newKeySet()) == null;
        allTableMetrics.get(name).add(metric);
        all.put(name, alias);
        return ret;
    }

    private static class TableMetricNameFactory extends AbstractMetricNameFactory
    {
        private TableMetricNameFactory(ColumnFamilyStore cfs, String type)
        {
            super(TableMetrics.class.getPackage().getName(),
                  cfs.isIndex() ? "Index" + type : type,
                  cfs.keyspace.getName(),
                  null,
                  cfs.name);
        }
    }

    private static class AllTableMetricNameFactory extends AbstractMetricNameFactory
    {
        private AllTableMetricNameFactory(String type)
        {
            super(TableMetrics.class.getPackage().getName(), type);
        }
    }

    public enum Sampler
    {
        READS, WRITES
    }
}<|MERGE_RESOLUTION|>--- conflicted
+++ resolved
@@ -846,12 +846,8 @@
             return 0.0;
         });
 
-<<<<<<< HEAD
         nodeSyncMetrics = new NodeSyncMetrics(factory, "NodeSync");
-
-=======
         readRepairRequests = Metrics.meter(factory.createMetricName("ReadRepairRequests"));
->>>>>>> 07258a96
         shortReadProtectionRequests = Metrics.meter(factory.createMetricName("ShortReadProtectionRequests"));
     }
 
