--- conflicted
+++ resolved
@@ -295,13 +295,8 @@
             }
             catch (IOException e)
             {
-<<<<<<< HEAD
-                logger.warn("Skipped batch replay of {} due to {}", id, e);
+                logger.warn("Skipped batch replay of {} due to {}", id, e.getMessage());
                 remove(id).blockingAwait();
-=======
-                logger.warn("Skipped batch replay of {} due to {}", id, e.getMessage());
-                remove(id);
->>>>>>> ba87ab4e
             }
 
             if (++positionInPage == pageSize)
