/**
 * Licensed to the Apache Software Foundation (ASF) under one
 * or more contributor license agreements.  See the NOTICE file
 * distributed with this work for additional information
 * regarding copyright ownership.  The ASF licenses this file
 * to you under the Apache License, Version 2.0 (the
 * "License"); you may not use this file except in compliance
 * with the License.  You may obtain a copy of the License at
 *
 *     http://www.apache.org/licenses/LICENSE-2.0
 *
 * Unless required by applicable law or agreed to in writing, software
 * distributed under the License is distributed on an "AS IS" BASIS,
 * WITHOUT WARRANTIES OR CONDITIONS OF ANY KIND, either express or implied.
 * See the License for the specific language governing permissions and
 * limitations under the License.
 */

package org.apache.cassandra.gms;

import java.io.ByteArrayOutputStream;
import java.io.DataOutputStream;
import java.io.IOError;
import java.io.IOException;
import java.net.InetAddress;
import java.util.*;
import java.util.Map.Entry;
import java.util.concurrent.*;

<<<<<<< HEAD
import org.apache.cassandra.net.MessageProducer;
=======
import org.apache.cassandra.utils.FBUtilities;
>>>>>>> c5f4f3b2
import org.cliffc.high_scale_lib.NonBlockingHashMap;
import org.slf4j.Logger;
import org.slf4j.LoggerFactory;

import org.apache.cassandra.utils.FBUtilities;
import org.apache.cassandra.config.DatabaseDescriptor;
import org.apache.cassandra.net.Message;
import org.apache.cassandra.net.MessagingService;
import org.apache.cassandra.service.StorageService;

/**
 * This module is responsible for Gossiping information for the local endpoint. This abstraction
 * maintains the list of live and dead endpoints. Periodically i.e. every 1 second this module
 * chooses a random node and initiates a round of Gossip with it. A round of Gossip involves 3
 * rounds of messaging. For instance if node A wants to initiate a round of Gossip with node B
 * it starts off by sending node B a GossipDigestSynMessage. Node B on receipt of this message
 * sends node A a GossipDigestAckMessage. On receipt of this message node A sends node B a
 * GossipDigestAck2Message which completes a round of Gossip. This module as and when it hears one
 * of the three above mentioned messages updates the Failure Detector with the liveness information.
 */

public class Gossiper implements IFailureDetectionEventListener
{
    static final ApplicationState[] STATES = ApplicationState.values();
    private ScheduledFuture<?> scheduledGossipTask;
    public final static int intervalInMillis = 1000;
    public final static int QUARANTINE_DELAY = StorageService.RING_DELAY * 2;
    private static Logger logger = LoggerFactory.getLogger(Gossiper.class);
    public static final Gossiper instance = new Gossiper();

    private long aVeryLongTime;
    private long FatClientTimeout;
    private Random random = new Random();
    private Comparator<InetAddress> inetcomparator = new Comparator<InetAddress>()
    {
        public int compare(InetAddress addr1,  InetAddress addr2)
        {
            return addr1.getHostAddress().compareTo(addr2.getHostAddress());
        }
    };

    /* subscribers for interest in EndpointState change */
    private List<IEndpointStateChangeSubscriber> subscribers = new CopyOnWriteArrayList<IEndpointStateChangeSubscriber>();

    /* live member set */
    private Set<InetAddress> liveEndpoints = new ConcurrentSkipListSet<InetAddress>(inetcomparator);

    /* unreachable member set */
    private Map<InetAddress, Long> unreachableEndpoints = new ConcurrentHashMap<InetAddress, Long>();

    /* initial seeds for joining the cluster */
    private Set<InetAddress> seeds = new ConcurrentSkipListSet<InetAddress>(inetcomparator);

    /* map where key is the endpoint and value is the state associated with the endpoint */
    Map<InetAddress, EndpointState> endpointStateMap = new ConcurrentHashMap<InetAddress, EndpointState>();

    /* map where key is endpoint and value is timestamp when this endpoint was removed from
     * gossip. We will ignore any gossip regarding these endpoints for QUARANTINE_DELAY time
     * after removal to prevent nodes from falsely reincarnating during the time when removal
     * gossip gets propagated to all nodes */
    private Map<InetAddress, Long> justRemovedEndpoints = new ConcurrentHashMap<InetAddress, Long>();
    
    // protocol versions of the other nodes in the cluster
    private final ConcurrentMap<InetAddress, Integer> versions = new NonBlockingHashMap<InetAddress, Integer>();

    private class GossipTask implements Runnable
    {
        public void run()
        {
            try
            {
                //wait on messaging service to start listening
                MessagingService.instance().waitUntilListening();
                
                /* Update the local heartbeat counter. */
                endpointStateMap.get(FBUtilities.getLocalAddress()).getHeartBeatState().updateHeartBeat();
                if (logger.isTraceEnabled())
                    logger.trace("My heartbeat is now " + endpointStateMap.get(FBUtilities.getLocalAddress()).getHeartBeatState().getHeartBeatVersion());
                final List<GossipDigest> gDigests = new ArrayList<GossipDigest>();
                Gossiper.instance.makeRandomGossipDigest(gDigests);

                if ( gDigests.size() > 0 )
                {
                    MessageProducer prod = new MessageProducer()
                    {
                        public Message getMessage(Integer version) throws IOException
                        {
                            return makeGossipDigestSynMessage(gDigests, version);
                        }
                    };
                    /* Gossip to some random live member */
                    boolean gossipedToSeed = doGossipToLiveMember(prod);

                    /* Gossip to some unreachable member with some probability to check if he is back up */
                    doGossipToUnreachableMember(prod);

                    /* Gossip to a seed if we did not do so above, or we have seen less nodes
                       than there are seeds.  This prevents partitions where each group of nodes
                       is only gossiping to a subset of the seeds.

                       The most straightforward check would be to check that all the seeds have been
                       verified either as live or unreachable.  To avoid that computation each round,
                       we reason that:

                       either all the live nodes are seeds, in which case non-seeds that come online
                       will introduce themselves to a member of the ring by definition,

                       or there is at least one non-seed node in the list, in which case eventually
                       someone will gossip to it, and then do a gossip to a random seed from the
                       gossipedToSeed check.

                       See CASSANDRA-150 for more exposition. */
                    if (!gossipedToSeed || liveEndpoints.size() < seeds.size())
                        doGossipToSeed(prod);

                    if (logger.isTraceEnabled())
                        logger.trace("Performing status check ...");
                    doStatusCheck();
                }
            }
            catch (Exception e)
            {
                logger.error("Gossip error", e);
            }
        }
    }

    private Gossiper()
    {
        localEndpoint_ = FBUtilities.getLocalAddress();
        // 3 days
        aVeryLongTime = 259200 * 1000;
        // half of QUARATINE_DELAY, to ensure justRemovedEndpoints has enough leeway to prevent re-gossip
        FatClientTimeout = (long)(QUARANTINE_DELAY / 2);
        /* register with the Failure Detector for receiving Failure detector events */
        FailureDetector.instance.registerFailureDetectionEventListener(this);
    }

    /**
     * Register for interesting state changes.
     * @param subscriber module which implements the IEndpointStateChangeSubscriber
     */
    public void register(IEndpointStateChangeSubscriber subscriber)
    {
        subscribers.add(subscriber);
    }

    /**
     * Unregister interest for state changes.
     * @param subscriber module which implements the IEndpointStateChangeSubscriber
     */
    public void unregister(IEndpointStateChangeSubscriber subscriber)
    {
        subscribers.remove(subscriber);
    }
    
    public void setVersion(InetAddress address, int version)
    {
        Integer old = versions.put(address, version);
    }
    
    public Integer getVersion(InetAddress address)
    {
        Integer v = versions.get(address);
        if (v == null)
        {
            // we don't know the version. assume current. we'll know soon enough if that was incorrect.
            logger.debug("Assuming current protocol version for {}", address);
            return MessagingService.version_;
        }
        else
            return v;
    }
    

    public Set<InetAddress> getLiveMembers()
    {
        Set<InetAddress> liveMbrs = new HashSet<InetAddress>(liveEndpoints);
        if (!liveMbrs.contains(FBUtilities.getLocalAddress()))
            liveMbrs.add(FBUtilities.getLocalAddress());
        return liveMbrs;
    }

    public Set<InetAddress> getUnreachableMembers()
    {
        return unreachableEndpoints.keySet();
    }

    public long getEndpointDowntime(InetAddress ep)
    {
        Long downtime = unreachableEndpoints.get(ep);
        if (downtime != null)
            return System.currentTimeMillis() - downtime;
        else
            return 0L;
    }

    /**
     * This method is part of IFailureDetectionEventListener interface. This is invoked
     * by the Failure Detector when it convicts an end point.
     *
     * param @ endpoint end point that is convicted.
    */
    public void convict(InetAddress endpoint)
    {
        EndpointState epState = endpointStateMap.get(endpoint);
        if (epState.isAlive())
        {
            markDead(endpoint, epState);
        }
    }

    /**
     * Return either: the greatest heartbeat or application state
     * @param epState
     * @return
     */
    int getMaxEndpointStateVersion(EndpointState epState)
    {
        int maxVersion = epState.getHeartBeatState().getHeartBeatVersion();
        for (VersionedValue value : epState.getApplicationStateMap().values())
            maxVersion = Math.max(maxVersion,  value.version);
        return maxVersion;
    }

    /**
     * Removes the endpoint from gossip completely
     *
     * @param endpoint endpoint to be removed from the current membership.
    */
    private void evictFromMembership(InetAddress endpoint)
    {
        unreachableEndpoints.remove(endpoint);
        endpointStateMap.remove(endpoint);
    }

    /**
     * Removes the endpoint from Gossip but retains endpoint state
     */
    public void removeEndpoint(InetAddress endpoint)
    {
        // do subscribers first so anything in the subscriber that depends on gossiper state won't get confused
        for (IEndpointStateChangeSubscriber subscriber : subscribers)
            subscriber.onRemove(endpoint);

        liveEndpoints.remove(endpoint);
        unreachableEndpoints.remove(endpoint);
        // do not remove endpointState until the quarantine expires
        FailureDetector.instance.remove(endpoint);
        versions.remove(endpoint);
        justRemovedEndpoints.put(endpoint, System.currentTimeMillis());
    }

    /**
     * The gossip digest is built based on randomization
     * rather than just looping through the collection of live endpoints.
     *
     * @param gDigests list of Gossip Digests.
    */
    private void makeRandomGossipDigest(List<GossipDigest> gDigests)
    {
        EndpointState epState;
        int generation = 0;
        int maxVersion = 0;

        // local epstate will be part of endpointStateMap
        List<InetAddress> endpoints = new ArrayList<InetAddress>(endpointStateMap.keySet());
        Collections.shuffle(endpoints, random);
        for (InetAddress endpoint : endpoints)
        {
            epState = endpointStateMap.get(endpoint);
            if (epState != null)
            {
                generation = epState.getHeartBeatState().getGeneration();
                maxVersion = getMaxEndpointStateVersion(epState);
            }
            gDigests.add(new GossipDigest(endpoint, generation, maxVersion));
        }

        if (logger.isTraceEnabled())
        {
            StringBuilder sb = new StringBuilder();
            for ( GossipDigest gDigest : gDigests )
            {
                sb.append(gDigest);
                sb.append(" ");
            }
                logger.trace("Gossip Digests are : " + sb.toString());
        }
    }

    public boolean isKnownEndpoint(InetAddress endpoint)
    {
        return endpointStateMap.containsKey(endpoint);
    }

    public int getCurrentGenerationNumber(InetAddress endpoint)
    {
    	return endpointStateMap.get(endpoint).getHeartBeatState().getGeneration();
    }

    Message makeGossipDigestSynMessage(List<GossipDigest> gDigests, int version) throws IOException
    {
        GossipDigestSynMessage gDigestMessage = new GossipDigestSynMessage(DatabaseDescriptor.getClusterName(), gDigests);
        ByteArrayOutputStream bos = new ByteArrayOutputStream();
        DataOutputStream dos = new DataOutputStream( bos );
        GossipDigestSynMessage.serializer().serialize(gDigestMessage, dos, version);
        return new Message(FBUtilities.getLocalAddress(), StorageService.Verb.GOSSIP_DIGEST_SYN, bos.toByteArray(), version);
    }

    Message makeGossipDigestAckMessage(GossipDigestAckMessage gDigestAckMessage, int version) throws IOException
    {
        ByteArrayOutputStream bos = new ByteArrayOutputStream();
        DataOutputStream dos = new DataOutputStream(bos);
        GossipDigestAckMessage.serializer().serialize(gDigestAckMessage, dos, version);
        return new Message(FBUtilities.getLocalAddress(), StorageService.Verb.GOSSIP_DIGEST_ACK, bos.toByteArray(), version);
    }

    Message makeGossipDigestAck2Message(GossipDigestAck2Message gDigestAck2Message, int version) throws IOException
    {
        ByteArrayOutputStream bos = new ByteArrayOutputStream();
        DataOutputStream dos = new DataOutputStream(bos);
        GossipDigestAck2Message.serializer().serialize(gDigestAck2Message, dos, version);
        return new Message(FBUtilities.getLocalAddress(), StorageService.Verb.GOSSIP_DIGEST_ACK2, bos.toByteArray(), version);
    }

    /**
     * Returns true if the chosen target was also a seed. False otherwise
     *
     *  @param prod produces a message to send
     *  @param epSet a set of endpoint from which a random endpoint is chosen.
     *  @return true if the chosen endpoint is also a seed.
     */
    private boolean sendGossip(MessageProducer prod, Set<InetAddress> epSet)
    {
        int size = epSet.size();
        /* Generate a random number from 0 -> size */
        List<InetAddress> liveEndpoints = new ArrayList<InetAddress>(epSet);
        int index = (size == 1) ? 0 : random.nextInt(size);
        InetAddress to = liveEndpoints.get(index);
        if (logger.isTraceEnabled())
            logger.trace("Sending a GossipDigestSynMessage to {} ...", to);
        try
        {
            MessagingService.instance().sendOneWay(prod.getMessage(getVersion(to)), to);
        }
        catch (IOException ex)
        {
            throw new IOError(ex);
        }        
        return seeds.contains(to);
    }

    /* Sends a Gossip message to a live member and returns true if the recipient was a seed */
    private boolean doGossipToLiveMember(MessageProducer prod)
    {
        int size = liveEndpoints.size();
        if ( size == 0 )
            return false;
        return sendGossip(prod, liveEndpoints);
    }

    /* Sends a Gossip message to an unreachable member */
    private void doGossipToUnreachableMember(MessageProducer prod)
    {
        double liveEndpointCount = liveEndpoints.size();
        double unreachableEndpointCount = unreachableEndpoints.size();
        if ( unreachableEndpointCount > 0 )
        {
            /* based on some probability */
            double prob = unreachableEndpointCount / (liveEndpointCount + 1);
            double randDbl = random.nextDouble();
            if ( randDbl < prob )
                sendGossip(prod, unreachableEndpoints.keySet());
        }
    }

    /* Gossip to a seed for facilitating partition healing */
    private void doGossipToSeed(MessageProducer prod)
    {
        int size = seeds.size();
        if ( size > 0 )
        {
            if ( size == 1 && seeds.contains(FBUtilities.getLocalAddress()) )
            {
                return;
            }

            if ( liveEndpoints.size() == 0 )
            {
                sendGossip(prod, seeds);
            }
            else
            {
                /* Gossip with the seed with some probability. */
                double probability = seeds.size() / (double)( liveEndpoints.size() + unreachableEndpoints.size() );
                double randDbl = random.nextDouble();
                if ( randDbl <= probability )
                    sendGossip(prod, seeds);
            }
        }
    }

    private void doStatusCheck()
    {
        long now = System.currentTimeMillis();

        Set<InetAddress> eps = endpointStateMap.keySet();
        for ( InetAddress endpoint : eps )
        {
            if ( endpoint.equals(FBUtilities.getLocalAddress()) )
                continue;

            FailureDetector.instance.interpret(endpoint);
            EndpointState epState = endpointStateMap.get(endpoint);
            if ( epState != null )
            {
                long duration = now - epState.getUpdateTimestamp();

                if (StorageService.instance.getTokenMetadata().isMember(endpoint))
                    epState.setHasToken(true);
                // check if this is a fat client. fat clients are removed automatically from
                // gosip after FatClientTimeout
                if (!epState.getHasToken() && !epState.isAlive() && !justRemovedEndpoints.containsKey(endpoint) && (duration > FatClientTimeout))
                {
                    logger.info("FatClient " + endpoint + " has been silent for " + FatClientTimeout + "ms, removing from gossip");
                    removeEndpoint(endpoint); // will put it in justRemovedEndpoints to respect quarantine delay
                    evictFromMembership(endpoint); // can get rid of the state immediately
                }

                if ( !epState.isAlive() && (duration > aVeryLongTime) )
                {
                    evictFromMembership(endpoint);
                }
            }
        }
        
        if (!justRemovedEndpoints.isEmpty())
        {
            for (Map.Entry<InetAddress, Long> entry : justRemovedEndpoints.entrySet())
            {
                if ((now - entry.getValue()) > QUARANTINE_DELAY)
                {
                    if (logger.isDebugEnabled())
                        logger.debug(QUARANTINE_DELAY + " elapsed, " + entry.getKey() + " gossip quarantine over");
                    justRemovedEndpoints.remove(entry.getKey());
                }
            }
        }
    }

    public EndpointState getEndpointStateForEndpoint(InetAddress ep)
    {
        return endpointStateMap.get(ep);
    }

    public Set<Entry<InetAddress, EndpointState>> getEndpointStates()
    {
        return endpointStateMap.entrySet();
    }

    EndpointState getStateForVersionBiggerThan(InetAddress forEndpoint, int version)
    {
        EndpointState epState = endpointStateMap.get(forEndpoint);
        EndpointState reqdEndpointState = null;

        if ( epState != null )
        {
            /*
             * Here we try to include the Heart Beat state only if it is
             * greater than the version passed in. It might happen that
             * the heart beat version maybe lesser than the version passed
             * in and some application state has a version that is greater
             * than the version passed in. In this case we also send the old
             * heart beat and throw it away on the receiver if it is redundant.
            */
            int localHbVersion = epState.getHeartBeatState().getHeartBeatVersion();
            if ( localHbVersion > version )
            {
                reqdEndpointState = new EndpointState(epState.getHeartBeatState());
                if (logger.isTraceEnabled())
                    logger.trace("local heartbeat version " + localHbVersion + " greater than " + version + " for " + forEndpoint);
            }
            /* Accumulate all application states whose versions are greater than "version" variable */
            for (Entry<ApplicationState, VersionedValue> entry : epState.getApplicationStateMap().entrySet())
            {
                VersionedValue value = entry.getValue();
                if ( value.version > version )
                {
                    if ( reqdEndpointState == null )
                    {
                        reqdEndpointState = new EndpointState(epState.getHeartBeatState());
                    }
                    final ApplicationState key = entry.getKey();
                    if (logger.isTraceEnabled())
                        logger.trace("Adding state " + key + ": " + value.value);
                    reqdEndpointState.addApplicationState(key, value);
                }
            }
        }
        return reqdEndpointState;
    }

    /** determine which endpoint started up earlier */
    public int compareEndpointStartup(InetAddress addr1, InetAddress addr2)
    {
        EndpointState ep1 = getEndpointStateForEndpoint(addr1);
        EndpointState ep2 = getEndpointStateForEndpoint(addr2);
        assert ep1 != null && ep2 != null;
        return ep1.getHeartBeatState().getGeneration() - ep2.getHeartBeatState().getGeneration();
    }    

    void notifyFailureDetector(List<GossipDigest> gDigests)
    {
        for ( GossipDigest gDigest : gDigests )
        {
            notifyFailureDetector(gDigest.endpoint, endpointStateMap.get(gDigest.endpoint));
        }
    }

    void notifyFailureDetector(Map<InetAddress, EndpointState> remoteEpStateMap)
    {
        for (Entry<InetAddress, EndpointState> entry : remoteEpStateMap.entrySet())
        {
            notifyFailureDetector(entry.getKey(), entry.getValue());
        }
    }

    void notifyFailureDetector(InetAddress endpoint, EndpointState remoteEndpointState)
    {
        IFailureDetector fd = FailureDetector.instance;
        EndpointState localEndpointState = endpointStateMap.get(endpoint);
        /*
         * If the local endpoint state exists then report to the FD only
         * if the versions workout.
        */
        if ( localEndpointState != null )
        {
            int localGeneration = localEndpointState.getHeartBeatState().getGeneration();
            int remoteGeneration = remoteEndpointState.getHeartBeatState().getGeneration();
            if ( remoteGeneration > localGeneration )
            {
                fd.report(endpoint);
                return;
            }

            if ( remoteGeneration == localGeneration )
            {
                int localVersion = getMaxEndpointStateVersion(localEndpointState);
                int remoteVersion = remoteEndpointState.getHeartBeatState().getHeartBeatVersion();
                if ( remoteVersion > localVersion )
                {
                    fd.report(endpoint);
                }
            }
        }

    }

    private void markAlive(InetAddress addr, EndpointState localState)
    {
        if (logger.isTraceEnabled())
            logger.trace("marking as alive {}", addr);
        localState.markAlive();
        liveEndpoints.add(addr);
        unreachableEndpoints.remove(addr);
        logger.info("InetAddress {} is now UP", addr);
        for (IEndpointStateChangeSubscriber subscriber : subscribers)
            subscriber.onAlive(addr, localState);
        if (logger.isTraceEnabled())
            logger.trace("Notified " + subscribers);
    }

    private void markDead(InetAddress addr, EndpointState localState)
    {
        if (logger.isTraceEnabled())
            logger.trace("marking as dead {}", addr);
        localState.markDead();
        liveEndpoints.remove(addr);
        unreachableEndpoints.put(addr, System.currentTimeMillis());
        logger.info("InetAddress {} is now dead.", addr);
        for (IEndpointStateChangeSubscriber subscriber : subscribers)
            subscriber.onDead(addr, localState);
        if (logger.isTraceEnabled())
            logger.trace("Notified " + subscribers);
    }

    /**
     * This method is called whenever there is a "big" change in ep state (a generation change for a known node).
     *
     * @param ep endpoint
     * @param epState EndpointState for the endpoint
     */
    private void handleMajorStateChange(InetAddress ep, EndpointState epState)
    {
        if (endpointStateMap.get(ep) != null)
            logger.info("Node {} has restarted, now UP again", ep);
        else
            logger.info("Node {} is now part of the cluster", ep);
        if (logger.isTraceEnabled())
            logger.trace("Adding endpoint state for " + ep);
        endpointStateMap.put(ep, epState);
        markAlive(ep, epState);
        for (IEndpointStateChangeSubscriber subscriber : subscribers)
            subscriber.onJoin(ep, epState);
    }

    void applyStateLocally(Map<InetAddress, EndpointState> epStateMap)
    {
        for (Entry<InetAddress, EndpointState> entry : epStateMap.entrySet())
        {
            InetAddress ep = entry.getKey();
            if ( ep.equals(FBUtilities.getLocalAddress()))
                continue;
            if (justRemovedEndpoints.containsKey(ep))
            {
                if (logger.isTraceEnabled())
                    logger.trace("Ignoring gossip for " + ep + " because it is quarantined");
                continue;
            }

            EndpointState localEpStatePtr = endpointStateMap.get(ep);
            EndpointState remoteState = entry.getValue();
            /*
                If state does not exist just add it. If it does then add it if the remote generation is greater.
                If there is a generation tie, attempt to break it by heartbeat version.
            */
            if ( localEpStatePtr != null )
            {
            	int localGeneration = localEpStatePtr.getHeartBeatState().getGeneration();
            	int remoteGeneration = remoteState.getHeartBeatState().getGeneration();
                if (logger.isTraceEnabled())
                    logger.trace(ep + "local generation " + localGeneration + ", remote generation " + remoteGeneration);

            	if (remoteGeneration > localGeneration)
            	{
                    if (logger.isTraceEnabled())
                        logger.trace("Updating heartbeat state generation to " + remoteGeneration + " from " + localGeneration + " for " + ep);
                    // major state change will handle the update by inserting the remote state directly
                    handleMajorStateChange(ep, remoteState);
            	}
            	else if ( remoteGeneration == localGeneration ) // generation has not changed, apply new states
            	{
	                /* find maximum state */
	                int localMaxVersion = getMaxEndpointStateVersion(localEpStatePtr);
	                int remoteMaxVersion = getMaxEndpointStateVersion(remoteState);
	                if ( remoteMaxVersion > localMaxVersion )
	                {
                        // apply states, but do not notify since there is no major change
	                    applyNewStates(ep, localEpStatePtr, remoteState);
	                }
                    else if (logger.isTraceEnabled())
                            logger.trace("Ignoring remote version " + remoteMaxVersion + " <= " + localMaxVersion + " for " + ep);
            	}
                else
                {
                    if (logger.isTraceEnabled())
                        logger.trace("Ignoring remote generation " + remoteGeneration + " < " + localGeneration);
                }
            }
            else
            {
                // this is a new node
            	handleMajorStateChange(ep, remoteState);
            }
        }
    }

    private void applyNewStates(InetAddress addr, EndpointState localState, EndpointState remoteState)
    {
        // don't assert here, since if the node restarts the version will go back to zero
        int oldVersion = localState.getHeartBeatState().getHeartBeatVersion();
        Map<ApplicationState, VersionedValue> localAppStateMap = localState.getApplicationStateMap();

        localState.setHeartBeatState(remoteState.getHeartBeatState());
        if (logger.isTraceEnabled())
            logger.trace("Updating heartbeat state version to " + localState.getHeartBeatState().getHeartBeatVersion() + " from " + oldVersion + " for " + addr + " ...");

        for (Entry<ApplicationState, VersionedValue> remoteEntry : remoteState.getApplicationStateMap().entrySet())
        {
            ApplicationState remoteKey = remoteEntry.getKey();
            VersionedValue remoteValue = remoteEntry.getValue();

            assert remoteState.getHeartBeatState().getGeneration() == localState.getHeartBeatState().getGeneration();
            localState.addApplicationState(remoteKey, remoteValue);
            doNotifications(addr, remoteKey, remoteValue);
        }
    }

    // notify that an application state has changed
    private void doNotifications(InetAddress addr, ApplicationState state, VersionedValue value)
    {
        for (IEndpointStateChangeSubscriber subscriber : subscribers)
        {
            subscriber.onChange(addr, state, value);
        }
    }

    /* Request all the state for the endpoint in the gDigest */
    private void requestAll(GossipDigest gDigest, List<GossipDigest> deltaGossipDigestList, int remoteGeneration)
    {
        /* We are here since we have no data for this endpoint locally so request everthing. */
        deltaGossipDigestList.add( new GossipDigest(gDigest.getEndpoint(), remoteGeneration, 0) );
        if (logger.isTraceEnabled())
            logger.trace("requestAll for " + gDigest.getEndpoint());
    }

    /* Send all the data with version greater than maxRemoteVersion */
    private void sendAll(GossipDigest gDigest, Map<InetAddress, EndpointState> deltaEpStateMap, int maxRemoteVersion)
    {
        EndpointState localEpStatePtr = getStateForVersionBiggerThan(gDigest.getEndpoint(), maxRemoteVersion) ;
        if ( localEpStatePtr != null )
            deltaEpStateMap.put(gDigest.getEndpoint(), localEpStatePtr);
    }

    /*
        This method is used to figure the state that the Gossiper has but Gossipee doesn't. The delta digests
        and the delta state are built up.
    */
    void examineGossiper(List<GossipDigest> gDigestList, List<GossipDigest> deltaGossipDigestList, Map<InetAddress, EndpointState> deltaEpStateMap)
    {
        for ( GossipDigest gDigest : gDigestList )
        {
            int remoteGeneration = gDigest.getGeneration();
            int maxRemoteVersion = gDigest.getMaxVersion();
            /* Get state associated with the end point in digest */
            EndpointState epStatePtr = endpointStateMap.get(gDigest.getEndpoint());
            /*
                Here we need to fire a GossipDigestAckMessage. If we have some data associated with this endpoint locally
                then we follow the "if" path of the logic. If we have absolutely nothing for this endpoint we need to
                request all the data for this endpoint.
            */
            if ( epStatePtr != null )
            {
                int localGeneration = epStatePtr.getHeartBeatState().getGeneration();
                /* get the max version of all keys in the state associated with this endpoint */
                int maxLocalVersion = getMaxEndpointStateVersion(epStatePtr);
                if ( remoteGeneration == localGeneration && maxRemoteVersion == maxLocalVersion )
                    continue;

                if ( remoteGeneration > localGeneration )
                {
                    /* we request everything from the gossiper */
                    requestAll(gDigest, deltaGossipDigestList, remoteGeneration);
                }
                else if ( remoteGeneration < localGeneration )
                {
                    /* send all data with generation = localgeneration and version > 0 */
                    sendAll(gDigest, deltaEpStateMap, 0);
                }
                else if ( remoteGeneration == localGeneration )
                {
                    /*
                        If the max remote version is greater then we request the remote endpoint send us all the data
                        for this endpoint with version greater than the max version number we have locally for this
                        endpoint.
                        If the max remote version is lesser, then we send all the data we have locally for this endpoint
                        with version greater than the max remote version.
                    */
                    if ( maxRemoteVersion > maxLocalVersion )
                    {
                        deltaGossipDigestList.add( new GossipDigest(gDigest.getEndpoint(), remoteGeneration, maxLocalVersion) );
                    }
                    else if ( maxRemoteVersion < maxLocalVersion )
                    {
                        /* send all data with generation = localgeneration and version > maxRemoteVersion */
                        sendAll(gDigest, deltaEpStateMap, maxRemoteVersion);
                    }
                }
            }
            else
            {
                /* We are here since we have no data for this endpoint locally so request everything. */
                requestAll(gDigest, deltaGossipDigestList, remoteGeneration);
            }
        }
    }

    /**
     * Start the gossiper with the generation # retrieved from the System
     * table
     */
    public void start(int generationNbr)
    {
        /* Get the seeds from the config and initialize them. */
        Set<InetAddress> seedHosts = DatabaseDescriptor.getSeeds();
        for (InetAddress seed : seedHosts)
        {
<<<<<<< HEAD
            if (seed.equals(FBUtilities.getLocalAddress()))
=======
            if (seed.equals(localEndpoint_))
>>>>>>> c5f4f3b2
                continue;
            seeds.add(seed);
        }

        /* initialize the heartbeat state for this localEndpoint */
        EndpointState localState = endpointStateMap.get(FBUtilities.getLocalAddress());
        if ( localState == null )
        {
            HeartBeatState hbState = new HeartBeatState(generationNbr);
            localState = new EndpointState(hbState);
            localState.markAlive();
            endpointStateMap.put(FBUtilities.getLocalAddress(), localState);
        }

        //notify snitches that Gossiper is about to start
        DatabaseDescriptor.getEndpointSnitch().gossiperStarting();
        if (logger.isTraceEnabled())
            logger.trace("gossip started with generation " + localState.getHeartBeatState().getGeneration());

        scheduledGossipTask = StorageService.scheduledTasks.scheduleWithFixedDelay(new GossipTask(),
                                                                                   Gossiper.intervalInMillis,
                                                                                   Gossiper.intervalInMillis,
                                                                                   TimeUnit.MILLISECONDS);
    }

    /**
     * Add an endpoint we knew about previously, but whose state is unknown
     */
    public void addSavedEndpoint(InetAddress ep)
    {
        EndpointState epState = endpointStateMap.get(ep);
        if (epState == null)
        {
            epState = new EndpointState(new HeartBeatState(0));
            epState.markDead();
            epState.setHasToken(true);
            endpointStateMap.put(ep, epState);
            unreachableEndpoints.put(ep, System.currentTimeMillis());
            if (logger.isTraceEnabled())
                logger.trace("Adding saved endpoint " + ep + " " + epState.getHeartBeatState().getGeneration());
        }
    }

    public void addLocalApplicationState(ApplicationState state, VersionedValue value)
    {
        EndpointState epState = endpointStateMap.get(FBUtilities.getLocalAddress());
        assert epState != null;
        epState.addApplicationState(state, value);
    }

    public void stop()
    {
        scheduledGossipTask.cancel(false);
    }

    public boolean isEnabled()
    {
        return !scheduledGossipTask.isCancelled();
    }

    /**
     * This should *only* be used for testing purposes.
     */
    public void initializeNodeUnsafe(InetAddress addr, int generationNbr) {
        /* initialize the heartbeat state for this localEndpoint */
        EndpointState localState = endpointStateMap.get(addr);
        if ( localState == null )
        {
            HeartBeatState hbState = new HeartBeatState(generationNbr);
            localState = new EndpointState(hbState);
            localState.markAlive();
            endpointStateMap.put(addr, localState);
        }
    }
}<|MERGE_RESOLUTION|>--- conflicted
+++ resolved
@@ -27,11 +27,8 @@
 import java.util.Map.Entry;
 import java.util.concurrent.*;
 
-<<<<<<< HEAD
 import org.apache.cassandra.net.MessageProducer;
-=======
 import org.apache.cassandra.utils.FBUtilities;
->>>>>>> c5f4f3b2
 import org.cliffc.high_scale_lib.NonBlockingHashMap;
 import org.slf4j.Logger;
 import org.slf4j.LoggerFactory;
@@ -161,7 +158,6 @@
 
     private Gossiper()
     {
-        localEndpoint_ = FBUtilities.getLocalAddress();
         // 3 days
         aVeryLongTime = 259200 * 1000;
         // half of QUARATINE_DELAY, to ensure justRemovedEndpoints has enough leeway to prevent re-gossip
@@ -820,11 +816,7 @@
         Set<InetAddress> seedHosts = DatabaseDescriptor.getSeeds();
         for (InetAddress seed : seedHosts)
         {
-<<<<<<< HEAD
             if (seed.equals(FBUtilities.getLocalAddress()))
-=======
-            if (seed.equals(localEndpoint_))
->>>>>>> c5f4f3b2
                 continue;
             seeds.add(seed);
         }
