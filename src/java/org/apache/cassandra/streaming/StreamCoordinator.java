/*
 * Licensed to the Apache Software Foundation (ASF) under one
 * or more contributor license agreements.  See the NOTICE file
 * distributed with this work for additional information
 * regarding copyright ownership.  The ASF licenses this file
 * to you under the Apache License, Version 2.0 (the
 * "License"); you may not use this file except in compliance
 * with the License.  You may obtain a copy of the License at
 *
 *     http://www.apache.org/licenses/LICENSE-2.0
 *
 * Unless required by applicable law or agreed to in writing, software
 * distributed under the License is distributed on an "AS IS" BASIS,
 * WITHOUT WARRANTIES OR CONDITIONS OF ANY KIND, either express or implied.
 * See the License for the specific language governing permissions and
 * limitations under the License.
 */
package org.apache.cassandra.streaming;

import java.net.InetAddress;
import java.util.*;

import org.slf4j.Logger;
import org.slf4j.LoggerFactory;

import org.apache.cassandra.concurrent.DebuggableThreadPoolExecutor;
import org.apache.cassandra.utils.FBUtilities;

/**
 * {@link StreamCoordinator} is a helper class that abstracts away maintaining multiple
 * StreamSession and ProgressInfo instances per peer.
 *
 * This class coordinates multiple SessionStreams per peer in both the outgoing StreamPlan context and on the
 * inbound StreamResultFuture context.
 */
public class StreamCoordinator
{
    private static final Logger logger = LoggerFactory.getLogger(StreamCoordinator.class);

    // Executor strictly for establishing the initial connections. Once we're connected to the other end the rest of the
    // streaming is handled directly by the ConnectionHandler's incoming and outgoing threads.
    private static final DebuggableThreadPoolExecutor streamExecutor = DebuggableThreadPoolExecutor.createWithFixedPoolSize("StreamConnectionEstablisher",
                                                                                                                            FBUtilities.getAvailableProcessors());
    private final boolean connectSequentially;

    private Map<InetAddress, HostStreamingData> peerSessions = new HashMap<>();
    private final int connectionsPerHost;
    private StreamConnectionFactory factory;
    private final boolean keepSSTableLevel;
    private final boolean isIncremental;
    private Iterator<StreamSession> sessionsToConnect = null;
<<<<<<< HEAD

    public StreamCoordinator(int connectionsPerHost, boolean keepSSTableLevel, boolean isIncremental,
                             StreamConnectionFactory factory, boolean connectSequentially)
=======
    private final UUID pendingRepair;

    public StreamCoordinator(int connectionsPerHost, boolean keepSSTableLevel, boolean isIncremental,
                             StreamConnectionFactory factory, boolean connectSequentially, UUID pendingRepair)
>>>>>>> bd14400a
    {
        this.connectionsPerHost = connectionsPerHost;
        this.factory = factory;
        this.keepSSTableLevel = keepSSTableLevel;
        this.isIncremental = isIncremental;
        this.connectSequentially = connectSequentially;
<<<<<<< HEAD
=======
        this.pendingRepair = pendingRepair;
>>>>>>> bd14400a
    }

    public void setConnectionFactory(StreamConnectionFactory factory)
    {
        this.factory = factory;
    }

    /**
     * @return true if any stream session is active
     */
    public synchronized boolean hasActiveSessions()
    {
        for (HostStreamingData data : peerSessions.values())
        {
            if (data.hasActiveSessions())
                return true;
        }
        return false;
    }

    public synchronized Collection<StreamSession> getAllStreamSessions()
    {
        Collection<StreamSession> results = new ArrayList<>();
        for (HostStreamingData data : peerSessions.values())
        {
            results.addAll(data.getAllStreamSessions());
        }
        return results;
    }

    public boolean isReceiving()
    {
        return connectionsPerHost == 0;
    }

    public void connect(StreamResultFuture future)
    {
        if (this.connectSequentially)
            connectSequentially(future);
        else
            connectAllStreamSessions();
    }

    private void connectAllStreamSessions()
    {
        for (HostStreamingData data : peerSessions.values())
            data.connectAllStreamSessions();
    }

    private void connectSequentially(StreamResultFuture future)
    {
        sessionsToConnect = getAllStreamSessions().iterator();
        future.addEventListener(new StreamEventHandler()
        {
            public void handleStreamEvent(StreamEvent event)
            {
                if (event.eventType == StreamEvent.Type.STREAM_PREPARED || event.eventType == StreamEvent.Type.STREAM_COMPLETE)
                    connectNext();
            }

            public void onSuccess(StreamState result)
            {

            }

            public void onFailure(Throwable t)
            {

            }
        });
        connectNext();
    }

    private void connectNext()
    {
        if (sessionsToConnect == null)
            return;

        if (sessionsToConnect.hasNext())
        {
            StreamSession next = sessionsToConnect.next();
            logger.debug("Connecting next session {} with {}.", next.planId(), next.peer.getHostAddress());
            streamExecutor.execute(new StreamSessionConnector(next));
        }
        else
            logger.debug("Finished connecting all sessions");
    }

    public synchronized Set<InetAddress> getPeers()
    {
        return new HashSet<>(peerSessions.keySet());
    }

    public synchronized StreamSession getOrCreateNextSession(InetAddress peer, InetAddress connecting)
    {
        return getOrCreateHostData(peer).getOrCreateNextSession(peer, connecting);
    }

    public synchronized StreamSession getOrCreateSessionById(InetAddress peer, int id, InetAddress connecting)
    {
        return getOrCreateHostData(peer).getOrCreateSessionById(peer, id, connecting);
    }

    public synchronized void updateProgress(ProgressInfo info)
    {
        getHostData(info.peer).updateProgress(info);
    }

    public synchronized void addSessionInfo(SessionInfo session)
    {
        HostStreamingData data = getOrCreateHostData(session.peer);
        data.addSessionInfo(session);
    }

    public synchronized Set<SessionInfo> getAllSessionInfo()
    {
        Set<SessionInfo> result = new HashSet<>();
        for (HostStreamingData data : peerSessions.values())
        {
            result.addAll(data.getAllSessionInfo());
        }
        return result;
    }

    public synchronized void transferFiles(InetAddress to, Collection<StreamSession.SSTableStreamingSections> sstableDetails)
    {
        HostStreamingData sessionList = getOrCreateHostData(to);

        if (connectionsPerHost > 1)
        {
            List<List<StreamSession.SSTableStreamingSections>> buckets = sliceSSTableDetails(sstableDetails);

            for (List<StreamSession.SSTableStreamingSections> subList : buckets)
            {
                StreamSession session = sessionList.getOrCreateNextSession(to, to);
                session.addTransferFiles(subList);
            }
        }
        else
        {
            StreamSession session = sessionList.getOrCreateNextSession(to, to);
            session.addTransferFiles(sstableDetails);
        }
    }

    private List<List<StreamSession.SSTableStreamingSections>> sliceSSTableDetails(Collection<StreamSession.SSTableStreamingSections> sstableDetails)
    {
        // There's no point in divvying things up into more buckets than we have sstableDetails
        int targetSlices = Math.min(sstableDetails.size(), connectionsPerHost);
        int step = Math.round((float) sstableDetails.size() / (float) targetSlices);
        int index = 0;

        List<List<StreamSession.SSTableStreamingSections>> result = new ArrayList<>();
        List<StreamSession.SSTableStreamingSections> slice = null;
        Iterator<StreamSession.SSTableStreamingSections> iter = sstableDetails.iterator();
        while (iter.hasNext())
        {
            StreamSession.SSTableStreamingSections streamSession = iter.next();

            if (index % step == 0)
            {
                slice = new ArrayList<>();
                result.add(slice);
            }
            slice.add(streamSession);
            ++index;
            iter.remove();
        }

        return result;
    }

    private HostStreamingData getHostData(InetAddress peer)
    {
        HostStreamingData data = peerSessions.get(peer);
        if (data == null)
            throw new IllegalArgumentException("Unknown peer requested: " + peer);
        return data;
    }

    private HostStreamingData getOrCreateHostData(InetAddress peer)
    {
        HostStreamingData data = peerSessions.get(peer);
        if (data == null)
        {
            data = new HostStreamingData();
            peerSessions.put(peer, data);
        }
        return data;
    }

    private static class StreamSessionConnector implements Runnable
    {
        private final StreamSession session;
        public StreamSessionConnector(StreamSession session)
        {
            this.session = session;
        }

        @Override
        public void run()
        {
            session.start();
            logger.info("[Stream #{}, ID#{}] Beginning stream session with {}", session.planId(), session.sessionIndex(), session.peer);
        }
    }

    private class HostStreamingData
    {
        private Map<Integer, StreamSession> streamSessions = new HashMap<>();
        private Map<Integer, SessionInfo> sessionInfos = new HashMap<>();

        private int lastReturned = -1;

        public boolean hasActiveSessions()
        {
            for (StreamSession session : streamSessions.values())
            {
                StreamSession.State state = session.state();
                if (state != StreamSession.State.COMPLETE && state != StreamSession.State.FAILED)
                    return true;
            }
            return false;
        }

        public StreamSession getOrCreateNextSession(InetAddress peer, InetAddress connecting)
        {
            // create
            if (streamSessions.size() < connectionsPerHost)
            {
                StreamSession session = new StreamSession(peer, connecting, factory, streamSessions.size(), keepSSTableLevel, isIncremental, pendingRepair);
                streamSessions.put(++lastReturned, session);
                return session;
            }
            // get
            else
            {
                if (lastReturned >= streamSessions.size() - 1)
                    lastReturned = 0;

                return streamSessions.get(lastReturned++);
            }
        }

        public void connectAllStreamSessions()
        {
            for (StreamSession session : streamSessions.values())
            {
                streamExecutor.execute(new StreamSessionConnector(session));
            }
        }

        public Collection<StreamSession> getAllStreamSessions()
        {
            return Collections.unmodifiableCollection(streamSessions.values());
        }

        public StreamSession getOrCreateSessionById(InetAddress peer, int id, InetAddress connecting)
        {
            StreamSession session = streamSessions.get(id);
            if (session == null)
            {
                session = new StreamSession(peer, connecting, factory, id, keepSSTableLevel, isIncremental, pendingRepair);
                streamSessions.put(id, session);
            }
            return session;
        }

        public void updateProgress(ProgressInfo info)
        {
            sessionInfos.get(info.sessionIndex).updateProgress(info);
        }

        public void addSessionInfo(SessionInfo info)
        {
            sessionInfos.put(info.sessionIndex, info);
        }

        public Collection<SessionInfo> getAllSessionInfo()
        {
            return sessionInfos.values();
        }
    }
}<|MERGE_RESOLUTION|>--- conflicted
+++ resolved
@@ -49,26 +49,17 @@
     private final boolean keepSSTableLevel;
     private final boolean isIncremental;
     private Iterator<StreamSession> sessionsToConnect = null;
-<<<<<<< HEAD
-
-    public StreamCoordinator(int connectionsPerHost, boolean keepSSTableLevel, boolean isIncremental,
-                             StreamConnectionFactory factory, boolean connectSequentially)
-=======
     private final UUID pendingRepair;
 
     public StreamCoordinator(int connectionsPerHost, boolean keepSSTableLevel, boolean isIncremental,
                              StreamConnectionFactory factory, boolean connectSequentially, UUID pendingRepair)
->>>>>>> bd14400a
     {
         this.connectionsPerHost = connectionsPerHost;
         this.factory = factory;
         this.keepSSTableLevel = keepSSTableLevel;
         this.isIncremental = isIncremental;
         this.connectSequentially = connectSequentially;
-<<<<<<< HEAD
-=======
         this.pendingRepair = pendingRepair;
->>>>>>> bd14400a
     }
 
     public void setConnectionFactory(StreamConnectionFactory factory)
