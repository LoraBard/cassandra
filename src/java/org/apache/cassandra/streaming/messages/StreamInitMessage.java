/*
 * Licensed to the Apache Software Foundation (ASF) under one
 * or more contributor license agreements.  See the NOTICE file
 * distributed with this work for additional information
 * regarding copyright ownership.  The ASF licenses this file
 * to you under the Apache License, Version 2.0 (the
 * "License"); you may not use this file except in compliance
 * with the License.  You may obtain a copy of the License at
 *
 *     http://www.apache.org/licenses/LICENSE-2.0
 *
 * Unless required by applicable law or agreed to in writing, software
 * distributed under the License is distributed on an "AS IS" BASIS,
 * WITHOUT WARRANTIES OR CONDITIONS OF ANY KIND, either express or implied.
 * See the License for the specific language governing permissions and
 * limitations under the License.
 */
package org.apache.cassandra.streaming.messages;

import java.io.IOException;
import java.net.InetAddress;
import java.nio.ByteBuffer;
import java.util.UUID;

import org.apache.cassandra.db.TypeSizes;
import org.apache.cassandra.io.util.DataInputPlus;
import org.apache.cassandra.io.util.DataOutputBuffer;
import org.apache.cassandra.io.util.DataOutputBufferFixed;
import org.apache.cassandra.io.util.DataOutputPlus;
import org.apache.cassandra.net.CompactEndpointSerializationHelper;
import org.apache.cassandra.net.MessagingService;
import org.apache.cassandra.streaming.messages.StreamMessage.StreamVersion;
import org.apache.cassandra.streaming.StreamOperation;
<<<<<<< HEAD
import org.apache.cassandra.utils.Serializer;
=======
import org.apache.cassandra.streaming.PreviewKind;
>>>>>>> 2381be31
import org.apache.cassandra.utils.UUIDSerializer;
import org.apache.cassandra.utils.versioning.Versioned;

/**
 * StreamInitMessage is first sent from the node where {@link org.apache.cassandra.streaming.StreamSession} is started,
 * to initiate corresponding {@link org.apache.cassandra.streaming.StreamSession} on the other side.
 */
public class StreamInitMessage
{
    public static Versioned<StreamVersion, Serializer<StreamInitMessage>> serializers = StreamVersion.<Serializer<StreamInitMessage>>versioned(v -> new Serializer<StreamInitMessage>()
    {
        public void serialize(StreamInitMessage message, DataOutputPlus out) throws IOException
        {
            CompactEndpointSerializationHelper.serialize(message.from, out);
            out.writeInt(message.sessionIndex);
            UUIDSerializer.serializer.serialize(message.planId, out);
            out.writeUTF(message.streamOperation.getDescription());
            out.writeBoolean(message.isForOutgoing);
            out.writeBoolean(message.keepSSTableLevel);

            out.writeBoolean(message.pendingRepair != null);
            if (message.pendingRepair != null)
                UUIDSerializer.serializer.serialize(message.pendingRepair, out);
        }

        public StreamInitMessage deserialize(DataInputPlus in) throws IOException
        {
            InetAddress from = CompactEndpointSerializationHelper.deserialize(in);
            int sessionIndex = in.readInt();
            UUID planId = UUIDSerializer.serializer.deserialize(in);
            String description = in.readUTF();
            boolean sentByInitiator = in.readBoolean();
            boolean keepSSTableLevel = in.readBoolean();

            UUID pendingRepair = in.readBoolean() ? UUIDSerializer.serializer.deserialize(in) : null;
            return new StreamInitMessage(from, sessionIndex, planId, StreamOperation.fromString(description), sentByInitiator, keepSSTableLevel, pendingRepair);
        }

        public long serializedSize(StreamInitMessage message)
        {
            long size = CompactEndpointSerializationHelper.serializedSize(message.from);
            size += TypeSizes.sizeof(message.sessionIndex);
            size += UUIDSerializer.serializer.serializedSize(message.planId);
            size += TypeSizes.sizeof(message.streamOperation.getDescription());
            size += TypeSizes.sizeof(message.isForOutgoing);
            size += TypeSizes.sizeof(message.keepSSTableLevel);
            size += TypeSizes.sizeof(message.pendingRepair != null);
            if (message.pendingRepair != null)
                size += UUIDSerializer.serializer.serializedSize(message.pendingRepair);
            return size;
        }
    });

    public final InetAddress from;
    public final int sessionIndex;
    public final UUID planId;
    public final StreamOperation streamOperation;

    // true if this init message is to connect for outgoing message on receiving side
    public final boolean isForOutgoing;
    public final boolean keepSSTableLevel;
    public final UUID pendingRepair;
    public final PreviewKind previewKind;

    public StreamInitMessage(InetAddress from, int sessionIndex, UUID planId, StreamOperation streamOperation, boolean isForOutgoing, boolean keepSSTableLevel, UUID pendingRepair, PreviewKind previewKind)
    {
        this.from = from;
        this.sessionIndex = sessionIndex;
        this.planId = planId;
        this.streamOperation = streamOperation;
        this.isForOutgoing = isForOutgoing;
        this.keepSSTableLevel = keepSSTableLevel;
        this.pendingRepair = pendingRepair;
        this.previewKind = previewKind;
    }

    /**
     * Create serialized message.
     *
     * @param compress true if message is compressed
     * @param version Streaming protocol version
     * @return serialized message in ByteBuffer format
     */
    public ByteBuffer createMessage(boolean compress, StreamVersion version)
    {
        int header = 0;
        // set compression bit.
        if (compress)
            header |= 4;
        // set streaming bit
        header |= 8;
        // Setting up the version bit
        header |= (version.handshakeVersion << 8);

        byte[] bytes;
        try
        {
            int size = Math.toIntExact(StreamInitMessage.serializers.get(version).serializedSize(this));
            try (DataOutputBuffer buffer = new DataOutputBufferFixed(size))
            {
                StreamInitMessage.serializers.get(version).serialize(this, buffer);
                bytes = buffer.getData();
            }
        }
        catch (IOException e)
        {
            throw new RuntimeException(e);
        }
        assert bytes.length > 0;

        ByteBuffer buffer = ByteBuffer.allocate(4 + 4 + bytes.length);
        buffer.putInt(MessagingService.PROTOCOL_MAGIC);
        buffer.putInt(header);
        buffer.put(bytes);
        buffer.flip();
        return buffer;
    }
<<<<<<< HEAD
=======

    private static class StreamInitMessageSerializer implements IVersionedSerializer<StreamInitMessage>
    {
        public void serialize(StreamInitMessage message, DataOutputPlus out, int version) throws IOException
        {
            CompactEndpointSerializationHelper.serialize(message.from, out);
            out.writeInt(message.sessionIndex);
            UUIDSerializer.serializer.serialize(message.planId, out, MessagingService.current_version);
            out.writeUTF(message.streamOperation.getDescription());
            out.writeBoolean(message.isForOutgoing);
            out.writeBoolean(message.keepSSTableLevel);

            out.writeBoolean(message.pendingRepair != null);
            if (message.pendingRepair != null)
            {
                UUIDSerializer.serializer.serialize(message.pendingRepair, out, MessagingService.current_version);
            }
            out.writeInt(message.previewKind.getSerializationVal());
        }

        public StreamInitMessage deserialize(DataInputPlus in, int version) throws IOException
        {
            InetAddress from = CompactEndpointSerializationHelper.deserialize(in);
            int sessionIndex = in.readInt();
            UUID planId = UUIDSerializer.serializer.deserialize(in, MessagingService.current_version);
            String description = in.readUTF();
            boolean sentByInitiator = in.readBoolean();
            boolean keepSSTableLevel = in.readBoolean();

            UUID pendingRepair = in.readBoolean() ? UUIDSerializer.serializer.deserialize(in, version) : null;
            PreviewKind previewKind = PreviewKind.deserialize(in.readInt());
            return new StreamInitMessage(from, sessionIndex, planId, StreamOperation.fromString(description), sentByInitiator, keepSSTableLevel, pendingRepair, previewKind);
        }

        public long serializedSize(StreamInitMessage message, int version)
        {
            long size = CompactEndpointSerializationHelper.serializedSize(message.from);
            size += TypeSizes.sizeof(message.sessionIndex);
            size += UUIDSerializer.serializer.serializedSize(message.planId, MessagingService.current_version);
            size += TypeSizes.sizeof(message.streamOperation.getDescription());
            size += TypeSizes.sizeof(message.isForOutgoing);
            size += TypeSizes.sizeof(message.keepSSTableLevel);
            size += TypeSizes.sizeof(message.pendingRepair != null);
            if (message.pendingRepair != null)
            {
                size += UUIDSerializer.serializer.serializedSize(message.pendingRepair, MessagingService.current_version);
            }
            size += TypeSizes.sizeof(message.previewKind.getSerializationVal());
            return size;
        }
    }
>>>>>>> 2381be31
}<|MERGE_RESOLUTION|>--- conflicted
+++ resolved
@@ -31,11 +31,8 @@
 import org.apache.cassandra.net.MessagingService;
 import org.apache.cassandra.streaming.messages.StreamMessage.StreamVersion;
 import org.apache.cassandra.streaming.StreamOperation;
-<<<<<<< HEAD
 import org.apache.cassandra.utils.Serializer;
-=======
 import org.apache.cassandra.streaming.PreviewKind;
->>>>>>> 2381be31
 import org.apache.cassandra.utils.UUIDSerializer;
 import org.apache.cassandra.utils.versioning.Versioned;
 
@@ -59,6 +56,7 @@
             out.writeBoolean(message.pendingRepair != null);
             if (message.pendingRepair != null)
                 UUIDSerializer.serializer.serialize(message.pendingRepair, out);
+            out.writeInt(message.previewKind.getSerializationVal());
         }
 
         public StreamInitMessage deserialize(DataInputPlus in) throws IOException
@@ -71,7 +69,8 @@
             boolean keepSSTableLevel = in.readBoolean();
 
             UUID pendingRepair = in.readBoolean() ? UUIDSerializer.serializer.deserialize(in) : null;
-            return new StreamInitMessage(from, sessionIndex, planId, StreamOperation.fromString(description), sentByInitiator, keepSSTableLevel, pendingRepair);
+            PreviewKind previewKind = PreviewKind.deserialize(in.readInt());
+            return new StreamInitMessage(from, sessionIndex, planId, StreamOperation.fromString(description), sentByInitiator, keepSSTableLevel, pendingRepair, previewKind);
         }
 
         public long serializedSize(StreamInitMessage message)
@@ -85,6 +84,7 @@
             size += TypeSizes.sizeof(message.pendingRepair != null);
             if (message.pendingRepair != null)
                 size += UUIDSerializer.serializer.serializedSize(message.pendingRepair);
+            size += TypeSizes.sizeof(message.previewKind.getSerializationVal());
             return size;
         }
     });
@@ -153,58 +153,4 @@
         buffer.flip();
         return buffer;
     }
-<<<<<<< HEAD
-=======
-
-    private static class StreamInitMessageSerializer implements IVersionedSerializer<StreamInitMessage>
-    {
-        public void serialize(StreamInitMessage message, DataOutputPlus out, int version) throws IOException
-        {
-            CompactEndpointSerializationHelper.serialize(message.from, out);
-            out.writeInt(message.sessionIndex);
-            UUIDSerializer.serializer.serialize(message.planId, out, MessagingService.current_version);
-            out.writeUTF(message.streamOperation.getDescription());
-            out.writeBoolean(message.isForOutgoing);
-            out.writeBoolean(message.keepSSTableLevel);
-
-            out.writeBoolean(message.pendingRepair != null);
-            if (message.pendingRepair != null)
-            {
-                UUIDSerializer.serializer.serialize(message.pendingRepair, out, MessagingService.current_version);
-            }
-            out.writeInt(message.previewKind.getSerializationVal());
-        }
-
-        public StreamInitMessage deserialize(DataInputPlus in, int version) throws IOException
-        {
-            InetAddress from = CompactEndpointSerializationHelper.deserialize(in);
-            int sessionIndex = in.readInt();
-            UUID planId = UUIDSerializer.serializer.deserialize(in, MessagingService.current_version);
-            String description = in.readUTF();
-            boolean sentByInitiator = in.readBoolean();
-            boolean keepSSTableLevel = in.readBoolean();
-
-            UUID pendingRepair = in.readBoolean() ? UUIDSerializer.serializer.deserialize(in, version) : null;
-            PreviewKind previewKind = PreviewKind.deserialize(in.readInt());
-            return new StreamInitMessage(from, sessionIndex, planId, StreamOperation.fromString(description), sentByInitiator, keepSSTableLevel, pendingRepair, previewKind);
-        }
-
-        public long serializedSize(StreamInitMessage message, int version)
-        {
-            long size = CompactEndpointSerializationHelper.serializedSize(message.from);
-            size += TypeSizes.sizeof(message.sessionIndex);
-            size += UUIDSerializer.serializer.serializedSize(message.planId, MessagingService.current_version);
-            size += TypeSizes.sizeof(message.streamOperation.getDescription());
-            size += TypeSizes.sizeof(message.isForOutgoing);
-            size += TypeSizes.sizeof(message.keepSSTableLevel);
-            size += TypeSizes.sizeof(message.pendingRepair != null);
-            if (message.pendingRepair != null)
-            {
-                size += UUIDSerializer.serializer.serializedSize(message.pendingRepair, MessagingService.current_version);
-            }
-            size += TypeSizes.sizeof(message.previewKind.getSerializationVal());
-            return size;
-        }
-    }
->>>>>>> 2381be31
 }