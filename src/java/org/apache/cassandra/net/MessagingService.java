--- conflicted
+++ resolved
@@ -26,11 +26,7 @@
 import java.util.*;
 import java.util.concurrent.CompletableFuture;
 import java.util.concurrent.ConcurrentMap;
-<<<<<<< HEAD
-=======
 import java.util.concurrent.CopyOnWriteArrayList;
-import java.util.concurrent.CopyOnWriteArraySet;
->>>>>>> 3f1a642a
 import java.util.concurrent.TimeUnit;
 import java.util.concurrent.atomic.AtomicInteger;
 import java.util.function.Consumer;
@@ -110,31 +106,7 @@
 
     private final DroppedMessages droppedMessages = new DroppedMessages();
 
-<<<<<<< HEAD
-    private final List<ILatencySubscriber> subscribers = new ArrayList<>();
-=======
-        DroppedMessages(DroppedMessageMetrics metrics)
-        {
-            this.metrics = metrics;
-            this.droppedInternal = new AtomicInteger(0);
-            this.droppedCrossNode = new AtomicInteger(0);
-        }
-    }
-
-    @VisibleForTesting
-    public void resetDroppedMessagesMap(String scope)
-    {
-        for (Verb verb : droppedMessagesMap.keySet())
-            droppedMessagesMap.put(verb, new DroppedMessages(new DroppedMessageMetrics(metricName -> {
-                return new CassandraMetricsRegistry.MetricName("DroppedMessages", metricName, scope);
-            })));
-    }
-
-    // total dropped message counts for server lifetime
-    private final Map<Verb, DroppedMessages> droppedMessagesMap = new EnumMap<>(Verb.class);
-
     private final List<ILatencySubscriber> subscribers = new CopyOnWriteArrayList<>();
->>>>>>> 3f1a642a
 
     // protocol versions of the other nodes in the cluster
     private final ConcurrentMap<InetAddress, MessagingVersion> versions = new NonBlockingHashMap<>();
