--- conflicted
+++ resolved
@@ -483,11 +483,7 @@
                 {
                     return new FloatSumAggregate(FloatType.instance)
                     {
-<<<<<<< HEAD
-                        public ByteBuffer compute(int protocolVersion) throws InvalidRequestException
-=======
                         public ByteBuffer compute(ProtocolVersion protocolVersion) throws InvalidRequestException
->>>>>>> e0adc166
                         {
                             return FloatType.instance.decompose((float) computeInternal());
                         }
@@ -523,11 +519,7 @@
                 {
                     return new FloatSumAggregate(DoubleType.instance)
                     {
-<<<<<<< HEAD
-                        public ByteBuffer compute(int protocolVersion) throws InvalidRequestException
-=======
                         public ByteBuffer compute(ProtocolVersion protocolVersion) throws InvalidRequestException
->>>>>>> e0adc166
                         {
                             return DoubleType.instance.decompose(computeInternal());
                         }
@@ -559,11 +551,7 @@
             simpleSum = 0;
         }
 
-<<<<<<< HEAD
-        public void addInput(int protocolVersion, List<ByteBuffer> values)
-=======
         public void addInput(ProtocolVersion protocolVersion, List<ByteBuffer> values)
->>>>>>> e0adc166
         {
             ByteBuffer value = values.get(0);
 
