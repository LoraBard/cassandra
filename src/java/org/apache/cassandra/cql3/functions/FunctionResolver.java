/*
 * Licensed to the Apache Software Foundation (ASF) under one
 * or more contributor license agreements.  See the NOTICE file
 * distributed with this work for additional information
 * regarding copyright ownership.  The ASF licenses this file
 * to you under the Apache License, Version 2.0 (the
 * "License"); you may not use this file except in compliance
 * with the License.  You may obtain a copy of the License at
 *
 *     http://www.apache.org/licenses/LICENSE-2.0
 *
 * Unless required by applicable law or agreed to in writing, software
 * distributed under the License is distributed on an "AS IS" BASIS,
 * WITHOUT WARRANTIES OR CONDITIONS OF ANY KIND, either express or implied.
 * See the License for the specific language governing permissions and
 * limitations under the License.
 */
package org.apache.cassandra.cql3.functions;

import java.util.ArrayList;
import java.util.Collection;
import java.util.List;

import org.apache.cassandra.cql3.AbstractMarker;
import org.apache.cassandra.cql3.AssignmentTestable;
import org.apache.cassandra.cql3.ColumnIdentifier;
import org.apache.cassandra.cql3.ColumnSpecification;
import org.apache.cassandra.schema.Schema;
import org.apache.cassandra.db.marshal.AbstractType;
import org.apache.cassandra.exceptions.InvalidRequestException;

import static java.util.stream.Collectors.joining;
import static org.apache.cassandra.cql3.statements.RequestValidations.invalidRequest;

public final class FunctionResolver
{
    private FunctionResolver()
    {
    }

    // We special case the token function because that's the only function whose argument types actually
    // depend on the table on which the function is called. Because it's the sole exception, it's easier
    // to handle it as a special case.
    private static final FunctionName TOKEN_FUNCTION_NAME = FunctionName.nativeFunction("token");

    public static ColumnSpecification makeArgSpec(String receiverKs, String receiverCf, Function fun, int i)
    {
        return new ColumnSpecification(receiverKs,
                                       receiverCf,
                                       new ColumnIdentifier("arg" + i + '(' + fun.name().toString().toLowerCase() + ')', true),
                                       fun.argTypes().get(i));
    }

    /**
     * @param keyspace the current keyspace
     * @param name the name of the function
     * @param providedArgs the arguments provided for the function call
     * @param receiverKs the receiver's keyspace
     * @param receiverCf the receiver's table
     * @param receiverType if the receiver type is known (during inserts, for example), this should be the type of
     *                     the receiver
     * @throws InvalidRequestException
     */
    public static Function get(String keyspace,
                               FunctionName name,
                               List<? extends AssignmentTestable> providedArgs,
                               String receiverKs,
                               String receiverCf,
                               AbstractType<?> receiverType)
    throws InvalidRequestException
    {
        if (name.equalsNativeFunction(TOKEN_FUNCTION_NAME))
<<<<<<< HEAD
            return new TokenFct(Schema.instance.getTableMetadata(receiverKs, receiverCf));
=======
        {
            Function tokenFct = new TokenFct(Schema.instance.getCFMetaData(receiverKs, receiverCf));
            int requiredNumberOfArguments = tokenFct.argTypes().size();
            if (requiredNumberOfArguments != providedArgs.size())
                throw new InvalidRequestException(String.format("Invalid number of arguments for %s() function: %d required but %d provided",
                                                                TOKEN_FUNCTION_NAME, requiredNumberOfArguments, providedArgs.size()));
            return tokenFct;
        }
>>>>>>> f16e3dfe

        // The toJson() function can accept any type of argument, so instances of it are not pre-declared.  Instead,
        // we create new instances as needed while handling selectors (which is the only place that toJson() is supported,
        // due to needing to know the argument types in advance).
        if (name.equalsNativeFunction(ToJsonFct.NAME))
            throw new InvalidRequestException("toJson() may only be used within the selection clause of SELECT statements");

        // Similarly, we can only use fromJson when we know the receiver type (such as inserts)
        if (name.equalsNativeFunction(FromJsonFct.NAME))
        {
            if (receiverType == null)
                throw new InvalidRequestException("fromJson() cannot be used in the selection clause of a SELECT statement");
            return FromJsonFct.getInstance(receiverType);
        }

        Collection<Function> candidates;
        if (!name.hasKeyspace())
        {
            // function name not fully qualified
            candidates = new ArrayList<>();
            // add 'SYSTEM' (native) candidates
            candidates.addAll(Schema.instance.getFunctions(name.asNativeFunction()));
            // add 'current keyspace' candidates
            candidates.addAll(Schema.instance.getFunctions(new FunctionName(keyspace, name.name)));
        }
        else
        {
            // function name is fully qualified (keyspace + name)
            candidates = Schema.instance.getFunctions(name);
        }

        if (candidates.isEmpty())
            return null;

        // Fast path if there is only one choice
        if (candidates.size() == 1)
        {
            Function fun = candidates.iterator().next();
            validateTypes(keyspace, fun, providedArgs, receiverKs, receiverCf);
            return fun;
        }

        List<Function> compatibles = null;
        for (Function toTest : candidates)
        {
            if (matchReturnType(toTest, receiverType))
            {
                AssignmentTestable.TestResult r = matchAguments(keyspace, toTest, providedArgs, receiverKs, receiverCf);
                switch (r)
                {
                    case EXACT_MATCH:
                        // We always favor exact matches
                        return toTest;
                    case WEAKLY_ASSIGNABLE:
                        if (compatibles == null)
                            compatibles = new ArrayList<>();
                        compatibles.add(toTest);
                        break;
                }
            }
        }

        if (compatibles == null)
        {
            if (OperationFcts.isOperation(name))
                throw invalidRequest("the '%s' operation is not supported between %s and %s",
                                     OperationFcts.getOperator(name), providedArgs.get(0), providedArgs.get(1));

            throw invalidRequest("Invalid call to function %s, none of its type signatures match (known type signatures: %s)",
                                 name, format(candidates));
        }

        if (compatibles.size() > 1)
        {
            if (OperationFcts.isOperation(name))
            {
                if (receiverType != null && !containsMarkers(providedArgs))
                {
                    for (Function toTest : compatibles)
                    {
                        List<AbstractType<?>> argTypes = toTest.argTypes();
                        if (receiverType.equals(argTypes.get(0)) && receiverType.equals(argTypes.get(1)))
                            return toTest;
                    }
                }
                throw invalidRequest("Ambiguous '%s' operation with args %s and %s: use type casts to disambiguate",
                                     OperationFcts.getOperator(name), providedArgs.get(0), providedArgs.get(1));
            }

            if (OperationFcts.isNegation(name))
                throw invalidRequest("Ambiguous negation: use type casts to disambiguate");

            throw invalidRequest("Ambiguous call to function %s (can be matched by following signatures: %s): use type casts to disambiguate",
                                 name, format(compatibles));
        }
        return compatibles.get(0);
    }

    /**
     * Checks if at least one of the specified arguments is a marker.
     *
     * @param args the arguments to check
     * @return {@code true} if if at least one of the specified arguments is a marker, {@code false} otherwise
     */
    private static boolean containsMarkers(List<? extends AssignmentTestable> args)
    {
        return args.stream().anyMatch(AbstractMarker.Raw.class::isInstance);
    }

    /**
     * Checks that the return type of the specified function can be assigned to the specified receiver.
     *
     * @param fun the function to check
     * @param receiverType the receiver type
     * @return {@code true} if the return type of the specified function can be assigned to the specified receiver,
     * {@code false} otherwise.
     */
    private static boolean matchReturnType(Function fun, AbstractType<?> receiverType)
    {
        return receiverType == null || fun.returnType().testAssignment(receiverType).isAssignable();
    }

    // This method and matchArguments are somewhat duplicate, but this method allows us to provide more precise errors in the common
    // case where there is no override for a given function. This is thus probably worth the minor code duplication.
    private static void validateTypes(String keyspace,
                                      Function fun,
                                      List<? extends AssignmentTestable> providedArgs,
                                      String receiverKs,
                                      String receiverCf)
    {
        if (providedArgs.size() != fun.argTypes().size())
            throw invalidRequest("Invalid number of arguments in call to function %s: %d required but %d provided",
                                 fun.name(), fun.argTypes().size(), providedArgs.size());

        for (int i = 0; i < providedArgs.size(); i++)
        {
            AssignmentTestable provided = providedArgs.get(i);

            // If the concrete argument is a bind variables, it can have any type.
            // We'll validate the actually provided value at execution time.
            if (provided == null)
                continue;

            ColumnSpecification expected = makeArgSpec(receiverKs, receiverCf, fun, i);
            if (!provided.testAssignment(keyspace, expected).isAssignable())
                throw invalidRequest("Type error: %s cannot be passed as argument %d of function %s of type %s",
                                     provided, i, fun.name(), expected.type.asCQL3Type());
        }
    }

    private static AssignmentTestable.TestResult matchAguments(String keyspace,
                                                               Function fun,
                                                               List<? extends AssignmentTestable> providedArgs,
                                                               String receiverKs,
                                                               String receiverCf)
    {
        if (providedArgs.size() != fun.argTypes().size())
            return AssignmentTestable.TestResult.NOT_ASSIGNABLE;

        // It's an exact match if all are exact match, but is not assignable as soon as any is non assignable.
        AssignmentTestable.TestResult res = AssignmentTestable.TestResult.EXACT_MATCH;
        for (int i = 0; i < providedArgs.size(); i++)
        {
            AssignmentTestable provided = providedArgs.get(i);
            if (provided == null)
            {
                res = AssignmentTestable.TestResult.WEAKLY_ASSIGNABLE;
                continue;
            }

            ColumnSpecification expected = makeArgSpec(receiverKs, receiverCf, fun, i);
            AssignmentTestable.TestResult argRes = provided.testAssignment(keyspace, expected);
            if (argRes == AssignmentTestable.TestResult.NOT_ASSIGNABLE)
                return AssignmentTestable.TestResult.NOT_ASSIGNABLE;
            if (argRes == AssignmentTestable.TestResult.WEAKLY_ASSIGNABLE)
                res = AssignmentTestable.TestResult.WEAKLY_ASSIGNABLE;
        }
        return res;
    }

    private static String format(Collection<Function> funs)
    {
        return funs.stream().map(Function::toString).collect(joining(", "));
    }
}<|MERGE_RESOLUTION|>--- conflicted
+++ resolved
@@ -70,18 +70,14 @@
     throws InvalidRequestException
     {
         if (name.equalsNativeFunction(TOKEN_FUNCTION_NAME))
-<<<<<<< HEAD
-            return new TokenFct(Schema.instance.getTableMetadata(receiverKs, receiverCf));
-=======
-        {
-            Function tokenFct = new TokenFct(Schema.instance.getCFMetaData(receiverKs, receiverCf));
+        {
+            Function tokenFct = new TokenFct(Schema.instance.getTableMetadata(receiverKs, receiverCf));
             int requiredNumberOfArguments = tokenFct.argTypes().size();
             if (requiredNumberOfArguments != providedArgs.size())
                 throw new InvalidRequestException(String.format("Invalid number of arguments for %s() function: %d required but %d provided",
                                                                 TOKEN_FUNCTION_NAME, requiredNumberOfArguments, providedArgs.size()));
             return tokenFct;
         }
->>>>>>> f16e3dfe
 
         // The toJson() function can accept any type of argument, so instances of it are not pre-declared.  Instead,
         // we create new instances as needed while handling selectors (which is the only place that toJson() is supported,
