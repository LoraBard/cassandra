/*
 * Licensed to the Apache Software Foundation (ASF) under one
 * or more contributor license agreements.  See the NOTICE file
 * distributed with this work for additional information
 * regarding copyright ownership.  The ASF licenses this file
 * to you under the Apache License, Version 2.0 (the
 * "License"); you may not use this file except in compliance
 * with the License.  You may obtain a copy of the License at
 *
 *     http://www.apache.org/licenses/LICENSE-2.0
 *
 * Unless required by applicable law or agreed to in writing, software
 * distributed under the License is distributed on an "AS IS" BASIS,
 * WITHOUT WARRANTIES OR CONDITIONS OF ANY KIND, either express or implied.
 * See the License for the specific language governing permissions and
 * limitations under the License.
 */
package org.apache.cassandra.cql3.statements;

import java.nio.ByteBuffer;
import java.util.*;

import com.google.common.base.Objects;
import com.google.common.base.Predicate;
import com.google.common.collect.AbstractIterator;
import com.google.common.collect.Iterables;
import com.google.common.collect.Iterators;

import org.github.jamm.MemoryMeter;

import org.apache.cassandra.auth.Permission;
import org.apache.cassandra.cql3.*;
import org.apache.cassandra.db.composites.*;
import org.apache.cassandra.transport.messages.ResultMessage;
import org.apache.cassandra.config.CFMetaData;
import org.apache.cassandra.config.ColumnDefinition;
import org.apache.cassandra.db.*;
import org.apache.cassandra.db.filter.*;
import org.apache.cassandra.db.marshal.*;
import org.apache.cassandra.dht.*;
import org.apache.cassandra.exceptions.*;
import org.apache.cassandra.service.ClientState;
import org.apache.cassandra.service.QueryState;
import org.apache.cassandra.service.StorageProxy;
import org.apache.cassandra.service.StorageService;
import org.apache.cassandra.service.pager.*;
import org.apache.cassandra.db.ConsistencyLevel;
import org.apache.cassandra.thrift.ThriftValidation;
import org.apache.cassandra.serializers.MarshalException;
import org.apache.cassandra.utils.ByteBufferUtil;
import org.apache.cassandra.utils.FBUtilities;
import org.slf4j.Logger;
import org.slf4j.LoggerFactory;

/**
 * Encapsulates a completely parsed SELECT query, including the target
 * column family, expression, result count, and ordering clause.
 *
 */
public class SelectStatement implements CQLStatement, MeasurableForPreparedCache
{
    private static final Logger logger = LoggerFactory.getLogger(SelectStatement.class);

    private static final int DEFAULT_COUNT_PAGE_SIZE = 10000;

    private final int boundTerms;
    public final CFMetaData cfm;
    public final Parameters parameters;
    private final Selection selection;
    private final Term limit;

    /** Restrictions on partitioning columns */
    private final Restriction[] keyRestrictions;

    /** Restrictions on clustering columns */
    private final Restriction[] columnRestrictions;

    /** Restrictions on non-primary key columns (i.e. secondary index restrictions) */
    private final Map<ColumnIdentifier, Restriction> metadataRestrictions = new HashMap<ColumnIdentifier, Restriction>();

    // All restricted columns not covered by the key or index filter
    private final Set<ColumnDefinition> restrictedColumns = new HashSet<ColumnDefinition>();
    private Restriction.Slice sliceRestriction;

    private boolean isReversed;
    private boolean onToken;
    private boolean isKeyRange;
    private boolean keyIsInRelation;
    private boolean usesSecondaryIndexing;

    private Map<ColumnIdentifier, Integer> orderingIndexes;

    private boolean selectsStaticColumns;
    private boolean selectsOnlyStaticColumns;

    // Used by forSelection below
    private static final Parameters defaultParameters = new Parameters(Collections.<ColumnIdentifier, Boolean>emptyMap(), false, false, null, false);

    private static final Predicate<ColumnDefinition> isStaticFilter = new Predicate<ColumnDefinition>()
    {
        public boolean apply(ColumnDefinition def)
        {
            return def.isStatic();
        }
    };

    public SelectStatement(CFMetaData cfm, int boundTerms, Parameters parameters, Selection selection, Term limit)
    {
        this.cfm = cfm;
        this.boundTerms = boundTerms;
        this.selection = selection;
        this.keyRestrictions = new Restriction[cfm.partitionKeyColumns().size()];
        this.columnRestrictions = new Restriction[cfm.clusteringColumns().size()];
        this.parameters = parameters;
        this.limit = limit;

        // Now gather a few info on whether we should bother with static columns or not for this statement
        initStaticColumnsInfo();
    }

    private void initStaticColumnsInfo()
    {
        if (!cfm.hasStaticColumns())
            return;

        // If it's a wildcard, we do select static but not only them
        if (selection.isWildcard())
        {
            selectsStaticColumns = true;
            return;
        }

        // Otherwise, check the selected columns
        selectsStaticColumns = !Iterables.isEmpty(Iterables.filter(selection.getColumns(), isStaticFilter));
        selectsOnlyStaticColumns = true;
        for (ColumnDefinition def : selection.getColumns())
        {
            if (def.kind != ColumnDefinition.Kind.PARTITION_KEY && def.kind != ColumnDefinition.Kind.STATIC)
            {
                selectsOnlyStaticColumns = false;
                break;
            }
        }
    }

    // Creates a simple select based on the given selection.
    // Note that the results select statement should not be used for actual queries, but only for processing already
    // queried data through processColumnFamily.
    static SelectStatement forSelection(CFMetaData cfm, Selection selection)
    {
        return new SelectStatement(cfm, 0, defaultParameters, selection, null);
    }

    public ResultSet.Metadata getResultMetadata()
    {
        return parameters.isCount
             ? ResultSet.makeCountMetadata(keyspace(), columnFamily(), parameters.countAlias)
             : selection.getResultMetadata();
    }

    public long measureForPreparedCache(MemoryMeter meter)
    {
        return meter.measure(this)
             + meter.measureDeep(parameters)
             + meter.measureDeep(selection)
             + (limit == null ? 0 : meter.measureDeep(limit))
             + meter.measureDeep(keyRestrictions)
             + meter.measureDeep(columnRestrictions)
             + meter.measureDeep(metadataRestrictions)
             + meter.measureDeep(restrictedColumns)
             + (sliceRestriction == null ? 0 : meter.measureDeep(sliceRestriction))
             + (orderingIndexes == null ? 0 : meter.measureDeep(orderingIndexes));
    }

    public int getBoundTerms()
    {
        return boundTerms;
    }

    public void checkAccess(ClientState state) throws InvalidRequestException, UnauthorizedException
    {
        state.hasColumnFamilyAccess(keyspace(), columnFamily(), Permission.SELECT);
    }

    public void validate(ClientState state) throws InvalidRequestException
    {
        // Nothing to do, all validation has been done by RawStatement.prepare()
    }

    public ResultMessage.Rows execute(QueryState state, QueryOptions options) throws RequestExecutionException, RequestValidationException
    {
        ConsistencyLevel cl = options.getConsistency();
        if (cl == null)
            throw new InvalidRequestException("Invalid empty consistency level");

        cl.validateForRead(keyspace());

        int limit = getLimit(options);
        long now = System.currentTimeMillis();
        Pageable command = getPageableCommand(options, limit, now);

        int pageSize = options.getPageSize();
        // A count query will never be paged for the user, but we always page it internally to avoid OOM.
        // If we user provided a pageSize we'll use that to page internally (because why not), otherwise we use our default
        // Note that if there are some nodes in the cluster with a version less than 2.0, we can't use paging (CASSANDRA-6707).
        if (parameters.isCount && pageSize <= 0)
            pageSize = DEFAULT_COUNT_PAGE_SIZE;

        if (pageSize <= 0 || command == null || !QueryPagers.mayNeedPaging(command, pageSize))
        {
            return execute(command, options, limit, now);
        }
        else
        {
            QueryPager pager = QueryPagers.pager(command, cl, options.getPagingState());
            if (parameters.isCount)
                return pageCountQuery(pager, options, pageSize, now, limit);

            // We can't properly do post-query ordering if we page (see #6722)
            if (needsPostQueryOrdering())
                throw new InvalidRequestException("Cannot page queries with both ORDER BY and a IN restriction on the partition key; you must either remove the "
                                                + "ORDER BY or the IN and sort client side, or disable paging for this query");

            List<Row> page = pager.fetchPage(pageSize);
            ResultMessage.Rows msg = processResults(page, options, limit, now);

            return pager.isExhausted() ? msg : msg.withPagingState(pager.state());
        }
    }

    private Pageable getPageableCommand(QueryOptions options, int limit, long now) throws RequestValidationException
    {
        int limitForQuery = updateLimitForQuery(limit);
        if (isKeyRange || usesSecondaryIndexing)
            return getRangeCommand(options, limitForQuery, now);

        List<ReadCommand> commands = getSliceCommands(options, limitForQuery, now);
        return commands == null ? null : new Pageable.ReadCommands(commands);
    }

    public Pageable getPageableCommand(QueryOptions options) throws RequestValidationException
    {
        return getPageableCommand(options, getLimit(options), System.currentTimeMillis());
    }

    private ResultMessage.Rows execute(Pageable command, QueryOptions options, int limit, long now) throws RequestValidationException, RequestExecutionException
    {
        List<Row> rows;
        if (command == null)
        {
            rows = Collections.<Row>emptyList();
        }
        else
        {
            rows = command instanceof Pageable.ReadCommands
                 ? StorageProxy.read(((Pageable.ReadCommands)command).commands, options.getConsistency())
                 : StorageProxy.getRangeSlice((RangeSliceCommand)command, options.getConsistency());
        }

        return processResults(rows, options, limit, now);
    }

    private ResultMessage.Rows pageCountQuery(QueryPager pager, QueryOptions options, int pageSize, long now, int limit) throws RequestValidationException, RequestExecutionException
    {
        int count = 0;
        while (!pager.isExhausted())
        {
            int maxLimit = pager.maxRemaining();
            logger.debug("New maxLimit for paged count query is {}", maxLimit);
            ResultSet rset = process(pager.fetchPage(pageSize), options, maxLimit, now);
            count += rset.rows.size();
        }

        // We sometimes query one more result than the user limit asks to handle exclusive bounds with compact tables (see updateLimitForQuery).
        // So do make sure the count is not greater than what the user asked for.
        ResultSet result = ResultSet.makeCountResult(keyspace(), columnFamily(), Math.min(count, limit), parameters.countAlias);
        return new ResultMessage.Rows(result);
    }

    public ResultMessage.Rows processResults(List<Row> rows, QueryOptions options, int limit, long now) throws RequestValidationException
    {
        // Even for count, we need to process the result as it'll group some column together in sparse column families
        ResultSet rset = process(rows, options, limit, now);
        rset = parameters.isCount ? rset.makeCountResult(parameters.countAlias) : rset;
        return new ResultMessage.Rows(rset);
    }

    static List<Row> readLocally(String keyspaceName, List<ReadCommand> cmds)
    {
        Keyspace keyspace = Keyspace.open(keyspaceName);
        List<Row> rows = new ArrayList<Row>(cmds.size());
        for (ReadCommand cmd : cmds)
            rows.add(cmd.getRow(keyspace));
        return rows;
    }

    public ResultMessage.Rows executeInternal(QueryState state, QueryOptions options) throws RequestExecutionException, RequestValidationException
    {
        int limit = getLimit(options);
        long now = System.currentTimeMillis();
        Pageable command = getPageableCommand(options, limit, now);
        List<Row> rows = command == null
                       ? Collections.<Row>emptyList()
                       : (command instanceof Pageable.ReadCommands
                          ? readLocally(keyspace(), ((Pageable.ReadCommands)command).commands)
                          : ((RangeSliceCommand)command).executeLocally());

        return processResults(rows, options, limit, now);
    }

    public ResultSet process(List<Row> rows) throws InvalidRequestException
    {
        assert !parameters.isCount; // not yet needed
        QueryOptions options = QueryOptions.DEFAULT;
        return process(rows, options, getLimit(options), System.currentTimeMillis());
    }

    public String keyspace()
    {
        return cfm.ksName;
    }

    public String columnFamily()
    {
        return cfm.cfName;
    }

    private List<ReadCommand> getSliceCommands(QueryOptions options, int limit, long now) throws RequestValidationException
    {
        Collection<ByteBuffer> keys = getKeys(options);
        if (keys.isEmpty()) // in case of IN () for (the last column of) the partition key.
            return null;

        List<ReadCommand> commands = new ArrayList<>(keys.size());

        IDiskAtomFilter filter = makeFilter(options, limit);
        if (filter == null)
            return null;

        // Note that we use the total limit for every key, which is potentially inefficient.
        // However, IN + LIMIT is not a very sensible choice.
        for (ByteBuffer key : keys)
        {
            QueryProcessor.validateKey(key);
            // We should not share the slice filter amongst the commands (hence the cloneShallow), due to
            // SliceQueryFilter not being immutable due to its columnCounter used by the lastCounted() method
            // (this is fairly ugly and we should change that but that's probably not a tiny refactor to do that cleanly)
            commands.add(ReadCommand.create(keyspace(), ByteBufferUtil.clone(key), columnFamily(), now, filter.cloneShallow()));
        }

        return commands;
    }

    private RangeSliceCommand getRangeCommand(QueryOptions options, int limit, long now) throws RequestValidationException
    {
        IDiskAtomFilter filter = makeFilter(options, limit);
        if (filter == null)
            return null;

        List<IndexExpression> expressions = getIndexExpressions(options);
        // The LIMIT provided by the user is the number of CQL row he wants returned.
        // We want to have getRangeSlice to count the number of columns, not the number of keys.
        AbstractBounds<RowPosition> keyBounds = getKeyBounds(options);
        return keyBounds == null
             ? null
             : new RangeSliceCommand(keyspace(), columnFamily(), now,  filter, keyBounds, expressions, limit, !parameters.isDistinct, false);
    }

    private AbstractBounds<RowPosition> getKeyBounds(QueryOptions options) throws InvalidRequestException
    {
        IPartitioner<?> p = StorageService.getPartitioner();

        if (onToken)
        {
            Token startToken = getTokenBound(Bound.START, options, p);
            Token endToken = getTokenBound(Bound.END, options, p);

            boolean includeStart = includeKeyBound(Bound.START);
            boolean includeEnd = includeKeyBound(Bound.END);

            /*
             * If we ask SP.getRangeSlice() for (token(200), token(200)], it will happily return the whole ring.
             * However, wrapping range doesn't really make sense for CQL, and we want to return an empty result
             * in that case (CASSANDRA-5573). So special case to create a range that is guaranteed to be empty.
             *
             * In practice, we want to return an empty result set if either startToken > endToken, or both are
             * equal but one of the bound is excluded (since [a, a] can contains something, but not (a, a], [a, a)
             * or (a, a)). Note though that in the case where startToken or endToken is the minimum token, then
             * this special case rule should not apply.
             */
            int cmp = startToken.compareTo(endToken);
            if (!startToken.isMinimum() && !endToken.isMinimum() && (cmp > 0 || (cmp == 0 && (!includeStart || !includeEnd))))
                return null;

            RowPosition start = includeStart ? startToken.minKeyBound() : startToken.maxKeyBound();
            RowPosition end = includeEnd ? endToken.maxKeyBound() : endToken.minKeyBound();

            return new Range<RowPosition>(start, end);
        }
        else
        {
            ByteBuffer startKeyBytes = getKeyBound(Bound.START, options);
            ByteBuffer finishKeyBytes = getKeyBound(Bound.END, options);

            RowPosition startKey = RowPosition.ForKey.get(startKeyBytes, p);
            RowPosition finishKey = RowPosition.ForKey.get(finishKeyBytes, p);

            if (startKey.compareTo(finishKey) > 0 && !finishKey.isMinimum(p))
                return null;

            if (includeKeyBound(Bound.START))
            {
                return includeKeyBound(Bound.END)
                     ? new Bounds<RowPosition>(startKey, finishKey)
                     : new IncludingExcludingBounds<RowPosition>(startKey, finishKey);
            }
            else
            {
                return includeKeyBound(Bound.END)
                     ? new Range<RowPosition>(startKey, finishKey)
                     : new ExcludingBounds<RowPosition>(startKey, finishKey);
            }
        }
    }

    private ColumnSlice makeStaticSlice()
    {
        // Note: we could use staticPrefix.start() for the start bound, but EMPTY gives us the
        // same effect while saving a few CPU cycles.
        return isReversed
             ? new ColumnSlice(cfm.comparator.staticPrefix().end(), Composites.EMPTY)
             : new ColumnSlice(Composites.EMPTY, cfm.comparator.staticPrefix().end());
    }

    private IDiskAtomFilter makeFilter(QueryOptions options, int limit)
    throws InvalidRequestException
    {
        int toGroup = cfm.comparator.isDense() ? -1 : cfm.clusteringColumns().size();
        if (parameters.isDistinct)
        {
            // For distinct, we only care about fetching the beginning of each partition. If we don't have
            // static columns, we in fact only care about the first cell, so we query only that (we don't "group").
            // If we do have static columns, we do need to fetch the first full group (to have the static columns values).
            return new SliceQueryFilter(ColumnSlice.ALL_COLUMNS_ARRAY, false, 1, selectsStaticColumns ? toGroup : -1);
        }
        else if (isColumnRange())
        {
            List<Composite> startBounds = getRequestedBound(Bound.START, options);
            List<Composite> endBounds = getRequestedBound(Bound.END, options);
            assert startBounds.size() == endBounds.size();

            // Handles fetching static columns. Note that for 2i, the filter is just used to restrict
            // the part of the index to query so adding the static slice would be useless and confusing.
            // For 2i, static columns are retrieve in CompositesSearcher with each index hit.
            ColumnSlice staticSlice = selectsStaticColumns && !usesSecondaryIndexing
                                    ? makeStaticSlice()
                                    : null;

            // The case where startBounds == 1 is common enough that it's worth optimizing
            if (startBounds.size() == 1)
            {
                ColumnSlice slice = new ColumnSlice(startBounds.get(0), endBounds.get(0));
                if (slice.isAlwaysEmpty(cfm.comparator, isReversed))
                    return staticSlice == null ? null : sliceFilter(staticSlice, limit, toGroup);

<<<<<<< HEAD
                return staticSlice == null
                     ? sliceFilter(slice, limit, toGroup)
                     : (slice.includes(cfm.comparator, staticSlice.finish) ? sliceFilter(new ColumnSlice(staticSlice.start, slice.finish), limit, toGroup)
                                                                           : sliceFilter(new ColumnSlice[]{ staticSlice, slice }, limit, toGroup));
=======
                if (staticSlice == null)
                    return sliceFilter(slice, limit, toGroup);

                if (isReversed)
                    return slice.includes(cfDef.cfm.comparator.reverseComparator, staticSlice.start)
                            ? sliceFilter(new ColumnSlice(slice.start, staticSlice.finish), limit, toGroup)
                            : sliceFilter(new ColumnSlice[]{ slice, staticSlice }, limit, toGroup);
                else
                    return slice.includes(cfDef.cfm.comparator, staticSlice.finish)
                            ? sliceFilter(new ColumnSlice(staticSlice.start, slice.finish), limit, toGroup)
                            : sliceFilter(new ColumnSlice[]{ staticSlice, slice }, limit, toGroup);
>>>>>>> 6893130e
            }

            List<ColumnSlice> l = new ArrayList<ColumnSlice>(startBounds.size());
            for (int i = 0; i < startBounds.size(); i++)
            {
                ColumnSlice slice = new ColumnSlice(startBounds.get(i), endBounds.get(i));
                if (!slice.isAlwaysEmpty(cfm.comparator, isReversed))
                    l.add(slice);
            }

            if (l.isEmpty())
                return staticSlice == null ? null : sliceFilter(staticSlice, limit, toGroup);
            if (staticSlice == null)
                return sliceFilter(l.toArray(new ColumnSlice[l.size()]), limit, toGroup);

            // The slices should not overlap. We know the slices built from startBounds/endBounds don't, but if there is
            // a static slice, it could overlap with the 2nd slice. Check for it and correct if that's the case
            ColumnSlice[] slices;
            if (isReversed)
            {
<<<<<<< HEAD
                if (l.get(l.size() - 1).includes(cfm.comparator, staticSlice.start))
=======
                if (l.get(l.size() - 1).includes(cfDef.cfm.comparator.reverseComparator, staticSlice.start))
>>>>>>> 6893130e
                {
                    slices = l.toArray(new ColumnSlice[l.size()]);
                    slices[slices.length-1] = new ColumnSlice(slices[slices.length-1].start, Composites.EMPTY);
                }
                else
                {
                    slices = l.toArray(new ColumnSlice[l.size()+1]);
                    slices[slices.length-1] = staticSlice;
                }
            }
            else
            {
                if (l.get(0).includes(cfm.comparator, staticSlice.finish))
                {
                    slices = new ColumnSlice[l.size()];
                    slices[0] = new ColumnSlice(Composites.EMPTY, l.get(0).finish);
                    for (int i = 1; i < l.size(); i++)
                        slices[i] = l.get(i);
                }
                else
                {
                    slices = new ColumnSlice[l.size()+1];
                    slices[0] = staticSlice;
                    for (int i = 0; i < l.size(); i++)
                        slices[i+1] = l.get(i);
                }
            }
            return sliceFilter(slices, limit, toGroup);
        }
        else
        {
            SortedSet<CellName> cellNames = getRequestedColumns(options);
            if (cellNames == null) // in case of IN () for the last column of the key
                return null;
            QueryProcessor.validateCellNames(cellNames, cfm.comparator);
            return new NamesQueryFilter(cellNames, true);
        }
    }

    private SliceQueryFilter sliceFilter(ColumnSlice slice, int limit, int toGroup)
    {
        return sliceFilter(new ColumnSlice[]{ slice }, limit, toGroup);
    }

    private SliceQueryFilter sliceFilter(ColumnSlice[] slices, int limit, int toGroup)
    {
        assert ColumnSlice.validateSlices(slices, cfm.comparator, isReversed) : String.format("Invalid slices: " + Arrays.toString(slices) + (isReversed ? " (reversed)" : ""));
        return new SliceQueryFilter(slices, isReversed, limit, toGroup);
    }

    private int getLimit(QueryOptions options) throws InvalidRequestException
    {
        int l = Integer.MAX_VALUE;
        if (limit != null)
        {
            ByteBuffer b = limit.bindAndGet(options);
            if (b == null)
                throw new InvalidRequestException("Invalid null value of limit");

            try
            {
                Int32Type.instance.validate(b);
                l = Int32Type.instance.compose(b);
            }
            catch (MarshalException e)
            {
                throw new InvalidRequestException("Invalid limit value");
            }
        }

        if (l <= 0)
            throw new InvalidRequestException("LIMIT must be strictly positive");

        return l;
    }

    private int updateLimitForQuery(int limit)
    {
        // Internally, we don't support exclusive bounds for slices. Instead, we query one more element if necessary
        // and exclude it later (in processColumnFamily)
        return sliceRestriction != null && (!sliceRestriction.isInclusive(Bound.START) || !sliceRestriction.isInclusive(Bound.END)) && limit != Integer.MAX_VALUE
             ? limit + 1
             : limit;
    }

    private Collection<ByteBuffer> getKeys(final QueryOptions options) throws InvalidRequestException
    {
        List<ByteBuffer> keys = new ArrayList<ByteBuffer>();
        CBuilder builder = cfm.getKeyValidatorAsCType().builder();
        for (ColumnDefinition def : cfm.partitionKeyColumns())
        {
            Restriction r = keyRestrictions[def.position()];
            assert r != null && !r.isSlice();

            List<ByteBuffer> values = r.values(options);

            if (builder.remainingCount() == 1)
            {
                for (ByteBuffer val : values)
                {
                    if (val == null)
                        throw new InvalidRequestException(String.format("Invalid null value for partition key part %s", def.name));
                    keys.add(builder.buildWith(val).toByteBuffer());
                }
            }
            else
            {
                // Note: for backward compatibility reasons, we let INs with 1 value slide
                if (values.size() != 1)
                    throw new InvalidRequestException("IN is only supported on the last column of the partition key");
                ByteBuffer val = values.get(0);
                if (val == null)
                    throw new InvalidRequestException(String.format("Invalid null value for partition key part %s", def.name));
                builder.add(val);
            }
        }
        return keys;
    }

    private ByteBuffer getKeyBound(Bound b, QueryOptions options) throws InvalidRequestException
    {
        // Deal with unrestricted partition key components (special-casing is required to deal with 2i queries on the first
        // component of a composite partition key).
        for (int i = 0; i < keyRestrictions.length; i++)
            if (keyRestrictions[i] == null)
                return ByteBufferUtil.EMPTY_BYTE_BUFFER;

        // We deal with IN queries for keys in other places, so we know buildBound will return only one result
        return buildBound(b, cfm.partitionKeyColumns(), keyRestrictions, false, cfm.getKeyValidatorAsCType(), options).get(0).toByteBuffer();
    }

    private Token getTokenBound(Bound b, QueryOptions options, IPartitioner<?> p) throws InvalidRequestException
    {
        assert onToken;

        Restriction restriction = keyRestrictions[0];

        assert !restriction.isMultiColumn() : "Unexpectedly got a multi-column restriction on a partition key for a range query";
        SingleColumnRestriction keyRestriction = (SingleColumnRestriction)restriction;

        ByteBuffer value;
        if (keyRestriction.isEQ())
        {
            value = keyRestriction.values(options).get(0);
        }
        else
        {
            SingleColumnRestriction.Slice slice = (SingleColumnRestriction.Slice)keyRestriction;
            if (!slice.hasBound(b))
                return p.getMinimumToken();

            value = slice.bound(b, options);
        }

        if (value == null)
            throw new InvalidRequestException("Invalid null token value");
        return p.getTokenFactory().fromByteArray(value);
    }

    private boolean includeKeyBound(Bound b)
    {
        for (Restriction r : keyRestrictions)
        {
            if (r == null)
                return true;
            else if (r.isSlice())
            {
                assert !r.isMultiColumn() : "Unexpectedly got multi-column restriction on partition key";
                return ((SingleColumnRestriction.Slice)r).isInclusive(b);
            }
        }
        // All equality
        return true;
    }

    private boolean isColumnRange()
    {
        // Due to CASSANDRA-5762, we always do a slice for CQL3 tables (not dense, composite).
        // Static CF (non dense but non composite) never entails a column slice however
        if (!cfm.comparator.isDense())
            return cfm.comparator.isCompound();

        // Otherwise (i.e. for compact table where we don't have a row marker anyway and thus don't care about CASSANDRA-5762),
        // it is a range query if it has at least one the column alias for which no relation is defined or is not EQ.
        for (Restriction r : columnRestrictions)
        {
            if (r == null || r.isSlice())
                return true;
        }
        return false;
    }

    private SortedSet<CellName> getRequestedColumns(QueryOptions options) throws InvalidRequestException
    {
        // Note: getRequestedColumns don't handle static columns, but due to CASSANDRA-5762
        // we always do a slice for CQL3 tables, so it's ok to ignore them here
        assert !isColumnRange();

        CBuilder builder = cfm.comparator.prefixBuilder();
        Iterator<ColumnDefinition> idIter = cfm.clusteringColumns().iterator();
        for (Restriction r : columnRestrictions)
        {
            ColumnDefinition def = idIter.next();
            assert r != null && !r.isSlice();

            List<ByteBuffer> values = r.values(options);
            if (values.size() == 1)
            {
                ByteBuffer val = values.get(0);
                if (val == null)
                    throw new InvalidRequestException(String.format("Invalid null value for clustering key part %s", def.name));
                builder.add(val);
            }
            else
            {
                // We have a IN, which we only support for the last column.
                // If compact, just add all values and we're done. Otherwise,
                // for each value of the IN, creates all the columns corresponding to the selection.
                if (values.isEmpty())
                    return null;
                SortedSet<CellName> columns = new TreeSet<CellName>(cfm.comparator);
                Iterator<ByteBuffer> iter = values.iterator();
                while (iter.hasNext())
                {
                    ByteBuffer val = iter.next();
                    if (val == null)
                        throw new InvalidRequestException(String.format("Invalid null value for clustering key part %s", def.name));

                    Composite prefix = builder.buildWith(val);
                    columns.addAll(addSelectedColumns(prefix));
                }
                return columns;
            }
        }

        return addSelectedColumns(builder.build());
    }

    private SortedSet<CellName> addSelectedColumns(Composite prefix)
    {
        if (cfm.comparator.isDense())
        {
            return FBUtilities.singleton(cfm.comparator.create(prefix, null), cfm.comparator);
        }
        else
        {
            // Collections require doing a slice query because a given collection is a
            // non-know set of columns, so we shouldn't get there
            assert !selectACollection();

            SortedSet<CellName> columns = new TreeSet<CellName>(cfm.comparator);

            // We need to query the selected column as well as the marker
            // column (for the case where the row exists but has no columns outside the PK)
            // Two exceptions are "static CF" (non-composite non-compact CF) and "super CF"
            // that don't have marker and for which we must query all columns instead
            if (cfm.comparator.isCompound() && !cfm.isSuper())
            {
                // marker
                columns.add(cfm.comparator.rowMarker(prefix));

                // selected columns
                for (ColumnDefinition def : selection.getColumns())
                    if (def.kind == ColumnDefinition.Kind.REGULAR || def.kind == ColumnDefinition.Kind.STATIC)
                        columns.add(cfm.comparator.create(prefix, def));
            }
            else
            {
                // We now that we're not composite so we can ignore static columns
                for (ColumnDefinition def : cfm.regularColumns())
                    columns.add(cfm.comparator.create(prefix, def));
            }
            return columns;
        }
    }

    private boolean selectACollection()
    {
        if (!cfm.comparator.hasCollections())
            return false;

        for (ColumnDefinition def : selection.getColumns())
        {
            if (def.type instanceof CollectionType)
                return true;
        }

        return false;
    }

    private static List<Composite> buildBound(Bound bound,
                                              List<ColumnDefinition> defs,
                                              Restriction[] restrictions,
                                              boolean isReversed,
                                              CType type,
                                              QueryOptions options) throws InvalidRequestException
    {
        CBuilder builder = type.builder();

        // check the first restriction to see if we're dealing with a multi-column restriction
        if (!defs.isEmpty())
        {
            Restriction firstRestriction = restrictions[0];
            if (firstRestriction != null && firstRestriction.isMultiColumn())
            {
                if (firstRestriction.isSlice())
                    return buildMultiColumnSliceBound(bound, defs, (MultiColumnRestriction.Slice) firstRestriction, isReversed, builder, options);
                else if (firstRestriction.isIN())
                    return buildMultiColumnInBound(bound, defs, (MultiColumnRestriction.IN) firstRestriction, isReversed, builder, type, options);
                else
                    return buildMultiColumnEQBound(bound, defs, (MultiColumnRestriction.EQ) firstRestriction, isReversed, builder, options);
            }
        }

        // The end-of-component of composite doesn't depend on whether the
        // component type is reversed or not (i.e. the ReversedType is applied
        // to the component comparator but not to the end-of-component itself),
        // it only depends on whether the slice is reversed
        Bound eocBound = isReversed ? Bound.reverse(bound) : bound;
        for (Iterator<ColumnDefinition> iter = defs.iterator(); iter.hasNext();)
        {
            ColumnDefinition def = iter.next();

            // In a restriction, we always have Bound.START < Bound.END for the "base" comparator.
            // So if we're doing a reverse slice, we must inverse the bounds when giving them as start and end of the slice filter.
            // But if the actual comparator itself is reversed, we must inversed the bounds too.
            Bound b = isReversed == isReversedType(def) ? bound : Bound.reverse(bound);
            Restriction r = restrictions[def.position()];
            if (isNullRestriction(r, b))
            {
                // There wasn't any non EQ relation on that key, we select all records having the preceding component as prefix.
                // For composites, if there was preceding component and we're computing the end, we must change the last component
                // End-Of-Component, otherwise we would be selecting only one record.
                Composite prefix = builder.build();
                return Collections.singletonList(!prefix.isEmpty() && eocBound == Bound.END ? prefix.end() : prefix);
            }
            if (r.isSlice())
            {
                builder.add(getSliceValue(r, b, options));
                Relation.Type relType = ((Restriction.Slice)r).getRelation(eocBound, b);
                return Collections.singletonList(builder.build().withEOC(eocForRelation(relType)));
            }
            else
            {
                List<ByteBuffer> values = r.values(options);
                if (values.size() != 1)
                {
                    // IN query, we only support it on the clustering columns
                    assert def.position() == defs.size() - 1;
                    // The IN query might not have listed the values in comparator order, so we need to re-sort
                    // the bounds lists to make sure the slices works correctly (also, to avoid duplicates).
                    TreeSet<Composite> s = new TreeSet<>(isReversed ? type.reverseComparator() : type);
                    for (ByteBuffer val : values)
                    {
                        if (val == null)
                            throw new InvalidRequestException(String.format("Invalid null clustering key part %s", def.name));
                        Composite prefix = builder.buildWith(val);
                        // See below for why this
                        s.add((eocBound == Bound.END && builder.remainingCount() > 0) ? prefix.end() : prefix);
                    }
                    return new ArrayList<>(s);
                }

                ByteBuffer val = values.get(0);
                if (val == null)
                    throw new InvalidRequestException(String.format("Invalid null clustering key part %s", def.name));
                builder.add(val);
            }
        }
        // Means no relation at all or everything was an equal
        // Note: if the builder is "full", there is no need to use the end-of-component bit. For columns selection,
        // it would be harmless to do it. However, we use this method got the partition key too. And when a query
        // with 2ndary index is done, and with the the partition provided with an EQ, we'll end up here, and in that
        // case using the eoc would be bad, since for the random partitioner we have no guarantee that
        // prefix.end() will sort after prefix (see #5240).
        Composite prefix = builder.build();
        return Collections.singletonList(eocBound == Bound.END && builder.remainingCount() > 0 ? prefix.end() : prefix);
    }

    private static Composite.EOC eocForRelation(Relation.Type op)
    {
        switch (op)
        {
            case LT:
                // < X => using startOf(X) as finish bound
                return Composite.EOC.START;
            case GT:
            case LTE:
                // > X => using endOf(X) as start bound
                // <= X => using endOf(X) as finish bound
                return Composite.EOC.END;
            default:
                // >= X => using X as start bound (could use START_OF too)
                // = X => using X
                return Composite.EOC.NONE;
        }
    }

    private static List<Composite> buildMultiColumnSliceBound(Bound bound,
                                                              List<ColumnDefinition> defs,
                                                              MultiColumnRestriction.Slice slice,
                                                              boolean isReversed,
                                                              CBuilder builder,
                                                              QueryOptions options) throws InvalidRequestException
    {
        Bound eocBound = isReversed ? Bound.reverse(bound) : bound;

        Iterator<ColumnDefinition> iter = defs.iterator();
        ColumnDefinition firstName = iter.next();
        // A hack to preserve pre-6875 behavior for tuple-notation slices where the comparator mixes ASCENDING
        // and DESCENDING orders.  This stores the bound for the first component; we will re-use it for all following
        // components, even if they don't match the first component's reversal/non-reversal.  Note that this does *not*
        // guarantee correct query results, it just preserves the previous behavior.
        Bound firstComponentBound = isReversed == isReversedType(firstName) ? bound : Bound.reverse(bound);

        if (!slice.hasBound(firstComponentBound))
        {
            Composite prefix = builder.build();
            return Collections.singletonList(builder.remainingCount() > 0 && eocBound == Bound.END
                    ? prefix.end()
                    : prefix);
        }

        List<ByteBuffer> vals = slice.componentBounds(firstComponentBound, options);

        ByteBuffer v = vals.get(firstName.position());
        if (v == null)
            throw new InvalidRequestException("Invalid null value in condition for column " + firstName.name);
        builder.add(v);

        while (iter.hasNext())
        {
            ColumnDefinition def = iter.next();
            if (def.position() >= vals.size())
                break;

            v = vals.get(def.position());
            if (v == null)
                throw new InvalidRequestException("Invalid null value in condition for column " + def.name);
            builder.add(v);
        }
        Relation.Type relType = slice.getRelation(eocBound, firstComponentBound);
        return Collections.singletonList(builder.build().withEOC(eocForRelation(relType)));
    }

    private static List<Composite> buildMultiColumnInBound(Bound bound,
                                                           List<ColumnDefinition> defs,
                                                           MultiColumnRestriction.IN restriction,
                                                           boolean isReversed,
                                                           CBuilder builder,
                                                           CType type,
                                                           QueryOptions options) throws InvalidRequestException
    {
        List<List<ByteBuffer>> splitInValues = restriction.splitValues(options);
        Bound eocBound = isReversed ? Bound.reverse(bound) : bound;

        // The IN query might not have listed the values in comparator order, so we need to re-sort
        // the bounds lists to make sure the slices works correctly (also, to avoid duplicates).
        TreeSet<Composite> inValues = new TreeSet<>(isReversed ? type.reverseComparator() : type);
        for (List<ByteBuffer> components : splitInValues)
        {
            for (int i = 0; i < components.size(); i++)
                if (components.get(i) == null)
                    throw new InvalidRequestException("Invalid null value in condition for column " + defs.get(i));

            Composite prefix = builder.buildWith(components);
            inValues.add(eocBound == Bound.END && builder.remainingCount() - components.size() > 0
                         ? prefix.end()
                         : prefix);
        }
        return new ArrayList<>(inValues);
    }

    private static List<Composite> buildMultiColumnEQBound(Bound bound,
                                                           List<ColumnDefinition> defs,
                                                           MultiColumnRestriction.EQ restriction,
                                                           boolean isReversed,
                                                           CBuilder builder,
                                                           QueryOptions options) throws InvalidRequestException
    {
        Bound eocBound = isReversed ? Bound.reverse(bound) : bound;
        List<ByteBuffer> values = restriction.values(options);
        for (int i = 0; i < values.size(); i++)
        {
            ByteBuffer component = values.get(i);
            if (component == null)
                throw new InvalidRequestException("Invalid null value in condition for column " + defs.get(i));
            builder.add(component);
        }

        Composite prefix = builder.build();
        return Collections.singletonList(builder.remainingCount() > 0 && eocBound == Bound.END
                                         ? prefix.end()
                                         : prefix);
    }

    private static boolean isNullRestriction(Restriction r, Bound b)
    {
        return r == null || (r.isSlice() && !((Restriction.Slice)r).hasBound(b));
    }

    private static ByteBuffer getSliceValue(Restriction r, Bound b, QueryOptions options) throws InvalidRequestException
    {
        Restriction.Slice slice = (Restriction.Slice)r;
        assert slice.hasBound(b);
        ByteBuffer val = slice.bound(b, options);
        if (val == null)
            throw new InvalidRequestException(String.format("Invalid null clustering key part %s", r));
        return val;
    }

    private List<Composite> getRequestedBound(Bound b, QueryOptions options) throws InvalidRequestException
    {
        assert isColumnRange();
        return buildBound(b, cfm.clusteringColumns(), columnRestrictions, isReversed, cfm.comparator, options);
    }

    public List<IndexExpression> getIndexExpressions(QueryOptions options) throws InvalidRequestException
    {
        if (!usesSecondaryIndexing || restrictedColumns.isEmpty())
            return Collections.emptyList();

        List<IndexExpression> expressions = new ArrayList<IndexExpression>();
        for (ColumnDefinition def : restrictedColumns)
        {
            Restriction restriction;
            switch (def.kind)
            {
                case PARTITION_KEY:
                    restriction = keyRestrictions[def.position()];
                    break;
                case CLUSTERING_COLUMN:
                    restriction = columnRestrictions[def.position()];
                    break;
                case REGULAR:
                case STATIC:
                    restriction = metadataRestrictions.get(def.name);
                    break;
                default:
                    // We don't allow restricting a COMPACT_VALUE for now in prepare.
                    throw new AssertionError();
            }

            if (restriction.isSlice())
            {
                Restriction.Slice slice = (Restriction.Slice)restriction;
                for (Bound b : Bound.values())
                {
                    if (slice.hasBound(b))
                    {
                        ByteBuffer value = validateIndexedValue(def, slice.bound(b, options));
                        IndexExpression.Operator op = slice.getIndexOperator(b);
                        // If the underlying comparator for name is reversed, we need to reverse the IndexOperator: user operation
                        // always refer to the "forward" sorting even if the clustering order is reversed, but the 2ndary code does
                        // use the underlying comparator as is.
                        if (def.type instanceof ReversedType)
                            op = reverse(op);
                        expressions.add(new IndexExpression(def.name.bytes, op, value));
                    }
                }
            }
            else if (restriction.isContains())
            {
                SingleColumnRestriction.Contains contains = (SingleColumnRestriction.Contains)restriction;
                for (ByteBuffer value : contains.values(options))
                {
                    validateIndexedValue(def, value);
                    expressions.add(new IndexExpression(def.name.bytes, IndexExpression.Operator.CONTAINS, value));
                }
                for (ByteBuffer key : contains.keys(options))
                {
                    validateIndexedValue(def, key);
                    expressions.add(new IndexExpression(def.name.bytes, IndexExpression.Operator.CONTAINS_KEY, key));
                }
            }
            else
            {
                List<ByteBuffer> values = restriction.values(options);

                if (values.size() != 1)
                    throw new InvalidRequestException("IN restrictions are not supported on indexed columns");

                ByteBuffer value = validateIndexedValue(def, values.get(0));
                expressions.add(new IndexExpression(def.name.bytes, IndexExpression.Operator.EQ, value));
            }
        }
        return expressions;
    }

    private static ByteBuffer validateIndexedValue(ColumnDefinition def, ByteBuffer value) throws InvalidRequestException
    {
        if (value == null)
            throw new InvalidRequestException(String.format("Unsupported null value for indexed column %s", def.name));
        if (value.remaining() > 0xFFFF)
            throw new InvalidRequestException("Index expression values may not be larger than 64K");
        return value;
    }

    private Iterator<Cell> applySliceRestriction(final Iterator<Cell> cells, final QueryOptions options) throws InvalidRequestException
    {
        assert sliceRestriction != null;

        final CellNameType type = cfm.comparator;
        final CellName excludedStart = sliceRestriction.isInclusive(Bound.START) ? null : type.makeCellName(sliceRestriction.bound(Bound.START, options));
        final CellName excludedEnd = sliceRestriction.isInclusive(Bound.END) ? null : type.makeCellName(sliceRestriction.bound(Bound.END, options));

        return new AbstractIterator<Cell>()
        {
            protected Cell computeNext()
            {
                while (cells.hasNext())
                {
                    Cell c = cells.next();

                    // For dynamic CF, the column could be out of the requested bounds (because we don't support strict bounds internally (unless
                    // the comparator is composite that is)), filter here
                    if ( (excludedStart != null && type.compare(c.name(), excludedStart) == 0)
                      || (excludedEnd != null && type.compare(c.name(), excludedEnd) == 0) )
                        continue;

                    return c;
                }
                return endOfData();
            }
        };
    }

    private static IndexExpression.Operator reverse(IndexExpression.Operator op)
    {
        switch (op)
        {
            case LT:  return IndexExpression.Operator.GT;
            case LTE: return IndexExpression.Operator.GTE;
            case GT:  return IndexExpression.Operator.LT;
            case GTE: return IndexExpression.Operator.LTE;
            default: return op;
        }
    }

    private ResultSet process(List<Row> rows, QueryOptions options, int limit, long now) throws InvalidRequestException
    {
        Selection.ResultSetBuilder result = selection.resultSetBuilder(now);
        for (org.apache.cassandra.db.Row row : rows)
        {
            // Not columns match the query, skip
            if (row.cf == null)
                continue;

            processColumnFamily(row.key.getKey(), row.cf, options, now, result);
        }

        ResultSet cqlRows = result.build();

        orderResults(cqlRows);

        // Internal calls always return columns in the comparator order, even when reverse was set
        if (isReversed)
            cqlRows.reverse();

        // Trim result if needed to respect the user limit
        cqlRows.trim(limit);
        return cqlRows;
    }

    // Used by ModificationStatement for CAS operations
    void processColumnFamily(ByteBuffer key, ColumnFamily cf, QueryOptions options, long now, Selection.ResultSetBuilder result)
    throws InvalidRequestException
    {
        CFMetaData cfm = cf.metadata();
        ByteBuffer[] keyComponents = null;
        if (cfm.getKeyValidator() instanceof CompositeType)
        {
            keyComponents = ((CompositeType)cfm.getKeyValidator()).split(key);
        }
        else
        {
            keyComponents = new ByteBuffer[]{ key };
        }

        Iterator<Cell> cells = cf.getSortedColumns().iterator();
        if (sliceRestriction != null)
            cells = applySliceRestriction(cells, options);

        CQL3Row.RowIterator iter = cfm.comparator.CQL3RowBuilder(cfm, now).group(cells);

        // If there is static columns but there is no non-static row, then provided the select was a full
        // partition selection (i.e. not a 2ndary index search and there was no condition on clustering columns)
        // then we want to include the static columns in the result set (and we're done).
        CQL3Row staticRow = iter.getStaticRow();
        if (staticRow != null && !iter.hasNext() && !usesSecondaryIndexing && hasNoClusteringColumnsRestriction())
        {
            result.newRow();
            for (ColumnDefinition def : selection.getColumns())
            {
                switch (def.kind)
                {
                    case PARTITION_KEY:
                        result.add(keyComponents[def.position()]);
                        break;
                    case STATIC:
                        addValue(result, def, staticRow, options);
                        break;
                    default:
                        result.add((ByteBuffer)null);
                }
            }
            return;
        }

        while (iter.hasNext())
        {
            CQL3Row cql3Row = iter.next();

            // Respect requested order
            result.newRow();
            // Respect selection order
            for (ColumnDefinition def : selection.getColumns())
            {
                switch (def.kind)
                {
                    case PARTITION_KEY:
                        result.add(keyComponents[def.position()]);
                        break;
                    case CLUSTERING_COLUMN:
                        result.add(cql3Row.getClusteringColumn(def.position()));
                        break;
                    case COMPACT_VALUE:
                        result.add(cql3Row.getColumn(null));
                        break;
                    case REGULAR:
                        addValue(result, def, cql3Row, options);
                        break;
                    case STATIC:
                        addValue(result, def, staticRow, options);
                        break;
                }
            }
        }
    }

    private static void addValue(Selection.ResultSetBuilder result, ColumnDefinition def, CQL3Row row, QueryOptions options)
    {
        if (row == null)
        {
            result.add((ByteBuffer)null);
            return;
        }

        if (def.type.isCollection())
        {
            List<Cell> collection = row.getCollection(def.name);
            ByteBuffer value = collection == null
                             ? null
                             : ((CollectionType)def.type).serializeForNativeProtocol(collection, options.getProtocolVersion());
            result.add(value);
            return;
        }

        result.add(row.getColumn(def.name));
    }

    private boolean hasNoClusteringColumnsRestriction()
    {
        for (int i = 0; i < columnRestrictions.length; i++)
            if (columnRestrictions[i] != null)
                return false;
        return true;
    }

    private boolean needsPostQueryOrdering()
    {
        // We need post-query ordering only for queries with IN on the partition key and an ORDER BY.
        return keyIsInRelation && !parameters.orderings.isEmpty();
    }

    /**
     * Orders results when multiple keys are selected (using IN)
     */
    private void orderResults(ResultSet cqlRows) throws InvalidRequestException
    {
        if (cqlRows.size() == 0 || !needsPostQueryOrdering())
            return;

        assert orderingIndexes != null;

        List<Integer> idToSort = new ArrayList<Integer>();
        List<Comparator<ByteBuffer>> sorters = new ArrayList<Comparator<ByteBuffer>>();

        for (ColumnIdentifier identifier : parameters.orderings.keySet())
        {
            ColumnDefinition orderingColumn = cfm.getColumnDefinition(identifier);
            idToSort.add(orderingIndexes.get(orderingColumn.name));
            sorters.add(orderingColumn.type);
        }

        Comparator<List<ByteBuffer>> comparator = idToSort.size() == 1
                                                ? new SingleColumnComparator(idToSort.get(0), sorters.get(0))
                                                : new CompositeComparator(sorters, idToSort);
        Collections.sort(cqlRows.rows, comparator);
    }

    private static boolean isReversedType(ColumnDefinition def)
    {
        return def.type instanceof ReversedType;
    }

    private boolean columnFilterIsIdentity()
    {
        for (Restriction r : columnRestrictions)
        {
            if (r != null)
                return false;
        }
        return true;
    }

    private boolean hasClusteringColumnsRestriction()
    {
        for (int i = 0; i < columnRestrictions.length; i++)
            if (columnRestrictions[i] != null)
                return true;
        return false;
    }

    private void validateDistinctSelection()
    throws InvalidRequestException
    {
        Collection<ColumnDefinition> requestedColumns = selection.getColumns();
        for (ColumnDefinition def : requestedColumns)
            if (def.kind != ColumnDefinition.Kind.PARTITION_KEY && def.kind != ColumnDefinition.Kind.STATIC)
                throw new InvalidRequestException(String.format("SELECT DISTINCT queries must only request partition key columns and/or static columns (not %s)", def.name));

        // If it's a key range, we require that all partition key columns are selected so we don't have to bother with post-query grouping.
        if (!isKeyRange)
            return;

        for (ColumnDefinition def : cfm.partitionKeyColumns())
            if (!requestedColumns.contains(def))
                throw new InvalidRequestException(String.format("SELECT DISTINCT queries must request all the partition key columns (missing %s)", def.name));
    }

    public static class RawStatement extends CFStatement
    {
        private final Parameters parameters;
        private final List<RawSelector> selectClause;
        private final List<Relation> whereClause;
        private final Term.Raw limit;

        public RawStatement(CFName cfName, Parameters parameters, List<RawSelector> selectClause, List<Relation> whereClause, Term.Raw limit)
        {
            super(cfName);
            this.parameters = parameters;
            this.selectClause = selectClause;
            this.whereClause = whereClause == null ? Collections.<Relation>emptyList() : whereClause;
            this.limit = limit;
        }

        public ParsedStatement.Prepared prepare() throws InvalidRequestException
        {
            CFMetaData cfm = ThriftValidation.validateColumnFamily(keyspace(), columnFamily());
            VariableSpecifications boundNames = getBoundVariables();

            // Select clause
            if (parameters.isCount && !selectClause.isEmpty())
                throw new InvalidRequestException("Only COUNT(*) and COUNT(1) operations are currently supported.");

            Selection selection = selectClause.isEmpty()
                                ? Selection.wildcard(cfm)
                                : Selection.fromSelectors(cfm, selectClause);

            SelectStatement stmt = new SelectStatement(cfm, boundNames.size(), parameters, selection, prepareLimit(boundNames));

            /*
             * WHERE clause. For a given entity, rules are:
             *   - EQ relation conflicts with anything else (including a 2nd EQ)
             *   - Can't have more than one LT(E) relation (resp. GT(E) relation)
             *   - IN relation are restricted to row keys (for now) and conflicts with anything else
             *     (we could allow two IN for the same entity but that doesn't seem very useful)
             *   - The value_alias cannot be restricted in any way (we don't support wide rows with indexed value in CQL so far)
             */
            boolean hasQueriableIndex = false;
            boolean hasQueriableClusteringColumnIndex = false;
            for (Relation relation : whereClause)
            {
                if (relation.isMultiColumn())
                {
                    MultiColumnRelation rel = (MultiColumnRelation) relation;
                    List<ColumnDefinition> names = new ArrayList<>(rel.getEntities().size());
                    for (ColumnIdentifier entity : rel.getEntities())
                    {
                        ColumnDefinition def = cfm.getColumnDefinition(entity);
                        boolean[] queriable = processRelationEntity(stmt, relation, entity, def);
                        hasQueriableIndex |= queriable[0];
                        hasQueriableClusteringColumnIndex |= queriable[1];
                        names.add(def);
                    }
                    updateRestrictionsForRelation(stmt, names, rel, boundNames);
                }
                else
                {
                    SingleColumnRelation rel = (SingleColumnRelation) relation;
                    ColumnIdentifier entity = rel.getEntity();
                    ColumnDefinition def = cfm.getColumnDefinition(entity);
                    boolean[] queriable = processRelationEntity(stmt, relation, entity, def);
                    hasQueriableIndex |= queriable[0];
                    hasQueriableClusteringColumnIndex |= queriable[1];
                    updateRestrictionsForRelation(stmt, def, rel, boundNames);
                }
            }

             // At this point, the select statement if fully constructed, but we still have a few things to validate
            processPartitionKeyRestrictions(stmt, hasQueriableIndex, cfm);

            // All (or none) of the partition key columns have been specified;
            // hence there is no need to turn these restrictions into index expressions.
            if (!stmt.usesSecondaryIndexing)
                stmt.restrictedColumns.removeAll(cfm.partitionKeyColumns());

            if (stmt.selectsOnlyStaticColumns && stmt.hasClusteringColumnsRestriction())
                throw new InvalidRequestException("Cannot restrict clustering columns when selecting only static columns");

            processColumnRestrictions(stmt, hasQueriableIndex, cfm);

            // Covers indexes on the first clustering column (among others).
            if (stmt.isKeyRange && hasQueriableClusteringColumnIndex)
                stmt.usesSecondaryIndexing = true;

            if (!stmt.usesSecondaryIndexing)
                stmt.restrictedColumns.removeAll(cfm.clusteringColumns());

            // Even if usesSecondaryIndexing is false at this point, we'll still have to use one if
            // there is restrictions not covered by the PK.
            if (!stmt.metadataRestrictions.isEmpty())
            {
                if (!hasQueriableIndex)
                    throw new InvalidRequestException("No indexed columns present in by-columns clause with Equal operator");
                stmt.usesSecondaryIndexing = true;
            }

            if (stmt.usesSecondaryIndexing)
                validateSecondaryIndexSelections(stmt);

            if (!stmt.parameters.orderings.isEmpty())
                processOrderingClause(stmt, cfm);

            checkNeedsFiltering(stmt);

            if (parameters.isDistinct)
                stmt.validateDistinctSelection();

            return new ParsedStatement.Prepared(stmt, boundNames);
        }

        /** Returns a pair of (hasQueriableIndex, hasQueriableClusteringColumnIndex) */
        private boolean[] processRelationEntity(SelectStatement stmt, Relation relation, ColumnIdentifier entity, ColumnDefinition def) throws InvalidRequestException
        {
            if (def == null)
                handleUnrecognizedEntity(entity, relation);

            stmt.restrictedColumns.add(def);
            if (def.isIndexed() && relation.operator().allowsIndexQuery())
                return new boolean[]{true, def.kind == ColumnDefinition.Kind.CLUSTERING_COLUMN};
            return new boolean[]{false, false};
        }

        /** Throws an InvalidRequestException for an unrecognized identifier in the WHERE clause */
        private void handleUnrecognizedEntity(ColumnIdentifier entity, Relation relation) throws InvalidRequestException
        {
            if (containsAlias(entity))
                throw new InvalidRequestException(String.format("Aliases aren't allowed in the where clause ('%s')", relation));
            else
                throw new InvalidRequestException(String.format("Undefined name %s in where clause ('%s')", entity, relation));
        }

        /** Returns a Term for the limit or null if no limit is set */
        private Term prepareLimit(VariableSpecifications boundNames) throws InvalidRequestException
        {
            if (limit == null)
                return null;

            Term prepLimit = limit.prepare(keyspace(), limitReceiver());
            prepLimit.collectMarkerSpecification(boundNames);
            return prepLimit;
        }

        private void updateRestrictionsForRelation(SelectStatement stmt, List<ColumnDefinition> defs, MultiColumnRelation relation, VariableSpecifications boundNames) throws InvalidRequestException
        {
            List<ColumnDefinition> restrictedColumns = new ArrayList<>();
            Set<ColumnDefinition> seen = new HashSet<>();

            int previousPosition = -1;
            for (ColumnDefinition def : defs)
            {
                // ensure multi-column restriction only applies to clustering columns
                if (def.kind != ColumnDefinition.Kind.CLUSTERING_COLUMN)
                    throw new InvalidRequestException(String.format("Multi-column relations can only be applied to clustering columns: %s", def));

                if (seen.contains(def))
                    throw new InvalidRequestException(String.format("Column \"%s\" appeared twice in a relation: %s", def, relation));
                seen.add(def);

                // check that no clustering columns were skipped
                if (def.position() != previousPosition + 1)
                {
                    if (previousPosition == -1)
                        throw new InvalidRequestException(String.format(
                                "Clustering columns may not be skipped in multi-column relations. " +
                                "They should appear in the PRIMARY KEY order. Got %s", relation));
                    else
                        throw new InvalidRequestException(String.format(
                                "Clustering columns must appear in the PRIMARY KEY order in multi-column relations: %s", relation));
                }
                previousPosition++;

                Restriction existing = getExistingRestriction(stmt, def);
                Relation.Type operator = relation.operator();
                if (existing != null)
                {
                    if (operator == Relation.Type.EQ || operator == Relation.Type.IN)
                        throw new InvalidRequestException(String.format("Column \"%s\" cannot be restricted by more than one relation if it is in an %s relation", def, relation.operator()));
                    else if (!existing.isSlice())
                        throw new InvalidRequestException(String.format("Column \"%s\" cannot be restricted by an equality relation and an inequality relation", def));
                }
                restrictedColumns.add(def);
            }

            switch (relation.operator())
            {
                case EQ:
                {
                    Term t = relation.getValue().prepare(keyspace(), defs);
                    t.collectMarkerSpecification(boundNames);
                    Restriction restriction = new MultiColumnRestriction.EQ(t, false);
                    for (ColumnDefinition def : restrictedColumns)
                        stmt.columnRestrictions[def.position()] = restriction;
                    break;
                }
                case IN:
                {
                    Restriction restriction;
                    List<? extends Term.MultiColumnRaw> inValues = relation.getInValues();
                    if (inValues != null)
                    {
                        // we have something like "(a, b, c) IN ((1, 2, 3), (4, 5, 6), ...) or
                        // "(a, b, c) IN (?, ?, ?)
                        List<Term> terms = new ArrayList<>(inValues.size());
                        for (Term.MultiColumnRaw tuple : inValues)
                        {
                            Term t = tuple.prepare(keyspace(), defs);
                            t.collectMarkerSpecification(boundNames);
                            terms.add(t);
                        }
                         restriction = new MultiColumnRestriction.InWithValues(terms);
                    }
                    else
                    {
                        Tuples.INRaw rawMarker = relation.getInMarker();
                        AbstractMarker t = rawMarker.prepare(keyspace(), defs);
                        t.collectMarkerSpecification(boundNames);
                        restriction = new MultiColumnRestriction.InWithMarker(t);
                    }
                    for (ColumnDefinition def : restrictedColumns)
                        stmt.columnRestrictions[def.position()] = restriction;

                    break;
                }
                case LT:
                case LTE:
                case GT:
                case GTE:
                {
                    Term t = relation.getValue().prepare(keyspace(), defs);
                    t.collectMarkerSpecification(boundNames);
                    for (ColumnDefinition def : defs)
                    {
                        Restriction.Slice restriction = (Restriction.Slice)getExistingRestriction(stmt, def);
                        if (restriction == null)
                            restriction = new MultiColumnRestriction.Slice(false);
                        else if (!restriction.isMultiColumn())
                            throw new InvalidRequestException(String.format("Column \"%s\" cannot have both tuple-notation inequalities and single-column inequalities: %s", def.name, relation));
                        restriction.setBound(def.name, relation.operator(), t);
                        stmt.columnRestrictions[def.position()] = restriction;
                    }
                }
            }
        }

        private Restriction getExistingRestriction(SelectStatement stmt, ColumnDefinition def)
        {
            switch (def.kind)
            {
                case PARTITION_KEY:
                    return stmt.keyRestrictions[def.position()];
                case CLUSTERING_COLUMN:
                    return stmt.columnRestrictions[def.position()];
                case REGULAR:
                case STATIC:
                    return stmt.metadataRestrictions.get(def.name);
                default:
                    throw new AssertionError();
            }
        }

        private void updateRestrictionsForRelation(SelectStatement stmt, ColumnDefinition def, SingleColumnRelation relation, VariableSpecifications names) throws InvalidRequestException
        {
            switch (def.kind)
            {
                case PARTITION_KEY:
                    stmt.keyRestrictions[def.position()] = updateSingleColumnRestriction(def, stmt.keyRestrictions[def.position()], relation, names);
                    break;
                case CLUSTERING_COLUMN:
                    stmt.columnRestrictions[def.position()] = updateSingleColumnRestriction(def, stmt.columnRestrictions[def.position()], relation, names);
                    break;
                case COMPACT_VALUE:
                    throw new InvalidRequestException(String.format("Predicates on the non-primary-key column (%s) of a COMPACT table are not yet supported", def.name));
                case REGULAR:
                case STATIC:
                    // We only all IN on the row key and last clustering key so far, never on non-PK columns, and this even if there's an index
                    Restriction r = updateSingleColumnRestriction(def, stmt.metadataRestrictions.get(def.name), relation, names);
                    if (r.isIN() && !((Restriction.IN)r).canHaveOnlyOneValue())
                        // Note: for backward compatibility reason, we conside a IN of 1 value the same as a EQ, so we let that slide.
                        throw new InvalidRequestException(String.format("IN predicates on non-primary-key columns (%s) is not yet supported", def.name));
                    stmt.metadataRestrictions.put(def.name, r);
                    break;
            }
        }

        Restriction updateSingleColumnRestriction(ColumnDefinition def, Restriction existingRestriction, SingleColumnRelation newRel, VariableSpecifications boundNames) throws InvalidRequestException
        {
            ColumnSpecification receiver = def;
            if (newRel.onToken)
            {
                if (def.kind != ColumnDefinition.Kind.PARTITION_KEY)
                    throw new InvalidRequestException(String.format("The token() function is only supported on the partition key, found on %s", def.name));

                receiver = new ColumnSpecification(def.ksName,
                                                   def.cfName,
                                                   new ColumnIdentifier("partition key token", true),
                                                   StorageService.getPartitioner().getTokenValidator());
            }

            switch (newRel.operator())
            {
                case EQ:
                {
                    if (existingRestriction != null)
                        throw new InvalidRequestException(String.format("%s cannot be restricted by more than one relation if it includes an Equal", def.name));
                    Term t = newRel.getValue().prepare(keyspace(), receiver);
                    t.collectMarkerSpecification(boundNames);
                    existingRestriction = new SingleColumnRestriction.EQ(t, newRel.onToken);
                }
                break;
                case IN:
                    if (existingRestriction != null)
                        throw new InvalidRequestException(String.format("%s cannot be restricted by more than one relation if it includes a IN", def.name));

                    if (newRel.getInValues() == null)
                    {
                        // Means we have a "SELECT ... IN ?"
                        assert newRel.getValue() != null;
                        Term t = newRel.getValue().prepare(keyspace(), receiver);
                        t.collectMarkerSpecification(boundNames);
                        existingRestriction = new SingleColumnRestriction.InWithMarker((Lists.Marker)t);
                    }
                    else
                    {
                        List<Term> inValues = new ArrayList<>(newRel.getInValues().size());
                        for (Term.Raw raw : newRel.getInValues())
                        {
                            Term t = raw.prepare(keyspace(), receiver);
                            t.collectMarkerSpecification(boundNames);
                            inValues.add(t);
                        }
                        existingRestriction = new SingleColumnRestriction.InWithValues(inValues);
                    }
                    break;
                case GT:
                case GTE:
                case LT:
                case LTE:
                    {
                        if (existingRestriction == null)
                            existingRestriction = new SingleColumnRestriction.Slice(newRel.onToken);
                        else if (!existingRestriction.isSlice())
                            throw new InvalidRequestException(String.format("Column \"%s\" cannot be restricted by both an equality and an inequality relation", def.name));
                        else if (existingRestriction.isMultiColumn())
                            throw new InvalidRequestException(String.format("Column \"%s\" cannot be restricted by both a tuple notation inequality and a single column inequality (%s)", def.name, newRel));

                        Term t = newRel.getValue().prepare(keyspace(), receiver);
                        t.collectMarkerSpecification(boundNames);
                        ((SingleColumnRestriction.Slice)existingRestriction).setBound(def.name, newRel.operator(), t);
                    }
                    break;
                case CONTAINS_KEY:
                    if (!(receiver.type instanceof MapType))
                        throw new InvalidRequestException(String.format("Cannot use CONTAINS_KEY on non-map column %s", def.name));
                    // Fallthrough on purpose
                case CONTAINS:
                {
                    if (!receiver.type.isCollection())
                        throw new InvalidRequestException(String.format("Cannot use %s relation on non collection column %s", newRel.operator(), def.name));

                    if (existingRestriction == null)
                        existingRestriction = new SingleColumnRestriction.Contains();
                    else if (!existingRestriction.isContains())
                        throw new InvalidRequestException(String.format("Collection column %s can only be restricted by CONTAINS or CONTAINS KEY", def.name));
                    boolean isKey = newRel.operator() == Relation.Type.CONTAINS_KEY;
                    receiver = makeCollectionReceiver(receiver, isKey);
                    Term t = newRel.getValue().prepare(keyspace(), receiver);
                    t.collectMarkerSpecification(boundNames);
                    ((SingleColumnRestriction.Contains)existingRestriction).add(t, isKey);
                }
            }
            return existingRestriction;
        }

        private void processPartitionKeyRestrictions(SelectStatement stmt, boolean hasQueriableIndex, CFMetaData cfm) throws InvalidRequestException
        {
            // If there is a queriable index, no special condition are required on the other restrictions.
            // But we still need to know 2 things:
            //   - If we don't have a queriable index, is the query ok
            //   - Is it queriable without 2ndary index, which is always more efficient
            // If a component of the partition key is restricted by a relation, all preceding
            // components must have a EQ. Only the last partition key component can be in IN relation.
            boolean canRestrictFurtherComponents = true;
            ColumnDefinition previous = null;
            stmt.keyIsInRelation = false;
            Iterator<ColumnDefinition> iter = cfm.partitionKeyColumns().iterator();
            for (int i = 0; i < stmt.keyRestrictions.length; i++)
            {
                ColumnDefinition cdef = iter.next();
                Restriction restriction = stmt.keyRestrictions[i];

                if (restriction == null)
                {
                    if (stmt.onToken)
                        throw new InvalidRequestException("The token() function must be applied to all partition key components or none of them");

                    // The only time not restricting a key part is allowed is if none are restricted or an index is used.
                    if (i > 0 && stmt.keyRestrictions[i - 1] != null)
                    {
                        if (hasQueriableIndex)
                        {
                            stmt.usesSecondaryIndexing = true;
                            stmt.isKeyRange = true;
                            break;
                        }
                        throw new InvalidRequestException(String.format("Partition key part %s must be restricted since preceding part is", cdef.name));
                    }

                    stmt.isKeyRange = true;
                    canRestrictFurtherComponents = false;
                }
                else if (!canRestrictFurtherComponents)
                {
                    if (hasQueriableIndex)
                    {
                        stmt.usesSecondaryIndexing = true;
                        break;
                    }
                    throw new InvalidRequestException(String.format(
                            "Partitioning column \"%s\" cannot be restricted because the preceding column (\"%s\") is " +
                            "either not restricted or is restricted by a non-EQ relation", cdef.name, previous));
                }
                else if (restriction.isOnToken())
                {
                    // If this is a query on tokens, it's necessarily a range query (there can be more than one key per token).
                    stmt.isKeyRange = true;
                    stmt.onToken = true;
                }
                else if (stmt.onToken)
                {
                    throw new InvalidRequestException(String.format("The token() function must be applied to all partition key components or none of them"));
                }
                else if (!restriction.isSlice())
                {
                    if (restriction.isIN())
                    {
                        // We only support IN for the last name so far
                        if (i != stmt.keyRestrictions.length - 1)
                            throw new InvalidRequestException(String.format("Partition KEY part %s cannot be restricted by IN relation (only the last part of the partition key can)", cdef.name));
                        stmt.keyIsInRelation = true;
                    }
                }
                else
                {
                    // Non EQ relation is not supported without token(), even if we have a 2ndary index (since even those are ordered by partitioner).
                    // Note: In theory we could allow it for 2ndary index queries with ALLOW FILTERING, but that would probably require some special casing
                    // Note bis: This is also why we don't bother handling the 'tuple' notation of #4851 for keys. If we lift the limitation for 2ndary
                    // index with filtering, we'll need to handle it though.
                    throw new InvalidRequestException("Only EQ and IN relation are supported on the partition key (unless you use the token() function)");
                }
                previous = cdef;
            }
        }

        private void processColumnRestrictions(SelectStatement stmt, boolean hasQueriableIndex, CFMetaData cfm) throws InvalidRequestException
        {
            // If a clustering key column is restricted by a non-EQ relation, all preceding
            // columns must have a EQ, and all following must have no restriction. Unless
            // the column is indexed that is.
            boolean canRestrictFurtherComponents = true;
            ColumnDefinition previous = null;
            boolean previousIsSlice = false;
            Iterator<ColumnDefinition> iter = cfm.clusteringColumns().iterator();
            for (int i = 0; i < stmt.columnRestrictions.length; i++)
            {
                ColumnDefinition cdef = iter.next();
                Restriction restriction = stmt.columnRestrictions[i];

                if (restriction == null)
                {
                    canRestrictFurtherComponents = false;
                    previousIsSlice = false;
                }
                else if (!canRestrictFurtherComponents)
                {
                    // We're here if the previous clustering column was either not restricted or was a slice.
                    // We can't restrict the current column unless:
                    //   1) we're in the special case of the 'tuple' notation from #4851 which we expand as multiple
                    //      consecutive slices: in which case we're good with this restriction and we continue
                    //   2) we have a 2ndary index, in which case we have to use it but can skip more validation
                    if (!(previousIsSlice && restriction.isSlice() && restriction.isMultiColumn()))
                    {
                        if (hasQueriableIndex)
                        {
                            stmt.usesSecondaryIndexing = true; // handle gaps and non-keyrange cases.
                            break;
                        }
                        throw new InvalidRequestException(String.format(
                                "PRIMARY KEY column \"%s\" cannot be restricted (preceding column \"%s\" is either not restricted or by a non-EQ relation)", cdef.name, previous));
                    }
                }
                else if (restriction.isSlice())
                {
                    canRestrictFurtherComponents = false;
                    previousIsSlice = true;
                    Restriction.Slice slice = (Restriction.Slice)restriction;
                    // For non-composite slices, we don't support internally the difference between exclusive and
                    // inclusive bounds, so we deal with it manually.
                    if (!cfm.comparator.isCompound() && (!slice.isInclusive(Bound.START) || !slice.isInclusive(Bound.END)))
                        stmt.sliceRestriction = slice;
                }
                else if (restriction.isIN())
                {
                    if (!restriction.isMultiColumn() && i != stmt.columnRestrictions.length - 1)
                        throw new InvalidRequestException(String.format("Clustering column \"%s\" cannot be restricted by an IN relation", cdef.name));
                    else if (stmt.selectACollection())
                        throw new InvalidRequestException(String.format("Cannot restrict column \"%s\" by IN relation as a collection is selected by the query", cdef.name));
                }

                previous = cdef;
            }
        }

        private void validateSecondaryIndexSelections(SelectStatement stmt) throws InvalidRequestException
        {
            if (stmt.keyIsInRelation)
                throw new InvalidRequestException("Select on indexed columns and with IN clause for the PRIMARY KEY are not supported");
            // When the user only select static columns, the intent is that we don't query the whole partition but just
            // the static parts. But 1) we don't have an easy way to do that with 2i and 2) since we don't support index on static columns
            // so far, 2i means that you've restricted a non static column, so the query is somewhat non-sensical.
            if (stmt.selectsOnlyStaticColumns)
                throw new InvalidRequestException("Queries using 2ndary indexes don't support selecting only static columns");
        }

        private void verifyOrderingIsAllowed(SelectStatement stmt) throws InvalidRequestException
        {
            if (stmt.usesSecondaryIndexing)
                throw new InvalidRequestException("ORDER BY with 2ndary indexes is not supported.");

            if (stmt.isKeyRange)
                throw new InvalidRequestException("ORDER BY is only supported when the partition key is restricted by an EQ or an IN.");
        }

        private void handleUnrecognizedOrderingColumn(ColumnIdentifier column) throws InvalidRequestException
        {
            if (containsAlias(column))
                throw new InvalidRequestException(String.format("Aliases are not allowed in order by clause ('%s')", column));
            else
                throw new InvalidRequestException(String.format("Order by on unknown column %s", column));
        }

        private void processOrderingClause(SelectStatement stmt, CFMetaData cfm) throws InvalidRequestException
        {
            verifyOrderingIsAllowed(stmt);

            // If we order post-query (see orderResults), the sorted column needs to be in the ResultSet for sorting, even if we don't
            // ultimately ship them to the client (CASSANDRA-4911).
            if (stmt.keyIsInRelation)
            {
                stmt.orderingIndexes = new HashMap<>();
                for (ColumnIdentifier column : stmt.parameters.orderings.keySet())
                {
                    final ColumnDefinition def = cfm.getColumnDefinition(column);
                    if (def == null)
                        handleUnrecognizedOrderingColumn(column);

                    int index = indexOf(def, stmt.selection);
                    if (index < 0)
                        index = stmt.selection.addColumnForOrdering(def);
                    stmt.orderingIndexes.put(def.name, index);
                }
            }
            stmt.isReversed = isReversed(stmt, cfm);
        }

        private boolean isReversed(SelectStatement stmt, CFMetaData cfm) throws InvalidRequestException
        {
            Boolean[] reversedMap = new Boolean[cfm.clusteringColumns().size()];
            int i = 0;
            for (Map.Entry<ColumnIdentifier, Boolean> entry : stmt.parameters.orderings.entrySet())
            {
                ColumnIdentifier column = entry.getKey();
                boolean reversed = entry.getValue();

                ColumnDefinition def = cfm.getColumnDefinition(column);
                if (def == null)
                    handleUnrecognizedOrderingColumn(column);

                if (def.kind != ColumnDefinition.Kind.CLUSTERING_COLUMN)
                    throw new InvalidRequestException(String.format("Order by is currently only supported on the clustered columns of the PRIMARY KEY, got %s", column));

                if (i++ != def.position())
                    throw new InvalidRequestException(String.format("Order by currently only support the ordering of columns following their declared order in the PRIMARY KEY"));

                reversedMap[def.position()] = (reversed != isReversedType(def));
            }

            // Check that all boolean in reversedMap, if set, agrees
            Boolean isReversed = null;
            for (Boolean b : reversedMap)
            {
                // Column on which order is specified can be in any order
                if (b == null)
                    continue;

                if (isReversed == null)
                {
                    isReversed = b;
                    continue;
                }
                if (!isReversed.equals(b))
                    throw new InvalidRequestException(String.format("Unsupported order by relation"));
            }
            assert isReversed != null;
            return isReversed;
        }

        /** If ALLOW FILTERING was not specified, this verifies that it is not needed */
        private void checkNeedsFiltering(SelectStatement stmt) throws InvalidRequestException
        {
            // non-key-range non-indexed queries cannot involve filtering underneath
            if (!parameters.allowFiltering && (stmt.isKeyRange || stmt.usesSecondaryIndexing))
            {
                // We will potentially filter data if either:
                //  - Have more than one IndexExpression
                //  - Have no index expression and the column filter is not the identity
                if (stmt.restrictedColumns.size() > 1 || (stmt.restrictedColumns.isEmpty() && !stmt.columnFilterIsIdentity()))
                    throw new InvalidRequestException("Cannot execute this query as it might involve data filtering and " +
                                                      "thus may have unpredictable performance. If you want to execute " +
                                                      "this query despite the performance unpredictability, use ALLOW FILTERING");
            }

            // We don't internally support exclusive slice bounds on non-composite tables. To deal with it we do an
            // inclusive slice and remove post-query the value that shouldn't be returned. One problem however is that
            // if there is a user limit, that limit may make the query return before the end of the slice is reached,
            // in which case, once we'll have removed bound post-query, we might end up with less results than
            // requested which would be incorrect. For single-partition query, this is not a problem, we just ask for
            // one more result (see updateLimitForQuery()) since that's enough to compensate for that problem. For key
            // range however, each returned row may include one result that will have to be trimmed, so we would have
            // to bump the query limit by N where N is the number of rows we will return, but we don't know that in
            // advance. So, since we currently don't have a good way to handle such query, we refuse it (#7059) rather
            // than answering with something that is wrong.
            if (stmt.sliceRestriction != null && stmt.isKeyRange && limit != null)
            {
                SingleColumnRelation rel = findInclusiveClusteringRelationForCompact(stmt.cfm);
                throw new InvalidRequestException(String.format("The query requests a restriction of rows with a strict bound (%s) over a range of partitions. "
                                                              + "This is not supported by the underlying storage engine for COMPACT tables if a LIMIT is provided. "
                                                              + "Please either make the condition non strict (%s) or remove the user LIMIT", rel, rel.withNonStrictOperator()));
            }
        }

        private int indexOf(ColumnDefinition def, Selection selection)
        {
            return indexOf(def, selection.getColumns().iterator());
        }

        private int indexOf(final ColumnDefinition def, Iterator<ColumnDefinition> defs)
        {
            return Iterators.indexOf(defs, new Predicate<ColumnDefinition>()
                                           {
                                               public boolean apply(ColumnDefinition n)
                                               {
                                                   return def.name.equals(n.name);
                                               }
                                           });
        }

        private SingleColumnRelation findInclusiveClusteringRelationForCompact(CFMetaData cfm)
        {
            for (Relation r : whereClause)
            {
                // We only call this when sliceRestriction != null, i.e. for compact table with non composite comparator,
                // so it can't be a MultiColumnRelation.
                SingleColumnRelation rel = (SingleColumnRelation)r;
                if (cfm.getColumnDefinition(rel.getEntity()).kind == ColumnDefinition.Kind.CLUSTERING_COLUMN
                    && (rel.operator() == Relation.Type.GT || rel.operator() == Relation.Type.LT))
                    return rel;
            }

            // We're not supposed to call this method unless we know this can't happen
            throw new AssertionError();
        }

        private boolean containsAlias(final ColumnIdentifier name)
        {
            return Iterables.any(selectClause, new Predicate<RawSelector>()
                                               {
                                                   public boolean apply(RawSelector raw)
                                                   {
                                                       return name.equals(raw.alias);
                                                   }
                                               });
        }

        private ColumnSpecification limitReceiver()
        {
            return new ColumnSpecification(keyspace(), columnFamily(), new ColumnIdentifier("[limit]", true), Int32Type.instance);
        }

        private static ColumnSpecification makeCollectionReceiver(ColumnSpecification collection, boolean isKey)
        {
            assert collection.type.isCollection();
            switch (((CollectionType)collection.type).kind)
            {
                case LIST:
                    assert !isKey;
                    return Lists.valueSpecOf(collection);
                case SET:
                    assert !isKey;
                    return Sets.valueSpecOf(collection);
                case MAP:
                    return isKey ? Maps.keySpecOf(collection) : Maps.valueSpecOf(collection);
            }
            throw new AssertionError();
        }

        @Override
        public String toString()
        {
            return Objects.toStringHelper(this)
                          .add("name", cfName)
                          .add("selectClause", selectClause)
                          .add("whereClause", whereClause)
                          .add("isDistinct", parameters.isDistinct)
                          .add("isCount", parameters.isCount)
                          .toString();
        }
    }

    public static class Parameters
    {
        private final Map<ColumnIdentifier, Boolean> orderings;
        private final boolean isDistinct;
        private final boolean isCount;
        private final ColumnIdentifier countAlias;
        private final boolean allowFiltering;

        public Parameters(Map<ColumnIdentifier, Boolean> orderings,
                          boolean isDistinct,
                          boolean isCount,
                          ColumnIdentifier countAlias,
                          boolean allowFiltering)
        {
            this.orderings = orderings;
            this.isDistinct = isDistinct;
            this.isCount = isCount;
            this.countAlias = countAlias;
            this.allowFiltering = allowFiltering;
        }
    }

    /**
     * Used in orderResults(...) method when single 'ORDER BY' condition where given
     */
    private static class SingleColumnComparator implements Comparator<List<ByteBuffer>>
    {
        private final int index;
        private final Comparator<ByteBuffer> comparator;

        public SingleColumnComparator(int columnIndex, Comparator<ByteBuffer> orderer)
        {
            index = columnIndex;
            comparator = orderer;
        }

        public int compare(List<ByteBuffer> a, List<ByteBuffer> b)
        {
            return comparator.compare(a.get(index), b.get(index));
        }
    }

    /**
     * Used in orderResults(...) method when multiple 'ORDER BY' conditions where given
     */
    private static class CompositeComparator implements Comparator<List<ByteBuffer>>
    {
        private final List<Comparator<ByteBuffer>> orderTypes;
        private final List<Integer> positions;

        private CompositeComparator(List<Comparator<ByteBuffer>> orderTypes, List<Integer> positions)
        {
            this.orderTypes = orderTypes;
            this.positions = positions;
        }

        public int compare(List<ByteBuffer> a, List<ByteBuffer> b)
        {
            for (int i = 0; i < positions.size(); i++)
            {
                Comparator<ByteBuffer> type = orderTypes.get(i);
                int columnPos = positions.get(i);

                ByteBuffer aValue = a.get(columnPos);
                ByteBuffer bValue = b.get(columnPos);

                int comparison = type.compare(aValue, bValue);

                if (comparison != 0)
                    return comparison;
            }

            return 0;
        }
    }
}<|MERGE_RESOLUTION|>--- conflicted
+++ resolved
@@ -463,24 +463,17 @@
                 if (slice.isAlwaysEmpty(cfm.comparator, isReversed))
                     return staticSlice == null ? null : sliceFilter(staticSlice, limit, toGroup);
 
-<<<<<<< HEAD
-                return staticSlice == null
-                     ? sliceFilter(slice, limit, toGroup)
-                     : (slice.includes(cfm.comparator, staticSlice.finish) ? sliceFilter(new ColumnSlice(staticSlice.start, slice.finish), limit, toGroup)
-                                                                           : sliceFilter(new ColumnSlice[]{ staticSlice, slice }, limit, toGroup));
-=======
                 if (staticSlice == null)
                     return sliceFilter(slice, limit, toGroup);
 
                 if (isReversed)
-                    return slice.includes(cfDef.cfm.comparator.reverseComparator, staticSlice.start)
+                    return slice.includes(cfm.comparator.reverseComparator(), staticSlice.start)
                             ? sliceFilter(new ColumnSlice(slice.start, staticSlice.finish), limit, toGroup)
                             : sliceFilter(new ColumnSlice[]{ slice, staticSlice }, limit, toGroup);
                 else
-                    return slice.includes(cfDef.cfm.comparator, staticSlice.finish)
+                    return slice.includes(cfm.comparator, staticSlice.finish)
                             ? sliceFilter(new ColumnSlice(staticSlice.start, slice.finish), limit, toGroup)
                             : sliceFilter(new ColumnSlice[]{ staticSlice, slice }, limit, toGroup);
->>>>>>> 6893130e
             }
 
             List<ColumnSlice> l = new ArrayList<ColumnSlice>(startBounds.size());
@@ -501,11 +494,7 @@
             ColumnSlice[] slices;
             if (isReversed)
             {
-<<<<<<< HEAD
-                if (l.get(l.size() - 1).includes(cfm.comparator, staticSlice.start))
-=======
-                if (l.get(l.size() - 1).includes(cfDef.cfm.comparator.reverseComparator, staticSlice.start))
->>>>>>> 6893130e
+                if (l.get(l.size() - 1).includes(cfm.comparator.reverseComparator(), staticSlice.start))
                 {
                     slices = l.toArray(new ColumnSlice[l.size()]);
                     slices[slices.length-1] = new ColumnSlice(slices[slices.length-1].start, Composites.EMPTY);
