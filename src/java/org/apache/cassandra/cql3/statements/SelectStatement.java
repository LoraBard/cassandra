--- conflicted
+++ resolved
@@ -28,7 +28,6 @@
 import org.apache.cassandra.auth.permission.CorePermission;
 import org.apache.cassandra.concurrent.Stage;
 import org.apache.cassandra.concurrent.StageManager;
-<<<<<<< HEAD
 import org.apache.cassandra.config.DatabaseDescriptor;
 import org.apache.cassandra.auth.Permission;
 import org.apache.cassandra.schema.ColumnMetadata;
@@ -38,15 +37,7 @@
 import org.apache.cassandra.cql3.*;
 import org.apache.cassandra.cql3.continuous.paging.ContinuousPagingService;
 import org.apache.cassandra.cql3.functions.Function;
-=======
-import org.apache.cassandra.config.CFMetaData;
-import org.apache.cassandra.config.ColumnDefinition;
-import org.apache.cassandra.config.DatabaseDescriptor;
-import org.apache.cassandra.cql3.*;
-import org.apache.cassandra.cql3.continuous.paging.ContinuousPagingService;
-import org.apache.cassandra.cql3.functions.Function;
 import org.apache.cassandra.cql3.restrictions.ExternalRestriction;
->>>>>>> b8276652
 import org.apache.cassandra.cql3.restrictions.Restrictions;
 import org.apache.cassandra.cql3.restrictions.StatementRestrictions;
 import org.apache.cassandra.cql3.selection.RawSelector;
@@ -159,20 +150,12 @@
     /**
      * Adds the specified restrictions to the index restrictions.
      *
-<<<<<<< HEAD
-     * @param indexRestriction the index restrictions to add
-=======
      * @param indexRestrictions the index restrictions to add
->>>>>>> b8276652
      * @return a new {@code SelectStatement} instance with the added index restrictions
      */
     public SelectStatement addIndexRestrictions(Restrictions indexRestrictions)
     {
-<<<<<<< HEAD
         return new SelectStatement(table,
-=======
-        return new SelectStatement(cfm,
->>>>>>> b8276652
                                    boundTerms,
                                    parameters,
                                    selection,
@@ -184,8 +167,6 @@
                                    perPartitionLimit);
     }
 
-<<<<<<< HEAD
-=======
     /**
      * Adds the specified external restrictions to the index restrictions.
      *
@@ -194,7 +175,7 @@
      */
     public SelectStatement addIndexRestrictions(Iterable<ExternalRestriction> indexRestrictions)
     {
-        return new SelectStatement(cfm,
+        return new SelectStatement(table,
                                    boundTerms,
                                    parameters,
                                    selection,
@@ -206,7 +187,6 @@
                                    perPartitionLimit);
     }
 
->>>>>>> b8276652
     public Iterable<Function> getFunctions()
     {
         List<Function> functions = new ArrayList<>();
@@ -295,11 +275,7 @@
         }
         else
         {
-<<<<<<< HEAD
             state.hasColumnFamilyAccess(table, CorePermission.SELECT);
-=======
-            state.hasColumnFamilyAccess(cfm, CorePermission.SELECT);
->>>>>>> b8276652
         }
 
         for (Function function : getFunctions())
@@ -353,11 +329,7 @@
         // We know the size can only be in rows currently if continuous paging
         // is not used, so don't bother computing the average row size.
         return pagingOptions.isContinuous()
-<<<<<<< HEAD
              ? size.inEstimatedRows(ResultSet.estimatedRowSize(table, selection.getColumnMapping()))
-=======
-             ? size.inEstimatedRows(ResultSet.estimatedRowSize(cfm, selection.getColumnMapping()))
->>>>>>> b8276652
              : size.inRows();
     }
 
@@ -420,21 +392,12 @@
         }
 
         public PagingState state(boolean inclusive)
-<<<<<<< HEAD
         {
             return pager.state(inclusive);
         }
 
         public int maxRemaining()
         {
-=======
-        {
-            return pager.state(inclusive);
-        }
-
-        public int maxRemaining()
-        {
->>>>>>> b8276652
             return pager.maxRemaining();
         }
 
@@ -672,13 +635,8 @@
             ContinuousPagingService.metrics.waitingTime.addNano(System.nanoTime() - schedulingTimeNano);
 
             if (logger.isTraceEnabled())
-<<<<<<< HEAD
                 logger.trace("{} - retrieving multiple pages with paging state {}",
                              statement.table, pagingState);
-=======
-                logger.trace("{}.{} - retrieving multiple pages with paging state {}",
-                             statement.cfm.ksName, statement.cfm.cfName, pagingState);
->>>>>>> b8276652
 
             assert pager == null;
             assert !builder.isCompleted();
@@ -769,13 +727,8 @@
         private void schedule(PagingState pagingState, ResultBuilder builder)
         {
             if (logger.isTraceEnabled())
-<<<<<<< HEAD
                 logger.trace("{} - scheduling retrieving of multiple pages with paging state {}",
                              statement.table, pagingState);
-=======
-                logger.trace("{}.{} - scheduling retrieving of multiple pages with paging state {}",
-                             statement.cfm.ksName, statement.cfm.cfName, pagingState);
->>>>>>> b8276652
 
             // the pager will be recreated when retrieveMultiplePages executes, set it to null because in the local
             // case the pager depends on the execution controller, which will be released when this method returns
@@ -932,15 +885,9 @@
         ClientState clientState = queryState.getClientState();
         // Warn about SASI usage.
         if (!clientState.isInternal && !clientState.isSASIWarningIssued() &&
-<<<<<<< HEAD
             command.getIndex(Keyspace.open(table.keyspace).getColumnFamilyStore(table.name)) instanceof SASIIndex)
         {
             warn(String.format(SASIIndex.USAGE_WARNING, table.keyspace, table.name));
-=======
-            command.getIndex(Keyspace.open(cfm.ksName).getColumnFamilyStore(cfm.cfName)) instanceof SASIIndex)
-        {
-            warn(String.format(SASIIndex.USAGE_WARNING, cfm.ksName, cfm.cfName));
->>>>>>> b8276652
             clientState.setSASIWarningIssued();
         }
 
@@ -1250,11 +1197,7 @@
         return !restrictions.hasClusteringColumnsRestrictions() && !restrictions.hasRegularColumnsRestrictions();
     }
 
-<<<<<<< HEAD
     private static void addValue(ResultBuilder result, ColumnMetadata def, Row row, int nowInSec, ProtocolVersion protocolVersion)
-=======
-    private static void addValue(ResultBuilder result, ColumnDefinition def, Row row, int nowInSec, ProtocolVersion protocolVersion)
->>>>>>> b8276652
     {
         if (def.isComplex())
         {
