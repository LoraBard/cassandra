/*
 * Licensed to the Apache Software Foundation (ASF) under one
 * or more contributor license agreements.  See the NOTICE file
 * distributed with this work for additional information
 * regarding copyright ownership.  The ASF licenses this file
 * to you under the Apache License, Version 2.0 (the
 * "License"); you may not use this file except in compliance
 * with the License.  You may obtain a copy of the License at
 *
 *     http://www.apache.org/licenses/LICENSE-2.0
 *
 * Unless required by applicable law or agreed to in writing, software
 * distributed under the License is distributed on an "AS IS" BASIS,
 * WITHOUT WARRANTIES OR CONDITIONS OF ANY KIND, either express or implied.
 * See the License for the specific language governing permissions and
 * limitations under the License.
 */
package org.apache.cassandra.cql3.statements;

import java.nio.ByteBuffer;
import java.util.*;

import com.google.common.base.MoreObjects;

import org.slf4j.Logger;
import org.slf4j.LoggerFactory;

import org.apache.cassandra.auth.permission.CorePermission;
import org.apache.cassandra.concurrent.Stage;
import org.apache.cassandra.concurrent.StageManager;
import org.apache.cassandra.config.CFMetaData;
import org.apache.cassandra.config.ColumnDefinition;
import org.apache.cassandra.config.DatabaseDescriptor;
import org.apache.cassandra.cql3.*;
import org.apache.cassandra.cql3.continuous.paging.ContinuousPagingService;
import org.apache.cassandra.cql3.functions.Function;
import org.apache.cassandra.cql3.restrictions.StatementRestrictions;
import org.apache.cassandra.cql3.selection.RawSelector;
import org.apache.cassandra.cql3.selection.ResultBuilder;
import org.apache.cassandra.cql3.selection.Selection;
import org.apache.cassandra.db.*;
import org.apache.cassandra.db.aggregation.AggregationSpecification;
import org.apache.cassandra.db.filter.*;
import org.apache.cassandra.db.marshal.CollectionType;
import org.apache.cassandra.db.marshal.CompositeType;
import org.apache.cassandra.db.marshal.Int32Type;
import org.apache.cassandra.db.marshal.UserType;
import org.apache.cassandra.db.partitions.PartitionIterator;
import org.apache.cassandra.db.rows.ComplexColumnData;
import org.apache.cassandra.db.rows.Row;
import org.apache.cassandra.db.rows.RowIterator;
import org.apache.cassandra.db.view.View;
import org.apache.cassandra.dht.AbstractBounds;
import org.apache.cassandra.exceptions.*;
import org.apache.cassandra.index.SecondaryIndexManager;
import org.apache.cassandra.serializers.MarshalException;
import org.apache.cassandra.service.ClientState;
import org.apache.cassandra.service.ClientWarn;
import org.apache.cassandra.service.QueryState;
import org.apache.cassandra.service.pager.AggregationQueryPager;
import org.apache.cassandra.service.pager.PagingState;
import org.apache.cassandra.service.pager.QueryPager;
import org.apache.cassandra.transport.ProtocolVersion;
import org.apache.cassandra.transport.messages.ResultMessage;
import org.apache.cassandra.utils.ByteBufferUtil;
import org.apache.cassandra.utils.FBUtilities;
import org.apache.cassandra.utils.JVMStabilityInspector;

import static org.apache.cassandra.cql3.statements.RequestValidations.checkFalse;
import static org.apache.cassandra.cql3.statements.RequestValidations.checkNotNull;
import static org.apache.cassandra.cql3.statements.RequestValidations.checkNull;
import static org.apache.cassandra.cql3.statements.RequestValidations.checkTrue;
import static org.apache.cassandra.cql3.statements.RequestValidations.invalidRequest;
import static org.apache.cassandra.utils.ByteBufferUtil.UNSET_BYTE_BUFFER;

/**
 * Encapsulates a completely parsed SELECT query, including the target
 * column family, expression, result count, and ordering clause.
 *
 * A number of public methods here are only used internally. However,
 * many of these are made accessible for the benefit of custom
 * QueryHandler implementations, so before reducing their accessibility
 * due consideration should be given.
 */
public class SelectStatement implements CQLStatement
{
    private static final Logger logger = LoggerFactory.getLogger(SelectStatement.class);

    private static final int DEFAULT_PAGE_SIZE = 10000;

    private final int boundTerms;
    public final CFMetaData cfm;
    public final Parameters parameters;
    private final Selection selection;
    private final Term limit;
    private final Term perPartitionLimit;

    private final StatementRestrictions restrictions;

    private final boolean isReversed;

    /**
     * The <code>AggregationSpecification</code> used to make the aggregates.
     */
    public final AggregationSpecification aggregationSpec;

    /**
     * The comparator used to orders results when multiple keys are selected (using IN).
     */
    private final Comparator<List<ByteBuffer>> orderingComparator;

    private final ColumnFilter queriedColumns;

    // Used by forSelection below
    private static final Parameters defaultParameters = new Parameters(Collections.emptyMap(),
                                                                       Collections.emptyList(),
                                                                       false,
                                                                       false,
                                                                       false);

    public SelectStatement(CFMetaData cfm,
                           int boundTerms,
                           Parameters parameters,
                           Selection selection,
                           StatementRestrictions restrictions,
                           boolean isReversed,
                           AggregationSpecification aggregationSpec,
                           Comparator<List<ByteBuffer>> orderingComparator,
                           Term limit,
                           Term perPartitionLimit)
    {
        this.cfm = cfm;
        this.boundTerms = boundTerms;
        this.selection = selection;
        this.restrictions = restrictions;
        this.isReversed = isReversed;
        this.aggregationSpec = aggregationSpec;
        this.orderingComparator = orderingComparator;
        this.parameters = parameters;
        this.limit = limit;
        this.perPartitionLimit = perPartitionLimit;
        this.queriedColumns = gatherQueriedColumns();
    }

    public Iterable<Function> getFunctions()
    {
        List<Function> functions = new ArrayList<>();
        addFunctionsTo(functions);
        return functions;
    }

    private void addFunctionsTo(List<Function> functions)
    {
        selection.addFunctionsTo(functions);
        restrictions.addFunctionsTo(functions);

        if (limit != null)
            limit.addFunctionsTo(functions);

        if (perPartitionLimit != null)
            perPartitionLimit.addFunctionsTo(functions);
    }

    // Note that the queried columns internally is different from the one selected by the
    // user as it also include any column for which we have a restriction on.
    private ColumnFilter gatherQueriedColumns()
    {
        if (selection.isWildcard())
            return ColumnFilter.all(cfm);

        ColumnFilter.Builder builder = ColumnFilter.allRegularColumnsBuilder(cfm);
        // Adds all selected columns
        for (ColumnDefinition def : selection.getColumns())
            if (!def.isPrimaryKeyColumn())
                builder.add(def);
        // as well as any restricted column (so we can actually apply the restriction)
        builder.addAll(restrictions.nonPKRestrictedColumns(true));

        // In a number of cases, we want to distinguish between a partition truly empty and one with only static content
        // (but no rows). In those cases, we should force querying all static columns (to make the distinction).
        if (cfm.hasStaticColumns() && returnStaticContentOnPartitionWithNoRows())
            builder.addAll(cfm.partitionColumns().statics);

        return builder.build();
    }

    /**
     * The columns to fetch internally for this SELECT statement (which can be more than the one selected by the
     * user as it also include any restricted column in particular).
     */
    public ColumnFilter queriedColumns()
    {
        return queriedColumns;
    }

    // Creates a simple select based on the given selection.
    // Note that the results select statement should not be used for actual queries, but only for processing already
    // queried data through processColumnFamily.
    static SelectStatement forSelection(CFMetaData cfm, Selection selection)
    {
        return new SelectStatement(cfm,
                                   0,
                                   defaultParameters,
                                   selection,
                                   StatementRestrictions.empty(StatementType.SELECT, cfm),
                                   false,
                                   null,
                                   null,
                                   null,
                                   null);
    }

    public ResultSet.ResultMetadata getResultMetadata()
    {
        return selection.getResultMetadata(parameters.isJson);
    }

    public int getBoundTerms()
    {
        return boundTerms;
    }

    public void checkAccess(ClientState state) throws InvalidRequestException, UnauthorizedException
    {
        if (cfm.isView())
        {
            CFMetaData baseTable = View.findBaseTable(keyspace(), columnFamily());
            if (baseTable != null)
                state.hasColumnFamilyAccess(baseTable, CorePermission.SELECT);
        }
        else
        {
            state.hasColumnFamilyAccess(cfm, CorePermission.SELECT);
        }

        for (Function function : getFunctions())
            state.ensureHasPermission(CorePermission.EXECUTE, function);
    }

    public void validate(ClientState state) throws InvalidRequestException
    {
        // Nothing to do, all validation has been done by RawStatement.prepare()
    }

    public ResultMessage.Rows execute(QueryState state, QueryOptions options, long queryStartNanoTime)
    throws RequestValidationException, RequestExecutionException
    {
        ConsistencyLevel cl = options.getConsistency();
        checkNotNull(cl, "Invalid empty consistency level");
        cl.validateForRead(keyspace());

        if (options.continuousPagesRequested())
        {
            checkNotNull(state.getConnection(), "Continuous paging should only be used for external queries");
            checkFalse(cl.isSerialConsistency(), "Continuous paging does not support serial reads");
            return executeContinuous(state, options, FBUtilities.nowInSeconds(), cl, queryStartNanoTime);
        }
        else
        {
            return execute(state, options, FBUtilities.nowInSeconds(), cl, queryStartNanoTime);
        }
    }

    /**
     * Return the page size to be used for a query. If async paging is requested, then it overrides
     * the legacy page size set in the options. Note that if the page unit is bytes, then the estimated
     * page size in rows is only used when sending queries to replicas, it is not the page size returned
     * to the user, which is always controlled by
     * {@link ContinuousPagingService.PageBuilder} when async
     * paging is used.
     *
     * @param options - the query options
     *
     * @return the page size requested by the user or an estimate if paging in bytes
     */
    private int getPageSize(QueryOptions options)
    {
        QueryOptions.PagingOptions pagingOptions = options.getPagingOptions();
        if (pagingOptions == null)
            return -1;

        PageSize size = pagingOptions.pageSize();

        // We know the size can only be in rows currently if continuous paging
        // is not used, so don't bother computing the average row size.
        return pagingOptions.isContinuous()
             ? size.inEstimatedRows(ResultSet.estimatedRowSize(cfm, selection.getColumns()))
             : size.inRows();
    }

    public ReadQuery getQuery(QueryOptions options, int nowInSec) throws RequestValidationException
    {
        return getQuery(options, nowInSec, getLimit(options), getPerPartitionLimit(options), getPageSize(options));
    }

    public ReadQuery getQuery(QueryOptions options, int nowInSec, int userLimit, int perPartitionLimit, int pageSize)
    {
        boolean isPartitionRangeQuery = restrictions.isKeyRange() || restrictions.usesSecondaryIndexing();

        DataLimits limit = getDataLimits(userLimit, perPartitionLimit, pageSize);

        if (isPartitionRangeQuery)
            return getRangeCommand(options, limit, nowInSec);

        return getSliceCommands(options, limit, nowInSec);
    }

    private ResultMessage.Rows execute(ReadQuery query,
                                       QueryOptions options,
                                       QueryState state,
                                       int nowInSec,
                                       int userLimit, long queryStartNanoTime) throws RequestValidationException, RequestExecutionException
    {
        try (PartitionIterator data = query.execute(options.getConsistency(), state.getClientState(), queryStartNanoTime, false))
        {
            return processResults(data, options, nowInSec, userLimit);
        }
    }

    /**
     * A wrapper class for interfacing to the real pagers. Because we need to invoke a different method
     * depending on the query execution type (internal, local or distributed), this abstraction saves
     * code duplication.
     */
    private static abstract class Pager
    {
        protected QueryPager pager;

        protected Pager(QueryPager pager)
        {
            this.pager = pager;
        }

        public static Pager forInternalQuery(QueryPager pager, ReadExecutionController executionController)
        {
            return new InternalPager(pager, executionController);
        }

        public static Pager forNormalQuery(QueryPager pager, ConsistencyLevel consistency, ClientState clientState, boolean forContinuousPaging)
        {
            return new NormalPager(pager, consistency, clientState, forContinuousPaging);
        }

        public boolean isExhausted()
        {
            return pager.isExhausted();
        }

        public PagingState state(boolean inclusive)
        {
            return pager.state(inclusive);
        }

        public int maxRemaining()
        {
            return pager.maxRemaining();
        }

        public abstract PartitionIterator fetchPage(int pageSize, long queryStartNanoTime);

        /**
         * The pager for ordinary queries.
         */
        public static class NormalPager extends Pager
        {
            private final ConsistencyLevel consistency;
            private final ClientState clientState;
            private final boolean forContinuousPaging;

            private NormalPager(QueryPager pager, ConsistencyLevel consistency, ClientState clientState, boolean forContinuousPaging)
            {
                super(pager);
                this.consistency = consistency;
                this.clientState = clientState;
                this.forContinuousPaging = forContinuousPaging;
            }

            public PartitionIterator fetchPage(int pageSize, long queryStartNanoTime)
            {
                return pager.fetchPage(pageSize, consistency, clientState, queryStartNanoTime, forContinuousPaging);
            }
        }

        /**
         * A pager for internal queries.
         */
        public static class InternalPager extends Pager
        {
            private final ReadExecutionController executionController;

            private InternalPager(QueryPager pager, ReadExecutionController executionController)
            {
                super(pager);
                this.executionController = executionController;
            }

            public PartitionIterator fetchPage(int pageSize, long queryStartNanoTime)
            {
                return pager.fetchPageInternal(pageSize, executionController);
            }
        }
    }

    private ResultMessage.Rows execute(Pager pager,
                                       QueryOptions options,
                                       int pageSize,
                                       int nowInSec,
                                       int userLimit,
                                       long queryStartNanoTime) throws RequestValidationException, RequestExecutionException
    {
        if (aggregationSpec != null)
        {
            if (!restrictions.hasPartitionKeyRestrictions())
            {
                warn("Aggregation query used without partition key");
            }
            else if (restrictions.keyIsInRelation())
            {
                warn("Aggregation query used on multiple partition keys (IN restriction)");
            }
        }

        // We can't properly do post-query ordering if we page (see #6722)
        // For GROUP BY or aggregation queries we always page internally even if the user has turned paging off
        checkFalse(pageSize > 0 && needsPostQueryOrdering(),
                   "Cannot page queries with both ORDER BY and a IN restriction on the partition key;"
                   + " you must either remove the ORDER BY or the IN and sort client side, or disable paging for this query");

        ResultMessage.Rows msg;
        try (PartitionIterator page = pager.fetchPage(pageSize, queryStartNanoTime))
        {
            msg = processResults(page, options, nowInSec, userLimit);
        }

        // Please note that the isExhausted state of the pager only gets updated when we've closed the page, so this
        // shouldn't be moved inside the 'try' above.
        if (!pager.isExhausted())
            msg.result.metadata.setPagingResult(new PagingResult(pager.state(false)));

        return msg;
    }

    private void warn(String msg)
    {
        logger.warn(msg);
        ClientWarn.instance.warn(msg);
    }

    private ResultMessage.Rows processResults(PartitionIterator partitions,
                                              QueryOptions options,
                                              int nowInSec,
                                              int userLimit) throws RequestValidationException
    {
        ResultSet rset = process(partitions, options, nowInSec, userLimit);
        return new ResultMessage.Rows(rset);
    }

    public ResultMessage.Rows executeInternal(QueryState state, QueryOptions options) throws RequestExecutionException, RequestValidationException
    {
        return executeInternal(state, options, FBUtilities.nowInSeconds(), System.nanoTime());
    }

    public ResultMessage.Rows executeInternal(QueryState state, QueryOptions options, int nowInSec, long queryStartNanoTime) throws RequestExecutionException, RequestValidationException
    {
        int userLimit = getLimit(options);
        int userPerPartitionLimit = getPerPartitionLimit(options);
        int pageSize = getPageSize(options);
        ReadQuery query = getQuery(options, nowInSec, userLimit, userPerPartitionLimit, pageSize);

        try (ReadExecutionController executionController = query.executionController())
        {
            if (aggregationSpec == null && (pageSize <= 0 || (query.limits().count() <= pageSize)))
            {
                try (PartitionIterator data = query.executeInternal(executionController))
                {
                    return processResults(data, options, nowInSec, userLimit);
                }
            }
            else
            {
                QueryPager pager = getPager(query, options);

                return execute(Pager.forInternalQuery(pager, executionController), options, pageSize, nowInSec, userLimit, queryStartNanoTime);
            }
        }
    }

    /**
     * Execute the query synchronously, typically we only retrieve one page.
     * @param state - the query state
     * @param options - the query options
     * @param queryStartNanoTime - the timestamp returned by System.nanoTime() when this statement was received
     * @return - a message containing the result rows
     * @throws RequestExecutionException
     * @throws RequestValidationException
     */
    private ResultMessage.Rows execute(QueryState state, QueryOptions options, int nowInSec, ConsistencyLevel cl, long queryStartNanoTime)
    throws RequestExecutionException, RequestValidationException
    {
        int userLimit = getLimit(options);
        int userPerPartitionLimit = getPerPartitionLimit(options);
        int pageSize = getPageSize(options);
        ReadQuery query = getQuery(options, nowInSec, userLimit, userPerPartitionLimit, pageSize);

        if (aggregationSpec == null && (pageSize <= 0 || (query.limits().count() <= pageSize)))
            return execute(query, options, state, nowInSec, userLimit, queryStartNanoTime);

        QueryPager pager = getPager(query, options);

        return execute(Pager.forNormalQuery(pager, cl, state.getClientState(), false), options, pageSize, nowInSec, userLimit, queryStartNanoTime);
    }

    /**
     * Execute the query by pushing multiple pages to the client continuously, as soon as they become available.
     *
     * @param state - the query state
     * @param options - the query options
     * @param queryStartNanoTime - the timestamp returned by System.nanoTime() when this statement was received
     * @return - a void message, the results will be sent asynchronously by the async paging service
     * @throws RequestExecutionException
     * @throws RequestValidationException
     */
    private ResultMessage.Rows executeContinuous(QueryState state, QueryOptions options, int nowInSec, ConsistencyLevel cl, long queryStartNanoTime)
    throws RequestValidationException, RequestExecutionException
    {
        ContinuousPagingService.metrics.requests.mark();

        checkFalse(needsPostQueryOrdering(),
                   "Cannot page queries with both ORDER BY and a IN restriction on the partition key;"
                   + " you must either remove the ORDER BY or the IN and sort client side, or avoid async paging for this query");

        int userLimit = getLimit(options);
        int userPerPartitionLimit = getPerPartitionLimit(options);
        int pageSize = getPageSize(options);

        ReadQuery query = getQuery(options, nowInSec, userLimit, userPerPartitionLimit, pageSize);
        ContinuousPagingExecutor executor = new ContinuousPagingExecutor(this, options, state, cl, query, queryStartNanoTime, pageSize);
        ResultBuilder builder = ContinuousPagingService.makeBuilder(this, executor, state, options, DatabaseDescriptor.getContinuousPaging());

        executor.schedule(options.getPagingOptions().state(), builder);
<<<<<<< HEAD
        return new ResultMessage.Rows(new ResultSet(getResultMetadata(), Collections.emptyList()), false);
=======
        return new ResultMessage.Rows(new ResultSet(getResultMetadata().copy(), Collections.emptyList()), false);
>>>>>>> 4229e257
    }

    /**
     * A class for executing queries with continuous paging.
     */
    public final static class ContinuousPagingExecutor
    {
        final SelectStatement statement;
        final QueryOptions options;
        final QueryState state;
        final ConsistencyLevel consistencyLevel;
        final int pageSize;
        final ReadQuery query;
        final boolean isLocalQuery;
        final long queryStartNanoTime;

        // Not final because it is recreated every time we reschedule
        Pager pager;

        // Not final because it is updated every time we schedule a task
        long schedulingTimeNano;

        private ContinuousPagingExecutor(SelectStatement statement,
                                         QueryOptions options,
                                         QueryState state,
                                         ConsistencyLevel consistencyLevel,
                                         ReadQuery query,
                                         long queryStartNanoTime,
                                         int pageSize)
        {
            this.statement = statement;
            this.options = options;
            this.state = state;
            this.consistencyLevel = consistencyLevel;
            this.pageSize = pageSize;
            this.query = query;
            this.isLocalQuery = consistencyLevel.isSingleNode() && query.queriesOnlyLocalData();
            this.queryStartNanoTime = queryStartNanoTime;
        }

        public PagingState state(boolean inclusive)
        {
            return pager == null || pager.isExhausted() ? null : pager.state(inclusive);
        }

        public void retrieveMultiplePages(PagingState pagingState, ResultBuilder builder)
        {
            // update the metrics with how long we were waiting since scheduling this task
            ContinuousPagingService.metrics.waitingTime.addNano(System.nanoTime() - schedulingTimeNano);

            if (logger.isTraceEnabled())
                logger.trace("{}.{} - retrieving multiple pages with paging state {}",
                             statement.cfm.ksName, statement.cfm.cfName, pagingState);

            assert pager == null;
            assert !builder.isCompleted();

            try
            {
                pager = Pager.forNormalQuery(statement.getPager(query, pagingState, options.getProtocolVersion()),
                                             consistencyLevel,
                                             state.getClientState(),
                                             true);


                // non-local queries span only one page at a time in SP, and each page is monitored starting from
                // queryStartNanoTime and will fail once RPC read timeout has elapsed, so we must use System.nanoTime()
                // instead of queryStartNanoTime for distirbuted queries
                // local queries, on the other hand, are not monitored against the RPC timeout and we want to record
                // the entire query duration in the metrics, so we should not reset queryStartNanoTime, further we
                // should query all available data, not just page size rows
                int pageSize = isLocalQuery ? pager.maxRemaining() : this.pageSize;
                long queryStart = isLocalQuery ? queryStartNanoTime : System.nanoTime();

                try (PartitionIterator page = pager.fetchPage(pageSize, queryStart))
                {
                    process(page, builder);
                }

                maybeReschedule(builder);
            }
            catch (Throwable t)
            {
                JVMStabilityInspector.inspectThrowable(t);
                logger.error("Failed to process multiple pages with error: {}", t.getMessage(), t);

                builder.complete(t);
            }
        }

        /**
         * Iterate the results and pass them to the builder by calling statement.processPartition().
         *
         * @param partitions - the partitions to iterate.
         * @throws InvalidRequestException
         */
        void process(PartitionIterator partitions, ResultBuilder builder) throws InvalidRequestException
        {
            while (partitions.hasNext())
            {
                try (RowIterator partition = partitions.next())
                {
                    statement.processPartition(partition, options, builder, query.nowInSec());
                }

                if (builder.isCompleted())
                    break;
            }
        }

        /**
         * This method is called when the iteration in retrieveMultiplePages() terminates.
         *
         * If the pager is exhausted, then we've run out of data, in this case we check
         * if we need to complete the builder and then we are done.
         *
         * Otherwise, if there is still data, either the iteration was interrupted by the iterator (maximum
         * time constraint in the local case or a single page in the distributed case), or
         * by the builder itself (continuous paging was cancelled or has reached the maximum
         * number of pages). In the first case, builder not completed, we reschedule, in the second case
         * we're done.
         *
         * @param builder - the result builder
         */
        void maybeReschedule(ResultBuilder builder)
        {
            assert pager != null;

            if (pager.isExhausted())
            {
                builder.complete();
                ContinuousPagingService.metrics.addTotalDuration(isLocalQuery, System.nanoTime() - queryStartNanoTime);
            }
            else
            {
                if (!builder.isCompleted())
                    schedule(pager.state(false), builder);
            }
        }

        private void schedule(PagingState pagingState, ResultBuilder builder)
        {
            if (logger.isTraceEnabled())
                logger.trace("{}.{} - scheduling retrieving of multiple pages with paging state {}",
                             statement.cfm.ksName, statement.cfm.cfName, pagingState);

            // the pager will be recreated when retrieveMultiplePages executes, set it to null because in the local
            // case the pager depends on the execution controller, which will be released when this method returns
            pager = null;

            schedulingTimeNano = System.nanoTime();
            StageManager.getStage(Stage.CONTINUOUS_PAGING).submit(() -> retrieveMultiplePages(pagingState, builder));
        }
    }

    private QueryPager getPager(ReadQuery query, QueryOptions options)
    {
        PagingState pagingState = options.getPagingOptions() == null
                                  ? null
                                  : options.getPagingOptions().state();
        return getPager(query, pagingState, options.getProtocolVersion());
    }

    private QueryPager getPager(ReadQuery query, PagingState pagingState, ProtocolVersion protocolVersion)
    {
        QueryPager pager = query.getPager(pagingState, protocolVersion);

        if (aggregationSpec == null || query == ReadQuery.EMPTY)
            return pager;

        return new AggregationQueryPager(pager, query.limits());
    }

    public ResultSet process(PartitionIterator partitions, int nowInSec) throws InvalidRequestException
    {
        return process(partitions, QueryOptions.DEFAULT, nowInSec, getLimit(QueryOptions.DEFAULT));
    }

    public String keyspace()
    {
        return cfm.ksName;
    }

    public String columnFamily()
    {
        return cfm.cfName;
    }

    /**
     * May be used by custom QueryHandler implementations
     */
    public Selection getSelection()
    {
        return selection;
    }

    /**
     * May be used by custom QueryHandler implementations
     */
    public StatementRestrictions getRestrictions()
    {
        return restrictions;
    }

    private ReadQuery getSliceCommands(QueryOptions options, DataLimits limit, int nowInSec) throws RequestValidationException
    {
        Collection<ByteBuffer> keys = restrictions.getPartitionKeys(options);
        if (keys.isEmpty())
            return ReadQuery.EMPTY;

        ClusteringIndexFilter filter = makeClusteringIndexFilter(options);
        if (filter == null)
            return ReadQuery.EMPTY;

        RowFilter rowFilter = getRowFilter(options);

        // Note that we use the total limit for every key, which is potentially inefficient.
        // However, IN + LIMIT is not a very sensible choice.
        List<SinglePartitionReadCommand> commands = new ArrayList<>(keys.size());
        for (ByteBuffer key : keys)
        {
            QueryProcessor.validateKey(key);
            DecoratedKey dk = cfm.decorateKey(ByteBufferUtil.clone(key));
            commands.add(SinglePartitionReadCommand.create(cfm, nowInSec, queriedColumns, rowFilter, limit, dk, filter));
        }

        return new SinglePartitionReadCommand.Group(commands, limit);
    }

    /**
     * Returns the slices fetched by this SELECT, assuming an internal call (no bound values in particular).
     * <p>
     * Note that if the SELECT intrinsically selects rows by names, we convert them into equivalent slices for
     * the purpose of this method. This is used for MVs to restrict what needs to be read when we want to read
     * everything that could be affected by a given view (and so, if the view SELECT statement has restrictions
     * on the clustering columns, we can restrict what we read).
     */
    public Slices clusteringIndexFilterAsSlices()
    {
        QueryOptions options = QueryOptions.forInternalCalls(Collections.emptyList());
        ClusteringIndexFilter filter = makeClusteringIndexFilter(options);
        if (filter instanceof ClusteringIndexSliceFilter)
            return ((ClusteringIndexSliceFilter)filter).requestedSlices();

        Slices.Builder builder = new Slices.Builder(cfm.comparator);
        for (Clustering clustering: ((ClusteringIndexNamesFilter)filter).requestedRows())
            builder.add(Slice.make(clustering));
        return builder.build();
    }

    /**
     * Returns a read command that can be used internally to query all the rows queried by this SELECT for a
     * give key (used for materialized views).
     */
    public SinglePartitionReadCommand internalReadForView(DecoratedKey key, int nowInSec)
    {
        QueryOptions options = QueryOptions.forInternalCalls(Collections.emptyList());
        ClusteringIndexFilter filter = makeClusteringIndexFilter(options);
        RowFilter rowFilter = getRowFilter(options);
        return SinglePartitionReadCommand.create(cfm, nowInSec, queriedColumns, rowFilter, DataLimits.NONE, key, filter);
    }

    /**
     * The {@code RowFilter} for this SELECT, assuming an internal call (no bound values in particular).
     */
    public RowFilter rowFilterForInternalCalls()
    {
        return getRowFilter(QueryOptions.forInternalCalls(Collections.emptyList()));
    }

    private ReadQuery getRangeCommand(QueryOptions options, DataLimits limit, int nowInSec) throws RequestValidationException
    {
        ClusteringIndexFilter clusteringIndexFilter = makeClusteringIndexFilter(options);
        if (clusteringIndexFilter == null)
            return ReadQuery.EMPTY;

        RowFilter rowFilter = getRowFilter(options);

        // The LIMIT provided by the user is the number of CQL row he wants returned.
        // We want to have getRangeSlice to count the number of columns, not the number of keys.
        AbstractBounds<PartitionPosition> keyBounds = restrictions.getPartitionKeyBounds(options);
        if (keyBounds == null)
            return ReadQuery.EMPTY;

        PartitionRangeReadCommand command = new PartitionRangeReadCommand(cfm,
                                                                          nowInSec,
                                                                          queriedColumns,
                                                                          rowFilter,
                                                                          limit,
                                                                          new DataRange(keyBounds, clusteringIndexFilter),
                                                                          Optional.empty());
        // If there's a secondary index that the command can use, have it validate
        // the request parameters. Note that as a side effect, if a viable Index is
        // identified by the CFS's index manager, it will be cached in the command
        // and serialized during distribution to replicas in order to avoid performing
        // further lookups.
        command.maybeValidateIndex();

        return command;
    }

    private ClusteringIndexFilter makeClusteringIndexFilter(QueryOptions options)
    throws InvalidRequestException
    {
        if (parameters.isDistinct)
        {
            // We need to be able to distinguish between partition having live rows and those that don't. But
            // doing so is not trivial since "having a live row" depends potentially on
            //   1) when the query is performed, due to TTLs
            //   2) how thing reconcile together between different nodes
            // so that it's hard to really optimize properly internally. So to keep it simple, we simply query
            // for the first row of the partition and hence uses Slices.ALL. We'll limit it to the first live
            // row however in getLimit().
            return new ClusteringIndexSliceFilter(Slices.ALL, false);
        }

        if (restrictions.isColumnRange())
        {
            Slices slices = makeSlices(options);
            if (slices == Slices.NONE && !selection.containsStaticColumns())
                return null;

            return new ClusteringIndexSliceFilter(slices, isReversed);
        }
        else
        {
            NavigableSet<Clustering> clusterings = getRequestedRows(options);
            // We can have no clusterings if either we're only selecting the static columns, or if we have
            // a 'IN ()' for clusterings. In that case, we still want to query if some static columns are
            // queried. But we're fine otherwise.
            if (clusterings.isEmpty() && queriedColumns.fetchedColumns().statics.isEmpty())
                return null;

            return new ClusteringIndexNamesFilter(clusterings, isReversed);
        }
    }

    private Slices makeSlices(QueryOptions options)
    throws InvalidRequestException
    {
        SortedSet<ClusteringBound> startBounds = restrictions.getClusteringColumnsBounds(Bound.START, options);
        SortedSet<ClusteringBound> endBounds = restrictions.getClusteringColumnsBounds(Bound.END, options);
        assert startBounds.size() == endBounds.size();

        // The case where startBounds == 1 is common enough that it's worth optimizing
        if (startBounds.size() == 1)
        {
            ClusteringBound start = startBounds.first();
            ClusteringBound end = endBounds.first();
            return cfm.comparator.compare(start, end) > 0
                 ? Slices.NONE
                 : Slices.with(cfm.comparator, Slice.make(start, end));
        }

        Slices.Builder builder = new Slices.Builder(cfm.comparator, startBounds.size());
        Iterator<ClusteringBound> startIter = startBounds.iterator();
        Iterator<ClusteringBound> endIter = endBounds.iterator();
        while (startIter.hasNext() && endIter.hasNext())
        {
            ClusteringBound start = startIter.next();
            ClusteringBound end = endIter.next();

            // Ignore slices that are nonsensical
            if (cfm.comparator.compare(start, end) > 0)
                continue;

            builder.add(start, end);
        }

        return builder.build();
    }

    private DataLimits getDataLimits(int userLimit, int perPartitionLimit, int pageSize)
    {
        int cqlRowLimit = DataLimits.NO_LIMIT;
        int cqlPerPartitionLimit = DataLimits.NO_LIMIT;

        // If we do post ordering we need to get all the results sorted before we can trim them.
        if (aggregationSpec != AggregationSpecification.AGGREGATE_EVERYTHING)
        {
            if (!needsPostQueryOrdering())
                cqlRowLimit = userLimit;
            cqlPerPartitionLimit = perPartitionLimit;
        }

        // Group by and aggregation queries will always be paged internally to avoid OOM.
        // If the user provided a pageSize we'll use that to page internally (because why not), otherwise we use our default
        if (pageSize <= 0)
            pageSize = DEFAULT_PAGE_SIZE;

        // Aggregation queries work fine on top of the group by paging but to maintain
        // backward compatibility we need to use the old way.
        if (aggregationSpec != null && aggregationSpec != AggregationSpecification.AGGREGATE_EVERYTHING)
        {
            if (parameters.isDistinct)
                return DataLimits.distinctLimits(cqlRowLimit);

            return DataLimits.groupByLimits(cqlRowLimit,
                                            cqlPerPartitionLimit,
                                            pageSize,
                                            aggregationSpec);
        }

        if (parameters.isDistinct)
            return cqlRowLimit == DataLimits.NO_LIMIT ? DataLimits.DISTINCT_NONE : DataLimits.distinctLimits(cqlRowLimit);

        return DataLimits.cqlLimits(cqlRowLimit, cqlPerPartitionLimit);
    }

    /**
     * Returns the limit specified by the user.
     * May be used by custom QueryHandler implementations
     *
     * @return the limit specified by the user or <code>DataLimits.NO_LIMIT</code> if no value
     * as been specified.
     */
    public int getLimit(QueryOptions options)
    {
        return getLimit(limit, options);
    }

    /**
     * Returns the per partition limit specified by the user.
     * May be used by custom QueryHandler implementations
     *
     * @return the per partition limit specified by the user or <code>DataLimits.NO_LIMIT</code> if no value
     * as been specified.
     */
    public int getPerPartitionLimit(QueryOptions options)
    {
        return getLimit(perPartitionLimit, options);
    }

    private int getLimit(Term limit, QueryOptions options)
    {
        int userLimit = DataLimits.NO_LIMIT;

        if (limit != null)
        {
            ByteBuffer b = checkNotNull(limit.bindAndGet(options), "Invalid null value of limit");
            // treat UNSET limit value as 'unlimited'
            if (b != UNSET_BYTE_BUFFER)
            {
                try
                {
                    Int32Type.instance.validate(b);
                    userLimit = Int32Type.instance.compose(b);
                    checkTrue(userLimit > 0, "LIMIT must be strictly positive");
                }
                catch (MarshalException e)
                {
                    throw new InvalidRequestException("Invalid limit value");
                }
            }
        }
        return userLimit;
    }

    private NavigableSet<Clustering> getRequestedRows(QueryOptions options) throws InvalidRequestException
    {
        // Note: getRequestedColumns don't handle static columns, but due to CASSANDRA-5762
        // we always do a slice for CQL3 tables, so it's ok to ignore them here
        assert !restrictions.isColumnRange();
        return restrictions.getClusteringColumns(options);
    }

    /**
     * May be used by custom QueryHandler implementations
     */
    public RowFilter getRowFilter(QueryOptions options) throws InvalidRequestException
    {
        ColumnFamilyStore cfs = Keyspace.open(keyspace()).getColumnFamilyStore(columnFamily());
        SecondaryIndexManager secondaryIndexManager = cfs.indexManager;
        RowFilter filter = restrictions.getRowFilter(secondaryIndexManager, options);
        return filter;
    }

    private ResultSet process(PartitionIterator partitions,
                              QueryOptions options,
                              int nowInSec,
                              int userLimit) throws InvalidRequestException
    {
        ResultSet.Builder result = ResultSet.makeBuilder(options, parameters.isJson, aggregationSpec, selection);

        while (partitions.hasNext())
        {
            try (RowIterator partition = partitions.next())
            {
                processPartition(partition, options, result, nowInSec);
            }
        }

        return postQueryProcessing(result, userLimit);
    }

    private ResultSet postQueryProcessing(ResultSet.Builder result, int userLimit)
    {
        ResultSet cqlRows = result.build();

        orderResults(cqlRows);

        cqlRows.trim(userLimit);

        return cqlRows;
    }

    public static ByteBuffer[] getComponents(CFMetaData cfm, DecoratedKey dk)
    {
        ByteBuffer key = dk.getKey();
        if (cfm.getKeyValidator() instanceof CompositeType)
        {
            return ((CompositeType)cfm.getKeyValidator()).split(key);
        }
        else
        {
            return new ByteBuffer[]{ key };
        }
    }

    // Determines whether, when we have a partition result with not rows, we still return the static content (as a
    // result set row with null for all other regular columns.)
    private boolean returnStaticContentOnPartitionWithNoRows()
    {
        // The general rational is that if some rows are specifically selected by the query (have a clustering columns
        // restrictions), we ignore partitions that are empty outside of static content, but if it's a full partition
        // query, then we include that content.
        // We make an exception for "static compact" table are from a CQL standpoint we always want to show their static
        // content for backward compatiblity.
        return !restrictions.hasClusteringColumnsRestriction() || cfm.isStaticCompactTable();
    }

    // Used by ModificationStatement for CAS operations
    void processPartition(RowIterator partition, QueryOptions options, ResultBuilder result, int nowInSec)
    throws InvalidRequestException
    {
        ProtocolVersion protocolVersion = options.getProtocolVersion();

        ByteBuffer[] keyComponents = getComponents(cfm, partition.partitionKey());

        Row staticRow = partition.staticRow();
        // If there is no rows, we include the static content if we should and we're done.
        if (!partition.hasNext())
        {
            if (!staticRow.isEmpty() && returnStaticContentOnPartitionWithNoRows())
            {
                result.newRow(partition.partitionKey(), staticRow.clustering());
                for (ColumnDefinition def : selection.getColumns())
                {
                    switch (def.kind)
                    {
                        case PARTITION_KEY:
                            result.add(keyComponents[def.position()]);
                            break;
                        case STATIC:
                            addValue(result, def, staticRow, nowInSec, protocolVersion);
                            break;
                        default:
                            result.add(null);
                    }
                }
            }
            return;
        }
        if (result.isCompleted())
            return;

        while (partition.hasNext())
        {
            Row row = partition.next();
            result.newRow(partition.partitionKey(), row.clustering());
            // Respect selection order
            for (ColumnDefinition def : selection.getColumns())
            {
                switch (def.kind)
                {
                    case PARTITION_KEY:
                        result.add(keyComponents[def.position()]);
                        break;
                    case CLUSTERING:
                        result.add(row.clustering().get(def.position()));
                        break;
                    case REGULAR:
                        addValue(result, def, row, nowInSec, protocolVersion);
                        break;
                    case STATIC:
                        addValue(result, def, staticRow, nowInSec, protocolVersion);
                        break;
                }
            }

            if (result.isCompleted())
                break;
        }
    }

    private static void addValue(ResultBuilder result, ColumnDefinition def, Row row, int nowInSec, ProtocolVersion protocolVersion)
    {
        if (def.isComplex())
        {
            assert def.type.isMultiCell();
            ComplexColumnData complexData = row.getComplexColumnData(def);
            if (complexData == null)
                result.add(null);
            else if (def.type.isCollection())
                result.add(((CollectionType) def.type).serializeForNativeProtocol(complexData.iterator(), protocolVersion));
            else
                result.add(((UserType) def.type).serializeForNativeProtocol(complexData.iterator(), protocolVersion));
        }
        else
        {
            result.add(row.getCell(def), nowInSec);
        }
    }

    private boolean needsPostQueryOrdering()
    {
        // We need post-query ordering only for queries with IN on the partition key and an ORDER BY.
        return restrictions.keyIsInRelation() && !parameters.orderings.isEmpty();
    }

    /**
     * Orders results when multiple keys are selected (using IN)
     */
    private void orderResults(ResultSet cqlRows)
    {
        if (cqlRows.size() == 0 || !needsPostQueryOrdering())
            return;

        Collections.sort(cqlRows.rows, orderingComparator);
    }

    public static class RawStatement extends CFStatement
    {
        public final Parameters parameters;
        public final List<RawSelector> selectClause;
        public final WhereClause whereClause;
        public final Term.Raw limit;
        public final Term.Raw perPartitionLimit;

        public RawStatement(CFName cfName, Parameters parameters,
                            List<RawSelector> selectClause,
                            WhereClause whereClause,
                            Term.Raw limit,
                            Term.Raw perPartitionLimit)
        {
            super(cfName);
            this.parameters = parameters;
            this.selectClause = selectClause;
            this.whereClause = whereClause;
            this.limit = limit;
            this.perPartitionLimit = perPartitionLimit;
        }

        public ParsedStatement.Prepared prepare() throws InvalidRequestException
        {
            return prepare(false);
        }

        public ParsedStatement.Prepared prepare(boolean forView) throws InvalidRequestException
        {
            CFMetaData cfm = Validation.validateColumnFamily(keyspace(), columnFamily());
            VariableSpecifications boundNames = getBoundVariables();

            Selection selection = selectClause.isEmpty()
                                  ? Selection.wildcard(cfm)
                                  : Selection.fromSelectors(cfm, selectClause, boundNames, !parameters.groups.isEmpty());

            StatementRestrictions restrictions = prepareRestrictions(cfm, boundNames, selection, forView);

            if (parameters.isDistinct)
            {
                checkNull(perPartitionLimit, "PER PARTITION LIMIT is not allowed with SELECT DISTINCT queries");
                validateDistinctSelection(cfm, selection, restrictions);
            }

            AggregationSpecification aggregationSpec = getAggregationSpecification(cfm,
                                                                                   selection,
                                                                                   restrictions,
                                                                                   parameters.isDistinct);

            checkFalse(aggregationSpec == AggregationSpecification.AGGREGATE_EVERYTHING && perPartitionLimit != null,
                       "PER PARTITION LIMIT is not allowed with aggregate queries.");

            Comparator<List<ByteBuffer>> orderingComparator = null;
            boolean isReversed = false;

            if (!parameters.orderings.isEmpty())
            {
                assert !forView;
                verifyOrderingIsAllowed(restrictions);
                orderingComparator = getOrderingComparator(cfm, selection, restrictions);
                isReversed = isReversed(cfm);
                if (isReversed)
                    orderingComparator = Collections.reverseOrder(orderingComparator);
            }

            checkNeedsFiltering(restrictions);

            SelectStatement stmt = new SelectStatement(cfm,
                                                       boundNames.size(),
                                                       parameters,
                                                       selection,
                                                       restrictions,
                                                       isReversed,
                                                       aggregationSpec,
                                                       orderingComparator,
                                                       prepareLimit(boundNames, limit, keyspace(), limitReceiver()),
                                                       prepareLimit(boundNames, perPartitionLimit, keyspace(), perPartitionLimitReceiver()));

            return new ParsedStatement.Prepared(stmt, boundNames, boundNames.getPartitionKeyBindIndexes(cfm));
        }

        /**
         * Prepares the restrictions.
         *
         * @param cfm the column family meta data
         * @param boundNames the variable specifications
         * @param selection the selection
         * @return the restrictions
         * @throws InvalidRequestException if a problem occurs while building the restrictions
         */
        private StatementRestrictions prepareRestrictions(CFMetaData cfm,
                                                          VariableSpecifications boundNames,
                                                          Selection selection,
                                                          boolean forView) throws InvalidRequestException
        {
            return new StatementRestrictions(StatementType.SELECT,
                                             cfm,
                                             whereClause,
                                             boundNames,
                                             selection.containsOnlyStaticColumns(),
                                             parameters.allowFiltering,
                                             forView);
        }

        /** Returns a Term for the limit or null if no limit is set */
        private Term prepareLimit(VariableSpecifications boundNames, Term.Raw limit,
                                  String keyspace, ColumnSpecification limitReceiver) throws InvalidRequestException
        {
            if (limit == null)
                return null;

            Term prepLimit = limit.prepare(keyspace, limitReceiver);
            prepLimit.collectMarkerSpecification(boundNames);
            return prepLimit;
        }

        private static void verifyOrderingIsAllowed(StatementRestrictions restrictions) throws InvalidRequestException
        {
            checkFalse(restrictions.usesSecondaryIndexing(), "ORDER BY with 2ndary indexes is not supported.");
            checkFalse(restrictions.isKeyRange(), "ORDER BY is only supported when the partition key is restricted by an EQ or an IN.");
        }

        private static void validateDistinctSelection(CFMetaData cfm,
                                                      Selection selection,
                                                      StatementRestrictions restrictions)
                                                      throws InvalidRequestException
        {
            checkFalse(restrictions.hasClusteringColumnsRestriction() ||
                       (restrictions.hasNonPrimaryKeyRestrictions() && !restrictions.nonPKRestrictedColumns(true).stream().allMatch(ColumnDefinition::isStatic)),
                       "SELECT DISTINCT with WHERE clause only supports restriction by partition key and/or static columns.");

            Collection<ColumnDefinition> requestedColumns = selection.getColumns();
            for (ColumnDefinition def : requestedColumns)
                checkFalse(!def.isPartitionKey() && !def.isStatic(),
                           "SELECT DISTINCT queries must only request partition key columns and/or static columns (not %s)",
                           def.name);

            // If it's a key range, we require that all partition key columns are selected so we don't have to bother
            // with post-query grouping.
            if (!restrictions.isKeyRange())
                return;

            for (ColumnDefinition def : cfm.partitionKeyColumns())
                checkTrue(requestedColumns.contains(def),
                          "SELECT DISTINCT queries must request all the partition key columns (missing %s)", def.name);
        }

        /**
         * Creates the <code>AggregationSpecification</code>s used to make the aggregates.
         *
         * @param cfm the column family metadata
         * @param selection the selection
         * @param restrictions the restrictions
         * @param isDistinct <code>true</code> if the query is a DISTINCT one. 
         * @return the <code>AggregationSpecification</code>s used to make the aggregates
         */
        private AggregationSpecification getAggregationSpecification(CFMetaData cfm,
                                                                     Selection selection,
                                                                     StatementRestrictions restrictions,
                                                                     boolean isDistinct)
        {
            if (parameters.groups.isEmpty())
                return selection.isAggregate() ? AggregationSpecification.AGGREGATE_EVERYTHING
                                               : null;

            int clusteringPrefixSize = 0;

            Iterator<ColumnDefinition> pkColumns = cfm.primaryKeyColumns().iterator();
            for (ColumnDefinition.Raw raw : parameters.groups)
            {
                ColumnDefinition def = raw.prepare(cfm);

                checkTrue(def.isPartitionKey() || def.isClusteringColumn(),
                          "Group by is currently only supported on the columns of the PRIMARY KEY, got %s", def.name);

                while (true)
                {
                    checkTrue(pkColumns.hasNext(),
                              "Group by currently only support groups of columns following their declared order in the PRIMARY KEY");

                    ColumnDefinition pkColumn = pkColumns.next();

                    if (pkColumn.isClusteringColumn())
                        clusteringPrefixSize++;

                    // As we do not support grouping on only part of the partition key, we only need to know
                    // which clustering columns need to be used to build the groups
                    if (pkColumn.equals(def))
                        break;

                    checkTrue(restrictions.isColumnRestrictedByEq(pkColumn),
                              "Group by currently only support groups of columns following their declared order in the PRIMARY KEY");
                }
            }

            checkFalse(pkColumns.hasNext() && pkColumns.next().isPartitionKey(),
                       "Group by is not supported on only a part of the partition key");

            checkFalse(clusteringPrefixSize > 0 && isDistinct,
                       "Grouping on clustering columns is not allowed for SELECT DISTINCT queries");

            return AggregationSpecification.aggregatePkPrefix(cfm.comparator, clusteringPrefixSize);
        }

        private Comparator<List<ByteBuffer>> getOrderingComparator(CFMetaData cfm,
                                                                   Selection selection,
                                                                   StatementRestrictions restrictions)
                                                                   throws InvalidRequestException
        {
            if (!restrictions.keyIsInRelation())
                return null;

            Map<ColumnIdentifier, Integer> orderingIndexes = getOrderingIndex(cfm, selection);

            List<Integer> idToSort = new ArrayList<Integer>();
            List<Comparator<ByteBuffer>> sorters = new ArrayList<Comparator<ByteBuffer>>();

            for (ColumnDefinition.Raw raw : parameters.orderings.keySet())
            {
                ColumnDefinition orderingColumn = raw.prepare(cfm);
                idToSort.add(orderingIndexes.get(orderingColumn.name));
                sorters.add(orderingColumn.type);
            }
            return idToSort.size() == 1 ? new SingleColumnComparator(idToSort.get(0), sorters.get(0))
                    : new CompositeComparator(sorters, idToSort);
        }

        private Map<ColumnIdentifier, Integer> getOrderingIndex(CFMetaData cfm, Selection selection)
                throws InvalidRequestException
        {
            // If we order post-query (see orderResults), the sorted column needs to be in the ResultSet for sorting,
            // even if we don't
            // ultimately ship them to the client (CASSANDRA-4911).
            Map<ColumnIdentifier, Integer> orderingIndexes = new HashMap<>();
            for (ColumnDefinition.Raw raw : parameters.orderings.keySet())
            {
                final ColumnDefinition def = raw.prepare(cfm);
                int index = selection.getResultSetIndex(def);
                if (index < 0)
                    index = selection.addColumnForOrdering(def);
                orderingIndexes.put(def.name, index);
            }
            return orderingIndexes;
        }

        private boolean isReversed(CFMetaData cfm) throws InvalidRequestException
        {
            Boolean[] reversedMap = new Boolean[cfm.clusteringColumns().size()];
            int i = 0;
            for (Map.Entry<ColumnDefinition.Raw, Boolean> entry : parameters.orderings.entrySet())
            {
                ColumnDefinition def = entry.getKey().prepare(cfm);
                boolean reversed = entry.getValue();

                checkTrue(def.isClusteringColumn(),
                          "Order by is currently only supported on the clustered columns of the PRIMARY KEY, got %s", def.name);

                checkTrue(i++ == def.position(),
                          "Order by currently only support the ordering of columns following their declared order in the PRIMARY KEY");

                reversedMap[def.position()] = (reversed != def.isReversedType());
            }

            // Check that all boolean in reversedMap, if set, agrees
            Boolean isReversed = null;
            for (Boolean b : reversedMap)
            {
                // Column on which order is specified can be in any order
                if (b == null)
                    continue;

                if (isReversed == null)
                {
                    isReversed = b;
                    continue;
                }
                checkTrue(isReversed.equals(b), "Unsupported order by relation");
            }
            assert isReversed != null;
            return isReversed;
        }

        /** If ALLOW FILTERING was not specified, this verifies that it is not needed */
        private void checkNeedsFiltering(StatementRestrictions restrictions) throws InvalidRequestException
        {
            // non-key-range non-indexed queries cannot involve filtering underneath
            if (!parameters.allowFiltering && (restrictions.isKeyRange() || restrictions.usesSecondaryIndexing()))
            {
                // We will potentially filter data if either:
                //  - Have more than one IndexExpression
                //  - Have no index expression and the row filter is not the identity
                checkFalse(restrictions.needFiltering(), StatementRestrictions.REQUIRES_ALLOW_FILTERING_MESSAGE);
            }
        }

        private ColumnSpecification limitReceiver()
        {
            return new ColumnSpecification(keyspace(), columnFamily(), new ColumnIdentifier("[limit]", true), Int32Type.instance);
        }

        private ColumnSpecification perPartitionLimitReceiver()
        {
            return new ColumnSpecification(keyspace(), columnFamily(), new ColumnIdentifier("[per_partition_limit]", true), Int32Type.instance);
        }

        @Override
        public String toString()
        {
            return MoreObjects.toStringHelper(this)
                              .add("name", cfName)
                              .add("selectClause", selectClause)
                              .add("whereClause", whereClause)
                              .add("isDistinct", parameters.isDistinct)
                              .toString();
        }
    }

    public static class Parameters
    {
        // Public because CASSANDRA-9858
        public final Map<ColumnDefinition.Raw, Boolean> orderings;
        public final List<ColumnDefinition.Raw> groups;
        public final boolean isDistinct;
        public final boolean allowFiltering;
        public final boolean isJson;

        public Parameters(Map<ColumnDefinition.Raw, Boolean> orderings,
                          List<ColumnDefinition.Raw> groups,
                          boolean isDistinct,
                          boolean allowFiltering,
                          boolean isJson)
        {
            this.orderings = orderings;
            this.groups = groups;
            this.isDistinct = isDistinct;
            this.allowFiltering = allowFiltering;
            this.isJson = isJson;
        }
    }

    private static abstract class ColumnComparator<T> implements Comparator<T>
    {
        protected final int compare(Comparator<ByteBuffer> comparator, ByteBuffer aValue, ByteBuffer bValue)
        {
            if (aValue == null)
                return bValue == null ? 0 : -1;

            return bValue == null ? 1 : comparator.compare(aValue, bValue);
        }
    }

    /**
     * Used in orderResults(...) method when single 'ORDER BY' condition where given
     */
    private static class SingleColumnComparator extends ColumnComparator<List<ByteBuffer>>
    {
        private final int index;
        private final Comparator<ByteBuffer> comparator;

        public SingleColumnComparator(int columnIndex, Comparator<ByteBuffer> orderer)
        {
            index = columnIndex;
            comparator = orderer;
        }

        public int compare(List<ByteBuffer> a, List<ByteBuffer> b)
        {
            return compare(comparator, a.get(index), b.get(index));
        }
    }

    /**
     * Used in orderResults(...) method when multiple 'ORDER BY' conditions where given
     */
    private static class CompositeComparator extends ColumnComparator<List<ByteBuffer>>
    {
        private final List<Comparator<ByteBuffer>> orderTypes;
        private final List<Integer> positions;

        private CompositeComparator(List<Comparator<ByteBuffer>> orderTypes, List<Integer> positions)
        {
            this.orderTypes = orderTypes;
            this.positions = positions;
        }

        public int compare(List<ByteBuffer> a, List<ByteBuffer> b)
        {
            for (int i = 0; i < positions.size(); i++)
            {
                Comparator<ByteBuffer> type = orderTypes.get(i);
                int columnPos = positions.get(i);

                int comparison = compare(type, a.get(columnPos), b.get(columnPos));

                if (comparison != 0)
                    return comparison;
            }

            return 0;
        }
    }
}<|MERGE_RESOLUTION|>--- conflicted
+++ resolved
@@ -538,11 +538,7 @@
         ResultBuilder builder = ContinuousPagingService.makeBuilder(this, executor, state, options, DatabaseDescriptor.getContinuousPaging());
 
         executor.schedule(options.getPagingOptions().state(), builder);
-<<<<<<< HEAD
-        return new ResultMessage.Rows(new ResultSet(getResultMetadata(), Collections.emptyList()), false);
-=======
         return new ResultMessage.Rows(new ResultSet(getResultMetadata().copy(), Collections.emptyList()), false);
->>>>>>> 4229e257
     }
 
     /**
