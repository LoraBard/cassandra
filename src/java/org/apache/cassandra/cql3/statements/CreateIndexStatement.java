/*
 * Licensed to the Apache Software Foundation (ASF) under one
 * or more contributor license agreements.  See the NOTICE file
 * distributed with this work for additional information
 * regarding copyright ownership.  The ASF licenses this file
 * to you under the Apache License, Version 2.0 (the
 * "License"); you may not use this file except in compliance
 * with the License.  You may obtain a copy of the License at
 *
 *     http://www.apache.org/licenses/LICENSE-2.0
 *
 * Unless required by applicable law or agreed to in writing, software
 * distributed under the License is distributed on an "AS IS" BASIS,
 * WITHOUT WARRANTIES OR CONDITIONS OF ANY KIND, either express or implied.
 * See the License for the specific language governing permissions and
 * limitations under the License.
 */
package org.apache.cassandra.cql3.statements;

import java.util.Collections;
import java.util.Map;

import org.slf4j.Logger;
import org.slf4j.LoggerFactory;

import com.google.common.collect.ImmutableMap;

import org.apache.cassandra.auth.Permission;
import org.apache.cassandra.config.CFMetaData;
import org.apache.cassandra.config.ColumnDefinition;
import org.apache.cassandra.config.IndexType;
import org.apache.cassandra.config.Schema;
import org.apache.cassandra.exceptions.*;
import org.apache.cassandra.cql3.*;
import org.apache.cassandra.service.ClientState;
import org.apache.cassandra.service.MigrationManager;
import org.apache.cassandra.thrift.ThriftValidation;
import org.apache.cassandra.transport.messages.ResultMessage;

/** A <code>CREATE INDEX</code> statement parsed from a CQL query. */
public class CreateIndexStatement extends SchemaAlteringStatement
{
    private static final Logger logger = LoggerFactory.getLogger(CreateIndexStatement.class);

    private final String indexName;
    private final ColumnIdentifier columnName;
    private final IndexPropDefs properties;
    private final boolean ifNotExists;

    public CreateIndexStatement(CFName name,
                                String indexName,
                                ColumnIdentifier columnName,
                                IndexPropDefs properties,
                                boolean ifNotExists)
    {
        super(name);
        this.indexName = indexName;
        this.columnName = columnName;
        this.properties = properties;
        this.ifNotExists = ifNotExists;
    }

    public void checkAccess(ClientState state) throws UnauthorizedException, InvalidRequestException
    {
        state.hasColumnFamilyAccess(keyspace(), columnFamily(), Permission.ALTER);
    }

    public void validate(ClientState state) throws RequestValidationException
    {
        CFMetaData cfm = ThriftValidation.validateColumnFamily(keyspace(), columnFamily());
        if (cfm.getDefaultValidator().isCommutative())
            throw new InvalidRequestException("Secondary indexes are not supported on counter tables");

        ColumnDefinition cd = cfm.getColumnDefinition(columnName);

        if (cd == null)
            throw new InvalidRequestException("No column definition found for column " + columnName);

        if (cd.getIndexType() != null)
        {
            if (ifNotExists)
                return;
            else
                throw new InvalidRequestException("Index already exists");
        }

        properties.validate();

        // TODO: we could lift that limitation
<<<<<<< HEAD
        if (cfm.comparator.isDense() && cd.kind != ColumnDefinition.Kind.REGULAR)
            throw new InvalidRequestException(String.format("Secondary index on %s column %s is not yet supported for compact table", cd.kind, columnName));
=======
        if (cfm.getCfDef().isCompact && cd.type != ColumnDefinition.Type.REGULAR)
            throw new InvalidRequestException(String.format("Secondary index on %s column %s is not yet supported for compact table", cd.type, columnName));

        if (cd.getValidator().isCollection() && !properties.isCustom)
            throw new InvalidRequestException("Indexes on collections are no yet supported");
>>>>>>> 5fa60551

        if (cd.kind == ColumnDefinition.Kind.PARTITION_KEY && cd.isOnAllComponents())
            throw new InvalidRequestException(String.format("Cannot add secondary index to already primarily indexed column %s", columnName));
    }

    public void announceMigration() throws RequestValidationException
    {
        logger.debug("Updating column {} definition for index {}", columnName, indexName);
        CFMetaData cfm = Schema.instance.getCFMetaData(keyspace(), columnFamily()).clone();
        ColumnDefinition cd = cfm.getColumnDefinition(columnName);

        if (cd.getIndexType() != null && ifNotExists)
            return;

<<<<<<< HEAD
        if (isCustom)
        {
            cd.setIndexType(IndexType.CUSTOM, Collections.singletonMap(SecondaryIndex.CUSTOM_INDEX_OPTION_NAME, indexClass));
        }
        else if (cfm.comparator.isCompound())
        {
            Map<String, String> options = Collections.emptyMap();
            // For now, we only allow indexing values for collections, but we could later allow
            // to also index map keys, so we record that this is the values we index to make our
            // lives easier then.
            if (cd.type.isCollection())
                options = ImmutableMap.of("index_values", "");
=======
        if (properties.isCustom)
            cd.setIndexType(IndexType.CUSTOM, properties.getOptions());
        else if (cfm.getCfDef().isComposite)
>>>>>>> 5fa60551
            cd.setIndexType(IndexType.COMPOSITES, Collections.<String, String>emptyMap());
        }
        else
        {
            cd.setIndexType(IndexType.KEYS, Collections.<String, String>emptyMap());
        }

        cd.setIndexName(indexName);
        cfm.addDefaultIndexNames();
        MigrationManager.announceColumnFamilyUpdate(cfm, false);
    }

    public ResultMessage.SchemaChange.Change changeType()
    {
        // Creating an index is akin to updating the CF
        return ResultMessage.SchemaChange.Change.UPDATED;
    }
}<|MERGE_RESOLUTION|>--- conflicted
+++ resolved
@@ -20,10 +20,9 @@
 import java.util.Collections;
 import java.util.Map;
 
+import com.google.common.collect.ImmutableMap;
 import org.slf4j.Logger;
 import org.slf4j.LoggerFactory;
-
-import com.google.common.collect.ImmutableMap;
 
 import org.apache.cassandra.auth.Permission;
 import org.apache.cassandra.config.CFMetaData;
@@ -87,16 +86,8 @@
         properties.validate();
 
         // TODO: we could lift that limitation
-<<<<<<< HEAD
         if (cfm.comparator.isDense() && cd.kind != ColumnDefinition.Kind.REGULAR)
             throw new InvalidRequestException(String.format("Secondary index on %s column %s is not yet supported for compact table", cd.kind, columnName));
-=======
-        if (cfm.getCfDef().isCompact && cd.type != ColumnDefinition.Type.REGULAR)
-            throw new InvalidRequestException(String.format("Secondary index on %s column %s is not yet supported for compact table", cd.type, columnName));
-
-        if (cd.getValidator().isCollection() && !properties.isCustom)
-            throw new InvalidRequestException("Indexes on collections are no yet supported");
->>>>>>> 5fa60551
 
         if (cd.kind == ColumnDefinition.Kind.PARTITION_KEY && cd.isOnAllComponents())
             throw new InvalidRequestException(String.format("Cannot add secondary index to already primarily indexed column %s", columnName));
@@ -111,10 +102,9 @@
         if (cd.getIndexType() != null && ifNotExists)
             return;
 
-<<<<<<< HEAD
-        if (isCustom)
+        if (properties.isCustom)
         {
-            cd.setIndexType(IndexType.CUSTOM, Collections.singletonMap(SecondaryIndex.CUSTOM_INDEX_OPTION_NAME, indexClass));
+            cd.setIndexType(IndexType.CUSTOM, properties.getOptions());
         }
         else if (cfm.comparator.isCompound())
         {
@@ -124,12 +114,7 @@
             // lives easier then.
             if (cd.type.isCollection())
                 options = ImmutableMap.of("index_values", "");
-=======
-        if (properties.isCustom)
-            cd.setIndexType(IndexType.CUSTOM, properties.getOptions());
-        else if (cfm.getCfDef().isComposite)
->>>>>>> 5fa60551
-            cd.setIndexType(IndexType.COMPOSITES, Collections.<String, String>emptyMap());
+            cd.setIndexType(IndexType.COMPOSITES, options);
         }
         else
         {
