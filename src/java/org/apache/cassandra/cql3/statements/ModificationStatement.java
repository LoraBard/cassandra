/*
 * Licensed to the Apache Software Foundation (ASF) under one
 * or more contributor license agreements.  See the NOTICE file
 * distributed with this work for additional information
 * regarding copyright ownership.  The ASF licenses this file
 * to you under the Apache License, Version 2.0 (the
 * "License"); you may not use this file except in compliance
 * with the License.  You may obtain a copy of the License at
 *
 *     http://www.apache.org/licenses/LICENSE-2.0
 *
 * Unless required by applicable law or agreed to in writing, software
 * distributed under the License is distributed on an "AS IS" BASIS,
 * WITHOUT WARRANTIES OR CONDITIONS OF ANY KIND, either express or implied.
 * See the License for the specific language governing permissions and
 * limitations under the License.
 */
package org.apache.cassandra.cql3.statements;

import java.nio.ByteBuffer;
import java.util.ArrayList;
import java.util.Collection;
import java.util.Collections;
import java.util.HashMap;
import java.util.Iterator;
import java.util.LinkedHashSet;
import java.util.List;
import java.util.Map;
import java.util.NavigableSet;
import java.util.Optional;
import java.util.Set;
import java.util.SortedSet;
import java.util.UUID;

import com.google.common.collect.Iterables;

import io.reactivex.Completable;
import io.reactivex.Scheduler;
import io.reactivex.Single;
import org.apache.cassandra.concurrent.StagedScheduler;
import org.apache.cassandra.concurrent.TPCTaskType;
import org.apache.cassandra.db.*;
import org.slf4j.Logger;
import org.slf4j.LoggerFactory;

import org.apache.cassandra.auth.permission.CorePermission;
import org.apache.cassandra.cql3.*;
import org.apache.cassandra.cql3.conditions.ColumnCondition;
import org.apache.cassandra.cql3.conditions.ColumnConditions;
import org.apache.cassandra.cql3.conditions.Conditions;
import org.apache.cassandra.cql3.functions.Function;
import org.apache.cassandra.cql3.restrictions.StatementRestrictions;
import org.apache.cassandra.cql3.selection.Selection;
import org.apache.cassandra.db.filter.ClusteringIndexFilter;
import org.apache.cassandra.db.filter.ClusteringIndexNamesFilter;
import org.apache.cassandra.db.filter.ClusteringIndexSliceFilter;
import org.apache.cassandra.db.filter.ColumnFilter;
import org.apache.cassandra.db.filter.DataLimits;
import org.apache.cassandra.db.filter.RowFilter;
import org.apache.cassandra.db.marshal.BooleanType;
import org.apache.cassandra.db.partitions.FilteredPartition;
import org.apache.cassandra.db.partitions.Partition;
import org.apache.cassandra.db.partitions.PartitionUpdate;
import org.apache.cassandra.db.rows.FlowablePartition;
import org.apache.cassandra.db.rows.FlowablePartitions;
import org.apache.cassandra.db.rows.RowIterator;
import org.apache.cassandra.db.view.View;
import org.apache.cassandra.exceptions.InvalidRequestException;
import org.apache.cassandra.exceptions.RequestExecutionException;
import org.apache.cassandra.exceptions.RequestValidationException;
import org.apache.cassandra.schema.ColumnMetadata.Raw;
import org.apache.cassandra.schema.ColumnMetadata;
import org.apache.cassandra.schema.Schema;
import org.apache.cassandra.schema.TableMetadata;
import org.apache.cassandra.schema.ViewMetadata;
import org.apache.cassandra.service.*;
import org.apache.cassandra.service.paxos.Commit;
import org.apache.cassandra.transport.messages.ResultMessage;
import org.apache.cassandra.triggers.TriggerExecutor;
import org.apache.cassandra.utils.FBUtilities;
import org.apache.cassandra.utils.MD5Digest;
import org.apache.cassandra.utils.Pair;
import org.apache.cassandra.utils.UUIDGen;
import org.apache.cassandra.utils.flow.Flow;
import org.apache.cassandra.utils.flow.RxThreads;

import static org.apache.cassandra.cql3.statements.RequestValidations.checkFalse;
import static org.apache.cassandra.cql3.statements.RequestValidations.checkNull;

/*
 * Abstract parent class of individual modifications, i.e. INSERT, UPDATE and DELETE.
 */
public abstract class ModificationStatement implements CQLStatement
{
    protected static final Logger logger = LoggerFactory.getLogger(ModificationStatement.class);

    private final static MD5Digest EMPTY_HASH = MD5Digest.wrap(new byte[] {});

    public static final String CUSTOM_EXPRESSIONS_NOT_ALLOWED =
        "Custom index expressions cannot be used in WHERE clauses for UPDATE or DELETE statements";

    private static final ColumnIdentifier CAS_RESULT_COLUMN = new ColumnIdentifier("[applied]", false);

    protected final StatementType type;

    private final int boundTerms;
    public final TableMetadata metadata;
    private final Attributes attrs;

    private final StatementRestrictions restrictions;

    private final Operations operations;

    private final RegularAndStaticColumns updatedColumns;

    private final Conditions conditions;

    private final RegularAndStaticColumns conditionColumns;

    private final RegularAndStaticColumns requiredReadColumns;

    private final boolean requiresRead;

    public ModificationStatement(StatementType type,
                                 int boundTerms,
                                 TableMetadata metadata,
                                 Operations operations,
                                 StatementRestrictions restrictions,
                                 Conditions conditions,
                                 Attributes attrs)
    {
        this.type = type;
        this.boundTerms = boundTerms;
        this.metadata = metadata;
        this.restrictions = restrictions;
        this.operations = operations;
        this.conditions = conditions;
        this.attrs = attrs;

        if (!conditions.isEmpty())
        {
            checkFalse(metadata.isCounter(), "Conditional updates are not supported on counter tables");
            checkFalse(attrs.isTimestampSet(), "Cannot provide custom timestamp for conditional updates");
        }

        RegularAndStaticColumns.Builder conditionColumnsBuilder = RegularAndStaticColumns.builder();
        Iterable<ColumnMetadata> columns = conditions.getColumns();
        if (columns != null)
            conditionColumnsBuilder.addAll(columns);

        boolean requiresRead = false;
        RegularAndStaticColumns.Builder updatedColumnsBuilder = RegularAndStaticColumns.builder();
        RegularAndStaticColumns.Builder requiresReadBuilder = RegularAndStaticColumns.builder();
        for (Operation operation : operations)
        {
            updatedColumnsBuilder.add(operation.column);
            // If the operation requires a read-before-write and we're doing a conditional read, we want to read
            // the affected column as part of the read-for-conditions paxos phase (see #7499).
            if (operation.requiresRead())
            {
                conditionColumnsBuilder.add(operation.column);
                requiresReadBuilder.add(operation.column);
                requiresRead = true;
            }
        }
        this.requiresRead = requiresRead;

        RegularAndStaticColumns modifiedColumns = updatedColumnsBuilder.build();
        // Compact tables have not row marker. So if we don't actually update any particular column,
        // this means that we're only updating the PK, which we allow if only those were declared in
        // the definition. In that case however, we do went to write the compactValueColumn (since again
        // we can't use a "row marker") so add it automatically.
        if (metadata.isCompactTable() && modifiedColumns.isEmpty() && updatesRegularRows())
            modifiedColumns = metadata.regularAndStaticColumns();

        this.updatedColumns = modifiedColumns;
        this.conditionColumns = conditionColumnsBuilder.build();
        this.requiredReadColumns = requiresReadBuilder.build();
    }

    public Iterable<Function> getFunctions()
    {
        List<Function> functions = new ArrayList<>();
        addFunctionsTo(functions);
        return functions;
    }

    public void addFunctionsTo(List<Function> functions)
    {
        attrs.addFunctionsTo(functions);
        restrictions.addFunctionsTo(functions);
        operations.addFunctionsTo(functions);
        conditions.addFunctionsTo(functions);
    }

    public TableMetadata metadata()
    {
        return metadata;
    }

    /*
     * May be used by QueryHandler implementations
     */
    public StatementRestrictions getRestrictions()
    {
        return restrictions;
    }

    public abstract void addUpdateForKey(PartitionUpdate update, Clustering clustering, UpdateParameters params);

    public abstract void addUpdateForKey(PartitionUpdate update, Slice slice, UpdateParameters params);

    public int getBoundTerms()
    {
        return boundTerms;
    }

    @Override
    public String keyspace()
    {
        return metadata.keyspace;
    }

    public String columnFamily()
    {
        return metadata.name;
    }

    public boolean isCounter()
    {
        return metadata().isCounter();
    }

    public boolean isView()
    {
        return metadata().isView();
    }

    public long getTimestamp(long now, QueryOptions options) throws InvalidRequestException
    {
        return attrs.getTimestamp(now, options);
    }

    public boolean isTimestampSet()
    {
        return attrs.isTimestampSet();
    }

    public int getTimeToLive(QueryOptions options) throws InvalidRequestException
    {
<<<<<<< HEAD
        return attrs.getTimeToLive(options, metadata().params.defaultTimeToLive);
=======
        return attrs.getTimeToLive(options, cfm);
>>>>>>> 3ea51e55
    }

    @Override
    public void checkAccess(QueryState state)
    {
        state.checkTablePermission(metadata, CorePermission.MODIFY);

        // CAS updates can be used to simulate a SELECT query, so should require Permission.SELECT as well.
        if (hasConditions())
            state.checkTablePermission(metadata, CorePermission.SELECT);

        // Modification on base table with MV should skip SELECT access control to base table and WRITE access control to view table.
        // RowLevelAccessControl is skipped for System user in DSE and it won't affect view update.

        for (Function function : getFunctions())
            state.checkFunctionPermission(function, CorePermission.EXECUTE);
    }

    public void validate(QueryState state) throws InvalidRequestException
    {
        checkFalse(hasConditions() && attrs.isTimestampSet(), "Cannot provide custom timestamp for conditional updates");
        checkFalse(isCounter() && attrs.isTimestampSet(), "Cannot provide custom timestamp for counter updates");
        checkFalse(isCounter() && attrs.isTimeToLiveSet(), "Cannot provide custom TTL for counter updates");
        checkFalse(isView(), "Cannot directly modify a materialized view");
    }

    public StagedScheduler getScheduler()
    {
        return null;
    }

    public RegularAndStaticColumns updatedColumns()
    {
        return updatedColumns;
    }

    public RegularAndStaticColumns conditionColumns()
    {
        return conditionColumns;
    }

    public boolean updatesRegularRows()
    {
        // We're updating regular rows if all the clustering columns are provided.
        // Note that the only case where we're allowed not to provide clustering
        // columns is if we set some static columns, and in that case no clustering
        // columns should be given. So in practice, it's enough to check if we have
        // either the table has no clustering or if it has at least one of them set.
        return metadata().clusteringColumns().isEmpty() || restrictions.hasClusteringColumnsRestrictions();
    }

    public boolean updatesStaticRow()
    {
        return operations.appliesToStaticColumns();
    }

    public List<Operation> getRegularOperations()
    {
        return operations.regularOperations();
    }

    public List<Operation> getStaticOperations()
    {
        return operations.staticOperations();
    }

    public Iterable<Operation> allOperations()
    {
        return operations;
    }

    public Iterable<ColumnMetadata> getColumnsWithConditions()
    {
         return conditions.getColumns();
    }

    public boolean hasIfNotExistCondition()
    {
        return conditions.isIfNotExists();
    }

    public boolean hasIfExistCondition()
    {
        return conditions.isIfExists();
    }

    public List<ByteBuffer> buildPartitionKeyNames(QueryOptions options)
    throws InvalidRequestException
    {
        List<ByteBuffer> partitionKeys = restrictions.getPartitionKeys(options);
        for (ByteBuffer key : partitionKeys)
            QueryProcessor.validateKey(key);

        return partitionKeys;
    }

    public NavigableSet<Clustering> createClustering(QueryOptions options)
    throws InvalidRequestException
    {
        if (appliesOnlyToStaticColumns() && !restrictions.hasClusteringColumnsRestrictions())
            return FBUtilities.singleton(CBuilder.STATIC_BUILDER.build(), metadata().comparator);

        return restrictions.getClusteringColumns(options);
    }

    /**
     * Checks that the modification only apply to static columns.
     * @return <code>true</code> if the modification only apply to static columns, <code>false</code> otherwise.
     */
    private boolean appliesOnlyToStaticColumns()
    {
        return appliesOnlyToStaticColumns(operations, conditions);
    }

    /**
     * Checks that the specified operations and conditions only apply to static columns.
     * @return <code>true</code> if the specified operations and conditions only apply to static columns,
     * <code>false</code> otherwise.
     */
    public static boolean appliesOnlyToStaticColumns(Operations operation, Conditions conditions)
    {
        return !operation.appliesToRegularColumns() && !conditions.appliesToRegularColumns()
                && (operation.appliesToStaticColumns() || conditions.appliesToStaticColumns());
    }

    public boolean requiresRead()
    {
        return requiresRead;
    }

    private Single<Map<DecoratedKey, Partition>> readRequiredLists(Collection<ByteBuffer> partitionKeys,
                                                           ClusteringIndexFilter filter,
                                                           DataLimits limits,
                                                           boolean local,
                                                           ConsistencyLevel cl,
                                                           long queryStartNanoTime)
    {
        if (!requiresRead)
            return Single.just(Collections.emptyMap());

        try
        {
            cl.validateForRead(keyspace());
        }
        catch (InvalidRequestException e)
        {
            throw new InvalidRequestException(String.format("Write operation require a read but consistency %s is not supported on reads", cl));
        }

        List<SinglePartitionReadCommand> commands = new ArrayList<>(partitionKeys.size());
        int nowInSec = FBUtilities.nowInSeconds();
        for (ByteBuffer key : partitionKeys)
            commands.add(SinglePartitionReadCommand.create(metadata(),
                                                           nowInSec,
                                                           ColumnFilter.selection(this.requiredReadColumns),
                                                           RowFilter.NONE,
                                                           limits,
                                                           metadata().partitioner.decorateKey(key),
                                                           filter));

        SinglePartitionReadCommand.Group group = new SinglePartitionReadCommand.Group(commands, DataLimits.NONE);

        Flow<FlowablePartition> partitions = local
                                               ? group.executeInternal()
                                               : group.execute(ReadContext.builder(group, cl).build(queryStartNanoTime));

        return partitions.flatMap(p -> FilteredPartition.create(p))
                         .reduceToRxSingle(new HashMap<DecoratedKey, Partition>(),
                                           (map, partition) -> {
                                               map.put(partition.partitionKey(), partition);
                                               return map;
                                           });
    }

    public boolean hasConditions()
    {
        return !conditions.isEmpty();
    }

    public boolean hasSlices()
    {
        return type.allowClusteringColumnSlices()
               && getRestrictions().hasClusteringColumnsRestrictions()
               && getRestrictions().isColumnRange();
    }

    public Single<ResultMessage> execute(QueryState queryState, QueryOptions options, long queryStartNanoTime)
    {
        if (options.getConsistency() == null)
            return Single.error(new InvalidRequestException("Invalid empty consistency level"));

        if (!hasConditions())
            return executeWithoutCondition(queryState, options, queryStartNanoTime);

        return executeWithCondition(queryState, options, queryStartNanoTime);
    }

    private Single<ResultMessage> executeWithoutCondition(QueryState queryState, QueryOptions options, long queryStartNanoTime)
    {
        ConsistencyLevel cl = options.getConsistency();
        try
        {
            if (isCounter())
                cl.validateCounterForWrite(metadata());
            else
                cl.validateForWrite(metadata.keyspace);
        }
        catch (InvalidRequestException exc)
        {
            return Single.error(exc);
        }

        return getMutations(options, false, options.getTimestamp(queryState), queryStartNanoTime).flatMap(mutations -> {
            if (!mutations.isEmpty())
                return StorageProxy.mutateWithTriggers(mutations, cl, false, queryStartNanoTime);

            return Single.just(new ResultMessage.Void());
        });
    }

    public Single<ResultMessage> executeWithCondition(QueryState queryState, QueryOptions options, long queryStartNanoTime)
    throws RequestExecutionException, RequestValidationException
    {
        CQL3CasRequest request = makeCasRequest(queryState, options);

        Single<ResultMessage> result =
            Single.defer(() -> buildCasResultSet(StorageProxy.cas(keyspace(),
                                                                  columnFamily(),
                                                                  request.key,
                                                                  request,
                                                                  options.getSerialConsistency(),
                                                                  options.getConsistency(),
                                                                  queryState.getClientState(),
                                                                  queryStartNanoTime),
                                                 options))
                  .map(ResultMessage.Rows::new);
        return RxThreads.subscribeOnIo(result, TPCTaskType.CAS);
    }

    private CQL3CasRequest makeCasRequest(QueryState queryState, QueryOptions options)
    {
        List<ByteBuffer> keys = buildPartitionKeyNames(options);
        // We don't support IN for CAS operation so far
        checkFalse(restrictions.keyIsInRelation(),
                   "IN on the partition key is not supported with conditional %s",
                   type.isUpdate()? "updates" : "deletions");

        DecoratedKey key = metadata().partitioner.decorateKey(keys.get(0));
        long now = options.getTimestamp(queryState);

        checkFalse(restrictions.clusteringKeyRestrictionsHasIN(),
                   "IN on the clustering key columns is not supported with conditional %s",
                    type.isUpdate()? "updates" : "deletions");

        Clustering clustering = Iterables.getOnlyElement(createClustering(options));
        CQL3CasRequest request = new CQL3CasRequest(metadata(), key, false, conditionColumns(), updatesRegularRows(), updatesStaticRow());

        addConditions(clustering, request, options);
        request.addRowUpdate(clustering, this, options, now);

        return request;
    }

    public void addConditions(Clustering clustering, CQL3CasRequest request, QueryOptions options) throws InvalidRequestException
    {
        conditions.addConditionsTo(request, clustering, options);
    }

    private static ResultSet.ResultMetadata buildCASSuccessMetadata(String ksName, String cfName)
    {
        List<ColumnSpecification> specs = new ArrayList<>();
        specs.add(casResultColumnSpecification(ksName, cfName));

        return new ResultSet.ResultMetadata(EMPTY_HASH, specs);
    }

    private static ColumnSpecification casResultColumnSpecification(String ksName, String cfName)
    {
        return new ColumnSpecification(ksName, cfName, CAS_RESULT_COLUMN, BooleanType.instance);
    }

    private Single<ResultSet> buildCasResultSet(Optional<RowIterator> partition, QueryOptions options) throws InvalidRequestException
    {
        return buildCasResultSet(keyspace(), columnFamily(), partition, getColumnsWithConditions(), false, options);
    }

    public static Single<ResultSet> buildCasResultSet(String ksName, String tableName, Optional<RowIterator> partition, Iterable<ColumnMetadata> columnsWithConditions, boolean isBatch, QueryOptions options)
    throws InvalidRequestException
    {
        boolean success = !partition.isPresent();

        ResultSet.ResultMetadata metadata = buildCASSuccessMetadata(ksName, tableName);
        List<List<ByteBuffer>> rows = Collections.singletonList(Collections.singletonList(BooleanType.instance.decompose(success)));

        ResultSet rs = new ResultSet(metadata, rows);

        if (success)
            return Single.just(rs);

        // partition will be closed by the result building process.
        return buildCasFailureResultSet(partition.get(), columnsWithConditions, isBatch, options)
            .map(failure -> merge(rs, failure));
    }

    private static ResultSet merge(ResultSet left, ResultSet right)
    {
        if (left.size() == 0)
            return right;
        else if (right.size() == 0)
            return left;

        assert left.size() == 1;
        int size = left.metadata.names.size() + right.metadata.names.size();
        List<ColumnSpecification> specs = new ArrayList<ColumnSpecification>(size);
        specs.addAll(left.metadata.names);
        specs.addAll(right.metadata.names);
        List<List<ByteBuffer>> rows = new ArrayList<>(right.size());
        for (int i = 0; i < right.size(); i++)
        {
            List<ByteBuffer> row = new ArrayList<ByteBuffer>(size);
            row.addAll(left.rows.get(0));
            row.addAll(right.rows.get(i));
            rows.add(row);
        }
        return new ResultSet(new ResultSet.ResultMetadata(EMPTY_HASH, specs), rows);
    }

    private static Single<ResultSet> buildCasFailureResultSet(RowIterator partition, Iterable<ColumnMetadata> columnsWithConditions, boolean isBatch, QueryOptions options)
    throws InvalidRequestException
    {
        TableMetadata metadata = partition.metadata();
        Selection selection;
        if (columnsWithConditions == null)
        {
            selection = Selection.wildcard(metadata, false);
        }
        else
        {
            // We can have multiple conditions on the same columns (for collections) so use a set
            // to avoid duplicate, but preserve the order just to it follows the order of IF in the query in general
            Set<ColumnMetadata> defs = new LinkedHashSet<>();
            // Adding the partition key for batches to disambiguate if the conditions span multipe rows (we don't add them outside
            // of batches for compatibility sakes).
            if (isBatch)
                Iterables.addAll(defs, metadata.primaryKeyColumns());
            Iterables.addAll(defs, columnsWithConditions);
            selection = Selection.forColumns(metadata, new ArrayList<>(defs));

        }
        ResultSet.Builder builder = ResultSet.makeBuilder(selection.getResultMetadata(), selection.newSelectors(options));
        return SelectStatement.forSelection(metadata, selection)
                              .processPartition(FlowablePartitions.fromIterator(partition, null),
                                                options,
                                                builder,
                                                FBUtilities.nowInSeconds())
                              .mapToRxSingle(ResultSet.Builder::build);
    }

    public Single<ResultMessage> executeInternal(QueryState queryState, QueryOptions options) throws RequestValidationException, RequestExecutionException
    {
        return hasConditions()
               ? executeInternalWithCondition(queryState, options)
               : executeInternalWithoutCondition(queryState, options, System.nanoTime());
    }

    private Single<ResultMessage> executeInternalWithoutCondition(QueryState queryState, QueryOptions options, long queryStartNanoTime) throws RequestValidationException, RequestExecutionException
    {
        return getMutations(options, true, queryState.getTimestamp(), queryStartNanoTime)
               .flatMapCompletable(mutations -> {
                    if (mutations.isEmpty())
                        return Completable.complete();

                    List<Completable> mutationObservables = new ArrayList<>(mutations.size());
                    for (IMutation mutation : mutations)
                        mutationObservables.add(mutation.applyAsync());

                    if (mutationObservables.size() == 1)
                        return mutationObservables.get(0);
                    else
                        return Completable.concat(mutationObservables);
               }).andThen(Single.just(new ResultMessage.Void()));
    }

    private Single<ResultMessage> executeInternalWithCondition(QueryState state, QueryOptions options) throws RequestValidationException, RequestExecutionException
    {
        CQL3CasRequest request = makeCasRequest(state, options);
        return casInternal(request, state)
               .flatMap(result -> buildCasResultSet(result, options))
               .map(ResultMessage.Rows::new);
    }

    static Single<Optional<RowIterator>> casInternal(CQL3CasRequest request, QueryState state)
    {
        final UUID ballot = UUIDGen.getTimeUUIDFromMicros(state.getTimestamp());
        final SinglePartitionReadCommand readCommand = request.readCommand(FBUtilities.nowInSeconds());

        return readCommand.executeInternal()
                          .flatMap(partition -> FilteredPartition.create(partition))
                          .mapToRxSingle()
                          .flatMap(current -> {
                              if (current == null)
                                  current = FilteredPartition.empty(readCommand);
                              if (!request.appliesTo(current))
                                  return Single.just(Optional.of(current.rowIterator()));

                              PartitionUpdate updates = request.makeUpdates(current);
                              updates = TriggerExecutor.instance.execute(updates);

                              Commit proposal = Commit.newProposal(ballot, updates);
                              return proposal.makeMutation()
                                             .applyAsync()
                                             .toSingleDefault(Optional.empty());
        });
    }

    /**
     * Convert statement into a list of mutations to apply on the server
     *
     * @param options value for prepared statement markers
     * @param local if true, any requests (for collections) performed by getMutation should be done locally only.
     * @param now the current timestamp in microseconds to use if no timestamp is user provided.
     *
     * @return list of the mutations
     */
    private Single<Collection<? extends IMutation>> getMutations(QueryOptions options, boolean local, long now, long queryStartNanoTime)
    {
        final UpdatesCollector collector = new UpdatesCollector(Collections.singletonMap(metadata.id, updatedColumns), 1);
        return addUpdates(collector, options, local, now, queryStartNanoTime)
               .andThen(Single.fromCallable(() -> {
                   collector.validateIndexedColumns();
                   return collector.toMutations();
               }));
    }

    final Completable addUpdates(UpdatesCollector collector,
                          QueryOptions options,
                          boolean local,
                          long now,
                          long queryStartNanoTime)
    {
        List<ByteBuffer> keys = buildPartitionKeyNames(options);

        if (hasSlices())
        {
            Slices slices = createSlices(options);

            // If all the ranges were invalid we do not need to do anything.
            if (slices.isEmpty())
                return Completable.complete();

            Single<UpdateParameters> paramsSingle = makeUpdateParameters(keys,
                                                                         new ClusteringIndexSliceFilter(slices, false),
                                                                         options,
                                                                         DataLimits.NONE,
                                                                         local,
                                                                         now,
                                                                         queryStartNanoTime);

            return paramsSingle.flatMapCompletable((params) -> {
                for (ByteBuffer key : keys)
                {
                    Validation.validateKey(metadata(), key);
                    DecoratedKey dk = metadata().partitioner.decorateKey(key);

                    PartitionUpdate upd = collector.getPartitionUpdate(metadata(), dk, options.getConsistency());

                    for (Slice slice : slices)
                        addUpdateForKey(upd, slice, params);
                }

                return Completable.complete();
            });
        }
        else
        {
            NavigableSet<Clustering> clusterings = createClustering(options);

            // If some of the restrictions were unspecified (e.g. empty IN restrictions) we do not need to do anything.
            if (restrictions.hasClusteringColumnsRestrictions() && clusterings.isEmpty())
                return Completable.complete();

            Single<UpdateParameters> paramsSingle = makeUpdateParameters(keys, clusterings, options, local, now, queryStartNanoTime);
            return paramsSingle.flatMapCompletable((params -> {
                for (ByteBuffer key : keys)
                {
                    Validation.validateKey(metadata(), key);
                    DecoratedKey dk = metadata().partitioner.decorateKey(key);

                    PartitionUpdate upd = collector.getPartitionUpdate(metadata, dk, options.getConsistency());

                    if (!restrictions.hasClusteringColumnsRestrictions())
                    {
                        addUpdateForKey(upd, Clustering.EMPTY, params);
                    }
                    else
                    {
                        for (Clustering clustering : clusterings)
                        {
                            for (ByteBuffer c : clustering.getRawValues())
                            {
                                if (c != null && c.remaining() > FBUtilities.MAX_UNSIGNED_SHORT)
                                    throw new InvalidRequestException(String.format("Key length of %d is longer than maximum of %d",
                                                                                    clustering.dataSize(),
                                                                                    FBUtilities.MAX_UNSIGNED_SHORT));
                            }

                            addUpdateForKey(upd, clustering, params);
                        }
                    }
                }

                return Completable.complete();
            }));
        }
    }

    Slices createSlices(QueryOptions options)
    {
        SortedSet<ClusteringBound> startBounds = restrictions.getClusteringColumnsBounds(Bound.START, options);
        SortedSet<ClusteringBound> endBounds = restrictions.getClusteringColumnsBounds(Bound.END, options);

        return toSlices(startBounds, endBounds);
    }

    private Single<UpdateParameters> makeUpdateParameters(Collection<ByteBuffer> keys,
                                                  NavigableSet<Clustering> clusterings,
                                                  QueryOptions options,
                                                  boolean local,
                                                  long now,
                                                  long queryStartNanoTime)
    {
        if (clusterings.contains(Clustering.STATIC_CLUSTERING))
            return makeUpdateParameters(keys,
                                        new ClusteringIndexSliceFilter(Slices.ALL, false),
                                        options,
                                        DataLimits.cqlLimits(1),
                                        local,
                                        now,
                                        queryStartNanoTime);

        return makeUpdateParameters(keys,
                                    new ClusteringIndexNamesFilter(clusterings, false),
                                    options,
                                    DataLimits.NONE,
                                    local,
                                    now,
                                    queryStartNanoTime);
    }

    private Single<UpdateParameters> makeUpdateParameters(Collection<ByteBuffer> keys,
                                                  ClusteringIndexFilter filter,
                                                  QueryOptions options,
                                                  DataLimits limits,
                                                  boolean local,
                                                  long now,
                                                  long queryStartNanoTime)
    {
        // Some lists operation requires reading
        return readRequiredLists(keys, filter, limits, local, options.getConsistency(), queryStartNanoTime)
               .map(lists -> new UpdateParameters(metadata(), updatedColumns(), options, getTimestamp(now, options), getTimeToLive(options), lists));
    }

    private Slices toSlices(SortedSet<ClusteringBound> startBounds, SortedSet<ClusteringBound> endBounds)
    {
        assert startBounds.size() == endBounds.size();

        Slices.Builder builder = new Slices.Builder(metadata().comparator);

        Iterator<ClusteringBound> starts = startBounds.iterator();
        Iterator<ClusteringBound> ends = endBounds.iterator();

        while (starts.hasNext())
        {
            Slice slice = Slice.make(starts.next(), ends.next());
            if (!slice.isEmpty(metadata().comparator))
            {
                builder.add(slice);
            }
        }

        return builder.build();
    }

    public static abstract class Parsed extends CFStatement
    {
        protected final StatementType type;
        private final Attributes.Raw attrs;
        private final List<Pair<ColumnMetadata.Raw, ColumnCondition.Raw>> conditions;
        private final boolean ifNotExists;
        private final boolean ifExists;

        protected Parsed(CFName name,
                         StatementType type,
                         Attributes.Raw attrs,
                         List<Pair<ColumnMetadata.Raw, ColumnCondition.Raw>> conditions,
                         boolean ifNotExists,
                         boolean ifExists)
        {
            super(name);
            this.type = type;
            this.attrs = attrs;
            this.conditions = conditions == null ? Collections.<Pair<ColumnMetadata.Raw, ColumnCondition.Raw>>emptyList() : conditions;
            this.ifNotExists = ifNotExists;
            this.ifExists = ifExists;
        }

        @Override
        public void prepareKeyspace(ClientState state) throws InvalidRequestException
        {
            super.prepareKeyspace(state);
        }

        public ParsedStatement.Prepared prepare()
        {
            VariableSpecifications boundNames = getBoundVariables();
            ModificationStatement statement = prepare(boundNames);
            TableMetadata metadata = Schema.instance.validateTable(keyspace(), columnFamily());
            return new ParsedStatement.Prepared(statement, boundNames, boundNames.getPartitionKeyBindIndexes(metadata));
        }

        public ModificationStatement prepare(VariableSpecifications boundNames)
        {
            TableMetadata metadata = Schema.instance.validateTable(keyspace(), columnFamily());

            Attributes preparedAttributes = attrs.prepare(keyspace(), columnFamily());
            preparedAttributes.collectMarkerSpecification(boundNames);

            Conditions preparedConditions = prepareConditions(metadata, boundNames);

            return prepareInternal(metadata, boundNames, preparedConditions, preparedAttributes);
        }

        /**
         * Returns the column conditions.
         *
         * @param metadata the column family meta data
         * @param boundNames the bound names
         * @return the column conditions.
         */
        private Conditions prepareConditions(TableMetadata metadata, VariableSpecifications boundNames)
        {
            // To have both 'IF EXISTS'/'IF NOT EXISTS' and some other conditions doesn't make sense.
            // So far this is enforced by the parser, but let's assert it for sanity if ever the parse changes.
            if (ifExists)
            {
                assert conditions.isEmpty();
                assert !ifNotExists;
                return Conditions.IF_EXISTS_CONDITION;
            }

            if (ifNotExists)
            {
                assert conditions.isEmpty();
                assert !ifExists;
                return Conditions.IF_NOT_EXISTS_CONDITION;
            }

            if (conditions.isEmpty())
                return Conditions.EMPTY_CONDITION;

            return prepareColumnConditions(metadata, boundNames);
        }

        /**
         * Returns the column conditions.
         *
         * @param metadata the column family meta data
         * @param boundNames the bound names
         * @return the column conditions.
         */
        private ColumnConditions prepareColumnConditions(TableMetadata metadata, VariableSpecifications boundNames)
        {
            checkNull(attrs.timestamp, "Cannot provide custom timestamp for conditional updates");

            ColumnConditions.Builder builder = ColumnConditions.newBuilder();

            for (Pair<ColumnMetadata.Raw, ColumnCondition.Raw> entry : conditions)
            {
                ColumnMetadata def = entry.left.prepare(metadata);
                ColumnCondition condition = entry.right.prepare(keyspace(), def, metadata);
                condition.collectMarkerSpecification(boundNames);

                checkFalse(def.isPrimaryKeyColumn(), "PRIMARY KEY column '%s' cannot have IF conditions", def.name);
                builder.add(condition);
            }
            return builder.build();
        }

        protected abstract ModificationStatement prepareInternal(TableMetadata metadata,
                                                                 VariableSpecifications boundNames,
                                                                 Conditions conditions,
                                                                 Attributes attrs);

        /**
         * Creates the restrictions.
         *
         * @param metadata the column family meta data
         * @param boundNames the bound names
         * @param operations the column operations
         * @param where the where clause
         * @param conditions the conditions
         * @return the restrictions
         */
        protected StatementRestrictions newRestrictions(TableMetadata metadata,
                                                        VariableSpecifications boundNames,
                                                        Operations operations,
                                                        WhereClause where,
                                                        Conditions conditions)
        {
            if (where.containsCustomExpressions())
                throw new InvalidRequestException(CUSTOM_EXPRESSIONS_NOT_ALLOWED);

            boolean applyOnlyToStaticColumns = appliesOnlyToStaticColumns(operations, conditions);
            return new StatementRestrictions(type, metadata, where, boundNames, applyOnlyToStaticColumns, false, false);
        }

        /**
         * Retrieves the <code>ColumnMetadata</code> corresponding to the specified raw <code>ColumnIdentifier</code>.
         *
         * @param metadata the column family meta data
         * @param rawId the raw <code>ColumnIdentifier</code>
         * @return the <code>ColumnMetadata</code> corresponding to the specified raw <code>ColumnIdentifier</code>
         */
        protected static ColumnMetadata getColumnDefinition(TableMetadata metadata, Raw rawId)
        {
            return rawId.prepare(metadata);
        }
    }
}<|MERGE_RESOLUTION|>--- conflicted
+++ resolved
@@ -248,11 +248,7 @@
 
     public int getTimeToLive(QueryOptions options) throws InvalidRequestException
     {
-<<<<<<< HEAD
-        return attrs.getTimeToLive(options, metadata().params.defaultTimeToLive);
-=======
-        return attrs.getTimeToLive(options, cfm);
->>>>>>> 3ea51e55
+        return attrs.getTimeToLive(options, metadata);
     }
 
     @Override
