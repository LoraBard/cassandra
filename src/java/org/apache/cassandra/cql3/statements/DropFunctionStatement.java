/*
 * Licensed to the Apache Software Foundation (ASF) under one
 * or more contributor license agreements.  See the NOTICE file
 * distributed with this work for additional information
 * regarding copyright ownership.  The ASF licenses this file
 * to you under the Apache License, Version 2.0 (the
 * "License"); you may not use this file except in compliance
 * with the License.  You may obtain a copy of the License at
 *
 *     http://www.apache.org/licenses/LICENSE-2.0
 *
 * Unless required by applicable law or agreed to in writing, software
 * distributed under the License is distributed on an "AS IS" BASIS,
 * WITHOUT WARRANTIES OR CONDITIONS OF ANY KIND, either express or implied.
 * See the License for the specific language governing permissions and
 * limitations under the License.
 */
package org.apache.cassandra.cql3.statements;

import java.util.ArrayList;
import java.util.Collection;
import java.util.List;

import com.google.common.base.Joiner;

import io.reactivex.Maybe;
import org.apache.cassandra.auth.FunctionResource;
import org.apache.cassandra.auth.permission.CorePermission;
import org.apache.cassandra.cql3.CQL3Type;
import org.apache.cassandra.cql3.functions.*;
import org.apache.cassandra.db.marshal.AbstractType;
import org.apache.cassandra.exceptions.InvalidRequestException;
import org.apache.cassandra.exceptions.RequestValidationException;
import org.apache.cassandra.exceptions.UnauthorizedException;
import org.apache.cassandra.schema.KeyspaceMetadata;
import org.apache.cassandra.schema.MigrationManager;
import org.apache.cassandra.schema.Schema;
import org.apache.cassandra.service.ClientState;
import org.apache.cassandra.service.QueryState;
import org.apache.cassandra.transport.Event;

/**
 * A {@code DROP FUNCTION} statement parsed from a CQL query.
 */
public final class DropFunctionStatement extends SchemaAlteringStatement
{
    private FunctionName functionName;
    private final boolean ifExists;
    private final List<CQL3Type.Raw> argRawTypes;
    private final boolean argsPresent;

    private List<AbstractType<?>> argTypes;

    public DropFunctionStatement(FunctionName functionName,
                                 List<CQL3Type.Raw> argRawTypes,
                                 boolean argsPresent,
                                 boolean ifExists)
    {
        this.functionName = functionName;
        this.argRawTypes = argRawTypes;
        this.argsPresent = argsPresent;
        this.ifExists = ifExists;
    }

    @Override
    public Prepared prepare() throws InvalidRequestException
    {
        if (Schema.instance.getKeyspaceMetadata(functionName.keyspace) != null)
        {
            argTypes = new ArrayList<>(argRawTypes.size());
            for (CQL3Type.Raw rawType : argRawTypes)
            {
                if (rawType.isFrozen())
                    throw new InvalidRequestException("The function arguments should not be frozen; remove the frozen<> modifier");

                // UDT are not supported non frozen but we do not allow the frozen keyword for argument. So for the moment we
                // freeze them here
                if (!rawType.canBeNonFrozen())
                    rawType.freeze();

                argTypes.add(rawType.prepare(functionName.keyspace).getType());
            }
        }

        return super.prepare();
    }

    @Override
    public void prepareKeyspace(ClientState state) throws InvalidRequestException
    {
        if (!functionName.hasKeyspace() && state.getRawKeyspace() != null)
            functionName = new FunctionName(state.getKeyspace(), functionName.name);

        if (!functionName.hasKeyspace())
            throw new InvalidRequestException("Functions must be fully qualified with a keyspace name if a keyspace is not set for the session");

        Schema.validateKeyspaceNotSystem(functionName.keyspace);
    }

    public void checkAccess(ClientState state) throws UnauthorizedException, InvalidRequestException
    {
        Function function = findFunction();
        if (function == null)
        {
            if (!ifExists)
                throw new InvalidRequestException(String.format("Unconfigured function %s.%s(%s)",
                                                                functionName.keyspace,
                                                                functionName.name,
                                                                Joiner.on(",").join(argRawTypes)));
        }
        else
        {
            state.ensureHasPermission(CorePermission.DROP, FunctionResource.function(function.name().keyspace,
                                                                                     function.name().name,
                                                                                     function.argTypes()));
        }
    }

    public void validate(ClientState state)
    {
        Collection<Function> olds = Schema.instance.getFunctions(functionName);

        if (!argsPresent && olds != null && olds.size() > 1)
            throw new InvalidRequestException(String.format("'DROP FUNCTION %s' matches multiple function definitions; " +
                                                            "specify the argument types by issuing a statement like " +
                                                            "'DROP FUNCTION %s (type, type, ...)'. Hint: use cqlsh " +
                                                            "'DESCRIBE FUNCTION %s' command to find all overloads",
                                                            functionName, functionName, functionName));
    }

<<<<<<< HEAD
    public Maybe<Event.SchemaChange> announceMigration(boolean isLocalOnly) throws RequestValidationException
=======
    public Event.SchemaChange announceMigration(QueryState queryState, boolean isLocalOnly) throws RequestValidationException
>>>>>>> ec536dc0
    {
        Function old = findFunction();
        if (old == null)
        {
            if (ifExists)
                return Maybe.empty();
            else
                return Maybe.error(new InvalidRequestException(getMissingFunctionError()));
        }

        KeyspaceMetadata ksm = Schema.instance.getKeyspaceMetadata(old.name().keyspace);
        Collection<UDAggregate> referrers = ksm.functions.aggregatesUsingFunction(old);
        if (!referrers.isEmpty())
            return error(String.format("Function '%s' still referenced by %s", old, referrers));

        return MigrationManager.announceFunctionDrop((UDFunction) old, isLocalOnly)
                .andThen(Maybe.just( new Event.SchemaChange(Event.SchemaChange.Change.DROPPED, Event.SchemaChange.Target.FUNCTION,
                                      old.name().keyspace, old.name().name, AbstractType.asCQLTypeStringList(old.argTypes()))));
    }

    private String getMissingFunctionError()
    {
        // just build a nicer error message
        StringBuilder sb = new StringBuilder("Cannot drop non existing function '");
        sb.append(functionName);
        if (argsPresent)
            sb.append(Joiner.on(", ").join(argRawTypes));
        sb.append('\'');
        return sb.toString();
    }

    private Function findFunction()
    {
        Function old;
        if (argsPresent)
        {
            if (argTypes == null)
            {
                return null;
            }

            old = Schema.instance.findFunction(functionName, argTypes).orElse(null);
            if (old == null || !(old instanceof ScalarFunction))
            {
                return null;
            }
        }
        else
        {
            Collection<Function> olds = Schema.instance.getFunctions(functionName);
            if (olds == null || olds.isEmpty() || !(olds.iterator().next() instanceof ScalarFunction))
                return null;

            old = olds.iterator().next();
        }
        return old;
    }
}<|MERGE_RESOLUTION|>--- conflicted
+++ resolved
@@ -128,11 +128,7 @@
                                                             functionName, functionName, functionName));
     }
 
-<<<<<<< HEAD
-    public Maybe<Event.SchemaChange> announceMigration(boolean isLocalOnly) throws RequestValidationException
-=======
-    public Event.SchemaChange announceMigration(QueryState queryState, boolean isLocalOnly) throws RequestValidationException
->>>>>>> ec536dc0
+    public Maybe<Event.SchemaChange> announceMigration(QueryState queryState, boolean isLocalOnly) throws RequestValidationException
     {
         Function old = findFunction();
         if (old == null)
