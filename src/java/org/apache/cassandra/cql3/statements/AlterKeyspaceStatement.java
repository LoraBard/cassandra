--- conflicted
+++ resolved
@@ -19,13 +19,8 @@
 
 import io.reactivex.Maybe;
 import org.apache.cassandra.auth.permission.CorePermission;
-<<<<<<< HEAD
 import io.reactivex.Single;
-import org.apache.cassandra.config.Schema;
-import org.apache.cassandra.config.SchemaConstants;
-=======
 import org.apache.cassandra.config.DatabaseDescriptor;
->>>>>>> ec536dc0
 import org.apache.cassandra.exceptions.*;
 import org.apache.cassandra.locator.AbstractReplicationStrategy;
 import org.apache.cassandra.locator.LocalStrategy;
@@ -89,11 +84,7 @@
         }
     }
 
-<<<<<<< HEAD
-    public Maybe<Event.SchemaChange> announceMigration(boolean isLocalOnly) throws RequestValidationException
-=======
     private void warnIfIncreasingRF(KeyspaceMetadata ksm, KeyspaceParams params)
->>>>>>> ec536dc0
     {
         AbstractReplicationStrategy oldStrategy = AbstractReplicationStrategy.createReplicationStrategy(ksm.name,
                                                                                                         ksm.params.replication.klass,
@@ -109,7 +100,7 @@
             ClientWarn.instance.warn("When increasing replication factor you need to run a full (-full) repair to distribute the data.");
     }
 
-    public Event.SchemaChange announceMigration(QueryState queryState, boolean isLocalOnly) throws RequestValidationException
+    public Maybe<Event.SchemaChange> announceMigration(QueryState queryState, boolean isLocalOnly) throws RequestValidationException
     {
         KeyspaceMetadata oldKsm = Schema.instance.getKeyspaceMetadata(name);
         // In the (very) unlikely case the keyspace was dropped since validate()
