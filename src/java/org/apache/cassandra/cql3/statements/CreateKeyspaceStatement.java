/*
 * Licensed to the Apache Software Foundation (ASF) under one
 * or more contributor license agreements.  See the NOTICE file
 * distributed with this work for additional information
 * regarding copyright ownership.  The ASF licenses this file
 * to you under the Apache License, Version 2.0 (the
 * "License"); you may not use this file except in compliance
 * with the License.  You may obtain a copy of the License at
 *
 *     http://www.apache.org/licenses/LICENSE-2.0
 *
 * Unless required by applicable law or agreed to in writing, software
 * distributed under the License is distributed on an "AS IS" BASIS,
 * WITHOUT WARRANTIES OR CONDITIONS OF ANY KIND, either express or implied.
 * See the License for the specific language governing permissions and
 * limitations under the License.
 */
package org.apache.cassandra.cql3.statements;

import java.util.regex.Pattern;

import io.reactivex.Maybe;

import org.apache.cassandra.auth.*;
import org.apache.cassandra.auth.permission.CorePermission;
import org.apache.cassandra.config.DatabaseDescriptor;
import org.apache.cassandra.exceptions.*;
import org.apache.cassandra.locator.LocalStrategy;
import org.apache.cassandra.schema.KeyspaceMetadata;
import org.apache.cassandra.schema.KeyspaceParams;
import org.apache.cassandra.schema.MigrationManager;
import org.apache.cassandra.schema.Schema;
import org.apache.cassandra.schema.SchemaConstants;
import org.apache.cassandra.service.*;
import org.apache.cassandra.transport.Event;

/** A <code>CREATE KEYSPACE</code> statement parsed from a CQL query. */
public class CreateKeyspaceStatement extends SchemaAlteringStatement
{
    private static final Pattern PATTERN_WORD_CHARS = Pattern.compile("\\w+");

    private final String name;
    private final KeyspaceAttributes attrs;
    private final boolean ifNotExists;

    /**
     * Creates a new <code>CreateKeyspaceStatement</code> instance for a given
     * keyspace name and keyword arguments.
     *
     * @param name the name of the keyspace to create
     * @param attrs map of the raw keyword arguments that followed the <code>WITH</code> keyword.
     */
    public CreateKeyspaceStatement(String name, KeyspaceAttributes attrs, boolean ifNotExists)
    {
        super();
        this.name = name;
        this.attrs = attrs;
        this.ifNotExists = ifNotExists;
    }

    @Override
    public String keyspace()
    {
        return name;
    }

    public void checkAccess(ClientState state) throws UnauthorizedException
    {
        state.hasAllKeyspacesAccess(CorePermission.CREATE);
    }

    /**
     * The <code>CqlParser</code> only goes as far as extracting the keyword arguments
     * from these statements, so this method is responsible for processing and
     * validating.
     *
     * @throws InvalidRequestException if arguments are missing or unacceptable
     */
    public void validate(ClientState state) throws RequestValidationException
    {
        Schema.validateKeyspaceNotSystem(name);

        // keyspace name
        if (!PATTERN_WORD_CHARS.matcher(name).matches())
            throw new InvalidRequestException(String.format("\"%s\" is not a valid keyspace name", name));
        if (name.length() > SchemaConstants.NAME_LENGTH)
            throw new InvalidRequestException(String.format("Keyspace names shouldn't be more than %s characters long (got \"%s\")", SchemaConstants.NAME_LENGTH, name));

        attrs.validate();

        if (attrs.getReplicationStrategyClass() == null)
            throw new ConfigurationException("Missing mandatory replication strategy class");

        // The strategy is validated through KSMetaData.validate() in announceNewKeyspace below.
        // However, for backward compatibility with thrift, this doesn't validate unexpected options yet,
        // so doing proper validation here.
        KeyspaceParams params = attrs.asNewKeyspaceParams();
        params.validate(name);
        if (params.replication.klass.equals(LocalStrategy.class))
            throw new ConfigurationException("Unable to use given strategy class: LocalStrategy is reserved for internal use.");
    }

<<<<<<< HEAD
    public Maybe<Event.SchemaChange> announceMigration(boolean isLocalOnly) throws RequestValidationException
=======
    public Event.SchemaChange announceMigration(QueryState queryState, boolean isLocalOnly) throws RequestValidationException
>>>>>>> ec536dc0
    {
        KeyspaceMetadata ksm = KeyspaceMetadata.create(name, attrs.asNewKeyspaceParams());
        return MigrationManager.announceNewKeyspace(ksm, isLocalOnly)
                               .andThen(Maybe.just(new Event.SchemaChange(Event.SchemaChange.Change.CREATED, keyspace())))
                               .onErrorResumeNext(e -> {
                                   if (e instanceof AlreadyExistsException && ifNotExists)
                                       return Maybe.empty();

                                   return Maybe.error(e);
                               });
    }

    protected void grantPermissionsToCreator(QueryState state)
    {
        try
        {
            IAuthorizer authorizer = DatabaseDescriptor.getAuthorizer();
            RoleResource role = RoleResource.role(state.getClientState().getUser().getName());
            DataResource keyspace = DataResource.keyspace(keyspace());
            authorizer.grant(AuthenticatedUser.SYSTEM_USER,
                             authorizer.applicablePermissions(keyspace),
                             keyspace,
                             role);
            FunctionResource functions = FunctionResource.keyspace(keyspace());
            authorizer.grant(AuthenticatedUser.SYSTEM_USER,
                             authorizer.applicablePermissions(functions),
                             functions,
                             role);
        }
        catch (RequestExecutionException e)
        {
            throw new RuntimeException(e);
        }
    }
}<|MERGE_RESOLUTION|>--- conflicted
+++ resolved
@@ -100,11 +100,7 @@
             throw new ConfigurationException("Unable to use given strategy class: LocalStrategy is reserved for internal use.");
     }
 
-<<<<<<< HEAD
-    public Maybe<Event.SchemaChange> announceMigration(boolean isLocalOnly) throws RequestValidationException
-=======
-    public Event.SchemaChange announceMigration(QueryState queryState, boolean isLocalOnly) throws RequestValidationException
->>>>>>> ec536dc0
+    public Maybe<Event.SchemaChange> announceMigration(QueryState queryState, boolean isLocalOnly) throws RequestValidationException
     {
         KeyspaceMetadata ksm = KeyspaceMetadata.create(name, attrs.asNewKeyspaceParams());
         return MigrationManager.announceNewKeyspace(ksm, isLocalOnly)
