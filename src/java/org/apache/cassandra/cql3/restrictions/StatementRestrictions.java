--- conflicted
+++ resolved
@@ -510,15 +510,9 @@
             checkFalse(clusteringColumnsRestrictions.hasIN() && selectsComplexColumn,
                        "Cannot restrict clustering columns by IN relations when a collection is selected by the query");
             checkFalse(clusteringColumnsRestrictions.hasContains() && !hasQueriableIndex && !allowFiltering,
-<<<<<<< HEAD
 
                        "Clustering columns can only be restricted with CONTAINS with a secondary index or filtering");
 
-=======
-
-                       "Clustering columns can only be restricted with CONTAINS with a secondary index or filtering");
-
->>>>>>> e5a77cfe
             if (hasClusteringColumnsRestriction() && clusteringColumnsRestrictions.needFiltering())
             {
                 if (hasQueriableIndex || forView)
