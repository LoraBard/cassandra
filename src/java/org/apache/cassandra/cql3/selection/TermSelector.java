--- conflicted
+++ resolved
@@ -25,11 +25,8 @@
 import org.apache.cassandra.cql3.ColumnSpecification;
 import org.apache.cassandra.cql3.QueryOptions;
 import org.apache.cassandra.cql3.Term;
-<<<<<<< HEAD
 import org.apache.cassandra.db.ReadVerbs.ReadVersion;
-=======
 import org.apache.cassandra.db.filter.ColumnFilter;
->>>>>>> 4ebab661
 import org.apache.cassandra.db.marshal.AbstractType;
 import org.apache.cassandra.io.util.DataInputPlus;
 import org.apache.cassandra.io.util.DataOutputPlus;
@@ -100,7 +97,6 @@
         this.type = type;
     }
 
-<<<<<<< HEAD
     @Override
     public boolean equals(Object o)
     {
@@ -122,14 +118,11 @@
         return Objects.hashCode(value, type);
     }
 
-    public void addInput(ProtocolVersion protocolVersion, InputRow input)
-=======
     public void addFetchedColumns(ColumnFilter.Builder builder)
     {
     }
 
-    public void addInput(ProtocolVersion protocolVersion, ResultSetBuilder rs) throws InvalidRequestException
->>>>>>> 4ebab661
+    public void addInput(ProtocolVersion protocolVersion, InputRow input)
     {
     }
 
