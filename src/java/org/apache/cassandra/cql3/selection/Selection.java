--- conflicted
+++ resolved
@@ -27,7 +27,6 @@
 
 import org.apache.cassandra.cql3.*;
 import org.apache.cassandra.cql3.functions.Function;
-import org.apache.cassandra.db.aggregation.AggregationSpecification;
 import org.apache.cassandra.db.marshal.UTF8Type;
 import org.apache.cassandra.exceptions.InvalidRequestException;
 import org.apache.cassandra.schema.ColumnMetadata;
@@ -41,21 +40,12 @@
      */
     private static final Predicate<ColumnMetadata> STATIC_COLUMN_FILTER = (column) -> column.isStatic();
 
-<<<<<<< HEAD
-    final CFMetaData cfm;
-    final List<ColumnDefinition> columns;
-    final SelectionColumnMapping columnMapping;
+    private final TableMetadata table;
+    final List<ColumnMetadata> columns;
+    private final SelectionColumnMapping columnMapping;
     final ResultSet.ResultMetadata metadata;
     final boolean collectTimestamps;
     final boolean collectTTLs;
-=======
-    private final TableMetadata table;
-    private final List<ColumnMetadata> columns;
-    private final SelectionColumnMapping columnMapping;
-    private final ResultSet.ResultMetadata metadata;
-    private final boolean collectTimestamps;
-    private final boolean collectTTLs;
->>>>>>> 03662bb3
 
     protected Selection(TableMetadata table,
                         List<ColumnMetadata> columns,
