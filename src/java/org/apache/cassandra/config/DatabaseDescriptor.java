/*
 * Licensed to the Apache Software Foundation (ASF) under one
 * or more contributor license agreements.  See the NOTICE file
 * distributed with this work for additional information
 * regarding copyright ownership.  The ASF licenses this file
 * to you under the Apache License, Version 2.0 (the
 * "License"); you may not use this file except in compliance
 * with the License.  You may obtain a copy of the License at
 *
 *     http://www.apache.org/licenses/LICENSE-2.0
 *
 * Unless required by applicable law or agreed to in writing, software
 * distributed under the License is distributed on an "AS IS" BASIS,
 * WITHOUT WARRANTIES OR CONDITIONS OF ANY KIND, either express or implied.
 * See the License for the specific language governing permissions and
 * limitations under the License.
 */
package org.apache.cassandra.config;

import java.io.File;
import java.io.IOException;
import java.lang.reflect.Constructor;
import java.net.*;
import java.nio.file.FileStore;
import java.nio.file.NoSuchFileException;
import java.nio.file.Path;
import java.nio.file.Paths;
import java.util.*;

import com.google.common.annotations.VisibleForTesting;
import com.google.common.collect.ImmutableSet;
import com.google.common.primitives.Ints;
import com.google.common.primitives.Longs;

import org.slf4j.Logger;
import org.slf4j.LoggerFactory;

import org.apache.cassandra.auth.AuthConfig;
import org.apache.cassandra.auth.IAuthenticator;
import org.apache.cassandra.auth.IAuthorizer;
import org.apache.cassandra.auth.IInternodeAuthenticator;
import org.apache.cassandra.auth.IRoleManager;
import org.apache.cassandra.config.Config.CommitLogSync;
import org.apache.cassandra.config.Config.RequestSchedulerId;
import org.apache.cassandra.dht.IPartitioner;
import org.apache.cassandra.exceptions.ConfigurationException;
import org.apache.cassandra.io.FSWriteError;
import org.apache.cassandra.io.util.DiskOptimizationStrategy;
import org.apache.cassandra.io.util.FileUtils;
import org.apache.cassandra.io.util.SpinningDiskOptimizationStrategy;
import org.apache.cassandra.io.util.SsdDiskOptimizationStrategy;
import org.apache.cassandra.locator.DynamicEndpointSnitch;
import org.apache.cassandra.locator.EndpointSnitchInfo;
import org.apache.cassandra.locator.IEndpointSnitch;
import org.apache.cassandra.locator.SeedProvider;
import org.apache.cassandra.net.BackPressureStrategy;
import org.apache.cassandra.net.RateBasedBackPressure;
import org.apache.cassandra.scheduler.IRequestScheduler;
import org.apache.cassandra.scheduler.NoScheduler;
import org.apache.cassandra.security.EncryptionContext;
import org.apache.cassandra.service.CacheService.CacheType;
import org.apache.cassandra.thrift.ThriftServer.ThriftServerType;
import org.apache.cassandra.utils.FBUtilities;

import org.apache.commons.lang3.StringUtils;

import static org.apache.cassandra.io.util.FileUtils.ONE_GB;

public class DatabaseDescriptor
{
    private static final Logger logger = LoggerFactory.getLogger(DatabaseDescriptor.class);

    /**
     * Tokens are serialized in a Gossip VersionedValue String.  VV are restricted to 64KB
     * when we send them over the wire, which works out to about 1700 tokens.
     */
    private static final int MAX_NUM_TOKENS = 1536;

    private static Config conf;

    private static IEndpointSnitch snitch;
    private static InetAddress listenAddress; // leave null so we can fall through to getLocalHost
    private static InetAddress broadcastAddress;
    private static InetAddress rpcAddress;
    private static InetAddress broadcastRpcAddress;
    private static SeedProvider seedProvider;
    private static IInternodeAuthenticator internodeAuthenticator;

    /* Hashing strategy Random or OPHF */
    private static IPartitioner partitioner;
    private static String paritionerName;

    private static Config.DiskAccessMode indexAccessMode;

    private static IAuthenticator authenticator;
    private static IAuthorizer authorizer;
    // Don't initialize the role manager until applying config. The options supported by CassandraRoleManager
    // depend on the configured IAuthenticator, so defer creating it until that's been set.
    private static IRoleManager roleManager;

    private static IRequestScheduler requestScheduler;
    private static RequestSchedulerId requestSchedulerId;
    private static RequestSchedulerOptions requestSchedulerOptions;

    private static long preparedStatementsCacheSizeInMB;
    private static long thriftPreparedStatementsCacheSizeInMB;

    private static long keyCacheSizeInMB;
    private static long counterCacheSizeInMB;
    private static long indexSummaryCapacityInMB;

    private static String localDC;
    private static Comparator<InetAddress> localComparator;
    private static EncryptionContext encryptionContext;
    private static boolean hasLoggedConfig;

    private static BackPressureStrategy backPressureStrategy;
    private static DiskOptimizationStrategy diskOptimizationStrategy;

    private static boolean clientInitialized;
    private static boolean toolInitialized;
    private static boolean daemonInitialized;

    private static final int searchConcurrencyFactor = Integer.parseInt(System.getProperty(Config.PROPERTY_PREFIX + "search_concurrency_factor", "1"));

    private static final boolean disableSTCSInL0 = Boolean.getBoolean(Config.PROPERTY_PREFIX + "disable_stcs_in_l0");
    private static final boolean unsafeSystem = Boolean.getBoolean(Config.PROPERTY_PREFIX + "unsafesystem");

    public static void daemonInitialization() throws ConfigurationException
    {
        if (toolInitialized)
            throw new AssertionError("toolInitialization() already called");
        if (clientInitialized)
            throw new AssertionError("clientInitialization() already called");

        // Some unit tests require this :(
        if (daemonInitialized)
            return;
        daemonInitialized = true;

        setConfig(loadConfig());
        applyAll();
        AuthConfig.applyAuth();
    }

    /**
     * Equivalent to {@link #toolInitialization(boolean) toolInitialization(true)}.
     */
    public static void toolInitialization()
    {
        toolInitialization(true);
    }

    /**
     * Initializes this class as a tool, which means that the configuration is loaded
     * using {@link #loadConfig()} and all non-daemon configuration parts will be setup.
     *
     * @param failIfDaemonOrClient if {@code true} and a call to {@link #daemonInitialization()} or
     *                             {@link #clientInitialization()} has been performed before, an
     *                             {@link AssertionError} will be thrown.
     */
    public static void toolInitialization(boolean failIfDaemonOrClient)
    {
        if (!failIfDaemonOrClient && (daemonInitialized || clientInitialized))
        {
            return;
        }
        else
        {
            if (daemonInitialized)
                throw new AssertionError("daemonInitialization() already called");
            if (clientInitialized)
                throw new AssertionError("clientInitialization() already called");
        }

        if (toolInitialized)
            return;
        toolInitialized = true;

        setConfig(loadConfig());

        applySimpleConfig();

        applyPartitioner();

        applySnitch();

        applyEncryptionContext();
    }

    /**
     * Equivalent to {@link #clientInitialization(boolean) clientInitialization(true)}.
     */
    public static void clientInitialization()
    {
        clientInitialization(true);
    }

    /**
     * Initializes this class as a client, which means that just an empty configuration will
     * be used.
     *
     * @param failIfDaemonOrTool if {@code true} and a call to {@link #daemonInitialization()} or
     *                           {@link #toolInitialization()} has been performed before, an
     *                           {@link AssertionError} will be thrown.
     */
    public static void clientInitialization(boolean failIfDaemonOrTool)
    {
        if (!failIfDaemonOrTool && (daemonInitialized || toolInitialized))
        {
            return;
        }
        else
        {
            if (daemonInitialized)
                throw new AssertionError("daemonInitialization() already called");
            if (toolInitialized)
                throw new AssertionError("toolInitialization() already called");
        }

        if (clientInitialized)
            return;
        clientInitialized = true;

        Config.setClientMode(true);
        conf = new Config();
        diskOptimizationStrategy = new SpinningDiskOptimizationStrategy();
    }

    public static boolean isClientInitialized()
    {
        return clientInitialized;
    }

    public static boolean isToolInitialized()
    {
        return toolInitialized;
    }

    public static boolean isClientOrToolInitialized()
    {
        return clientInitialized || toolInitialized;
    }

    public static boolean isDaemonInitialized()
    {
        return daemonInitialized;
    }

    public static Config getRawConfig()
    {
        return conf;
    }

    @VisibleForTesting
    public static Config loadConfig() throws ConfigurationException
    {
        String loaderClass = System.getProperty(Config.PROPERTY_PREFIX + "config.loader");
        ConfigurationLoader loader = loaderClass == null
                                   ? new YamlConfigurationLoader()
                                   : FBUtilities.<ConfigurationLoader>construct(loaderClass, "configuration loading");
        Config config = loader.loadConfig();

        if (!hasLoggedConfig)
        {
            hasLoggedConfig = true;
            Config.log(config);
        }

        return config;
    }

    private static InetAddress getNetworkInterfaceAddress(String intf, String configName, boolean preferIPv6) throws ConfigurationException
    {
        try
        {
            NetworkInterface ni = NetworkInterface.getByName(intf);
            if (ni == null)
                throw new ConfigurationException("Configured " + configName + " \"" + intf + "\" could not be found", false);
            Enumeration<InetAddress> addrs = ni.getInetAddresses();
            if (!addrs.hasMoreElements())
                throw new ConfigurationException("Configured " + configName + " \"" + intf + "\" was found, but had no addresses", false);

            /*
             * Try to return the first address of the preferred type, otherwise return the first address
             */
            InetAddress retval = null;
            while (addrs.hasMoreElements())
            {
                InetAddress temp = addrs.nextElement();
                if (preferIPv6 && temp instanceof Inet6Address) return temp;
                if (!preferIPv6 && temp instanceof Inet4Address) return temp;
                if (retval == null) retval = temp;
            }
            return retval;
        }
        catch (SocketException e)
        {
            throw new ConfigurationException("Configured " + configName + " \"" + intf + "\" caused an exception", e);
        }
    }

    private static void setConfig(Config config)
    {
        conf = config;
    }

    private static void applyAll() throws ConfigurationException
    {
        applySimpleConfig();

        applyPartitioner();

        applyAddressConfig();

        applyThriftHSHA();

        applySnitch();

        applyRequestScheduler();

        applyInitialTokens();

        applySeedProvider();

        applyEncryptionContext();
    }

    private static void applySimpleConfig()
    {

        if (conf.commitlog_sync == null)
        {
            throw new ConfigurationException("Missing required directive CommitLogSync", false);
        }

        if (conf.commitlog_sync == Config.CommitLogSync.batch)
        {
            if (Double.isNaN(conf.commitlog_sync_batch_window_in_ms) || conf.commitlog_sync_batch_window_in_ms <= 0d)
            {
                throw new ConfigurationException("Missing value for commitlog_sync_batch_window_in_ms: positive double value expected.", false);
            }
            else if (conf.commitlog_sync_period_in_ms != 0)
            {
                throw new ConfigurationException("Batch sync specified, but commitlog_sync_period_in_ms found. Only specify commitlog_sync_batch_window_in_ms when using batch sync", false);
            }
            logger.debug("Syncing log with a batch window of {}", conf.commitlog_sync_batch_window_in_ms);
        }
        else
        {
            if (conf.commitlog_sync_period_in_ms <= 0)
            {
                throw new ConfigurationException("Missing value for commitlog_sync_period_in_ms: positive integer expected", false);
            }
            else if (!Double.isNaN(conf.commitlog_sync_batch_window_in_ms))
            {
                throw new ConfigurationException("commitlog_sync_period_in_ms specified, but commitlog_sync_batch_window_in_ms found.  Only specify commitlog_sync_period_in_ms when using periodic sync.", false);
            }
            logger.debug("Syncing log with a period of {}", conf.commitlog_sync_period_in_ms);
        }

        /* evaluate the DiskAccessMode Config directive, which also affects indexAccessMode selection */
        if (conf.disk_access_mode == Config.DiskAccessMode.auto)
        {
            conf.disk_access_mode = hasLargeAddressSpace() ? Config.DiskAccessMode.mmap : Config.DiskAccessMode.standard;
            indexAccessMode = conf.disk_access_mode;
            logger.info("DiskAccessMode 'auto' determined to be {}, indexAccessMode is {}", conf.disk_access_mode, indexAccessMode);
        }
        else if (conf.disk_access_mode == Config.DiskAccessMode.mmap_index_only)
        {
            conf.disk_access_mode = Config.DiskAccessMode.standard;
            indexAccessMode = Config.DiskAccessMode.mmap;
            logger.info("DiskAccessMode is {}, indexAccessMode is {}", conf.disk_access_mode, indexAccessMode);
        }
        else
        {
            indexAccessMode = conf.disk_access_mode;
            logger.info("DiskAccessMode is {}, indexAccessMode is {}", conf.disk_access_mode, indexAccessMode);
        }

        if (conf.gc_warn_threshold_in_ms < 0)
        {
            throw new ConfigurationException("gc_warn_threshold_in_ms must be a positive integer");
        }

        /* phi convict threshold for FailureDetector */
        if (conf.phi_convict_threshold < 5 || conf.phi_convict_threshold > 16)
        {
            throw new ConfigurationException("phi_convict_threshold must be between 5 and 16, but was " + conf.phi_convict_threshold, false);
        }

        /* Thread per pool */
        if (conf.concurrent_reads < 2)
        {
            throw new ConfigurationException("concurrent_reads must be at least 2, but was " + conf.concurrent_reads, false);
        }

        if (conf.concurrent_writes < 2 && System.getProperty("cassandra.test.fail_mv_locks_count", "").isEmpty())
        {
            throw new ConfigurationException("concurrent_writes must be at least 2, but was " + conf.concurrent_writes, false);
        }

        if (conf.concurrent_counter_writes < 2)
            throw new ConfigurationException("concurrent_counter_writes must be at least 2, but was " + conf.concurrent_counter_writes, false);

        if (conf.concurrent_replicates != null)
            logger.warn("concurrent_replicates has been deprecated and should be removed from cassandra.yaml");

        if (conf.file_cache_size_in_mb == null)
            conf.file_cache_size_in_mb = Math.min(512, (int) (Runtime.getRuntime().maxMemory() / (4 * 1048576)));

        // round down for SSDs and round up for spinning disks
        if (conf.file_cache_round_up == null)
            conf.file_cache_round_up = conf.disk_optimization_strategy == Config.DiskOptimizationStrategy.spinning;

        if (conf.memtable_offheap_space_in_mb == null)
            conf.memtable_offheap_space_in_mb = (int) (Runtime.getRuntime().maxMemory() / (4 * 1048576));
        if (conf.memtable_offheap_space_in_mb < 0)
            throw new ConfigurationException("memtable_offheap_space_in_mb must be positive, but was " + conf.memtable_offheap_space_in_mb, false);
        // for the moment, we default to twice as much on-heap space as off-heap, as heap overhead is very large
        if (conf.memtable_heap_space_in_mb == null)
            conf.memtable_heap_space_in_mb = (int) (Runtime.getRuntime().maxMemory() / (4 * 1048576));
        if (conf.memtable_heap_space_in_mb <= 0)
            throw new ConfigurationException("memtable_heap_space_in_mb must be positive, but was " + conf.memtable_heap_space_in_mb, false);
        logger.info("Global memtable on-heap threshold is enabled at {}MB", conf.memtable_heap_space_in_mb);
        if (conf.memtable_offheap_space_in_mb == 0)
            logger.info("Global memtable off-heap threshold is disabled, HeapAllocator will be used instead");
        else
            logger.info("Global memtable off-heap threshold is enabled at {}MB", conf.memtable_offheap_space_in_mb);

        if (conf.thrift_framed_transport_size_in_mb <= 0)
            throw new ConfigurationException("thrift_framed_transport_size_in_mb must be positive, but was " + conf.thrift_framed_transport_size_in_mb, false);

        if (conf.native_transport_max_frame_size_in_mb <= 0)
            throw new ConfigurationException("native_transport_max_frame_size_in_mb must be positive, but was " + conf.native_transport_max_frame_size_in_mb, false);
        else if (conf.native_transport_max_frame_size_in_mb >= 2048)
            throw new ConfigurationException("native_transport_max_frame_size_in_mb must be smaller than 2048, but was "
                    + conf.native_transport_max_frame_size_in_mb, false);

        // if data dirs, commitlog dir, or saved caches dir are set in cassandra.yaml, use that.  Otherwise,
        // use -Dcassandra.storagedir (set in cassandra-env.sh) as the parent dir for data/, commitlog/, and saved_caches/
        if (conf.commitlog_directory == null)
        {
            conf.commitlog_directory = storagedirFor("commitlog");
        }

        if (conf.hints_directory == null)
        {
            conf.hints_directory = storagedirFor("hints");
        }

        if (conf.cdc_raw_directory == null)
        {
            conf.cdc_raw_directory = storagedirFor("cdc_raw");
        }

        if (conf.commitlog_total_space_in_mb == null)
        {
            int preferredSize = 8192;
            int minSize = 0;
            try
            {
                // use 1/4 of available space.  See discussion on #10013 and #10199
                minSize = Ints.saturatedCast((guessFileStore(conf.commitlog_directory).getTotalSpace() / 1048576) / 4);
            }
            catch (IOException e)
            {
                logger.debug("Error checking disk space", e);
                throw new ConfigurationException(String.format("Unable to check disk space available to %s. Perhaps the Cassandra user does not have the necessary permissions",
                                                               conf.commitlog_directory), e);
            }
            if (minSize < preferredSize)
            {
                logger.warn("Small commitlog volume detected at {}; setting commitlog_total_space_in_mb to {}.  You can override this in cassandra.yaml",
                            conf.commitlog_directory, minSize);
                conf.commitlog_total_space_in_mb = minSize;
            }
            else
            {
                conf.commitlog_total_space_in_mb = preferredSize;
            }
        }

        if (conf.cdc_total_space_in_mb == 0)
        {
            int preferredSize = 4096;
            int minSize = 0;
            try
            {
                // use 1/8th of available space.  See discussion on #10013 and #10199 on the CL, taking half that for CDC
                minSize = Ints.saturatedCast((guessFileStore(conf.cdc_raw_directory).getTotalSpace() / 1048576) / 8);
            }
            catch (IOException e)
            {
                logger.debug("Error checking disk space", e);
                throw new ConfigurationException(String.format("Unable to check disk space available to %s. Perhaps the Cassandra user does not have the necessary permissions",
                                                               conf.cdc_raw_directory), e);
            }
            if (minSize < preferredSize)
            {
                logger.warn("Small cdc volume detected at {}; setting cdc_total_space_in_mb to {}.  You can override this in cassandra.yaml",
                            conf.cdc_raw_directory, minSize);
                conf.cdc_total_space_in_mb = minSize;
            }
            else
            {
                conf.cdc_total_space_in_mb = preferredSize;
            }
        }

        if (conf.cdc_enabled)
        {
            logger.info("cdc_enabled is true. Starting casssandra node with Change-Data-Capture enabled.");
        }

        if (conf.saved_caches_directory == null)
        {
            conf.saved_caches_directory = storagedirFor("saved_caches");
        }
        if (conf.data_file_directories == null || conf.data_file_directories.length == 0)
        {
            conf.data_file_directories = new String[]{ storagedir("data_file_directories") + File.separator + "data" };
        }

        long dataFreeBytes = 0;
        /* data file and commit log directories. they get created later, when they're needed. */
        for (String datadir : conf.data_file_directories)
        {
            if (datadir == null)
                throw new ConfigurationException("data_file_directories must not contain empty entry", false);
            if (datadir.equals(conf.commitlog_directory))
                throw new ConfigurationException("commitlog_directory must not be the same as any data_file_directories", false);
            if (datadir.equals(conf.hints_directory))
                throw new ConfigurationException("hints_directory must not be the same as any data_file_directories", false);
            if (datadir.equals(conf.saved_caches_directory))
                throw new ConfigurationException("saved_caches_directory must not be the same as any data_file_directories", false);

            try
            {
                dataFreeBytes = saturatedSum(dataFreeBytes, guessFileStore(datadir).getUnallocatedSpace());
            }
            catch (IOException e)
            {
                logger.debug("Error checking disk space", e);
                throw new ConfigurationException(String.format("Unable to check disk space available to %s. Perhaps the Cassandra user does not have the necessary permissions",
                                                               datadir), e);
            }
        }
        if (dataFreeBytes < 64 * ONE_GB) // 64 GB
            logger.warn("Only {} free across all data volumes. Consider adding more capacity to your cluster or removing obsolete snapshots",
                        FBUtilities.prettyPrintMemory(dataFreeBytes));

        if (conf.commitlog_directory.equals(conf.saved_caches_directory))
            throw new ConfigurationException("saved_caches_directory must not be the same as the commitlog_directory", false);
        if (conf.commitlog_directory.equals(conf.hints_directory))
            throw new ConfigurationException("hints_directory must not be the same as the commitlog_directory", false);
        if (conf.hints_directory.equals(conf.saved_caches_directory))
            throw new ConfigurationException("saved_caches_directory must not be the same as the hints_directory", false);

        if (conf.memtable_flush_writers == 0)
        {
            conf.memtable_flush_writers = conf.data_file_directories.length == 1 ? 2 : 1;
        }

        if (conf.memtable_flush_writers < 1)
            throw new ConfigurationException("memtable_flush_writers must be at least 1, but was " + conf.memtable_flush_writers, false);

        if (conf.memtable_cleanup_threshold == null)
        {
            conf.memtable_cleanup_threshold = (float) (1.0 / (1 + conf.memtable_flush_writers));
        }
        else
        {
            logger.warn("memtable_cleanup_threshold has been deprecated and should be removed from cassandra.yaml");
        }

        if (conf.memtable_cleanup_threshold < 0.01f)
            throw new ConfigurationException("memtable_cleanup_threshold must be >= 0.01, but was " + conf.memtable_cleanup_threshold, false);
        if (conf.memtable_cleanup_threshold > 0.99f)
            throw new ConfigurationException("memtable_cleanup_threshold must be <= 0.99, but was " + conf.memtable_cleanup_threshold, false);
        if (conf.memtable_cleanup_threshold < 0.1f)
            logger.warn("memtable_cleanup_threshold is set very low [{}], which may cause performance degradation", conf.memtable_cleanup_threshold);

        if (conf.concurrent_compactors == null)
            conf.concurrent_compactors = Math.min(8, Math.max(2, Math.min(FBUtilities.getAvailableProcessors(), conf.data_file_directories.length)));

        if (conf.concurrent_compactors <= 0)
            throw new ConfigurationException("concurrent_compactors should be strictly greater than 0, but was " + conf.concurrent_compactors, false);

        if (conf.num_tokens > MAX_NUM_TOKENS)
            throw new ConfigurationException(String.format("A maximum number of %d tokens per node is supported", MAX_NUM_TOKENS), false);

        try
        {
            // if prepared_statements_cache_size_mb option was set to "auto" then size of the cache should be "max(1/256 of Heap (in MB), 10MB)"
            preparedStatementsCacheSizeInMB = (conf.prepared_statements_cache_size_mb == null)
                                              ? Math.max(10, (int) (Runtime.getRuntime().maxMemory() / 1024 / 1024 / 256))
                                              : conf.prepared_statements_cache_size_mb;

            if (preparedStatementsCacheSizeInMB <= 0)
                throw new NumberFormatException(); // to escape duplicating error message
        }
        catch (NumberFormatException e)
        {
            throw new ConfigurationException("prepared_statements_cache_size_mb option was set incorrectly to '"
                                             + conf.prepared_statements_cache_size_mb + "', supported values are <integer> >= 0.", false);
        }

        try
        {
            // if thrift_prepared_statements_cache_size_mb option was set to "auto" then size of the cache should be "max(1/256 of Heap (in MB), 10MB)"
            thriftPreparedStatementsCacheSizeInMB = (conf.thrift_prepared_statements_cache_size_mb == null)
                                                    ? Math.max(10, (int) (Runtime.getRuntime().maxMemory() / 1024 / 1024 / 256))
                                                    : conf.thrift_prepared_statements_cache_size_mb;

            if (thriftPreparedStatementsCacheSizeInMB <= 0)
                throw new NumberFormatException(); // to escape duplicating error message
        }
        catch (NumberFormatException e)
        {
            throw new ConfigurationException("thrift_prepared_statements_cache_size_mb option was set incorrectly to '"
                                             + conf.thrift_prepared_statements_cache_size_mb + "', supported values are <integer> >= 0.", false);
        }

        try
        {
            // if key_cache_size_in_mb option was set to "auto" then size of the cache should be "min(5% of Heap (in MB), 100MB)
            keyCacheSizeInMB = (conf.key_cache_size_in_mb == null)
                               ? Math.min(Math.max(1, (int) (Runtime.getRuntime().totalMemory() * 0.05 / 1024 / 1024)), 100)
                               : conf.key_cache_size_in_mb;

            if (keyCacheSizeInMB < 0)
                throw new NumberFormatException(); // to escape duplicating error message
        }
        catch (NumberFormatException e)
        {
            throw new ConfigurationException("key_cache_size_in_mb option was set incorrectly to '"
                                             + conf.key_cache_size_in_mb + "', supported values are <integer> >= 0.", false);
        }

        try
        {
            // if counter_cache_size_in_mb option was set to "auto" then size of the cache should be "min(2.5% of Heap (in MB), 50MB)
            counterCacheSizeInMB = (conf.counter_cache_size_in_mb == null)
                                   ? Math.min(Math.max(1, (int) (Runtime.getRuntime().totalMemory() * 0.025 / 1024 / 1024)), 50)
                                   : conf.counter_cache_size_in_mb;

            if (counterCacheSizeInMB < 0)
                throw new NumberFormatException(); // to escape duplicating error message
        }
        catch (NumberFormatException e)
        {
            throw new ConfigurationException("counter_cache_size_in_mb option was set incorrectly to '"
                                             + conf.counter_cache_size_in_mb + "', supported values are <integer> >= 0.", false);
        }

        // if set to empty/"auto" then use 5% of Heap size
        indexSummaryCapacityInMB = (conf.index_summary_capacity_in_mb == null)
                                   ? Math.max(1, (int) (Runtime.getRuntime().totalMemory() * 0.05 / 1024 / 1024))
                                   : conf.index_summary_capacity_in_mb;

        if (indexSummaryCapacityInMB < 0)
            throw new ConfigurationException("index_summary_capacity_in_mb option was set incorrectly to '"
                                             + conf.index_summary_capacity_in_mb + "', it should be a non-negative integer.", false);

        if (conf.index_interval != null)
            logger.warn("index_interval has been deprecated and should be removed from cassandra.yaml");

        if(conf.encryption_options != null)
        {
            logger.warn("Please rename encryption_options as server_encryption_options in the yaml");
            //operate under the assumption that server_encryption_options is not set in yaml rather than both
            conf.server_encryption_options = conf.encryption_options;
        }

        if (conf.user_defined_function_fail_timeout < 0)
            throw new ConfigurationException("user_defined_function_fail_timeout must not be negative", false);
        if (conf.user_defined_function_warn_timeout < 0)
            throw new ConfigurationException("user_defined_function_warn_timeout must not be negative", false);

        if (conf.user_defined_function_fail_timeout < conf.user_defined_function_warn_timeout)
            throw new ConfigurationException("user_defined_function_warn_timeout must less than user_defined_function_fail_timeout", false);

        if (conf.commitlog_segment_size_in_mb <= 0)
            throw new ConfigurationException("commitlog_segment_size_in_mb must be positive, but was "
                    + conf.commitlog_segment_size_in_mb, false);
        else if (conf.commitlog_segment_size_in_mb >= 2048)
            throw new ConfigurationException("commitlog_segment_size_in_mb must be smaller than 2048, but was "
                    + conf.commitlog_segment_size_in_mb, false);

        if (conf.max_mutation_size_in_kb == null)
            conf.max_mutation_size_in_kb = conf.commitlog_segment_size_in_mb * 1024 / 2;
        else if (conf.commitlog_segment_size_in_mb * 1024 < 2 * conf.max_mutation_size_in_kb)
            throw new ConfigurationException("commitlog_segment_size_in_mb must be at least twice the size of max_mutation_size_in_kb / 1024", false);

        // native transport encryption options
        if (conf.native_transport_port_ssl != null
            && conf.native_transport_port_ssl != conf.native_transport_port
            && !conf.client_encryption_options.enabled)
        {
            throw new ConfigurationException("Encryption must be enabled in client_encryption_options for native_transport_port_ssl", false);
        }

        if (conf.max_value_size_in_mb <= 0)
            throw new ConfigurationException("max_value_size_in_mb must be positive", false);
        else if (conf.max_value_size_in_mb >= 2048)
            throw new ConfigurationException("max_value_size_in_mb must be smaller than 2048, but was "
                    + conf.max_value_size_in_mb, false);

        switch (conf.disk_optimization_strategy)
        {
            case ssd:
                diskOptimizationStrategy = new SsdDiskOptimizationStrategy(conf.disk_optimization_page_cross_chance);
                break;
            case spinning:
                diskOptimizationStrategy = new SpinningDiskOptimizationStrategy();
                break;
        }

        try
        {
            ParameterizedClass strategy = conf.back_pressure_strategy != null ? conf.back_pressure_strategy : RateBasedBackPressure.withDefaultParams();
            Class<?> clazz = Class.forName(strategy.class_name);
            if (!BackPressureStrategy.class.isAssignableFrom(clazz))
                throw new ConfigurationException(strategy + " is not an instance of " + BackPressureStrategy.class.getCanonicalName(), false);

            Constructor<?> ctor = clazz.getConstructor(Map.class);
            BackPressureStrategy instance = (BackPressureStrategy) ctor.newInstance(strategy.parameters);
            logger.info("Back-pressure is {} with strategy {}.", backPressureEnabled() ? "enabled" : "disabled", conf.back_pressure_strategy);
            backPressureStrategy = instance;
        }
        catch (ConfigurationException ex)
        {
            throw ex;
        }
        catch (Exception ex)
        {
            throw new ConfigurationException("Error configuring back-pressure strategy: " + conf.back_pressure_strategy, ex);
        }

        if (conf.otc_coalescing_enough_coalesced_messages > 128)
            throw new ConfigurationException("otc_coalescing_enough_coalesced_messages must be smaller than 128", false);

        if (conf.otc_coalescing_enough_coalesced_messages <= 0)
            throw new ConfigurationException("otc_coalescing_enough_coalesced_messages must be positive", false);
    }

    private static String storagedirFor(String type)
    {
        return storagedir(type + "_directory") + File.separator + type;
    }

    private static String storagedir(String errMsgType)
    {
        String storagedir = System.getProperty(Config.PROPERTY_PREFIX + "storagedir", null);
        if (storagedir == null)
            throw new ConfigurationException(errMsgType + " is missing and -Dcassandra.storagedir is not set", false);
        return storagedir;
    }

    public static void applyAddressConfig() throws ConfigurationException
    {
        applyAddressConfig(conf);
    }

    public static void applyAddressConfig(Config config) throws ConfigurationException
    {
        listenAddress = null;
        rpcAddress = null;
        broadcastAddress = null;
        broadcastRpcAddress = null;

        /* Local IP, hostname or interface to bind services to */
        if (config.listen_address != null && config.listen_interface != null)
        {
            throw new ConfigurationException("Set listen_address OR listen_interface, not both", false);
        }
        else if (config.listen_address != null)
        {
            try
            {
                listenAddress = InetAddress.getByName(config.listen_address);
            }
            catch (UnknownHostException e)
            {
                throw new ConfigurationException("Unknown listen_address '" + config.listen_address + "'", false);
            }

            if (listenAddress.isAnyLocalAddress())
                throw new ConfigurationException("listen_address cannot be a wildcard address (" + config.listen_address + ")!", false);
        }
        else if (config.listen_interface != null)
        {
            listenAddress = getNetworkInterfaceAddress(config.listen_interface, "listen_interface", config.listen_interface_prefer_ipv6);
        }

        /* Gossip Address to broadcast */
        if (config.broadcast_address != null)
        {
            try
            {
                broadcastAddress = InetAddress.getByName(config.broadcast_address);
            }
            catch (UnknownHostException e)
            {
                throw new ConfigurationException("Unknown broadcast_address '" + config.broadcast_address + "'", false);
            }

            if (broadcastAddress.isAnyLocalAddress())
                throw new ConfigurationException("broadcast_address cannot be a wildcard address (" + config.broadcast_address + ")!", false);
        }

        /* Local IP, hostname or interface to bind RPC server to */
        if (config.rpc_address != null && config.rpc_interface != null)
        {
            throw new ConfigurationException("Set rpc_address OR rpc_interface, not both", false);
        }
        else if (config.rpc_address != null)
        {
            try
            {
                rpcAddress = InetAddress.getByName(config.rpc_address);
            }
            catch (UnknownHostException e)
            {
                throw new ConfigurationException("Unknown host in rpc_address " + config.rpc_address, false);
            }
        }
        else if (config.rpc_interface != null)
        {
            rpcAddress = getNetworkInterfaceAddress(config.rpc_interface, "rpc_interface", config.rpc_interface_prefer_ipv6);
        }
        else
        {
            rpcAddress = FBUtilities.getLocalAddress();
        }

        /* RPC address to broadcast */
        if (config.broadcast_rpc_address != null)
        {
            try
            {
                broadcastRpcAddress = InetAddress.getByName(config.broadcast_rpc_address);
            }
            catch (UnknownHostException e)
            {
                throw new ConfigurationException("Unknown broadcast_rpc_address '" + config.broadcast_rpc_address + "'", false);
            }

            if (broadcastRpcAddress.isAnyLocalAddress())
                throw new ConfigurationException("broadcast_rpc_address cannot be a wildcard address (" + config.broadcast_rpc_address + ")!", false);
        }
        else
        {
            if (rpcAddress.isAnyLocalAddress())
                throw new ConfigurationException("If rpc_address is set to a wildcard address (" + config.rpc_address + "), then " +
                                                 "you must set broadcast_rpc_address to a value other than " + config.rpc_address, false);
        }
    }

    public static void applyThriftHSHA()
    {
        // fail early instead of OOMing (see CASSANDRA-8116)
        if (ThriftServerType.HSHA.equals(conf.rpc_server_type) && conf.rpc_max_threads == Integer.MAX_VALUE)
            throw new ConfigurationException("The hsha rpc_server_type is not compatible with an rpc_max_threads " +
                                             "setting of 'unlimited'.  Please see the comments in cassandra.yaml " +
                                             "for rpc_server_type and rpc_max_threads.",
                                             false);
        if (ThriftServerType.HSHA.equals(conf.rpc_server_type) && conf.rpc_max_threads > (FBUtilities.getAvailableProcessors() * 2 + 1024))
            logger.warn("rpc_max_threads setting of {} may be too high for the hsha server and cause unnecessary thread contention, reducing performance", conf.rpc_max_threads);
    }

    public static void applyEncryptionContext()
    {
        // always attempt to load the cipher factory, as we could be in the situation where the user has disabled encryption,
        // but has existing commitlogs and sstables on disk that are still encrypted (and still need to be read)
        encryptionContext = new EncryptionContext(conf.transparent_data_encryption_options);
    }

    public static void applySeedProvider()
    {
        // load the seeds for node contact points
        if (conf.seed_provider == null)
        {
            throw new ConfigurationException("seeds configuration is missing; a minimum of one seed is required.", false);
        }
        try
        {
            Class<?> seedProviderClass = Class.forName(conf.seed_provider.class_name);
            seedProvider = (SeedProvider)seedProviderClass.getConstructor(Map.class).newInstance(conf.seed_provider.parameters);
        }
        // there are about 5 checked exceptions that could be thrown here.
        catch (Exception e)
        {
            throw new ConfigurationException(e.getMessage() + "\nFatal configuration error; unable to start server.  See log for stacktrace.", true);
        }
        if (seedProvider.getSeeds().size() == 0)
            throw new ConfigurationException("The seed provider lists no seeds.", false);
    }

    public static void applyInitialTokens()
    {
        if (conf.initial_token != null)
        {
            Collection<String> tokens = tokensFromString(conf.initial_token);
            if (tokens.size() != conf.num_tokens)
                throw new ConfigurationException("The number of initial tokens (by initial_token) specified is different from num_tokens value", false);

            for (String token : tokens)
                partitioner.getTokenFactory().validate(token);
        }
    }

    // Maybe safe for clients + tools
    public static void applyRequestScheduler()
    {
        /* Request Scheduler setup */
        requestSchedulerOptions = conf.request_scheduler_options;
        if (conf.request_scheduler != null)
        {
            try
            {
                if (requestSchedulerOptions == null)
                {
                    requestSchedulerOptions = new RequestSchedulerOptions();
                }
                Class<?> cls = Class.forName(conf.request_scheduler);
                requestScheduler = (IRequestScheduler) cls.getConstructor(RequestSchedulerOptions.class).newInstance(requestSchedulerOptions);
            }
            catch (ClassNotFoundException e)
            {
                throw new ConfigurationException("Invalid Request Scheduler class " + conf.request_scheduler, false);
            }
            catch (Exception e)
            {
                throw new ConfigurationException("Unable to instantiate request scheduler", e);
            }
        }
        else
        {
            requestScheduler = new NoScheduler();
        }

        if (conf.request_scheduler_id == RequestSchedulerId.keyspace)
        {
            requestSchedulerId = conf.request_scheduler_id;
        }
        else
        {
            // Default to Keyspace
            requestSchedulerId = RequestSchedulerId.keyspace;
        }
    }

    // definitely not safe for tools + clients - implicitly instantiates StorageService
    public static void applySnitch()
    {
        /* end point snitch */
        if (conf.endpoint_snitch == null)
        {
            throw new ConfigurationException("Missing endpoint_snitch directive", false);
        }
        snitch = createEndpointSnitch(conf.dynamic_snitch, conf.endpoint_snitch);
        EndpointSnitchInfo.create();

        localDC = snitch.getDatacenter(FBUtilities.getBroadcastAddress());
        localComparator = new Comparator<InetAddress>()
        {
            public int compare(InetAddress endpoint1, InetAddress endpoint2)
            {
                boolean local1 = localDC.equals(snitch.getDatacenter(endpoint1));
                boolean local2 = localDC.equals(snitch.getDatacenter(endpoint2));
                if (local1 && !local2)
                    return -1;
                if (local2 && !local1)
                    return 1;
                return 0;
            }
        };
    }

    // definitely not safe for tools + clients - implicitly instantiates schema
    public static void applyPartitioner()
    {
        /* Hashing strategy */
        if (conf.partitioner == null)
        {
            throw new ConfigurationException("Missing directive: partitioner", false);
        }
        try
        {
            partitioner = FBUtilities.newPartitioner(System.getProperty(Config.PROPERTY_PREFIX + "partitioner", conf.partitioner));
        }
        catch (Exception e)
        {
            throw new ConfigurationException("Invalid partitioner class " + conf.partitioner, false);
        }

        paritionerName = partitioner.getClass().getCanonicalName();
    }

    /**
     * Computes the sum of the 2 specified positive values returning {@code Long.MAX_VALUE} if the sum overflow.
     *
     * @param left the left operand
     * @param right the right operand
     * @return the sum of the 2 specified positive values of {@code Long.MAX_VALUE} if the sum overflow.
     */
    private static long saturatedSum(long left, long right)
    {
        assert left >= 0 && right >= 0;
        long sum = left + right;
        return sum < 0 ? Long.MAX_VALUE : sum;
    }

    private static FileStore guessFileStore(String dir) throws IOException
    {
        Path path = Paths.get(dir);
        while (true)
        {
            try
            {
                return FileUtils.getFileStore(path);
            }
            catch (IOException e)
            {
                if (e instanceof NoSuchFileException)
                    path = path.getParent();
                else
                    throw e;
            }
        }
    }

    public static IEndpointSnitch createEndpointSnitch(boolean dynamic, String snitchClassName) throws ConfigurationException
    {
        if (!snitchClassName.contains("."))
            snitchClassName = "org.apache.cassandra.locator." + snitchClassName;
        IEndpointSnitch snitch = FBUtilities.construct(snitchClassName, "snitch");
        return dynamic ? new DynamicEndpointSnitch(snitch) : snitch;
    }

    public static IAuthenticator getAuthenticator()
    {
        return authenticator;
    }

    public static void setAuthenticator(IAuthenticator authenticator)
    {
        DatabaseDescriptor.authenticator = authenticator;
    }

    public static IAuthorizer getAuthorizer()
    {
        return authorizer;
    }

    public static void setAuthorizer(IAuthorizer authorizer)
    {
        DatabaseDescriptor.authorizer = authorizer;
    }

    public static IRoleManager getRoleManager()
    {
        return roleManager;
    }

    public static void setRoleManager(IRoleManager roleManager)
    {
        DatabaseDescriptor.roleManager = roleManager;
    }

    public static int getPermissionsValidity()
    {
        return conf.permissions_validity_in_ms;
    }

    public static void setPermissionsValidity(int timeout)
    {
        conf.permissions_validity_in_ms = timeout;
    }

    public static int getPermissionsUpdateInterval()
    {
        return conf.permissions_update_interval_in_ms == -1
             ? conf.permissions_validity_in_ms
             : conf.permissions_update_interval_in_ms;
    }

    public static void setPermissionsUpdateInterval(int updateInterval)
    {
        conf.permissions_update_interval_in_ms = updateInterval;
    }

    public static int getPermissionsCacheMaxEntries()
    {
        return conf.permissions_cache_max_entries;
    }

    public static int setPermissionsCacheMaxEntries(int maxEntries)
    {
        return conf.permissions_cache_max_entries = maxEntries;
    }

    public static int getRolesValidity()
    {
        return conf.roles_validity_in_ms;
    }

    public static void setRolesValidity(int validity)
    {
        conf.roles_validity_in_ms = validity;
    }

    public static int getRolesUpdateInterval()
    {
        return conf.roles_update_interval_in_ms == -1
             ? conf.roles_validity_in_ms
             : conf.roles_update_interval_in_ms;
    }

    public static void setRolesUpdateInterval(int interval)
    {
        conf.roles_update_interval_in_ms = interval;
    }

    public static int getRolesCacheMaxEntries()
    {
        return conf.roles_cache_max_entries;
    }

    public static int setRolesCacheMaxEntries(int maxEntries)
    {
        return conf.roles_cache_max_entries = maxEntries;
    }

    public static int getCredentialsValidity()
    {
        return conf.credentials_validity_in_ms;
    }

    public static void setCredentialsValidity(int timeout)
    {
        conf.credentials_validity_in_ms = timeout;
    }

    public static int getCredentialsUpdateInterval()
    {
        return conf.credentials_update_interval_in_ms == -1
               ? conf.credentials_validity_in_ms
               : conf.credentials_update_interval_in_ms;
    }

    public static void setCredentialsUpdateInterval(int updateInterval)
    {
        conf.credentials_update_interval_in_ms = updateInterval;
    }

    public static int getCredentialsCacheMaxEntries()
    {
        return conf.credentials_cache_max_entries;
    }

    public static int setCredentialsCacheMaxEntries(int maxEntries)
    {
        return conf.credentials_cache_max_entries = maxEntries;
    }

    public static int getThriftFramedTransportSize()
    {
        return conf.thrift_framed_transport_size_in_mb * 1024 * 1024;
    }

    public static int getMaxValueSize()
    {
        return conf.max_value_size_in_mb * 1024 * 1024;
    }

    public static void setMaxValueSize(int maxValueSizeInBytes)
    {
        conf.max_value_size_in_mb = maxValueSizeInBytes / 1024 / 1024;
    }

    /**
     * Creates all storage-related directories.
     */
    public static void createAllDirectories()
    {
        try
        {
            if (conf.data_file_directories.length == 0)
                throw new ConfigurationException("At least one DataFileDirectory must be specified", false);

            for (String dataFileDirectory : conf.data_file_directories)
                FileUtils.createDirectory(dataFileDirectory);

            if (conf.commitlog_directory == null)
                throw new ConfigurationException("commitlog_directory must be specified", false);
            FileUtils.createDirectory(conf.commitlog_directory);

            if (conf.hints_directory == null)
                throw new ConfigurationException("hints_directory must be specified", false);
            FileUtils.createDirectory(conf.hints_directory);

            if (conf.saved_caches_directory == null)
                throw new ConfigurationException("saved_caches_directory must be specified", false);
            FileUtils.createDirectory(conf.saved_caches_directory);

            if (conf.cdc_enabled)
            {
                if (conf.cdc_raw_directory == null)
                    throw new ConfigurationException("cdc_raw_directory must be specified", false);
                FileUtils.createDirectory(conf.cdc_raw_directory);
            }
        }
        catch (ConfigurationException e)
        {
            throw new IllegalArgumentException("Bad configuration; unable to start server: "+e.getMessage());
        }
        catch (FSWriteError e)
        {
            throw new IllegalStateException(e.getCause().getMessage() + "; unable to start server");
        }
    }

    public static IPartitioner getPartitioner()
    {
        return partitioner;
    }

    public static String getPartitionerName()
    {
        return paritionerName;
    }

    /* For tests ONLY, don't use otherwise or all hell will break loose. Tests should restore value at the end. */
    public static IPartitioner setPartitionerUnsafe(IPartitioner newPartitioner)
    {
        IPartitioner old = partitioner;
        partitioner = newPartitioner;
        return old;
    }

    public static IEndpointSnitch getEndpointSnitch()
    {
        return snitch;
    }
    public static void setEndpointSnitch(IEndpointSnitch eps)
    {
        snitch = eps;
    }

    public static IRequestScheduler getRequestScheduler()
    {
        return requestScheduler;
    }

    public static RequestSchedulerOptions getRequestSchedulerOptions()
    {
        return requestSchedulerOptions;
    }

    public static RequestSchedulerId getRequestSchedulerId()
    {
        return requestSchedulerId;
    }

    public static int getColumnIndexSize()
    {
        return conf.column_index_size_in_kb * 1024;
    }

    @VisibleForTesting
    public static void setColumnIndexSize(int val)
    {
        conf.column_index_size_in_kb = val;
    }

    public static int getColumnIndexCacheSize()
    {
        return conf.column_index_cache_size_in_kb * 1024;
    }

    @VisibleForTesting
    public static void setColumnIndexCacheSize(int val)
    {
        conf.column_index_cache_size_in_kb = val;
    }

    public static int getBatchSizeWarnThreshold()
    {
        return conf.batch_size_warn_threshold_in_kb * 1024;
    }

    public static long getBatchSizeFailThreshold()
    {
        return conf.batch_size_fail_threshold_in_kb * 1024L;
    }

    public static int getBatchSizeFailThresholdInKB()
    {
        return conf.batch_size_fail_threshold_in_kb;
    }

    public static int getUnloggedBatchAcrossPartitionsWarnThreshold()
    {
        return conf.unlogged_batch_across_partitions_warn_threshold;
    }

    public static void setBatchSizeWarnThresholdInKB(int threshold)
    {
        conf.batch_size_warn_threshold_in_kb = threshold;
    }

    public static void setBatchSizeFailThresholdInKB(int threshold)
    {
        conf.batch_size_fail_threshold_in_kb = threshold;
    }

    public static Collection<String> getInitialTokens()
    {
        return tokensFromString(System.getProperty(Config.PROPERTY_PREFIX + "initial_token", conf.initial_token));
    }

    public static String getAllocateTokensForKeyspace()
    {
        return System.getProperty(Config.PROPERTY_PREFIX + "allocate_tokens_for_keyspace", conf.allocate_tokens_for_keyspace);
    }

    public static Collection<String> tokensFromString(String tokenString)
    {
        List<String> tokens = new ArrayList<String>();
        if (tokenString != null)
            for (String token : StringUtils.split(tokenString, ','))
                tokens.add(token.trim());
        return tokens;
    }

    public static int getNumTokens()
    {
        return conf.num_tokens;
    }

    public static InetAddress getReplaceAddress()
    {
        try
        {
            if (System.getProperty(Config.PROPERTY_PREFIX + "replace_address", null) != null)
                return InetAddress.getByName(System.getProperty(Config.PROPERTY_PREFIX + "replace_address", null));
            else if (System.getProperty(Config.PROPERTY_PREFIX + "replace_address_first_boot", null) != null)
                return InetAddress.getByName(System.getProperty(Config.PROPERTY_PREFIX + "replace_address_first_boot", null));
            return null;
        }
        catch (UnknownHostException e)
        {
            throw new RuntimeException("Replacement host name could not be resolved or scope_id was specified for a global IPv6 address", e);
        }
    }

    public static Collection<String> getReplaceTokens()
    {
        return tokensFromString(System.getProperty(Config.PROPERTY_PREFIX + "replace_token", null));
    }

    public static UUID getReplaceNode()
    {
        try
        {
            return UUID.fromString(System.getProperty(Config.PROPERTY_PREFIX + "replace_node", null));
        } catch (NullPointerException e)
        {
            return null;
        }
    }

    public static String getClusterName()
    {
        return conf.cluster_name;
    }

    public static int getStoragePort()
    {
        return Integer.parseInt(System.getProperty(Config.PROPERTY_PREFIX + "storage_port", Integer.toString(conf.storage_port)));
    }

    public static int getSSLStoragePort()
    {
        return Integer.parseInt(System.getProperty(Config.PROPERTY_PREFIX + "ssl_storage_port", Integer.toString(conf.ssl_storage_port)));
    }

    public static int getRpcPort()
    {
        return Integer.parseInt(System.getProperty(Config.PROPERTY_PREFIX + "rpc_port", Integer.toString(conf.rpc_port)));
    }

    public static int getRpcListenBacklog()
    {
        return conf.rpc_listen_backlog;
    }

    public static long getRpcTimeout()
    {
        return conf.request_timeout_in_ms;
    }

    public static void setRpcTimeout(long timeOutInMillis)
    {
        conf.request_timeout_in_ms = timeOutInMillis;
    }

    public static long getReadRpcTimeout()
    {
        return conf.read_request_timeout_in_ms;
    }

    public static void setReadRpcTimeout(long timeOutInMillis)
    {
        conf.read_request_timeout_in_ms = timeOutInMillis;
    }

    public static long getRangeRpcTimeout()
    {
        return conf.range_request_timeout_in_ms;
    }

    public static void setRangeRpcTimeout(long timeOutInMillis)
    {
        conf.range_request_timeout_in_ms = timeOutInMillis;
    }

    public static long getWriteRpcTimeout()
    {
        return conf.write_request_timeout_in_ms;
    }

    public static void setWriteRpcTimeout(long timeOutInMillis)
    {
        conf.write_request_timeout_in_ms = timeOutInMillis;
    }

    public static long getCounterWriteRpcTimeout()
    {
        return conf.counter_write_request_timeout_in_ms;
    }

    public static void setCounterWriteRpcTimeout(long timeOutInMillis)
    {
        conf.counter_write_request_timeout_in_ms = timeOutInMillis;
    }

    public static long getCasContentionTimeout()
    {
        return conf.cas_contention_timeout_in_ms;
    }

    public static void setCasContentionTimeout(long timeOutInMillis)
    {
        conf.cas_contention_timeout_in_ms = timeOutInMillis;
    }

    public static long getTruncateRpcTimeout()
    {
        return conf.truncate_request_timeout_in_ms;
    }

    public static void setTruncateRpcTimeout(long timeOutInMillis)
    {
        conf.truncate_request_timeout_in_ms = timeOutInMillis;
    }

    public static boolean hasCrossNodeTimeout()
    {
        return conf.cross_node_timeout;
    }

    public static long getSlowQueryTimeout()
    {
        return conf.slow_query_log_timeout_in_ms;
    }

    /**
     * @return the minimum configured {read, write, range, truncate, misc} timeout
     */
    public static long getMinRpcTimeout()
    {
        return Longs.min(getRpcTimeout(),
                         getReadRpcTimeout(),
                         getRangeRpcTimeout(),
                         getWriteRpcTimeout(),
                         getCounterWriteRpcTimeout(),
                         getTruncateRpcTimeout());
    }

    public static double getPhiConvictThreshold()
    {
        return conf.phi_convict_threshold;
    }

    public static void setPhiConvictThreshold(double phiConvictThreshold)
    {
        conf.phi_convict_threshold = phiConvictThreshold;
    }

    public static int getConcurrentReaders()
    {
        return conf.concurrent_reads;
    }

    public static int getConcurrentWriters()
    {
        return conf.concurrent_writes;
    }

    public static int getConcurrentCounterWriters()
    {
        return conf.concurrent_counter_writes;
    }

    public static int getConcurrentViewWriters()
    {
        return conf.concurrent_materialized_view_writes;
    }

    public static int getFlushWriters()
    {
            return conf.memtable_flush_writers;
    }

    public static int getConcurrentCompactors()
    {
        return conf.concurrent_compactors;
    }

    public static void setConcurrentCompactors(int value)
    {
        conf.concurrent_compactors = value;
    }

    public static int getCompactionThroughputMbPerSec()
    {
        return conf.compaction_throughput_mb_per_sec;
    }

    public static void setCompactionThroughputMbPerSec(int value)
    {
        conf.compaction_throughput_mb_per_sec = value;
    }

    public static long getCompactionLargePartitionWarningThreshold() { return conf.compaction_large_partition_warning_threshold_mb * 1024L * 1024L; }

    public static long getMinFreeSpacePerDriveInBytes()
    {
        return conf.min_free_space_per_drive_in_mb * 1024L * 1024L;
    }

    public static boolean getDisableSTCSInL0()
    {
        return disableSTCSInL0;
    }

    public static int getStreamThroughputOutboundMegabitsPerSec()
    {
        return conf.stream_throughput_outbound_megabits_per_sec;
    }

    public static void setStreamThroughputOutboundMegabitsPerSec(int value)
    {
        conf.stream_throughput_outbound_megabits_per_sec = value;
    }

    public static int getInterDCStreamThroughputOutboundMegabitsPerSec()
    {
        return conf.inter_dc_stream_throughput_outbound_megabits_per_sec;
    }

    public static void setInterDCStreamThroughputOutboundMegabitsPerSec(int value)
    {
        conf.inter_dc_stream_throughput_outbound_megabits_per_sec = value;
    }

    public static String[] getAllDataFileLocations()
    {
        return conf.data_file_directories;
    }

    public static String getCommitLogLocation()
    {
        return conf.commitlog_directory;
    }

    @VisibleForTesting
    public static void setCommitLogLocation(String value)
    {
        conf.commitlog_directory = value;
    }

    public static ParameterizedClass getCommitLogCompression()
    {
        return conf.commitlog_compression;
    }

    public static void setCommitLogCompression(ParameterizedClass compressor)
    {
        conf.commitlog_compression = compressor;
    }

   /**
    * Maximum number of buffers in the compression pool. The default value is 3, it should not be set lower than that
    * (one segment in compression, one written to, one in reserve); delays in compression may cause the log to use
    * more, depending on how soon the sync policy stops all writing threads.
    */
    public static int getCommitLogMaxCompressionBuffersInPool()
    {
        return conf.commitlog_max_compression_buffers_in_pool;
    }

    public static void setCommitLogMaxCompressionBuffersPerPool(int buffers)
    {
        conf.commitlog_max_compression_buffers_in_pool = buffers;
    }

    public static int getMaxMutationSize()
    {
        return conf.max_mutation_size_in_kb * 1024;
    }

    public static int getTombstoneWarnThreshold()
    {
        return conf.tombstone_warn_threshold;
    }

    public static void setTombstoneWarnThreshold(int threshold)
    {
        conf.tombstone_warn_threshold = threshold;
    }

    public static int getTombstoneFailureThreshold()
    {
        return conf.tombstone_failure_threshold;
    }

    public static void setTombstoneFailureThreshold(int threshold)
    {
        conf.tombstone_failure_threshold = threshold;
    }

    /**
     * size of commitlog segments to allocate
     */
    public static int getCommitLogSegmentSize()
    {
        return conf.commitlog_segment_size_in_mb * 1024 * 1024;
    }

    public static void setCommitLogSegmentSize(int sizeMegabytes)
    {
        conf.commitlog_segment_size_in_mb = sizeMegabytes;
    }

    public static String getSavedCachesLocation()
    {
        return conf.saved_caches_directory;
    }

    public static Set<InetAddress> getSeeds()
    {
        return ImmutableSet.<InetAddress>builder().addAll(seedProvider.getSeeds()).build();
    }

    public static InetAddress getListenAddress()
    {
        return listenAddress;
    }

    public static InetAddress getBroadcastAddress()
    {
        return broadcastAddress;
    }

    public static boolean shouldListenOnBroadcastAddress()
    {
        return conf.listen_on_broadcast_address;
    }

    public static IInternodeAuthenticator getInternodeAuthenticator()
    {
        return internodeAuthenticator;
    }

    public static void setInternodeAuthenticator(IInternodeAuthenticator internodeAuthenticator)
    {
        DatabaseDescriptor.internodeAuthenticator = internodeAuthenticator;
    }

    public static void setBroadcastAddress(InetAddress broadcastAdd)
    {
        broadcastAddress = broadcastAdd;
    }

    public static boolean startRpc()
    {
        return conf.start_rpc;
    }

    public static InetAddress getRpcAddress()
    {
        return rpcAddress;
    }

    public static void setBroadcastRpcAddress(InetAddress broadcastRPCAddr)
    {
        broadcastRpcAddress = broadcastRPCAddr;
    }

    /**
     * May be null, please use {@link FBUtilities#getBroadcastRpcAddress()} instead.
     */
    public static InetAddress getBroadcastRpcAddress()
    {
        return broadcastRpcAddress;
    }

    public static String getRpcServerType()
    {
        return conf.rpc_server_type;
    }

    public static boolean getRpcKeepAlive()
    {
        return conf.rpc_keepalive;
    }

    public static Integer getRpcMinThreads()
    {
        return conf.rpc_min_threads;
    }

    public static Integer getRpcMaxThreads()
    {
        return conf.rpc_max_threads;
    }

    public static Integer getRpcSendBufferSize()
    {
        return conf.rpc_send_buff_size_in_bytes;
    }

    public static Integer getRpcRecvBufferSize()
    {
        return conf.rpc_recv_buff_size_in_bytes;
    }

    public static int getInternodeSendBufferSize()
    {
        return conf.internode_send_buff_size_in_bytes;
    }

    public static int getInternodeRecvBufferSize()
    {
        return conf.internode_recv_buff_size_in_bytes;
    }

    public static boolean startNativeTransport()
    {
        return conf.start_native_transport;
    }

    public static int getNativeTransportPort()
    {
        return Integer.parseInt(System.getProperty(Config.PROPERTY_PREFIX + "native_transport_port", Integer.toString(conf.native_transport_port)));
    }

    @VisibleForTesting
    public static void setNativeTransportPort(int port)
    {
        conf.native_transport_port = port;
    }

    public static int getNativeTransportPortSSL()
    {
        return conf.native_transport_port_ssl == null ? getNativeTransportPort() : conf.native_transport_port_ssl;
    }

    @VisibleForTesting
    public static void setNativeTransportPortSSL(Integer port)
    {
        conf.native_transport_port_ssl = port;
    }

    public static int getNativeTransportMaxThreads()
    {
        return conf.native_transport_max_threads;
    }

    public static int getNativeTransportMaxFrameSize()
    {
        return conf.native_transport_max_frame_size_in_mb * 1024 * 1024;
    }

    public static long getNativeTransportMaxConcurrentConnections()
    {
        return conf.native_transport_max_concurrent_connections;
    }

    public static void setNativeTransportMaxConcurrentConnections(long nativeTransportMaxConcurrentConnections)
    {
        conf.native_transport_max_concurrent_connections = nativeTransportMaxConcurrentConnections;
    }

    public static long getNativeTransportMaxConcurrentConnectionsPerIp()
    {
        return conf.native_transport_max_concurrent_connections_per_ip;
    }

    public static void setNativeTransportMaxConcurrentConnectionsPerIp(long native_transport_max_concurrent_connections_per_ip)
    {
        conf.native_transport_max_concurrent_connections_per_ip = native_transport_max_concurrent_connections_per_ip;
    }

    public static boolean useNativeTransportLegacyFlusher()
    {
        return conf.native_transport_flush_in_batches_legacy;
    }

    public static double getCommitLogSyncBatchWindow()
    {
        return conf.commitlog_sync_batch_window_in_ms;
    }

    public static void setCommitLogSyncBatchWindow(double windowMillis)
    {
        conf.commitlog_sync_batch_window_in_ms = windowMillis;
    }

    public static int getCommitLogSyncPeriod()
    {
        return conf.commitlog_sync_period_in_ms;
    }

    public static void setCommitLogSyncPeriod(int periodMillis)
    {
        conf.commitlog_sync_period_in_ms = periodMillis;
    }

    public static Config.CommitLogSync getCommitLogSync()
    {
        return conf.commitlog_sync;
    }

    public static void setCommitLogSync(CommitLogSync sync)
    {
        conf.commitlog_sync = sync;
    }

    public static Config.DiskAccessMode getDiskAccessMode()
    {
        return conf.disk_access_mode;
    }

    // Do not use outside unit tests.
    @VisibleForTesting
    public static void setDiskAccessMode(Config.DiskAccessMode mode)
    {
        conf.disk_access_mode = mode;
    }

    public static Config.DiskAccessMode getIndexAccessMode()
    {
        return indexAccessMode;
    }

    // Do not use outside unit tests.
    @VisibleForTesting
    public static void setIndexAccessMode(Config.DiskAccessMode mode)
    {
        indexAccessMode = mode;
    }

    public static void setDiskFailurePolicy(Config.DiskFailurePolicy policy)
    {
        conf.disk_failure_policy = policy;
    }

    public static Config.DiskFailurePolicy getDiskFailurePolicy()
    {
        return conf.disk_failure_policy;
    }

    public static void setCommitFailurePolicy(Config.CommitFailurePolicy policy)
    {
        conf.commit_failure_policy = policy;
    }

    public static Config.CommitFailurePolicy getCommitFailurePolicy()
    {
        return conf.commit_failure_policy;
    }

    public static boolean isSnapshotBeforeCompaction()
    {
        return conf.snapshot_before_compaction;
    }

    public static boolean isAutoSnapshot()
    {
        return conf.auto_snapshot;
    }

    @VisibleForTesting
    public static void setAutoSnapshot(boolean autoSnapshot)
    {
        conf.auto_snapshot = autoSnapshot;
    }
    @VisibleForTesting
    public static boolean getAutoSnapshot()
    {
        return conf.auto_snapshot;
    }

    public static boolean isAutoBootstrap()
    {
        return Boolean.parseBoolean(System.getProperty(Config.PROPERTY_PREFIX + "auto_bootstrap", Boolean.toString(conf.auto_bootstrap)));
    }

    public static void setHintedHandoffEnabled(boolean hintedHandoffEnabled)
    {
        conf.hinted_handoff_enabled = hintedHandoffEnabled;
    }

    public static boolean hintedHandoffEnabled()
    {
        return conf.hinted_handoff_enabled;
    }

    public static Set<String> hintedHandoffDisabledDCs()
    {
        return conf.hinted_handoff_disabled_datacenters;
    }

    public static void enableHintsForDC(String dc)
    {
        conf.hinted_handoff_disabled_datacenters.remove(dc);
    }

    public static void disableHintsForDC(String dc)
    {
        conf.hinted_handoff_disabled_datacenters.add(dc);
    }

    public static void setMaxHintWindow(int ms)
    {
        conf.max_hint_window_in_ms = ms;
    }

    public static int getMaxHintWindow()
    {
        return conf.max_hint_window_in_ms;
    }

    public static File getHintsDirectory()
    {
        return new File(conf.hints_directory);
    }

    public static File getSerializedCachePath(CacheType cacheType, String version, String extension)
    {
        String name = cacheType.toString()
                + (version == null ? "" : "-" + version + "." + extension);
        return new File(conf.saved_caches_directory, name);
    }

    public static int getDynamicUpdateInterval()
    {
        return conf.dynamic_snitch_update_interval_in_ms;
    }
    public static void setDynamicUpdateInterval(int dynamicUpdateInterval)
    {
        conf.dynamic_snitch_update_interval_in_ms = dynamicUpdateInterval;
    }

    public static int getDynamicResetInterval()
    {
        return conf.dynamic_snitch_reset_interval_in_ms;
    }
    public static void setDynamicResetInterval(int dynamicResetInterval)
    {
        conf.dynamic_snitch_reset_interval_in_ms = dynamicResetInterval;
    }

    public static double getDynamicBadnessThreshold()
    {
        return conf.dynamic_snitch_badness_threshold;
    }

    public static void setDynamicBadnessThreshold(double dynamicBadnessThreshold)
    {
        conf.dynamic_snitch_badness_threshold = dynamicBadnessThreshold;
    }

    public static EncryptionOptions.ServerEncryptionOptions getServerEncryptionOptions()
    {
        return conf.server_encryption_options;
    }

    public static EncryptionOptions.ClientEncryptionOptions getClientEncryptionOptions()
    {
        return conf.client_encryption_options;
    }

    public static int getHintedHandoffThrottleInKB()
    {
        return conf.hinted_handoff_throttle_in_kb;
    }

    public static int getBatchlogReplayThrottleInKB()
    {
        return conf.batchlog_replay_throttle_in_kb;
    }

    public static void setHintedHandoffThrottleInKB(int throttleInKB)
    {
        conf.hinted_handoff_throttle_in_kb = throttleInKB;
    }

    public static int getMaxHintsDeliveryThreads()
    {
        return conf.max_hints_delivery_threads;
    }

    public static int getHintsFlushPeriodInMS()
    {
        return conf.hints_flush_period_in_ms;
    }

    public static long getMaxHintsFileSize()
    {
        return conf.max_hints_file_size_in_mb * 1024L * 1024L;
    }

    public static ParameterizedClass getHintsCompression()
    {
        return conf.hints_compression;
    }

    public static void setHintsCompression(ParameterizedClass parameterizedClass)
    {
        conf.hints_compression = parameterizedClass;
    }

    public static boolean isIncrementalBackupsEnabled()
    {
        return conf.incremental_backups;
    }

    public static void setIncrementalBackupsEnabled(boolean value)
    {
        conf.incremental_backups = value;
    }

    public static int getFileCacheSizeInMB()
    {
        if (conf.file_cache_size_in_mb == null)
        {
            // In client mode the value is not set.
            assert DatabaseDescriptor.isClientInitialized();
            return 0;
        }

        return conf.file_cache_size_in_mb;
    }

    public static boolean getFileCacheRoundUp()
    {
        if (conf.file_cache_round_up == null)
        {
            // In client mode the value is not set.
            assert DatabaseDescriptor.isClientInitialized();
            return false;
        }

        return conf.file_cache_round_up;
    }

    public static boolean getBufferPoolUseHeapIfExhausted()
    {
        return conf.buffer_pool_use_heap_if_exhausted;
    }

    public static DiskOptimizationStrategy getDiskOptimizationStrategy()
    {
        return diskOptimizationStrategy;
    }

    public static double getDiskOptimizationEstimatePercentile()
    {
        return conf.disk_optimization_estimate_percentile;
    }

    public static long getTotalCommitlogSpaceInMB()
    {
        return conf.commitlog_total_space_in_mb;
    }

    public static int getSSTablePreempiveOpenIntervalInMB()
    {
        return FBUtilities.isWindows ? -1 : conf.sstable_preemptive_open_interval_in_mb;
    }
    public static void setSSTablePreempiveOpenIntervalInMB(int mb)
    {
        conf.sstable_preemptive_open_interval_in_mb = mb;
    }

    public static boolean getTrickleFsync()
    {
        return conf.trickle_fsync;
    }

    public static int getTrickleFsyncIntervalInKb()
    {
        return conf.trickle_fsync_interval_in_kb;
    }

    public static long getKeyCacheSizeInMB()
    {
        return keyCacheSizeInMB;
    }

    public static long getIndexSummaryCapacityInMB()
    {
        return indexSummaryCapacityInMB;
    }

    public static int getKeyCacheSavePeriod()
    {
        return conf.key_cache_save_period;
    }

    public static void setKeyCacheSavePeriod(int keyCacheSavePeriod)
    {
        conf.key_cache_save_period = keyCacheSavePeriod;
    }

    public static int getKeyCacheKeysToSave()
    {
        return conf.key_cache_keys_to_save;
    }

    public static void setKeyCacheKeysToSave(int keyCacheKeysToSave)
    {
        conf.key_cache_keys_to_save = keyCacheKeysToSave;
    }

    public static String getRowCacheClassName()
    {
        return conf.row_cache_class_name;
    }

    public static long getRowCacheSizeInMB()
    {
        return conf.row_cache_size_in_mb;
    }

    @VisibleForTesting
    public static void setRowCacheSizeInMB(long val)
    {
        conf.row_cache_size_in_mb = val;
    }

    public static int getRowCacheSavePeriod()
    {
        return conf.row_cache_save_period;
    }

    public static void setRowCacheSavePeriod(int rowCacheSavePeriod)
    {
        conf.row_cache_save_period = rowCacheSavePeriod;
    }

    public static int getRowCacheKeysToSave()
    {
        return conf.row_cache_keys_to_save;
    }

    public static long getCounterCacheSizeInMB()
    {
        return counterCacheSizeInMB;
    }

    public static void setRowCacheKeysToSave(int rowCacheKeysToSave)
    {
        conf.row_cache_keys_to_save = rowCacheKeysToSave;
    }

    public static int getCounterCacheSavePeriod()
    {
        return conf.counter_cache_save_period;
    }

    public static void setCounterCacheSavePeriod(int counterCacheSavePeriod)
    {
        conf.counter_cache_save_period = counterCacheSavePeriod;
    }

    public static int getCounterCacheKeysToSave()
    {
        return conf.counter_cache_keys_to_save;
    }

    public static void setCounterCacheKeysToSave(int counterCacheKeysToSave)
    {
        conf.counter_cache_keys_to_save = counterCacheKeysToSave;
    }

    public static void setStreamingSocketTimeout(int value)
    {
        conf.streaming_socket_timeout_in_ms = value;
    }

    /**
     * @deprecated use {@link this#getStreamingKeepAlivePeriod()} instead
     * @return streaming_socket_timeout_in_ms property
     */
    @Deprecated
    public static int getStreamingSocketTimeout()
    {
        return conf.streaming_socket_timeout_in_ms;
    }

    public static int getStreamingKeepAlivePeriod()
    {
        return conf.streaming_keep_alive_period_in_secs;
    }

    public static String getLocalDataCenter()
    {
        return localDC;
    }

    public static Comparator<InetAddress> getLocalComparator()
    {
        return localComparator;
    }

    public static Config.InternodeCompression internodeCompression()
    {
        return conf.internode_compression;
    }

    public static boolean getInterDCTcpNoDelay()
    {
        return conf.inter_dc_tcp_nodelay;
    }

    public static long getMemtableHeapSpaceInMb()
    {
        return conf.memtable_heap_space_in_mb;
    }

    public static long getMemtableOffheapSpaceInMb()
    {
        return conf.memtable_offheap_space_in_mb;
    }

    public static Config.MemtableAllocationType getMemtableAllocationType()
    {
        return conf.memtable_allocation_type;
    }

    public static Float getMemtableCleanupThreshold()
    {
        return conf.memtable_cleanup_threshold;
    }

    public static int getIndexSummaryResizeIntervalInMinutes()
    {
        return conf.index_summary_resize_interval_in_minutes;
    }

    public static boolean hasLargeAddressSpace()
    {
        // currently we just check if it's a 64bit arch, but any we only really care if the address space is large
        String datamodel = System.getProperty("sun.arch.data.model");
        if (datamodel != null)
        {
            switch (datamodel)
            {
                case "64": return true;
                case "32": return false;
            }
        }
        String arch = System.getProperty("os.arch");
        return arch.contains("64") || arch.contains("sparcv9");
    }

    public static int getTracetypeRepairTTL()
    {
        return conf.tracetype_repair_ttl;
    }

    public static int getTracetypeQueryTTL()
    {
        return conf.tracetype_query_ttl;
    }

    public static String getOtcCoalescingStrategy()
    {
        return conf.otc_coalescing_strategy;
    }

    public static int getOtcCoalescingWindow()
    {
        return conf.otc_coalescing_window_us;
    }

    public static int getOtcCoalescingEnoughCoalescedMessages()
    {
        return conf.otc_coalescing_enough_coalesced_messages;
    }

    public static void setOtcCoalescingEnoughCoalescedMessages(int otc_coalescing_enough_coalesced_messages)
    {
        conf.otc_coalescing_enough_coalesced_messages = otc_coalescing_enough_coalesced_messages;
    }

    public static int getOtcBacklogExpirationInterval()
    {
        return conf.otc_backlog_expiration_interval_ms;
    }

    public static void setOtcBacklogExpirationInterval(int intervalInMillis)
    {
        conf.otc_backlog_expiration_interval_ms = intervalInMillis;
    }
 
    public static int getWindowsTimerInterval()
    {
        return conf.windows_timer_interval;
    }

    public static long getPreparedStatementsCacheSizeMB()
    {
        return preparedStatementsCacheSizeInMB;
    }

    public static long getThriftPreparedStatementsCacheSizeMB()
    {
        return thriftPreparedStatementsCacheSizeInMB;
    }

    public static boolean enableUserDefinedFunctions()
    {
        return conf.enable_user_defined_functions;
    }

    public static boolean enableScriptedUserDefinedFunctions()
    {
        return conf.enable_scripted_user_defined_functions;
    }

    public static void enableScriptedUserDefinedFunctions(boolean enableScriptedUserDefinedFunctions)
    {
        conf.enable_scripted_user_defined_functions = enableScriptedUserDefinedFunctions;
    }

    public static boolean enableUserDefinedFunctionsThreads()
    {
        return conf.enable_user_defined_functions_threads;
    }

    public static long getUserDefinedFunctionWarnTimeout()
    {
        return conf.user_defined_function_warn_timeout;
    }

    public static void setUserDefinedFunctionWarnTimeout(long userDefinedFunctionWarnTimeout)
    {
        conf.user_defined_function_warn_timeout = userDefinedFunctionWarnTimeout;
    }

    public static boolean enableMaterializedViews()
    {
        return conf.enable_materialized_views;
    }

    public static long getUserDefinedFunctionFailTimeout()
    {
        return conf.user_defined_function_fail_timeout;
    }

    public static void setUserDefinedFunctionFailTimeout(long userDefinedFunctionFailTimeout)
    {
        conf.user_defined_function_fail_timeout = userDefinedFunctionFailTimeout;
    }

    public static Config.UserFunctionTimeoutPolicy getUserFunctionTimeoutPolicy()
    {
        return conf.user_function_timeout_policy;
    }

    public static void setUserFunctionTimeoutPolicy(Config.UserFunctionTimeoutPolicy userFunctionTimeoutPolicy)
    {
        conf.user_function_timeout_policy = userFunctionTimeoutPolicy;
    }

    public static long getGCLogThreshold()
    {
        return conf.gc_log_threshold_in_ms;
    }

    public static EncryptionContext getEncryptionContext()
    {
        return encryptionContext;
    }

    public static long getGCWarnThreshold()
    {
        return conf.gc_warn_threshold_in_ms;
    }
<<<<<<< HEAD

    public static boolean isCDCEnabled()
    {
        return conf.cdc_enabled;
    }

    public static void setCDCEnabled(boolean cdc_enabled)
    {
        conf.cdc_enabled = cdc_enabled;
    }

    public static String getCDCLogLocation()
    {
        return conf.cdc_raw_directory;
    }

    public static int getCDCSpaceInMB()
    {
        return conf.cdc_total_space_in_mb;
    }

    @VisibleForTesting
    public static void setCDCSpaceInMB(int input)
    {
        conf.cdc_total_space_in_mb = input;
    }

    public static int getCDCDiskCheckInterval()
    {
        return conf.cdc_free_space_check_interval_ms;
    }

    @VisibleForTesting
    public static void setEncryptionContext(EncryptionContext ec)
    {
        encryptionContext = ec;
    }

    public static int searchConcurrencyFactor()
    {
        return searchConcurrencyFactor;
    }

    public static boolean isUnsafeSystem()
    {
        return unsafeSystem;
    }

    public static void setBackPressureEnabled(boolean backPressureEnabled)
    {
        conf.back_pressure_enabled = backPressureEnabled;
    }

    public static boolean backPressureEnabled()
    {
        return conf.back_pressure_enabled;
    }

    @VisibleForTesting
    public static void setBackPressureStrategy(BackPressureStrategy strategy)
    {
        backPressureStrategy = strategy;
    }

    public static BackPressureStrategy getBackPressureStrategy()
    {
        return backPressureStrategy;
    }
=======
>>>>>>> b82a42fd
}<|MERGE_RESOLUTION|>--- conflicted
+++ resolved
@@ -2416,7 +2416,6 @@
     {
         return conf.gc_warn_threshold_in_ms;
     }
-<<<<<<< HEAD
 
     public static boolean isCDCEnabled()
     {
@@ -2485,6 +2484,4 @@
     {
         return backPressureStrategy;
     }
-=======
->>>>>>> b82a42fd
 }