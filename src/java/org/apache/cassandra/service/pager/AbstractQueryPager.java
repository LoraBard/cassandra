/*
 * Licensed to the Apache Software Foundation (ASF) under one
 * or more contributor license agreements.  See the NOTICE file
 * distributed with this work for additional information
 * regarding copyright ownership.  The ASF licenses this file
 * to you under the Apache License, Version 2.0 (the
 * "License"); you may not use this file except in compliance
 * with the License.  You may obtain a copy of the License at
 *
 *     http://www.apache.org/licenses/LICENSE-2.0
 *
 * Unless required by applicable law or agreed to in writing, software
 * distributed under the License is distributed on an "AS IS" BASIS,
 * WITHOUT WARRANTIES OR CONDITIONS OF ANY KIND, either express or implied.
 * See the License for the specific language governing permissions and
 * limitations under the License.
 */
package org.apache.cassandra.service.pager;

import java.util.function.Function;

import org.apache.cassandra.config.CFMetaData;
import org.apache.cassandra.db.*;
import org.apache.cassandra.db.rows.*;
import org.apache.cassandra.db.partitions.*;
import org.apache.cassandra.db.filter.DataLimits;
import org.apache.cassandra.db.transform.Transformation;
import org.apache.cassandra.service.ClientState;
import org.apache.cassandra.transport.ProtocolVersion;

abstract class AbstractQueryPager<T extends ReadCommand> implements QueryPager
{
    protected final T command;
    protected final DataLimits limits;
    protected final ProtocolVersion protocolVersion;
    private final boolean enforceStrictLiveness;

    /** The internal pager is created when the fetch command is issued since its properties will depend on
        the page limits and whether we need to retrieve a single page or multiple pages, however we need
        to access its state at a higher level so we store it here. It is also removed when the iterator is closed.
        So this field may be null.
     */
    private Pager internalPager;

    /** The total number of rows remaining to be fetched*/
    private int remaining;

    /** This is set to true when we want the last returned row to be also part of the query used when fetching a page */
    protected boolean inclusive;

    /** This is the last key we've been reading from (or can still be reading within). This is the key for
       which remainingInPartition makes sense: if we're starting another key, we should reset remainingInPartition
      (and this is done in PagerIterator). This can be null (when we start). */
    private DecoratedKey lastKey;

    /** The total number of rows remaining to be fetched in the current partition */
    private int remainingInPartition;

    /** This is set to true once the iterator is closed, and only then, if we have run out of data */
    private boolean exhausted;

    protected AbstractQueryPager(T command, ProtocolVersion protocolVersion)
    {
        this.command = command;
        this.protocolVersion = protocolVersion;
        this.limits = command.limits();
<<<<<<< HEAD
=======
        this.enforceStrictLiveness = command.metadata().enforceStrictLiveness();

>>>>>>> 3e3d56ec
        this.remaining = limits.count();
        this.remainingInPartition = limits.perPartitionCount();
    }

    public ReadExecutionController executionController()
    {
        return command.executionController();
    }

    @SuppressWarnings("resource")
    public PartitionIterator fetchPage(int pageSize, ConsistencyLevel consistency, ClientState clientState, long queryStartNanoTime, boolean forContinuousPaging)
    {
        return innerFetch(pageSize, (pageCommand) -> pageCommand.execute(consistency, clientState, queryStartNanoTime, forContinuousPaging));
    }

    @SuppressWarnings("resource")
    public PartitionIterator fetchPageInternal(int pageSize, ReadExecutionController executionController)
    {
        return innerFetch(pageSize, (pageCommand) -> pageCommand.executeInternal(executionController));
    }

    @SuppressWarnings("resource")
    public UnfilteredPartitionIterator fetchPageUnfiltered(int pageSize, ReadExecutionController executionController, CFMetaData cfm)
    {
        assert internalPager == null : "only one iteration at a time is supported";

        if (isExhausted())
            return EmptyIterators.unfilteredPartition(cfm, false);

        final int toFetch = Math.min(pageSize, remaining);
        final ReadCommand pageCommand = nextPageReadCommand(toFetch);
        internalPager = new UnfilteredPager(limits.forPaging(toFetch), pageCommand, command.nowInSec());
        return Transformation.apply(pageCommand.executeLocally(executionController), internalPager);
    }

    private PartitionIterator innerFetch(int pageSize, Function<ReadCommand, PartitionIterator> itSupplier)
    {
        assert internalPager == null : "only one iteration at a time is supported";

        if (isExhausted())
            return EmptyIterators.partition();

        final int toFetch = Math.min(pageSize, remaining);
        final ReadCommand pageCommand = nextPageReadCommand(toFetch);
        internalPager = new RowPager(limits.forPaging(toFetch), pageCommand, command.nowInSec());
        return Transformation.apply(itSupplier.apply(pageCommand), internalPager);
    }

    private class UnfilteredPager extends Pager<Unfiltered>
    {
        private UnfilteredPager(DataLimits pageLimits, ReadCommand pageCommand, int nowInSec)
        {
            super(pageLimits, pageCommand, nowInSec);
        }

        protected BaseRowIterator<Unfiltered> apply(BaseRowIterator<Unfiltered> partition)
        {
            return Transformation.apply(counter.applyTo((UnfilteredRowIterator) partition), this);
        }
    }

    private class RowPager extends Pager<Row>
    {

        private RowPager(DataLimits pageLimits, ReadCommand pageCommand, int nowInSec)
        {
            super(pageLimits, pageCommand, nowInSec);
        }

        protected BaseRowIterator<Row> apply(BaseRowIterator<Row> partition)
        {
            return Transformation.apply(counter.applyTo((RowIterator) partition), this);
        }
    }

    /**
     * A transformation to keep track of the lastRow that was iterated and to determine
     * when a page is available. If fetching only a single page, it also stops the iteration after 1 page.
     */
    private abstract class Pager<T extends Unfiltered> extends Transformation<BaseRowIterator<T>>
    {
        private final DataLimits pageLimits;
        protected final DataLimits.Counter counter;
        private final ReadCommand pageCommand;
        private DecoratedKey currentKey;
        private Row lastRow;
        private boolean isFirstPartition = true;

        private Pager(DataLimits pageLimits, ReadCommand pageCommand, int nowInSec)
        {
            this.counter = pageLimits.newCounter(nowInSec, true, command.selectsFullPartition(), enforceStrictLiveness);
            this.pageLimits = pageLimits;
            this.pageCommand = pageCommand;
        }

        @Override
        public BaseRowIterator<T> applyToPartition(BaseRowIterator<T> partition)
        {
            currentKey = partition.partitionKey();

            // If this is the first partition of this page, this could be the continuation of a partition we've started
            // on the previous page. In which case, we could have the problem that the partition has no more "regular"
            // rows (but the page size is such we didn't knew before) but it does have a static row. We should then skip
            // the partition as returning it would means to the upper layer that the partition has "only" static columns,
            // which is not the case (and we know the static results have been sent on the previous page).
            if (isFirstPartition)
            {
                isFirstPartition = false;
                if (isPreviouslyReturnedPartition(currentKey) && !partition.hasNext())
                {
                    partition.close();
                    return null;
                }
            }

            return apply(partition);
        }

        protected abstract BaseRowIterator<T> apply(BaseRowIterator<T> partition);

        @Override
        public void onClose()
        {
            // In some case like GROUP BY a counter need to know when the processing is completed.
            counter.onClose();

            recordLast(lastKey, lastRow);

            remaining = getRemaining();
            remainingInPartition = getRemainingInPartition();

            // if the page command was not aborted and if the counter did not count
            // up to the page limits, then the iteration must have reached the end
            exhausted = !pageCommand.aborted() && pageLimits.isExhausted(counter);

            // remove the internal page so that we know that the iteration is finished
            internalPager = null;
        }

        private int getRemaining()
        {
            return remaining - counter.counted();
        }

        // If the clustering of the last row returned is a static one, it means that the partition was only
        // containing data within the static columns. If the clustering of the last row returned is empty
        // it means that there is only one row per partition. Therefore, in both cases there are no data remaining
        // within the partition.
        private int getRemainingInPartition()
        {
            if (lastRow != null && (lastRow.clustering() == Clustering.STATIC_CLUSTERING
                                    || lastRow.clustering() == Clustering.EMPTY))
            {
                return 0;
            }
            else
            {
                return remainingInPartition - counter.countedInCurrentPartition();
            }
        }

        public Row applyToStatic(Row row)
        {
            if (!row.isEmpty())
            {
                remainingInPartition = limits.perPartitionCount();
                lastKey = currentKey;
                lastRow = row;
            }
            return row;
        }

        @Override
        public Row applyToRow(Row row)
        {
            if (!currentKey.equals(lastKey))
            {
                remainingInPartition = limits.perPartitionCount();
                lastKey = currentKey;
            }
            lastRow = row;
            return row;
        }
    }

    void restoreState(DecoratedKey lastKey, int remaining, int remainingInPartition, boolean inclusive)
    {
        this.lastKey = lastKey;
        this.remaining = remaining;
        this.remainingInPartition = remainingInPartition;
        this.inclusive = inclusive;
    }

    public int counted()
    {
        return internalPager != null ? internalPager.counter.counted() : 0;
    }

    public boolean isExhausted()
    {
        return exhausted || limitsExceeded();
    }

    private boolean limitsExceeded()
    {
        return remaining == 0 || ((this instanceof SinglePartitionPager) && remainingInPartition == 0);
    }

    @Override
    public PagingState state(boolean inclusive)
    {
        return internalPager != null
               ? makePagingState(lastKey, internalPager.lastRow, inclusive)
               : makePagingState(inclusive);
    }

    public int maxRemaining()
    {
        return internalPager == null ? remaining : internalPager.getRemaining();
    }

    int remainingInPartition()
    {
        return internalPager == null ? remainingInPartition : internalPager.getRemainingInPartition();
    }

    protected abstract PagingState makePagingState(DecoratedKey lastKey, Row lastRow, boolean inclusive);
    protected abstract PagingState makePagingState(boolean inclusive);

    protected abstract ReadCommand nextPageReadCommand(int pageSize);
    protected abstract void recordLast(DecoratedKey key, Row row);
    protected abstract boolean isPreviouslyReturnedPartition(DecoratedKey key);
}<|MERGE_RESOLUTION|>--- conflicted
+++ resolved
@@ -64,11 +64,8 @@
         this.command = command;
         this.protocolVersion = protocolVersion;
         this.limits = command.limits();
-<<<<<<< HEAD
-=======
         this.enforceStrictLiveness = command.metadata().enforceStrictLiveness();
 
->>>>>>> 3e3d56ec
         this.remaining = limits.count();
         this.remainingInPartition = limits.perPartitionCount();
     }
