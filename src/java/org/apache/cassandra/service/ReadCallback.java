--- conflicted
+++ resolved
@@ -111,11 +111,9 @@
     {
         return publishSubject
                .first(EmptyIterators.partition())
-<<<<<<< HEAD
-               .onErrorResumeNext(exc ->
-                                  {
-                                      int received = this.received.get();
-                                      boolean failed = !(exc instanceof ReadTimeoutException);
+               .onErrorResumeNext(exc -> {
+                  int received = this.received.get();
+                  boolean failed = !(exc instanceof ReadTimeoutException);
 
                                       if (failed)
                                       {
@@ -131,29 +129,9 @@
                                           }
                                       }
 
-                                      return Single.error(exc);
+                                      return Single.error( exc);
+
                                   });
-=======
-               .onErrorResumeNext(exc -> {
-                  int received = this.received.get();
-                  boolean failed = !(exc instanceof TimeoutException);
-
-                  if (Tracing.isTracing())
-                  {
-                      String gotData = received > 0 ? (resolver.isDataPresent() ? " (including data)" : " (only digests)") : "";
-                      Tracing.trace("{}; received {} of {} responses{}", (failed ? "Failed" : "Timed out"), received, blockfor, gotData);
-                  }
-                  else if (logger.isDebugEnabled())
-                  {
-                      String gotData = received > 0 ? (resolver.isDataPresent() ? " (including data)" : " (only digests)") : "";
-                      logger.debug("{}; received {} of {} responses{}", (failed ? "Failed" : "Timed out"), received, blockfor, gotData);
-                  }
-
-                  return Single.error(failed
-                                      ? exc
-                                      : new ReadTimeoutException(consistencyLevel, received, blockfor, resolver.isDataPresent()));
-              });
->>>>>>> 38cbb3ba
     }
 
     public Single<PartitionIterator> get()
