--- conflicted
+++ resolved
@@ -27,14 +27,10 @@
 import java.util.concurrent.*;
 import java.util.concurrent.atomic.AtomicBoolean;
 import java.util.concurrent.atomic.AtomicInteger;
-<<<<<<< HEAD
-=======
 import java.util.concurrent.atomic.AtomicReference;
 import java.util.stream.Collectors;
->>>>>>> 3c667ebe
 import java.util.regex.MatchResult;
 import java.util.regex.Pattern;
-import java.util.stream.Collectors;
 import java.util.stream.StreamSupport;
 
 import javax.annotation.Nullable;
@@ -1283,34 +1279,20 @@
         RangeStreamer streamer = new RangeStreamer(tokenMetadata,
                                                    null,
                                                    FBUtilities.getBroadcastAddress(),
-                                                   "Rebuild",
+                                                   StreamOperation.REBUILD,
                                                    useStrictConsistency && !replacing,
                                                    RangeStreamer.StreamConsistency.ONE,
                                                    DatabaseDescriptor.getEndpointSnitch(),
                                                    streamStateStore,
                                                    false,
+                                                   streamingConnectionsPerHost,
                                                    options.toSourceFilter(DatabaseDescriptor.getEndpointSnitch(),
                                                                           FailureDetector.instance));
         // check ongoing rebuild
         if (!currentRebuild.compareAndSet(null, streamer))
         {
-<<<<<<< HEAD
-            RangeStreamer streamer = new RangeStreamer(tokenMetadata,
-                                                       null,
-                                                       FBUtilities.getBroadcastAddress(),
-                                                       StreamOperation.REBUILD,
-                                                       useStrictConsistency && !replacing,
-                                                       RangeStreamer.StreamConsistency.ONE,
-                                                       DatabaseDescriptor.getEndpointSnitch(),
-                                                       streamStateStore,
-                                                       false,
-                                                       streamingConnectionsPerHost,
-                                                       options.toSourceFilter(DatabaseDescriptor.getEndpointSnitch(),
-                                                                              FailureDetector.instance));
-=======
             throw new IllegalStateException("Node is still rebuilding. Check nodetool netstats.");
         }
->>>>>>> 3c667ebe
 
         try
         {
@@ -1417,6 +1399,83 @@
         }
     }
 
+    public void setRpcTimeout(long value)
+    {
+        DatabaseDescriptor.setRpcTimeout(value);
+        logger.info("set rpc timeout to {} ms", value);
+    }
+
+    public long getRpcTimeout()
+    {
+        return DatabaseDescriptor.getRpcTimeout();
+    }
+
+    public void setReadRpcTimeout(long value)
+    {
+        DatabaseDescriptor.setReadRpcTimeout(value);
+        logger.info("set read rpc timeout to {} ms", value);
+    }
+
+    public long getReadRpcTimeout()
+    {
+        return DatabaseDescriptor.getReadRpcTimeout();
+    }
+
+    public void setRangeRpcTimeout(long value)
+    {
+        DatabaseDescriptor.setRangeRpcTimeout(value);
+        logger.info("set range rpc timeout to {} ms", value);
+    }
+
+    public long getRangeRpcTimeout()
+    {
+        return DatabaseDescriptor.getRangeRpcTimeout();
+    }
+
+    public void setWriteRpcTimeout(long value)
+    {
+        DatabaseDescriptor.setWriteRpcTimeout(value);
+        logger.info("set write rpc timeout to {} ms", value);
+    }
+
+    public long getWriteRpcTimeout()
+    {
+        return DatabaseDescriptor.getWriteRpcTimeout();
+    }
+
+    public void setCounterWriteRpcTimeout(long value)
+    {
+        DatabaseDescriptor.setCounterWriteRpcTimeout(value);
+        logger.info("set counter write rpc timeout to {} ms", value);
+    }
+
+    public long getCounterWriteRpcTimeout()
+    {
+        return DatabaseDescriptor.getCounterWriteRpcTimeout();
+    }
+
+    public void setCasContentionTimeout(long value)
+    {
+        DatabaseDescriptor.setCasContentionTimeout(value);
+        logger.info("set cas contention rpc timeout to {} ms", value);
+    }
+
+    public long getCasContentionTimeout()
+    {
+        return DatabaseDescriptor.getCasContentionTimeout();
+    }
+
+    public void setTruncateRpcTimeout(long value)
+    {
+        DatabaseDescriptor.setTruncateRpcTimeout(value);
+        logger.info("set truncate rpc timeout to {} ms", value);
+    }
+
+    public long getTruncateRpcTimeout()
+    {
+        return DatabaseDescriptor.getTruncateRpcTimeout();
+    }
+
     public void abortRebuild(String reason)
     {
         if (reason == null)
@@ -1430,83 +1489,6 @@
         // therefore clear the reference in 'StorageService.rebuild()'.
 
         streamer.abort(reason);
-    }
-
-    public void setRpcTimeout(long value)
-    {
-        DatabaseDescriptor.setRpcTimeout(value);
-        logger.info("set rpc timeout to {} ms", value);
-    }
-
-    public long getRpcTimeout()
-    {
-        return DatabaseDescriptor.getRpcTimeout();
-    }
-
-    public void setReadRpcTimeout(long value)
-    {
-        DatabaseDescriptor.setReadRpcTimeout(value);
-        logger.info("set read rpc timeout to {} ms", value);
-    }
-
-    public long getReadRpcTimeout()
-    {
-        return DatabaseDescriptor.getReadRpcTimeout();
-    }
-
-    public void setRangeRpcTimeout(long value)
-    {
-        DatabaseDescriptor.setRangeRpcTimeout(value);
-        logger.info("set range rpc timeout to {} ms", value);
-    }
-
-    public long getRangeRpcTimeout()
-    {
-        return DatabaseDescriptor.getRangeRpcTimeout();
-    }
-
-    public void setWriteRpcTimeout(long value)
-    {
-        DatabaseDescriptor.setWriteRpcTimeout(value);
-        logger.info("set write rpc timeout to {} ms", value);
-    }
-
-    public long getWriteRpcTimeout()
-    {
-        return DatabaseDescriptor.getWriteRpcTimeout();
-    }
-
-    public void setCounterWriteRpcTimeout(long value)
-    {
-        DatabaseDescriptor.setCounterWriteRpcTimeout(value);
-        logger.info("set counter write rpc timeout to {} ms", value);
-    }
-
-    public long getCounterWriteRpcTimeout()
-    {
-        return DatabaseDescriptor.getCounterWriteRpcTimeout();
-    }
-
-    public void setCasContentionTimeout(long value)
-    {
-        DatabaseDescriptor.setCasContentionTimeout(value);
-        logger.info("set cas contention rpc timeout to {} ms", value);
-    }
-
-    public long getCasContentionTimeout()
-    {
-        return DatabaseDescriptor.getCasContentionTimeout();
-    }
-
-    public void setTruncateRpcTimeout(long value)
-    {
-        DatabaseDescriptor.setTruncateRpcTimeout(value);
-        logger.info("set truncate rpc timeout to {} ms", value);
-    }
-
-    public long getTruncateRpcTimeout()
-    {
-        return DatabaseDescriptor.getTruncateRpcTimeout();
     }
 
     public void setStreamThroughputMbPerSec(int value)
