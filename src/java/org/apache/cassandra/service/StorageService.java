/*
 * Licensed to the Apache Software Foundation (ASF) under one
 * or more contributor license agreements.  See the NOTICE file
 * distributed with this work for additional information
 * regarding copyright ownership.  The ASF licenses this file
 * to you under the Apache License, Version 2.0 (the
 * "License"); you may not use this file except in compliance
 * with the License.  You may obtain a copy of the License at
 *
 *     http://www.apache.org/licenses/LICENSE-2.0
 *
 * Unless required by applicable law or agreed to in writing, software
 * distributed under the License is distributed on an "AS IS" BASIS,
 * WITHOUT WARRANTIES OR CONDITIONS OF ANY KIND, either express or implied.
 * See the License for the specific language governing permissions and
 * limitations under the License.
 */
package org.apache.cassandra.service;

import java.io.*;
import java.lang.management.ManagementFactory;
import java.net.InetAddress;
import java.net.UnknownHostException;
import java.nio.ByteBuffer;
import java.util.*;
import java.util.Map.Entry;
import java.util.concurrent.*;
import java.util.concurrent.atomic.AtomicBoolean;
import java.util.concurrent.atomic.AtomicInteger;
import java.util.regex.MatchResult;
import java.util.regex.Pattern;
import java.util.stream.StreamSupport;

import javax.annotation.Nullable;
import javax.management.*;
import javax.management.openmbean.TabularData;
import javax.management.openmbean.TabularDataSupport;

import com.google.common.annotations.VisibleForTesting;
import com.google.common.base.Predicate;
import com.google.common.collect.*;
import com.google.common.util.concurrent.*;
<<<<<<< HEAD

=======
import org.apache.cassandra.io.sstable.format.SSTableReader;
>>>>>>> 46f64ad5
import org.apache.commons.lang3.StringUtils;

import org.slf4j.Logger;
import org.slf4j.LoggerFactory;

import ch.qos.logback.classic.LoggerContext;
import ch.qos.logback.classic.jmx.JMXConfiguratorMBean;
import ch.qos.logback.classic.spi.ILoggingEvent;
import ch.qos.logback.core.Appender;
import ch.qos.logback.core.hook.DelayingShutdownHook;
import org.apache.cassandra.auth.AuthKeyspace;
import org.apache.cassandra.auth.AuthMigrationListener;
import org.apache.cassandra.batchlog.BatchRemoveVerbHandler;
import org.apache.cassandra.batchlog.BatchStoreVerbHandler;
import org.apache.cassandra.batchlog.BatchlogManager;
import org.apache.cassandra.concurrent.NamedThreadFactory;
import org.apache.cassandra.concurrent.ScheduledExecutors;
import org.apache.cassandra.concurrent.Stage;
import org.apache.cassandra.concurrent.StageManager;
import org.apache.cassandra.config.CFMetaData;
import org.apache.cassandra.config.DatabaseDescriptor;
import org.apache.cassandra.config.Schema;
import org.apache.cassandra.config.SchemaConstants;
import org.apache.cassandra.config.ViewDefinition;
import org.apache.cassandra.db.*;
import org.apache.cassandra.db.commitlog.CommitLog;
import org.apache.cassandra.db.compaction.CompactionManager;
import org.apache.cassandra.db.lifecycle.LifecycleTransaction;
import org.apache.cassandra.dht.*;
import org.apache.cassandra.dht.Range;
import org.apache.cassandra.dht.Token.TokenFactory;
import org.apache.cassandra.exceptions.*;
import org.apache.cassandra.gms.*;
import org.apache.cassandra.hints.HintVerbHandler;
import org.apache.cassandra.hints.HintsService;
import org.apache.cassandra.io.sstable.SSTableLoader;
import org.apache.cassandra.io.util.FileUtils;
import org.apache.cassandra.locator.*;
import org.apache.cassandra.metrics.StorageMetrics;
import org.apache.cassandra.net.*;
import org.apache.cassandra.repair.*;
import org.apache.cassandra.repair.messages.RepairOption;
import org.apache.cassandra.schema.CompactionParams.TombstoneOption;
import org.apache.cassandra.schema.KeyspaceMetadata;
import org.apache.cassandra.service.paxos.CommitVerbHandler;
import org.apache.cassandra.service.paxos.PrepareVerbHandler;
import org.apache.cassandra.service.paxos.ProposeVerbHandler;
import org.apache.cassandra.streaming.*;
import org.apache.cassandra.thrift.EndpointDetails;
import org.apache.cassandra.thrift.TokenRange;
import org.apache.cassandra.thrift.cassandraConstants;
import org.apache.cassandra.tracing.TraceKeyspace;
import org.apache.cassandra.transport.ProtocolVersion;
import org.apache.cassandra.utils.*;
import org.apache.cassandra.utils.progress.ProgressEvent;
import org.apache.cassandra.utils.progress.ProgressEventType;
import org.apache.cassandra.utils.progress.jmx.JMXProgressSupport;
import org.apache.cassandra.utils.progress.jmx.LegacyJMXProgressSupport;

import static java.util.Arrays.asList;
import static java.util.stream.Collectors.toList;
import static org.apache.cassandra.index.SecondaryIndexManager.getIndexName;
import static org.apache.cassandra.index.SecondaryIndexManager.isIndexColumnFamily;

/**
 * This abstraction contains the token/identifier of this node
 * on the identifier space. This token gets gossiped around.
 * This class will also maintain histograms of the load information
 * of other nodes in the cluster.
 */
public class StorageService extends NotificationBroadcasterSupport implements IEndpointStateChangeSubscriber, StorageServiceMBean
{
    private static final Logger logger = LoggerFactory.getLogger(StorageService.class);

    public static final int RING_DELAY = getRingDelay(); // delay after which we assume ring has stablized

    private final JMXProgressSupport progressSupport = new JMXProgressSupport(this);

    /**
     * @deprecated backward support to previous notification interface
     * Will be removed on 4.0
     */
    @Deprecated
    private final LegacyJMXProgressSupport legacyProgressSupport;

    private static final AtomicInteger threadCounter = new AtomicInteger(1);

    private static int getRingDelay()
    {
        String newdelay = System.getProperty("cassandra.ring_delay_ms");
        if (newdelay != null)
        {
            logger.info("Overriding RING_DELAY to {}ms", newdelay);
            return Integer.parseInt(newdelay);
        }
        else
            return 30 * 1000;
    }

    /* This abstraction maintains the token/endpoint metadata information */
    private TokenMetadata tokenMetadata = new TokenMetadata();

    public volatile VersionedValue.VersionedValueFactory valueFactory = new VersionedValue.VersionedValueFactory(tokenMetadata.partitioner);

    private Thread drainOnShutdown = null;
    private volatile boolean isShutdown = false;
    private final List<Runnable> preShutdownHooks = new ArrayList<>();
    private final List<Runnable> postShutdownHooks = new ArrayList<>();

    public static final StorageService instance = new StorageService();

    @Deprecated
    public boolean isInShutdownHook()
    {
        return isShutdown();
    }

    public boolean isShutdown()
    {
        return isShutdown;
    }

    public Collection<Range<Token>> getLocalRanges(String keyspaceName)
    {
        return getRangesForEndpoint(keyspaceName, FBUtilities.getBroadcastAddress());
    }

    public Collection<Range<Token>> getNormalizedLocalRanges(String keyspaceName)
    {
        return Keyspace.open(keyspaceName).getReplicationStrategy().getNormalizedLocalRanges();
    }

    public Collection<Range<Token>> getPrimaryRanges(String keyspace)
    {
        return getPrimaryRangesForEndpoint(keyspace, FBUtilities.getBroadcastAddress());
    }

    public Collection<Range<Token>> getPrimaryRangesWithinDC(String keyspace)
    {
        return getPrimaryRangeForEndpointWithinDC(keyspace, FBUtilities.getBroadcastAddress());
    }

    private final Set<InetAddress> replicatingNodes = Collections.synchronizedSet(new HashSet<InetAddress>());
    private CassandraDaemon daemon;

    private InetAddress removingNode;

    /* Are we starting this node in bootstrap mode? */
    private volatile boolean isBootstrapMode;

    /* we bootstrap but do NOT join the ring unless told to do so */
    private boolean isSurveyMode = Boolean.parseBoolean(System.getProperty("cassandra.write_survey", "false"));
    /* true if node is rebuilding and receiving data */
    private final AtomicBoolean isRebuilding = new AtomicBoolean();
    private final AtomicBoolean isDecommissioning = new AtomicBoolean();

    private volatile boolean initialized = false;
    private volatile boolean joined = false;
    private volatile boolean gossipActive = false;
    private volatile boolean authSetupComplete = false;

    /* the probability for tracing any particular request, 0 disables tracing and 1 enables for all */
    private double traceProbability = 0.0;

    private static enum Mode { STARTING, NORMAL, JOINING, LEAVING, DECOMMISSIONED, MOVING, DRAINING, DRAINED }
    private volatile Mode operationMode = Mode.STARTING;

    /* Used for tracking drain progress */
    private volatile int totalCFs, remainingCFs;

    private static final AtomicInteger nextRepairCommand = new AtomicInteger();

    private final List<IEndpointLifecycleSubscriber> lifecycleSubscribers = new CopyOnWriteArrayList<>();

    private final ObjectName jmxObjectName;

    private Collection<Token> bootstrapTokens = null;

    // true when keeping strict consistency while bootstrapping
    private static final boolean useStrictConsistency = Boolean.parseBoolean(System.getProperty("cassandra.consistent.rangemovement", "true"));
    private static final boolean allowSimultaneousMoves = Boolean.parseBoolean(System.getProperty("cassandra.consistent.simultaneousmoves.allow","false"));
    private static final boolean joinRing = Boolean.parseBoolean(System.getProperty("cassandra.join_ring", "true"));
    private boolean replacing;

    private final StreamStateStore streamStateStore = new StreamStateStore();

    /** This method updates the local token on disk  */
    public void setTokens(Collection<Token> tokens)
    {
        assert tokens != null && !tokens.isEmpty() : "Node needs at least one token.";
        if (logger.isDebugEnabled())
            logger.debug("Setting tokens to {}", tokens);
        SystemKeyspace.updateTokens(tokens);
        Collection<Token> localTokens = getLocalTokens();
        setGossipTokens(localTokens);
        tokenMetadata.updateNormalTokens(tokens, FBUtilities.getBroadcastAddress());
        setMode(Mode.NORMAL, false);
    }

    public void setGossipTokens(Collection<Token> tokens)
    {
        List<Pair<ApplicationState, VersionedValue>> states = new ArrayList<Pair<ApplicationState, VersionedValue>>();
        states.add(Pair.create(ApplicationState.TOKENS, valueFactory.tokens(tokens)));
        states.add(Pair.create(ApplicationState.STATUS, valueFactory.normal(tokens)));
        Gossiper.instance.addLocalApplicationStates(states);
    }

    public StorageService()
    {
        // use dedicated executor for sending JMX notifications
        super(Executors.newSingleThreadExecutor());

        MBeanServer mbs = ManagementFactory.getPlatformMBeanServer();
        try
        {
            jmxObjectName = new ObjectName("org.apache.cassandra.db:type=StorageService");
            mbs.registerMBean(this, jmxObjectName);
            mbs.registerMBean(StreamManager.instance, new ObjectName(StreamManager.OBJECT_NAME));
        }
        catch (Exception e)
        {
            throw new RuntimeException(e);
        }

        legacyProgressSupport = new LegacyJMXProgressSupport(this, jmxObjectName);

        /* register the verb handlers */
        MessagingService.instance().registerVerbHandlers(MessagingService.Verb.MUTATION, new MutationVerbHandler());
        MessagingService.instance().registerVerbHandlers(MessagingService.Verb.READ_REPAIR, new ReadRepairVerbHandler());
        MessagingService.instance().registerVerbHandlers(MessagingService.Verb.READ, new ReadCommandVerbHandler());
        MessagingService.instance().registerVerbHandlers(MessagingService.Verb.RANGE_SLICE, new RangeSliceVerbHandler());
        MessagingService.instance().registerVerbHandlers(MessagingService.Verb.PAGED_RANGE, new RangeSliceVerbHandler());
        MessagingService.instance().registerVerbHandlers(MessagingService.Verb.COUNTER_MUTATION, new CounterMutationVerbHandler());
        MessagingService.instance().registerVerbHandlers(MessagingService.Verb.TRUNCATE, new TruncateVerbHandler());
        MessagingService.instance().registerVerbHandlers(MessagingService.Verb.PAXOS_PREPARE, new PrepareVerbHandler());
        MessagingService.instance().registerVerbHandlers(MessagingService.Verb.PAXOS_PROPOSE, new ProposeVerbHandler());
        MessagingService.instance().registerVerbHandlers(MessagingService.Verb.PAXOS_COMMIT, new CommitVerbHandler());
        MessagingService.instance().registerVerbHandlers(MessagingService.Verb.HINT, new HintVerbHandler());

        // see BootStrapper for a summary of how the bootstrap verbs interact
        MessagingService.instance().registerVerbHandlers(MessagingService.Verb.REPLICATION_FINISHED, new ReplicationFinishedVerbHandler());
        MessagingService.instance().registerVerbHandlers(MessagingService.Verb.REQUEST_RESPONSE, new ResponseVerbHandler());
        MessagingService.instance().registerVerbHandlers(MessagingService.Verb.INTERNAL_RESPONSE, new ResponseVerbHandler());
        MessagingService.instance().registerVerbHandlers(MessagingService.Verb.REPAIR_MESSAGE, new RepairMessageVerbHandler());
        MessagingService.instance().registerVerbHandlers(MessagingService.Verb.GOSSIP_SHUTDOWN, new GossipShutdownVerbHandler());

        MessagingService.instance().registerVerbHandlers(MessagingService.Verb.GOSSIP_DIGEST_SYN, new GossipDigestSynVerbHandler());
        MessagingService.instance().registerVerbHandlers(MessagingService.Verb.GOSSIP_DIGEST_ACK, new GossipDigestAckVerbHandler());
        MessagingService.instance().registerVerbHandlers(MessagingService.Verb.GOSSIP_DIGEST_ACK2, new GossipDigestAck2VerbHandler());

        MessagingService.instance().registerVerbHandlers(MessagingService.Verb.DEFINITIONS_UPDATE, new DefinitionsUpdateVerbHandler());
        MessagingService.instance().registerVerbHandlers(MessagingService.Verb.SCHEMA_CHECK, new SchemaCheckVerbHandler());
        MessagingService.instance().registerVerbHandlers(MessagingService.Verb.MIGRATION_REQUEST, new MigrationRequestVerbHandler());

        MessagingService.instance().registerVerbHandlers(MessagingService.Verb.SNAPSHOT, new SnapshotVerbHandler());
        MessagingService.instance().registerVerbHandlers(MessagingService.Verb.ECHO, new EchoVerbHandler());

        MessagingService.instance().registerVerbHandlers(MessagingService.Verb.BATCH_STORE, new BatchStoreVerbHandler());
        MessagingService.instance().registerVerbHandlers(MessagingService.Verb.BATCH_REMOVE, new BatchRemoveVerbHandler());
    }

    public void registerDaemon(CassandraDaemon daemon)
    {
        this.daemon = daemon;
    }

    public void register(IEndpointLifecycleSubscriber subscriber)
    {
        lifecycleSubscribers.add(subscriber);
    }

    public void unregister(IEndpointLifecycleSubscriber subscriber)
    {
        lifecycleSubscribers.remove(subscriber);
    }

    // should only be called via JMX
    public void stopGossiping()
    {
        if (gossipActive)
        {
            logger.warn("Stopping gossip by operator request");
            Gossiper.instance.stop();
            gossipActive = false;
        }
    }

    // should only be called via JMX
    public synchronized void startGossiping()
    {
        if (!gossipActive)
        {
            checkServiceAllowedToStart("gossip");

            logger.warn("Starting gossip by operator request");
            Collection<Token> tokens = SystemKeyspace.getSavedTokens();

            boolean validTokens = tokens != null && !tokens.isEmpty();

            // shouldn't be called before these are set if we intend to join the ring/are in the process of doing so
            if (joined || joinRing)
                assert validTokens : "Cannot start gossiping for a node intended to join without valid tokens";

            if (validTokens)
                setGossipTokens(tokens);

            Gossiper.instance.forceNewerGeneration();
            Gossiper.instance.start((int) (System.currentTimeMillis() / 1000));
            gossipActive = true;
        }
    }

    // should only be called via JMX
    public boolean isGossipRunning()
    {
        return Gossiper.instance.isEnabled();
    }

    // should only be called via JMX
    public synchronized void startRPCServer()
    {
        checkServiceAllowedToStart("thrift");

        if (daemon == null)
        {
            throw new IllegalStateException("No configured daemon");
        }
        daemon.thriftServer.start();
    }

    public void stopRPCServer()
    {
        if (daemon == null)
        {
            throw new IllegalStateException("No configured daemon");
        }
        if (daemon.thriftServer != null)
            daemon.thriftServer.stop();
    }

    public boolean isRPCServerRunning()
    {
        if ((daemon == null) || (daemon.thriftServer == null))
        {
            return false;
        }
        return daemon.thriftServer.isRunning();
    }

    public synchronized void startNativeTransport()
    {
        checkServiceAllowedToStart("native transport");

        if (daemon == null)
        {
            throw new IllegalStateException("No configured daemon");
        }

        try
        {
            daemon.startNativeTransport();
        }
        catch (Exception e)
        {
            throw new RuntimeException("Error starting native transport: " + e.getMessage());
        }
    }

    public void stopNativeTransport()
    {
        if (daemon == null)
        {
            throw new IllegalStateException("No configured daemon");
        }
        daemon.stopNativeTransport();
    }

    public boolean isNativeTransportRunning()
    {
        if (daemon == null)
        {
            return false;
        }
        return daemon.isNativeTransportRunning();
    }

    public void stopTransports()
    {
        if (isGossipActive())
        {
            logger.error("Stopping gossiper");
            stopGossiping();
        }
        if (isRPCServerRunning())
        {
            logger.error("Stopping RPC server");
            stopRPCServer();
        }
        if (isNativeTransportRunning())
        {
            logger.error("Stopping native transport");
            stopNativeTransport();
        }
    }

    /**
     * Set the Gossip flag RPC_READY to false and then
     * shutdown the client services (thrift and CQL).
     *
     * Note that other nodes will do this for us when
     * they get the Gossip shutdown message, so even if
     * we don't get time to broadcast this, it is not a problem.
     *
     * See {@link Gossiper#markAsShutdown(InetAddress)}
     */
    private void shutdownClientServers()
    {
        setRpcReady(false);
        stopRPCServer();
        stopNativeTransport();
    }

    public void stopClient()
    {
        Gossiper.instance.unregister(this);
        Gossiper.instance.stop();
        MessagingService.instance().shutdown();
        // give it a second so that task accepted before the MessagingService shutdown gets submitted to the stage (to avoid RejectedExecutionException)
        Uninterruptibles.sleepUninterruptibly(1, TimeUnit.SECONDS);
        StageManager.shutdownNow();
    }

    public boolean isInitialized()
    {
        return initialized;
    }

    public boolean isGossipActive()
    {
        return gossipActive;
    }

    public boolean isDaemonSetupCompleted()
    {
        return daemon == null
               ? false
               : daemon.setupCompleted();
    }

    public void stopDaemon()
    {
        if (daemon == null)
            throw new IllegalStateException("No configured daemon");
        daemon.deactivate();
    }

    private synchronized UUID prepareForReplacement() throws ConfigurationException
    {
        if (SystemKeyspace.bootstrapComplete())
            throw new RuntimeException("Cannot replace address with a node that is already bootstrapped");

        if (!joinRing)
            throw new ConfigurationException("Cannot set both join_ring=false and attempt to replace a node");

        if (!DatabaseDescriptor.isAutoBootstrap() && !Boolean.getBoolean("cassandra.allow_unsafe_replace"))
            throw new RuntimeException("Replacing a node without bootstrapping risks invalidating consistency " +
                                       "guarantees as the expected data may not be present until repair is run. " +
                                       "To perform this operation, please restart with " +
                                       "-Dcassandra.allow_unsafe_replace=true");

        InetAddress replaceAddress = DatabaseDescriptor.getReplaceAddress();
        logger.info("Gathering node replacement information for {}", replaceAddress);
        Gossiper.instance.doShadowRound();
        // as we've completed the shadow round of gossip, we should be able to find the node we're replacing
        if (Gossiper.instance.getEndpointStateForEndpoint(replaceAddress) == null)
            throw new RuntimeException(String.format("Cannot replace_address %s because it doesn't exist in gossip", replaceAddress));

        try
        {
            VersionedValue tokensVersionedValue = Gossiper.instance.getEndpointStateForEndpoint(replaceAddress).getApplicationState(ApplicationState.TOKENS);
            if (tokensVersionedValue == null)
                throw new RuntimeException(String.format("Could not find tokens for %s to replace", replaceAddress));

            bootstrapTokens = TokenSerializer.deserialize(tokenMetadata.partitioner, new DataInputStream(new ByteArrayInputStream(tokensVersionedValue.toBytes())));
        }
        catch (IOException e)
        {
            throw new RuntimeException(e);
        }

        UUID localHostId = SystemKeyspace.getLocalHostId();

        if (isReplacingSameAddress())
        {
            localHostId = Gossiper.instance.getHostId(replaceAddress);
            SystemKeyspace.setLocalHostId(localHostId); // use the replacee's host Id as our own so we receive hints, etc
        }

        Gossiper.instance.resetEndpointStateMap(); // clean up since we have what we need
        return localHostId;
    }

    private synchronized void checkForEndpointCollision(UUID localHostId) throws ConfigurationException
    {
        if (Boolean.getBoolean("cassandra.allow_unsafe_join"))
        {
            logger.warn("Skipping endpoint collision check as cassandra.allow_unsafe_join=true");
            return;
        }

        logger.debug("Starting shadow gossip round to check for endpoint collision");
        Gossiper.instance.doShadowRound();
        // If bootstrapping, check whether any previously known status for the endpoint makes it unsafe to do so.
        // If not bootstrapping, compare the host id for this endpoint learned from gossip (if any) with the local
        // one, which was either read from system.local or generated at startup. If a learned id is present &
        // doesn't match the local, then the node needs replacing
        if (!Gossiper.instance.isSafeForStartup(FBUtilities.getBroadcastAddress(), localHostId, shouldBootstrap()))
        {
            throw new RuntimeException(String.format("A node with address %s already exists, cancelling join. " +
                                                     "Use cassandra.replace_address if you want to replace this node.",
                                                     FBUtilities.getBroadcastAddress()));
        }

        if (shouldBootstrap() && useStrictConsistency && !allowSimultaneousMoves())
        {
            for (Map.Entry<InetAddress, EndpointState> entry : Gossiper.instance.getEndpointStates())
            {
                // ignore local node or empty status
                if (entry.getKey().equals(FBUtilities.getBroadcastAddress()) || entry.getValue().getApplicationState(ApplicationState.STATUS) == null)
                    continue;
                String[] pieces = splitValue(entry.getValue().getApplicationState(ApplicationState.STATUS));
                assert (pieces.length > 0);
                String state = pieces[0];
                if (state.equals(VersionedValue.STATUS_BOOTSTRAPPING) || state.equals(VersionedValue.STATUS_LEAVING) || state.equals(VersionedValue.STATUS_MOVING))
                    throw new UnsupportedOperationException("Other bootstrapping/leaving/moving nodes detected, cannot bootstrap while cassandra.consistent.rangemovement is true");
            }
        }
        logger.debug("Resetting gossip state after shadow round");
        Gossiper.instance.resetEndpointStateMap();
    }

    private boolean allowSimultaneousMoves()
    {
        return allowSimultaneousMoves && DatabaseDescriptor.getNumTokens() == 1;
    }

    // for testing only
    public void unsafeInitialize() throws ConfigurationException
    {
        initialized = true;
        gossipActive = true;
        Gossiper.instance.register(this);
        Gossiper.instance.start((int) (System.currentTimeMillis() / 1000)); // needed for node-ring gathering.
        Gossiper.instance.addLocalApplicationState(ApplicationState.NET_VERSION, valueFactory.networkVersion());
        if (!MessagingService.instance().isListening())
            MessagingService.instance().listen();
    }

    public void populateTokenMetadata()
    {
        if (Boolean.parseBoolean(System.getProperty("cassandra.load_ring_state", "true")))
        {
            logger.info("Populating token metadata from system tables");
            Multimap<InetAddress, Token> loadedTokens = SystemKeyspace.loadTokens();
            if (!shouldBootstrap()) // if we have not completed bootstrapping, we should not add ourselves as a normal token
                loadedTokens.putAll(FBUtilities.getBroadcastAddress(), SystemKeyspace.getSavedTokens());
            for (InetAddress ep : loadedTokens.keySet())
                tokenMetadata.updateNormalTokens(loadedTokens.get(ep), ep);

            logger.info("Token metadata: {}", tokenMetadata);
        }
    }

    public synchronized void initServer() throws ConfigurationException
    {
        initServer(RING_DELAY);
    }

    public synchronized void initServer(int delay) throws ConfigurationException
    {
        logger.info("Cassandra version: {}", FBUtilities.getReleaseVersionString());
        logger.info("Thrift API version: {}", cassandraConstants.VERSION);
        logger.info("CQL supported versions: {} (default: {})",
                StringUtils.join(ClientState.getCQLSupportedVersion(), ", "), ClientState.DEFAULT_CQL_VERSION);
        logger.info("Native protocol supported versions: {} (default: {})",
                    StringUtils.join(ProtocolVersion.supportedVersions(), ", "), ProtocolVersion.CURRENT);

        try
        {
            // Ensure StorageProxy is initialized on start-up; see CASSANDRA-3797.
            Class.forName("org.apache.cassandra.service.StorageProxy");
            // also IndexSummaryManager, which is otherwise unreferenced
            Class.forName("org.apache.cassandra.io.sstable.IndexSummaryManager");
        }
        catch (ClassNotFoundException e)
        {
            throw new AssertionError(e);
        }

        // daemon threads, like our executors', continue to run while shutdown hooks are invoked
        drainOnShutdown = NamedThreadFactory.createThread(new WrappedRunnable()
        {
            @Override
            public void runMayThrow() throws InterruptedException, ExecutionException, IOException
            {
                drain(true);

                if (FBUtilities.isWindows)
                    WindowsTimer.endTimerPeriod(DatabaseDescriptor.getWindowsTimerInterval());

                // Cleanup logback
                DelayingShutdownHook logbackHook = new DelayingShutdownHook();
                logbackHook.setContext((LoggerContext)LoggerFactory.getILoggerFactory());
                logbackHook.run();
            }
        }, "StorageServiceShutdownHook");
        Runtime.getRuntime().addShutdownHook(drainOnShutdown);

        replacing = isReplacing();

        if (!Boolean.parseBoolean(System.getProperty("cassandra.start_gossip", "true")))
        {
            logger.info("Not starting gossip as requested.");
            // load ring state in preparation for starting gossip later
            loadRingState();
            initialized = true;
            return;
        }

        prepareToJoin();

        // Has to be called after the host id has potentially changed in prepareToJoin().
        try
        {
            CacheService.instance.counterCache.loadSavedAsync().get();
        }
        catch (Throwable t)
        {
            JVMStabilityInspector.inspectThrowable(t);
            logger.warn("Error loading counter cache", t);
        }

        if (joinRing)
        {
            joinTokenRing(delay);
        }
        else
        {
            Collection<Token> tokens = SystemKeyspace.getSavedTokens();
            if (!tokens.isEmpty())
            {
                tokenMetadata.updateNormalTokens(tokens, FBUtilities.getBroadcastAddress());
                // order is important here, the gossiper can fire in between adding these two states.  It's ok to send TOKENS without STATUS, but *not* vice versa.
                List<Pair<ApplicationState, VersionedValue>> states = new ArrayList<Pair<ApplicationState, VersionedValue>>();
                states.add(Pair.create(ApplicationState.TOKENS, valueFactory.tokens(tokens)));
                states.add(Pair.create(ApplicationState.STATUS, valueFactory.hibernate(true)));
                Gossiper.instance.addLocalApplicationStates(states);
            }
            logger.info("Not joining ring as requested. Use JMX (StorageService->joinRing()) to initiate ring joining");
        }

        initialized = true;
    }

    private void loadRingState()
    {
        if (Boolean.parseBoolean(System.getProperty("cassandra.load_ring_state", "true")))
        {
            logger.info("Loading persisted ring state");
            Multimap<InetAddress, Token> loadedTokens = SystemKeyspace.loadTokens();
            Map<InetAddress, UUID> loadedHostIds = SystemKeyspace.loadHostIds();
            for (InetAddress ep : loadedTokens.keySet())
            {
                if (ep.equals(FBUtilities.getBroadcastAddress()))
                {
                    // entry has been mistakenly added, delete it
                    SystemKeyspace.removeEndpoint(ep);
                }
                else
                {
                    if (loadedHostIds.containsKey(ep))
                        tokenMetadata.updateHostId(loadedHostIds.get(ep), ep);
                    Gossiper.instance.addSavedEndpoint(ep);
                }
            }
        }
    }

    private boolean isReplacing()
    {
        if (System.getProperty("cassandra.replace_address_first_boot", null) != null && SystemKeyspace.bootstrapComplete())
        {
            logger.info("Replace address on first boot requested; this node is already bootstrapped");
            return false;
        }
        return DatabaseDescriptor.getReplaceAddress() != null;
    }

    /**
     * In the event of forceful termination we need to remove the shutdown hook to prevent hanging (OOM for instance)
     */
    public void removeShutdownHook()
    {
        if (drainOnShutdown != null)
            Runtime.getRuntime().removeShutdownHook(drainOnShutdown);

        if (FBUtilities.isWindows)
            WindowsTimer.endTimerPeriod(DatabaseDescriptor.getWindowsTimerInterval());
    }

    private boolean shouldBootstrap()
    {
        return DatabaseDescriptor.isAutoBootstrap() && !SystemKeyspace.bootstrapComplete() && !DatabaseDescriptor.getSeeds().contains(FBUtilities.getBroadcastAddress());
    }

    private void prepareToJoin() throws ConfigurationException
    {
        if (!joined)
        {
            Map<ApplicationState, VersionedValue> appStates = new EnumMap<>(ApplicationState.class);

            if (SystemKeyspace.wasDecommissioned())
            {
                if (Boolean.getBoolean("cassandra.override_decommission"))
                {
                    logger.warn("This node was decommissioned, but overriding by operator request.");
                    SystemKeyspace.setBootstrapState(SystemKeyspace.BootstrapState.COMPLETED);
                }
                else
                    throw new ConfigurationException("This node was decommissioned and will not rejoin the ring unless cassandra.override_decommission=true has been set, or all existing data is removed and the node is bootstrapped again");
            }

            if (DatabaseDescriptor.getReplaceTokens().size() > 0 || DatabaseDescriptor.getReplaceNode() != null)
                throw new RuntimeException("Replace method removed; use cassandra.replace_address instead");

            if (!MessagingService.instance().isListening())
                MessagingService.instance().listen();

            UUID localHostId = SystemKeyspace.getLocalHostId();

            if (replacing)
            {
                localHostId = prepareForReplacement();
                appStates.put(ApplicationState.TOKENS, valueFactory.tokens(bootstrapTokens));

                if (!DatabaseDescriptor.isAutoBootstrap())
                {
                    // Will not do replace procedure, persist the tokens we're taking over locally
                    // so that they don't get clobbered with auto generated ones in joinTokenRing
                    SystemKeyspace.updateTokens(bootstrapTokens);
                }
                else if (isReplacingSameAddress())
                {
                    //only go into hibernate state if replacing the same address (CASSANDRA-8523)
                    logger.warn("Writes will not be forwarded to this node during replacement because it has the same address as " +
                                "the node to be replaced ({}). If the previous node has been down for longer than max_hint_window_in_ms, " +
                                "repair must be run after the replacement process in order to make this node consistent.",
                                DatabaseDescriptor.getReplaceAddress());
                    appStates.put(ApplicationState.STATUS, valueFactory.hibernate(true));
                }
            }
            else
            {
                checkForEndpointCollision(localHostId);
            }

            // have to start the gossip service before we can see any info on other nodes.  this is necessary
            // for bootstrap to get the load info it needs.
            // (we won't be part of the storage ring though until we add a counterId to our state, below.)
            // Seed the host ID-to-endpoint map with our own ID.
            getTokenMetadata().updateHostId(localHostId, FBUtilities.getBroadcastAddress());
            appStates.put(ApplicationState.NET_VERSION, valueFactory.networkVersion());
            appStates.put(ApplicationState.HOST_ID, valueFactory.hostId(localHostId));
            appStates.put(ApplicationState.RPC_ADDRESS, valueFactory.rpcaddress(FBUtilities.getBroadcastRpcAddress()));
            appStates.put(ApplicationState.RELEASE_VERSION, valueFactory.releaseVersion());

            // load the persisted ring state. This used to be done earlier in the init process,
            // but now we always perform a shadow round when preparing to join and we have to
            // clear endpoint states after doing that.
            loadRingState();

            logger.info("Starting up server gossip");
            Gossiper.instance.register(this);
            Gossiper.instance.start(SystemKeyspace.incrementAndGetGeneration(), appStates); // needed for node-ring gathering.
            gossipActive = true;
            // gossip snitch infos (local DC and rack)
            gossipSnitchInfo();
            // gossip Schema.emptyVersion forcing immediate check for schema updates (see MigrationManager#maybeScheduleSchemaPull)
            Schema.instance.updateVersionAndAnnounce(); // Ensure we know our own actual Schema UUID in preparation for updates
            LoadBroadcaster.instance.startBroadcasting();
            HintsService.instance.startDispatch();
            BatchlogManager.instance.start();
        }
    }

    private void joinTokenRing(int delay) throws ConfigurationException
    {
        joined = true;

        // We bootstrap if we haven't successfully bootstrapped before, as long as we are not a seed.
        // If we are a seed, or if the user manually sets auto_bootstrap to false,
        // we'll skip streaming data from other nodes and jump directly into the ring.
        //
        // The seed check allows us to skip the RING_DELAY sleep for the single-node cluster case,
        // which is useful for both new users and testing.
        //
        // We attempted to replace this with a schema-presence check, but you need a meaningful sleep
        // to get schema info from gossip which defeats the purpose.  See CASSANDRA-4427 for the gory details.
        Set<InetAddress> current = new HashSet<>();
        if (logger.isDebugEnabled())
        {
            logger.debug("Bootstrap variables: {} {} {} {}",
                         DatabaseDescriptor.isAutoBootstrap(),
                         SystemKeyspace.bootstrapInProgress(),
                         SystemKeyspace.bootstrapComplete(),
                         DatabaseDescriptor.getSeeds().contains(FBUtilities.getBroadcastAddress()));
        }
        if (DatabaseDescriptor.isAutoBootstrap() && !SystemKeyspace.bootstrapComplete() && DatabaseDescriptor.getSeeds().contains(FBUtilities.getBroadcastAddress()))
        {
            logger.info("This node will not auto bootstrap because it is configured to be a seed node.");
        }

        boolean dataAvailable = true; // make this to false when bootstrap streaming failed
        boolean bootstrap = shouldBootstrap();
        if (bootstrap)
        {
            if (SystemKeyspace.bootstrapInProgress())
                logger.warn("Detected previous bootstrap failure; retrying");
            else
                SystemKeyspace.setBootstrapState(SystemKeyspace.BootstrapState.IN_PROGRESS);
            setMode(Mode.JOINING, "waiting for ring information", true);
            // first sleep the delay to make sure we see all our peers
            for (int i = 0; i < delay; i += 1000)
            {
                // if we see schema, we can proceed to the next check directly
                if (!Schema.instance.getVersion().equals(SchemaConstants.emptyVersion))
                {
                    logger.debug("got schema: {}", Schema.instance.getVersion());
                    break;
                }
                Uninterruptibles.sleepUninterruptibly(1, TimeUnit.SECONDS);
            }
            // if our schema hasn't matched yet, wait until it has
            // we do this by waiting for all in-flight migration requests and responses to complete
            // (post CASSANDRA-1391 we don't expect this to be necessary very often, but it doesn't hurt to be careful)
            if (!MigrationManager.isReadyForBootstrap())
            {
                setMode(Mode.JOINING, "waiting for schema information to complete", true);
                MigrationManager.waitUntilReadyForBootstrap();
            }
            setMode(Mode.JOINING, "schema complete, ready to bootstrap", true);
            setMode(Mode.JOINING, "waiting for pending range calculation", true);
            PendingRangeCalculatorService.instance.blockUntilFinished();
            setMode(Mode.JOINING, "calculation complete, ready to bootstrap", true);

            logger.debug("... got ring + schema info");

            if (useStrictConsistency && !allowSimultaneousMoves() &&
                    (
                        tokenMetadata.getBootstrapTokens().valueSet().size() > 0 ||
                        tokenMetadata.getSizeOfLeavingEndpoints() > 0 ||
                        tokenMetadata.getSizeOfMovingEndpoints() > 0
                    ))
            {
                throw new UnsupportedOperationException("Other bootstrapping/leaving/moving nodes detected, cannot bootstrap while cassandra.consistent.rangemovement is true");
            }

            // get bootstrap tokens
            if (!replacing)
            {
                if (tokenMetadata.isMember(FBUtilities.getBroadcastAddress()))
                {
                    String s = "This node is already a member of the token ring; bootstrap aborted. (If replacing a dead node, remove the old one from the ring first.)";
                    throw new UnsupportedOperationException(s);
                }
                setMode(Mode.JOINING, "getting bootstrap token", true);
                bootstrapTokens = BootStrapper.getBootstrapTokens(tokenMetadata, FBUtilities.getBroadcastAddress());
            }
            else
            {
                if (!isReplacingSameAddress())
                {
                    try
                    {
                        // Sleep additionally to make sure that the server actually is not alive
                        // and giving it more time to gossip if alive.
                        Thread.sleep(LoadBroadcaster.BROADCAST_INTERVAL);
                    }
                    catch (InterruptedException e)
                    {
                        throw new AssertionError(e);
                    }

                    // check for operator errors...
                    for (Token token : bootstrapTokens)
                    {
                        InetAddress existing = tokenMetadata.getEndpoint(token);
                        if (existing != null)
                        {
                            long nanoDelay = delay * 1000000L;
                            if (Gossiper.instance.getEndpointStateForEndpoint(existing).getUpdateTimestamp() > (System.nanoTime() - nanoDelay))
                                throw new UnsupportedOperationException("Cannot replace a live node... ");
                            current.add(existing);
                        }
                        else
                        {
                            throw new UnsupportedOperationException("Cannot replace token " + token + " which does not exist!");
                        }
                    }
                }
                else
                {
                    try
                    {
                        Thread.sleep(RING_DELAY);
                    }
                    catch (InterruptedException e)
                    {
                        throw new AssertionError(e);
                    }

                }
                setMode(Mode.JOINING, "Replacing a node with token(s): " + bootstrapTokens, true);
            }

            dataAvailable = bootstrap(bootstrapTokens);
        }
        else
        {
            bootstrapTokens = SystemKeyspace.getSavedTokens();
            if (bootstrapTokens.isEmpty())
            {
                Collection<String> initialTokens = DatabaseDescriptor.getInitialTokens();
                if (initialTokens.size() < 1)
                {
                    bootstrapTokens = BootStrapper.getRandomTokens(tokenMetadata, DatabaseDescriptor.getNumTokens());
                    if (DatabaseDescriptor.getNumTokens() == 1)
                        logger.warn("Generated random token {}. Random tokens will result in an unbalanced ring; see http://wiki.apache.org/cassandra/Operations", bootstrapTokens);
                    else
                        logger.info("Generated random tokens. tokens are {}", bootstrapTokens);
                }
                else
                {
                    bootstrapTokens = new ArrayList<>(initialTokens.size());
                    for (String token : initialTokens)
                        bootstrapTokens.add(getTokenFactory().fromString(token));
                    logger.info("Saved tokens not found. Using configuration value: {}", bootstrapTokens);
                }
            }
            else
            {
                if (bootstrapTokens.size() != DatabaseDescriptor.getNumTokens())
                    throw new ConfigurationException("Cannot change the number of tokens from " + bootstrapTokens.size() + " to " + DatabaseDescriptor.getNumTokens());
                else
                    logger.info("Using saved tokens {}", bootstrapTokens);
            }
        }

        // if we don't have system_traces keyspace at this point, then create it manually
        maybeAddOrUpdateKeyspace(TraceKeyspace.metadata());
        maybeAddOrUpdateKeyspace(SystemDistributedKeyspace.metadata());

        if (!isSurveyMode)
        {
            if (dataAvailable)
            {
                finishJoiningRing(bootstrap, bootstrapTokens);
                // remove the existing info about the replaced node.
                if (!current.isEmpty())
                {
                    for (InetAddress existing : current)
                        Gossiper.instance.replacedEndpoint(existing);
                }
            }
            else
            {
                logger.warn("Some data streaming failed. Use nodetool to check bootstrap state and resume. For more, see `nodetool help bootstrap`. {}", SystemKeyspace.getBootstrapState());
            }
        }
        else
        {
            logger.info("Startup complete, but write survey mode is active, not becoming an active ring member. Use JMX (StorageService->joinRing()) to finalize ring joining.");
        }
    }

    public static boolean isReplacingSameAddress()
    {
        return DatabaseDescriptor.getReplaceAddress().equals(FBUtilities.getBroadcastAddress());
    }

    public void gossipSnitchInfo()
    {
        IEndpointSnitch snitch = DatabaseDescriptor.getEndpointSnitch();
        String dc = snitch.getDatacenter(FBUtilities.getBroadcastAddress());
        String rack = snitch.getRack(FBUtilities.getBroadcastAddress());
        Gossiper.instance.addLocalApplicationState(ApplicationState.DC, StorageService.instance.valueFactory.datacenter(dc));
        Gossiper.instance.addLocalApplicationState(ApplicationState.RACK, StorageService.instance.valueFactory.rack(rack));
    }

    public void joinRing() throws IOException
    {
        SystemKeyspace.BootstrapState state = SystemKeyspace.getBootstrapState();
        joinRing(state.equals(SystemKeyspace.BootstrapState.IN_PROGRESS));
    }

    private synchronized void joinRing(boolean resumedBootstrap) throws IOException
    {
        if (!joined)
        {
            logger.info("Joining ring by operator request");
            try
            {
                joinTokenRing(0);
            }
            catch (ConfigurationException e)
            {
                throw new IOException(e.getMessage());
            }
        }
        else if (isSurveyMode)
        {
            logger.info("Leaving write survey mode and joining ring at operator request");
            finishJoiningRing(resumedBootstrap, SystemKeyspace.getSavedTokens());
            isSurveyMode = false;
        }
    }

    private void executePreJoinTasks(boolean bootstrap)
    {
        StreamSupport.stream(ColumnFamilyStore.all().spliterator(), false)
                .filter(cfs -> Schema.instance.getUserKeyspaces().contains(cfs.keyspace.getName()))
                .forEach(cfs -> cfs.indexManager.executePreJoinTasksBlocking(bootstrap));
    }

    private void finishJoiningRing(boolean didBootstrap, Collection<Token> tokens)
    {
        // start participating in the ring.
        setMode(Mode.JOINING, "Finish joining ring", true);
        SystemKeyspace.setBootstrapState(SystemKeyspace.BootstrapState.COMPLETED);
        executePreJoinTasks(didBootstrap);
        setTokens(tokens);

        assert tokenMetadata.sortedTokens().size() > 0;
        doAuthSetup();
    }

    private void doAuthSetup()
    {
        maybeAddOrUpdateKeyspace(AuthKeyspace.metadata());

        DatabaseDescriptor.getRoleManager().setup();
        DatabaseDescriptor.getAuthenticator().setup();
        DatabaseDescriptor.getAuthorizer().setup();
        MigrationManager.instance.register(new AuthMigrationListener());
        authSetupComplete = true;
    }

    public boolean isAuthSetupComplete()
    {
        return authSetupComplete;
    }

    private void maybeAddKeyspace(KeyspaceMetadata ksm)
    {
        try
        {
            MigrationManager.announceNewKeyspace(ksm, 0, false);
        }
        catch (AlreadyExistsException e)
        {
            logger.debug("Attempted to create new keyspace {}, but it already exists", ksm.name);
        }
    }

    /**
     * Ensure the schema of a pseudo-system keyspace (a distributed system keyspace: traces, auth and the so-called distributedKeyspace),
     * is up to date with what we expected (creating it if it doesn't exist and updating tables that may have been upgraded).
     */
    private void maybeAddOrUpdateKeyspace(KeyspaceMetadata expected)
    {
        // Note that want to deal with the keyspace and its table a bit differently: for the keyspace definition
        // itself, we want to create it if it doesn't exist yet, but if it does exist, we don't want to modify it,
        // because user can modify the definition to change the replication factor (#6016) and we don't want to
        // override it. For the tables however, we have to deal with the fact that new version can add new columns
        // (#8162 being an example), so even if the table definition exists, we still need to force the "current"
        // version of the schema, the one the node will be expecting.

        KeyspaceMetadata defined = Schema.instance.getKSMetaData(expected.name);
        // If the keyspace doesn't exist, create it
        if (defined == null)
        {
            maybeAddKeyspace(expected);
            defined = Schema.instance.getKSMetaData(expected.name);
        }

        // While the keyspace exists, it might miss table or have outdated one
        // There is also the potential for a race, as schema migrations add the bare
        // keyspace into Schema.instance before adding its tables, so double check that
        // all the expected tables are present
        for (CFMetaData expectedTable : expected.tables)
        {
            CFMetaData definedTable = defined.tables.get(expectedTable.cfName).orElse(null);
            if (definedTable == null || !definedTable.equals(expectedTable))
                MigrationManager.forceAnnounceNewColumnFamily(expectedTable);
        }
    }

    public boolean isJoined()
    {
        return tokenMetadata.isMember(FBUtilities.getBroadcastAddress()) && !isSurveyMode;
    }

    public void rebuild(String sourceDc)
    {
        rebuild(sourceDc, null, null, null);
    }

    public void rebuild(String sourceDc, String keyspace, String tokens, String specificSources)
    {
        // check ongoing rebuild
        if (!isRebuilding.compareAndSet(false, true))
        {
            throw new IllegalStateException("Node is still rebuilding. Check nodetool netstats.");
        }

        // check the arguments
        if (keyspace == null && tokens != null)
        {
            throw new IllegalArgumentException("Cannot specify tokens without keyspace.");
        }

        logger.info("rebuild from dc: {}, {}, {}", sourceDc == null ? "(any dc)" : sourceDc,
                    keyspace == null ? "(All keyspaces)" : keyspace,
                    tokens == null ? "(All tokens)" : tokens);

        try
        {
            RangeStreamer streamer = new RangeStreamer(tokenMetadata,
                                                       null,
                                                       FBUtilities.getBroadcastAddress(),
                                                       "Rebuild",
                                                       useStrictConsistency && !replacing,
                                                       DatabaseDescriptor.getEndpointSnitch(),
                                                       streamStateStore,
                                                       false);
            streamer.addSourceFilter(new RangeStreamer.FailureDetectorSourceFilter(FailureDetector.instance));
            if (sourceDc != null)
                streamer.addSourceFilter(new RangeStreamer.SingleDatacenterFilter(DatabaseDescriptor.getEndpointSnitch(), sourceDc));

            if (keyspace == null)
            {
                for (String keyspaceName : Schema.instance.getNonLocalStrategyKeyspaces())
                    streamer.addRanges(keyspaceName, getLocalRanges(keyspaceName));
            }
            else if (tokens == null)
            {
                streamer.addRanges(keyspace, getLocalRanges(keyspace));
            }
            else
            {
                Token.TokenFactory factory = getTokenFactory();
                List<Range<Token>> ranges = new ArrayList<>();
                Pattern rangePattern = Pattern.compile("\\(\\s*(-?\\w+)\\s*,\\s*(-?\\w+)\\s*\\]");
                try (Scanner tokenScanner = new Scanner(tokens))
                {
                    while (tokenScanner.findInLine(rangePattern) != null)
                    {
                        MatchResult range = tokenScanner.match();
                        Token startToken = factory.fromString(range.group(1));
                        Token endToken = factory.fromString(range.group(2));
                        logger.info("adding range: ({},{}]", startToken, endToken);
                        ranges.add(new Range<>(startToken, endToken));
                    }
                    if (tokenScanner.hasNext())
                        throw new IllegalArgumentException("Unexpected string: " + tokenScanner.next());
                }

                // Ensure all specified ranges are actually ranges owned by this host
                Collection<Range<Token>> localRanges = getLocalRanges(keyspace);
                for (Range<Token> specifiedRange : ranges)
                {
                    boolean foundParentRange = false;
                    for (Range<Token> localRange : localRanges)
                    {
                        if (localRange.contains(specifiedRange))
                        {
                            foundParentRange = true;
                            break;
                        }
                    }
                    if (!foundParentRange)
                    {
                        throw new IllegalArgumentException(String.format("The specified range %s is not a range that is owned by this node. Please ensure that all token ranges specified to be rebuilt belong to this node.", specifiedRange.toString()));
                    }
                }

                if (specificSources != null)
                {
                    String[] stringHosts = specificSources.split(",");
                    Set<InetAddress> sources = new HashSet<>(stringHosts.length);
                    for (String stringHost : stringHosts)
                    {
                        try
                        {
                            InetAddress endpoint = InetAddress.getByName(stringHost);
                            if (FBUtilities.getBroadcastAddress().equals(endpoint))
                            {
                                throw new IllegalArgumentException("This host was specified as a source for rebuilding. Sources for a rebuild can only be other nodes in the cluster.");
                            }
                            sources.add(endpoint);
                        }
                        catch (UnknownHostException ex)
                        {
                            throw new IllegalArgumentException("Unknown host specified " + stringHost, ex);
                        }
                    }
                    streamer.addSourceFilter(new RangeStreamer.WhitelistedSourcesFilter(sources));
                }

                streamer.addRanges(keyspace, ranges);
            }

            StreamResultFuture resultFuture = streamer.fetchAsync();
            // wait for result
            resultFuture.get();
        }
        catch (InterruptedException e)
        {
            throw new RuntimeException("Interrupted while waiting on rebuild streaming");
        }
        catch (ExecutionException e)
        {
            // This is used exclusively through JMX, so log the full trace but only throw a simple RTE
            logger.error("Error while rebuilding node", e.getCause());
            throw new RuntimeException("Error while rebuilding node: " + e.getCause().getMessage());
        }
        finally
        {
            // rebuild is done (successfully or not)
            isRebuilding.set(false);
        }
    }

    public void setRpcTimeout(long value)
    {
        DatabaseDescriptor.setRpcTimeout(value);
        logger.info("set rpc timeout to {} ms", value);
    }

    public long getRpcTimeout()
    {
        return DatabaseDescriptor.getRpcTimeout();
    }

    public void setReadRpcTimeout(long value)
    {
        DatabaseDescriptor.setReadRpcTimeout(value);
        logger.info("set read rpc timeout to {} ms", value);
    }

    public long getReadRpcTimeout()
    {
        return DatabaseDescriptor.getReadRpcTimeout();
    }

    public void setRangeRpcTimeout(long value)
    {
        DatabaseDescriptor.setRangeRpcTimeout(value);
        logger.info("set range rpc timeout to {} ms", value);
    }

    public long getRangeRpcTimeout()
    {
        return DatabaseDescriptor.getRangeRpcTimeout();
    }

    public void setWriteRpcTimeout(long value)
    {
        DatabaseDescriptor.setWriteRpcTimeout(value);
        logger.info("set write rpc timeout to {} ms", value);
    }

    public long getWriteRpcTimeout()
    {
        return DatabaseDescriptor.getWriteRpcTimeout();
    }

    public void setCounterWriteRpcTimeout(long value)
    {
        DatabaseDescriptor.setCounterWriteRpcTimeout(value);
        logger.info("set counter write rpc timeout to {} ms", value);
    }

    public long getCounterWriteRpcTimeout()
    {
        return DatabaseDescriptor.getCounterWriteRpcTimeout();
    }

    public void setCasContentionTimeout(long value)
    {
        DatabaseDescriptor.setCasContentionTimeout(value);
        logger.info("set cas contention rpc timeout to {} ms", value);
    }

    public long getCasContentionTimeout()
    {
        return DatabaseDescriptor.getCasContentionTimeout();
    }

    public void setTruncateRpcTimeout(long value)
    {
        DatabaseDescriptor.setTruncateRpcTimeout(value);
        logger.info("set truncate rpc timeout to {} ms", value);
    }

    public long getTruncateRpcTimeout()
    {
        return DatabaseDescriptor.getTruncateRpcTimeout();
    }

    public void setStreamingSocketTimeout(int value)
    {
        DatabaseDescriptor.setStreamingSocketTimeout(value);
        logger.info("set streaming socket timeout to {} ms", value);
    }

    public int getStreamingSocketTimeout()
    {
        return DatabaseDescriptor.getStreamingSocketTimeout();
    }

    public void setStreamThroughputMbPerSec(int value)
    {
        DatabaseDescriptor.setStreamThroughputOutboundMegabitsPerSec(value);
        logger.info("setstreamthroughput: throttle set to {}", value);
    }

    public int getStreamThroughputMbPerSec()
    {
        return DatabaseDescriptor.getStreamThroughputOutboundMegabitsPerSec();
    }

    public void setInterDCStreamThroughputMbPerSec(int value)
    {
        DatabaseDescriptor.setInterDCStreamThroughputOutboundMegabitsPerSec(value);
        logger.info("setinterdcstreamthroughput: throttle set to {}", value);
    }

    public int getInterDCStreamThroughputMbPerSec()
    {
        return DatabaseDescriptor.getInterDCStreamThroughputOutboundMegabitsPerSec();
    }


    public int getCompactionThroughputMbPerSec()
    {
        return DatabaseDescriptor.getCompactionThroughputMbPerSec();
    }

    public void setCompactionThroughputMbPerSec(int value)
    {
        DatabaseDescriptor.setCompactionThroughputMbPerSec(value);
        CompactionManager.instance.setRate(value);
    }

    public int getConcurrentCompactors()
    {
        return DatabaseDescriptor.getConcurrentCompactors();
    }

    public void setConcurrentCompactors(int value)
    {
        if (value <= 0)
            throw new IllegalArgumentException("Number of concurrent compactors should be greater than 0.");
        DatabaseDescriptor.setConcurrentCompactors(value);
        CompactionManager.instance.setConcurrentCompactors(value);
    }

    public boolean isIncrementalBackupsEnabled()
    {
        return DatabaseDescriptor.isIncrementalBackupsEnabled();
    }

    public void setIncrementalBackupsEnabled(boolean value)
    {
        DatabaseDescriptor.setIncrementalBackupsEnabled(value);
    }

    private void setMode(Mode m, boolean log)
    {
        setMode(m, null, log);
    }

    private void setMode(Mode m, String msg, boolean log)
    {
        operationMode = m;
        String logMsg = msg == null ? m.toString() : String.format("%s: %s", m, msg);
        if (log)
            logger.info(logMsg);
        else
            logger.debug(logMsg);
    }

    /**
     * Bootstrap node by fetching data from other nodes.
     * If node is bootstrapping as a new node, then this also announces bootstrapping to the cluster.
     *
     * This blocks until streaming is done.
     *
     * @param tokens bootstrapping tokens
     * @return true if bootstrap succeeds.
     */
    private boolean bootstrap(final Collection<Token> tokens)
    {
        isBootstrapMode = true;
        SystemKeyspace.updateTokens(tokens); // DON'T use setToken, that makes us part of the ring locally which is incorrect until we are done bootstrapping

        if (!replacing || !isReplacingSameAddress())
        {
            // if not an existing token then bootstrap
            List<Pair<ApplicationState, VersionedValue>> states = new ArrayList<>();
            states.add(Pair.create(ApplicationState.TOKENS, valueFactory.tokens(tokens)));
            states.add(Pair.create(ApplicationState.STATUS, replacing?
                                                            valueFactory.bootReplacing(DatabaseDescriptor.getReplaceAddress()) :
                                                            valueFactory.bootstrapping(tokens)));
            Gossiper.instance.addLocalApplicationStates(states);
            setMode(Mode.JOINING, "sleeping " + RING_DELAY + " ms for pending range setup", true);
            Uninterruptibles.sleepUninterruptibly(RING_DELAY, TimeUnit.MILLISECONDS);
        }
        else
        {
            // Dont set any state for the node which is bootstrapping the existing token...
            tokenMetadata.updateNormalTokens(tokens, FBUtilities.getBroadcastAddress());
            SystemKeyspace.removeEndpoint(DatabaseDescriptor.getReplaceAddress());
        }
        if (!Gossiper.instance.seenAnySeed())
            throw new IllegalStateException("Unable to contact any seeds!");

        if (Boolean.getBoolean("cassandra.reset_bootstrap_progress"))
        {
            logger.info("Resetting bootstrap progress to start fresh");
            SystemKeyspace.resetAvailableRanges();
        }

        setMode(Mode.JOINING, "Starting to bootstrap...", true);
        BootStrapper bootstrapper = new BootStrapper(FBUtilities.getBroadcastAddress(), tokens, tokenMetadata);
        bootstrapper.addProgressListener(progressSupport);
        ListenableFuture<StreamState> bootstrapStream = bootstrapper.bootstrap(streamStateStore, useStrictConsistency && !replacing); // handles token update
        Futures.addCallback(bootstrapStream, new FutureCallback<StreamState>()
        {
            @Override
            public void onSuccess(StreamState streamState)
            {
                bootstrapFinished();
                logger.info("Bootstrap completed! for the tokens {}", tokens);
            }

            @Override
            public void onFailure(Throwable e)
            {
                logger.warn("Error during bootstrap.", e);
            }
        });
        try
        {
            bootstrapStream.get();
            return true;
        }
        catch (Throwable e)
        {
            logger.error("Error while waiting on bootstrap to complete. Bootstrap will have to be restarted.", e);
            return false;
        }
    }

    /**
     * All MVs have been created during bootstrap, so mark them as built
     */
    private void markViewsAsBuilt() {
        for (String keyspace : Schema.instance.getUserKeyspaces())
        {
            for (ViewDefinition view: Schema.instance.getKSMetaData(keyspace).views)
                SystemKeyspace.finishViewBuildStatus(view.ksName, view.viewName);
        }
    }

    /**
     * Called when bootstrap did finish successfully
     */
    private void bootstrapFinished() {
        markViewsAsBuilt();
        isBootstrapMode = false;
    }

    public boolean resumeBootstrap()
    {
        if (isBootstrapMode && SystemKeyspace.bootstrapInProgress())
        {
            logger.info("Resuming bootstrap...");

            // get bootstrap tokens saved in system keyspace
            final Collection<Token> tokens = SystemKeyspace.getSavedTokens();
            // already bootstrapped ranges are filtered during bootstrap
            BootStrapper bootstrapper = new BootStrapper(FBUtilities.getBroadcastAddress(), tokens, tokenMetadata);
            bootstrapper.addProgressListener(progressSupport);
            ListenableFuture<StreamState> bootstrapStream = bootstrapper.bootstrap(streamStateStore, useStrictConsistency && !replacing); // handles token update
            Futures.addCallback(bootstrapStream, new FutureCallback<StreamState>()
            {
                @Override
                public void onSuccess(StreamState streamState)
                {
                    bootstrapFinished();
                    // start participating in the ring.
                    // pretend we are in survey mode so we can use joinRing() here
                    isSurveyMode = true;
                    try
                    {
                        progressSupport.progress("bootstrap", ProgressEvent.createNotification("Joining ring..."));
                        joinRing(true);
                    }
                    catch (IOException ignore)
                    {
                        // joinRing with survey mode does not throw IOException
                    }
                    progressSupport.progress("bootstrap", new ProgressEvent(ProgressEventType.COMPLETE, 1, 1, "Resume bootstrap complete"));
                    logger.info("Resume complete");
                }

                @Override
                public void onFailure(Throwable e)
                {
                    String message = "Error during bootstrap: " + e.getCause().getMessage();
                    logger.error(message, e.getCause());
                    progressSupport.progress("bootstrap", new ProgressEvent(ProgressEventType.ERROR, 1, 1, message));
                    progressSupport.progress("bootstrap", new ProgressEvent(ProgressEventType.COMPLETE, 1, 1, "Resume bootstrap complete"));
                }
            });
            return true;
        }
        else
        {
            logger.info("Resuming bootstrap is requested, but the node is already bootstrapped.");
            return false;
        }
    }

    public boolean isBootstrapMode()
    {
        return isBootstrapMode;
    }

    public TokenMetadata getTokenMetadata()
    {
        return tokenMetadata;
    }

    /**
     * for a keyspace, return the ranges and corresponding listen addresses.
     * @param keyspace
     * @return the endpoint map
     */
    public Map<List<String>, List<String>> getRangeToEndpointMap(String keyspace)
    {
        /* All the ranges for the tokens */
        Map<List<String>, List<String>> map = new HashMap<>();
        for (Map.Entry<Range<Token>,List<InetAddress>> entry : getRangeToAddressMap(keyspace).entrySet())
        {
            map.put(entry.getKey().asList(), stringify(entry.getValue()));
        }
        return map;
    }

    /**
     * Return the rpc address associated with an endpoint as a string.
     * @param endpoint The endpoint to get rpc address for
     * @return the rpc address
     */
    public String getRpcaddress(InetAddress endpoint)
    {
        if (endpoint.equals(FBUtilities.getBroadcastAddress()))
            return FBUtilities.getBroadcastRpcAddress().getHostAddress();
        else if (Gossiper.instance.getEndpointStateForEndpoint(endpoint).getApplicationState(ApplicationState.RPC_ADDRESS) == null)
            return endpoint.getHostAddress();
        else
            return Gossiper.instance.getEndpointStateForEndpoint(endpoint).getApplicationState(ApplicationState.RPC_ADDRESS).value;
    }

    /**
     * for a keyspace, return the ranges and corresponding RPC addresses for a given keyspace.
     * @param keyspace
     * @return the endpoint map
     */
    public Map<List<String>, List<String>> getRangeToRpcaddressMap(String keyspace)
    {
        /* All the ranges for the tokens */
        Map<List<String>, List<String>> map = new HashMap<>();
        for (Map.Entry<Range<Token>, List<InetAddress>> entry : getRangeToAddressMap(keyspace).entrySet())
        {
            List<String> rpcaddrs = new ArrayList<>(entry.getValue().size());
            for (InetAddress endpoint: entry.getValue())
            {
                rpcaddrs.add(getRpcaddress(endpoint));
            }
            map.put(entry.getKey().asList(), rpcaddrs);
        }
        return map;
    }

    public Map<List<String>, List<String>> getPendingRangeToEndpointMap(String keyspace)
    {
        // some people just want to get a visual representation of things. Allow null and set it to the first
        // non-system keyspace.
        if (keyspace == null)
            keyspace = Schema.instance.getNonLocalStrategyKeyspaces().get(0);

        Map<List<String>, List<String>> map = new HashMap<>();
        for (Map.Entry<Range<Token>, Collection<InetAddress>> entry : tokenMetadata.getPendingRangesMM(keyspace).asMap().entrySet())
        {
            List<InetAddress> l = new ArrayList<>(entry.getValue());
            map.put(entry.getKey().asList(), stringify(l));
        }
        return map;
    }

    public Map<Range<Token>, List<InetAddress>> getRangeToAddressMap(String keyspace)
    {
        return getRangeToAddressMap(keyspace, tokenMetadata.sortedTokens());
    }

    public Map<Range<Token>, List<InetAddress>> getRangeToAddressMapInLocalDC(String keyspace)
    {
        Predicate<InetAddress> isLocalDC = new Predicate<InetAddress>()
        {
            public boolean apply(InetAddress address)
            {
                return isLocalDC(address);
            }
        };

        Map<Range<Token>, List<InetAddress>> origMap = getRangeToAddressMap(keyspace, getTokensInLocalDC());
        Map<Range<Token>, List<InetAddress>> filteredMap = Maps.newHashMap();
        for (Map.Entry<Range<Token>, List<InetAddress>> entry : origMap.entrySet())
        {
            List<InetAddress> endpointsInLocalDC = Lists.newArrayList(Collections2.filter(entry.getValue(), isLocalDC));
            filteredMap.put(entry.getKey(), endpointsInLocalDC);
        }

        return filteredMap;
    }

    private List<Token> getTokensInLocalDC()
    {
        List<Token> filteredTokens = Lists.newArrayList();
        for (Token token : tokenMetadata.sortedTokens())
        {
            InetAddress endpoint = tokenMetadata.getEndpoint(token);
            if (isLocalDC(endpoint))
                filteredTokens.add(token);
        }
        return filteredTokens;
    }

    private boolean isLocalDC(InetAddress targetHost)
    {
        String remoteDC = DatabaseDescriptor.getEndpointSnitch().getDatacenter(targetHost);
        String localDC = DatabaseDescriptor.getEndpointSnitch().getDatacenter(FBUtilities.getBroadcastAddress());
        return remoteDC.equals(localDC);
    }

    private Map<Range<Token>, List<InetAddress>> getRangeToAddressMap(String keyspace, List<Token> sortedTokens)
    {
        // some people just want to get a visual representation of things. Allow null and set it to the first
        // non-system keyspace.
        if (keyspace == null)
            keyspace = Schema.instance.getNonLocalStrategyKeyspaces().get(0);

        List<Range<Token>> ranges = getAllRanges(sortedTokens);
        return constructRangeToEndpointMap(keyspace, ranges);
    }


    /**
     * The same as {@code describeRing(String)} but converts TokenRange to the String for JMX compatibility
     *
     * @param keyspace The keyspace to fetch information about
     *
     * @return a List of TokenRange(s) converted to String for the given keyspace
     */
    public List<String> describeRingJMX(String keyspace) throws IOException
    {
        List<TokenRange> tokenRanges;
        try
        {
            tokenRanges = describeRing(keyspace);
        }
        catch (InvalidRequestException e)
        {
            throw new IOException(e.getMessage());
        }
        List<String> result = new ArrayList<>(tokenRanges.size());

        for (TokenRange tokenRange : tokenRanges)
            result.add(tokenRange.toString());

        return result;
    }

    /**
     * The TokenRange for a given keyspace.
     *
     * @param keyspace The keyspace to fetch information about
     *
     * @return a List of TokenRange(s) for the given keyspace
     *
     * @throws InvalidRequestException if there is no ring information available about keyspace
     */
    public List<TokenRange> describeRing(String keyspace) throws InvalidRequestException
    {
        return describeRing(keyspace, false);
    }

    /**
     * The same as {@code describeRing(String)} but considers only the part of the ring formed by nodes in the local DC.
     */
    public List<TokenRange> describeLocalRing(String keyspace) throws InvalidRequestException
    {
        return describeRing(keyspace, true);
    }

    private List<TokenRange> describeRing(String keyspace, boolean includeOnlyLocalDC) throws InvalidRequestException
    {
        if (!Schema.instance.getKeyspaces().contains(keyspace))
            throw new InvalidRequestException("No such keyspace: " + keyspace);

        if (keyspace == null || Keyspace.open(keyspace).getReplicationStrategy() instanceof LocalStrategy)
            throw new InvalidRequestException("There is no ring for the keyspace: " + keyspace);

        List<TokenRange> ranges = new ArrayList<>();
        Token.TokenFactory tf = getTokenFactory();

        Map<Range<Token>, List<InetAddress>> rangeToAddressMap =
                includeOnlyLocalDC
                        ? getRangeToAddressMapInLocalDC(keyspace)
                        : getRangeToAddressMap(keyspace);

        for (Map.Entry<Range<Token>, List<InetAddress>> entry : rangeToAddressMap.entrySet())
        {
            Range<Token> range = entry.getKey();
            List<InetAddress> addresses = entry.getValue();
            List<String> endpoints = new ArrayList<>(addresses.size());
            List<String> rpc_endpoints = new ArrayList<>(addresses.size());
            List<EndpointDetails> epDetails = new ArrayList<>(addresses.size());

            for (InetAddress endpoint : addresses)
            {
                EndpointDetails details = new EndpointDetails();
                details.host = endpoint.getHostAddress();
                details.datacenter = DatabaseDescriptor.getEndpointSnitch().getDatacenter(endpoint);
                details.rack = DatabaseDescriptor.getEndpointSnitch().getRack(endpoint);

                endpoints.add(details.host);
                rpc_endpoints.add(getRpcaddress(endpoint));

                epDetails.add(details);
            }

            TokenRange tr = new TokenRange(tf.toString(range.left.getToken()), tf.toString(range.right.getToken()), endpoints)
                                    .setEndpoint_details(epDetails)
                                    .setRpc_endpoints(rpc_endpoints);

            ranges.add(tr);
        }

        return ranges;
    }

    public Map<String, String> getTokenToEndpointMap()
    {
        Map<Token, InetAddress> mapInetAddress = tokenMetadata.getNormalAndBootstrappingTokenToEndpointMap();
        // in order to preserve tokens in ascending order, we use LinkedHashMap here
        Map<String, String> mapString = new LinkedHashMap<>(mapInetAddress.size());
        List<Token> tokens = new ArrayList<>(mapInetAddress.keySet());
        Collections.sort(tokens);
        for (Token token : tokens)
        {
            mapString.put(token.toString(), mapInetAddress.get(token).getHostAddress());
        }
        return mapString;
    }

    public String getLocalHostId()
    {
        return getTokenMetadata().getHostId(FBUtilities.getBroadcastAddress()).toString();
    }

    public UUID getLocalHostUUID()
    {
        return getTokenMetadata().getHostId(FBUtilities.getBroadcastAddress());
    }

    public Map<String, String> getHostIdMap()
    {
        return getEndpointToHostId();
    }

    public Map<String, String> getEndpointToHostId()
    {
        Map<String, String> mapOut = new HashMap<>();
        for (Map.Entry<InetAddress, UUID> entry : getTokenMetadata().getEndpointToHostIdMapForReading().entrySet())
            mapOut.put(entry.getKey().getHostAddress(), entry.getValue().toString());
        return mapOut;
    }

    public Map<String, String> getHostIdToEndpoint()
    {
        Map<String, String> mapOut = new HashMap<>();
        for (Map.Entry<InetAddress, UUID> entry : getTokenMetadata().getEndpointToHostIdMapForReading().entrySet())
            mapOut.put(entry.getValue().toString(), entry.getKey().getHostAddress());
        return mapOut;
    }

    /**
     * Construct the range to endpoint mapping based on the true view
     * of the world.
     * @param ranges
     * @return mapping of ranges to the replicas responsible for them.
    */
    private Map<Range<Token>, List<InetAddress>> constructRangeToEndpointMap(String keyspace, List<Range<Token>> ranges)
    {
        Map<Range<Token>, List<InetAddress>> rangeToEndpointMap = new HashMap<>(ranges.size());
        for (Range<Token> range : ranges)
        {
            rangeToEndpointMap.put(range, Keyspace.open(keyspace).getReplicationStrategy().getNaturalEndpoints(range.right));
        }
        return rangeToEndpointMap;
    }

    public void beforeChange(InetAddress endpoint, EndpointState currentState, ApplicationState newStateKey, VersionedValue newValue)
    {
        // no-op
    }

    /*
     * Handle the reception of a new particular ApplicationState for a particular endpoint. Note that the value of the
     * ApplicationState has not necessarily "changed" since the last known value, if we already received the same update
     * from somewhere else.
     *
     * onChange only ever sees one ApplicationState piece change at a time (even if many ApplicationState updates were
     * received at the same time), so we perform a kind of state machine here. We are concerned with two events: knowing
     * the token associated with an endpoint, and knowing its operation mode. Nodes can start in either bootstrap or
     * normal mode, and from bootstrap mode can change mode to normal. A node in bootstrap mode needs to have
     * pendingranges set in TokenMetadata; a node in normal mode should instead be part of the token ring.
     *
     * Normal progression of ApplicationState.STATUS values for a node should be like this:
     * STATUS_BOOTSTRAPPING,token
     *   if bootstrapping. stays this way until all files are received.
     * STATUS_NORMAL,token
     *   ready to serve reads and writes.
     * STATUS_LEAVING,token
     *   get ready to leave the cluster as part of a decommission
     * STATUS_LEFT,token
     *   set after decommission is completed.
     *
     * Other STATUS values that may be seen (possibly anywhere in the normal progression):
     * STATUS_MOVING,newtoken
     *   set if node is currently moving to a new token in the ring
     * REMOVING_TOKEN,deadtoken
     *   set if the node is dead and is being removed by its REMOVAL_COORDINATOR
     * REMOVED_TOKEN,deadtoken
     *   set if the node is dead and has been removed by its REMOVAL_COORDINATOR
     *
     * Note: Any time a node state changes from STATUS_NORMAL, it will not be visible to new nodes. So it follows that
     * you should never bootstrap a new node during a removenode, decommission or move.
     */
    public void onChange(InetAddress endpoint, ApplicationState state, VersionedValue value)
    {
        if (state == ApplicationState.STATUS)
        {
            String[] pieces = splitValue(value);
            assert (pieces.length > 0);

            String moveName = pieces[0];

            switch (moveName)
            {
                case VersionedValue.STATUS_BOOTSTRAPPING_REPLACE:
                    handleStateBootreplacing(endpoint, pieces);
                    break;
                case VersionedValue.STATUS_BOOTSTRAPPING:
                    handleStateBootstrap(endpoint);
                    break;
                case VersionedValue.STATUS_NORMAL:
                    handleStateNormal(endpoint, VersionedValue.STATUS_NORMAL);
                    break;
                case VersionedValue.SHUTDOWN:
                    handleStateNormal(endpoint, VersionedValue.SHUTDOWN);
                    break;
                case VersionedValue.REMOVING_TOKEN:
                case VersionedValue.REMOVED_TOKEN:
                    handleStateRemoving(endpoint, pieces);
                    break;
                case VersionedValue.STATUS_LEAVING:
                    handleStateLeaving(endpoint);
                    break;
                case VersionedValue.STATUS_LEFT:
                    handleStateLeft(endpoint, pieces);
                    break;
                case VersionedValue.STATUS_MOVING:
                    handleStateMoving(endpoint, pieces);
                    break;
            }
        }
        else
        {
            EndpointState epState = Gossiper.instance.getEndpointStateForEndpoint(endpoint);
            if (epState == null || Gossiper.instance.isDeadState(epState))
            {
                logger.debug("Ignoring state change for dead or unknown endpoint: {}", endpoint);
                return;
            }

            if (getTokenMetadata().isMember(endpoint))
            {
                switch (state)
                {
                    case RELEASE_VERSION:
                        SystemKeyspace.updatePeerInfo(endpoint, "release_version", value.value);
                        break;
                    case DC:
                        updateTopology(endpoint);
                        SystemKeyspace.updatePeerInfo(endpoint, "data_center", value.value);
                        break;
                    case RACK:
                        updateTopology(endpoint);
                        SystemKeyspace.updatePeerInfo(endpoint, "rack", value.value);
                        break;
                    case RPC_ADDRESS:
                        try
                        {
                            SystemKeyspace.updatePeerInfo(endpoint, "rpc_address", InetAddress.getByName(value.value));
                        }
                        catch (UnknownHostException e)
                        {
                            throw new RuntimeException(e);
                        }
                        break;
                    case SCHEMA:
                        SystemKeyspace.updatePeerInfo(endpoint, "schema_version", UUID.fromString(value.value));
                        MigrationManager.instance.scheduleSchemaPull(endpoint, epState);
                        break;
                    case HOST_ID:
                        SystemKeyspace.updatePeerInfo(endpoint, "host_id", UUID.fromString(value.value));
                        break;
                    case RPC_READY:
                        notifyRpcChange(endpoint, epState.isRpcReady());
                        break;
                    case NET_VERSION:
                        updateNetVersion(endpoint, value);
                        break;
                }
            }
        }
    }

    private static String[] splitValue(VersionedValue value)
    {
        return value.value.split(VersionedValue.DELIMITER_STR, -1);
    }

    private void updateNetVersion(InetAddress endpoint, VersionedValue value)
    {
        try
        {
            MessagingService.instance().setVersion(endpoint, Integer.parseInt(value.value));
        }
        catch (NumberFormatException e)
        {
            throw new AssertionError("Got invalid value for NET_VERSION application state: " + value.value);
        }
    }

    public void updateTopology(InetAddress endpoint)
    {
        if (getTokenMetadata().isMember(endpoint))
        {
            getTokenMetadata().updateTopology(endpoint);
        }
    }

    public void updateTopology()
    {
        getTokenMetadata().updateTopology();
    }

    private void updatePeerInfo(InetAddress endpoint)
    {
        EndpointState epState = Gossiper.instance.getEndpointStateForEndpoint(endpoint);
        for (Map.Entry<ApplicationState, VersionedValue> entry : epState.states())
        {
            switch (entry.getKey())
            {
                case RELEASE_VERSION:
                    SystemKeyspace.updatePeerInfo(endpoint, "release_version", entry.getValue().value);
                    break;
                case DC:
                    SystemKeyspace.updatePeerInfo(endpoint, "data_center", entry.getValue().value);
                    break;
                case RACK:
                    SystemKeyspace.updatePeerInfo(endpoint, "rack", entry.getValue().value);
                    break;
                case RPC_ADDRESS:
                    try
                    {
                        SystemKeyspace.updatePeerInfo(endpoint, "rpc_address", InetAddress.getByName(entry.getValue().value));
                    }
                    catch (UnknownHostException e)
                    {
                        throw new RuntimeException(e);
                    }
                    break;
                case SCHEMA:
                    SystemKeyspace.updatePeerInfo(endpoint, "schema_version", UUID.fromString(entry.getValue().value));
                    break;
                case HOST_ID:
                    SystemKeyspace.updatePeerInfo(endpoint, "host_id", UUID.fromString(entry.getValue().value));
                    break;
            }
        }
    }

    private void notifyRpcChange(InetAddress endpoint, boolean ready)
    {
        if (ready)
            notifyUp(endpoint);
        else
            notifyDown(endpoint);
    }

    private void notifyUp(InetAddress endpoint)
    {
        if (!isRpcReady(endpoint) || !Gossiper.instance.isAlive(endpoint))
            return;

        for (IEndpointLifecycleSubscriber subscriber : lifecycleSubscribers)
            subscriber.onUp(endpoint);
    }

    private void notifyDown(InetAddress endpoint)
    {
        for (IEndpointLifecycleSubscriber subscriber : lifecycleSubscribers)
            subscriber.onDown(endpoint);
    }

    private void notifyJoined(InetAddress endpoint)
    {
        if (!isStatus(endpoint, VersionedValue.STATUS_NORMAL))
            return;

        for (IEndpointLifecycleSubscriber subscriber : lifecycleSubscribers)
            subscriber.onJoinCluster(endpoint);
    }

    private void notifyMoved(InetAddress endpoint)
    {
        for (IEndpointLifecycleSubscriber subscriber : lifecycleSubscribers)
            subscriber.onMove(endpoint);
    }

    private void notifyLeft(InetAddress endpoint)
    {
        for (IEndpointLifecycleSubscriber subscriber : lifecycleSubscribers)
            subscriber.onLeaveCluster(endpoint);
    }

    private boolean isStatus(InetAddress endpoint, String status)
    {
        return Gossiper.instance.getEndpointStateForEndpoint(endpoint).getStatus().equals(status);
    }

    public boolean isRpcReady(InetAddress endpoint)
    {
        return MessagingService.instance().getVersion(endpoint) < MessagingService.VERSION_22 ||
                Gossiper.instance.getEndpointStateForEndpoint(endpoint).isRpcReady();
    }

    /**
     * Set the RPC status. Because when draining a node we need to set the RPC
     * status to not ready, and drain is called by the shutdown hook, it may be that value is false
     * and there is no local endpoint state. In this case it's OK to just do nothing. Therefore,
     * we assert that the local endpoint state is not null only when value is true.
     *
     * @param value - true indicates that RPC is ready, false indicates the opposite.
     */
    public void setRpcReady(boolean value)
    {
        EndpointState state = Gossiper.instance.getEndpointStateForEndpoint(FBUtilities.getBroadcastAddress());
        // if value is false we're OK with a null state, if it is true we are not.
        assert !value || state != null;

        if (state != null)
            Gossiper.instance.addLocalApplicationState(ApplicationState.RPC_READY, valueFactory.rpcReady(value));
    }

    private Collection<Token> getTokensFor(InetAddress endpoint)
    {
        try
        {
            EndpointState state = Gossiper.instance.getEndpointStateForEndpoint(endpoint);
            if (state == null)
                return Collections.emptyList();

            VersionedValue versionedValue = state.getApplicationState(ApplicationState.TOKENS);
            if (versionedValue == null)
                return Collections.emptyList();

            return TokenSerializer.deserialize(tokenMetadata.partitioner, new DataInputStream(new ByteArrayInputStream(versionedValue.toBytes())));
        }
        catch (IOException e)
        {
            throw new RuntimeException(e);
        }
    }

    /**
     * Handle node bootstrap
     *
     * @param endpoint bootstrapping node
     */
    private void handleStateBootstrap(InetAddress endpoint)
    {
        Collection<Token> tokens;
        // explicitly check for TOKENS, because a bootstrapping node might be bootstrapping in legacy mode; that is, not using vnodes and no token specified
        tokens = getTokensFor(endpoint);

        if (logger.isDebugEnabled())
            logger.debug("Node {} state bootstrapping, token {}", endpoint, tokens);

        // if this node is present in token metadata, either we have missed intermediate states
        // or the node had crashed. Print warning if needed, clear obsolete stuff and
        // continue.
        if (tokenMetadata.isMember(endpoint))
        {
            // If isLeaving is false, we have missed both LEAVING and LEFT. However, if
            // isLeaving is true, we have only missed LEFT. Waiting time between completing
            // leave operation and rebootstrapping is relatively short, so the latter is quite
            // common (not enough time for gossip to spread). Therefore we report only the
            // former in the log.
            if (!tokenMetadata.isLeaving(endpoint))
                logger.info("Node {} state jump to bootstrap", endpoint);
            tokenMetadata.removeEndpoint(endpoint);
        }

        tokenMetadata.addBootstrapTokens(tokens, endpoint);
        PendingRangeCalculatorService.instance.update();

        tokenMetadata.updateHostId(Gossiper.instance.getHostId(endpoint), endpoint);
    }

    private void handleStateBootreplacing(InetAddress newNode, String[] pieces)
    {
        InetAddress oldNode;
        try
        {
            oldNode = InetAddress.getByName(pieces[1]);
        }
        catch (Exception e)
        {
            logger.error("Node {} tried to replace malformed endpoint {}.", newNode, pieces[1], e);
            return;
        }

        if (FailureDetector.instance.isAlive(oldNode))
        {
            throw new RuntimeException(String.format("Node %s is trying to replace alive node %s.", newNode, oldNode));
        }

        Optional<InetAddress> replacingNode = tokenMetadata.getReplacingNode(newNode);
        if (replacingNode.isPresent() && !replacingNode.get().equals(oldNode))
        {
            throw new RuntimeException(String.format("Node %s is already replacing %s but is trying to replace %s.",
                                                     newNode, replacingNode.get(), oldNode));
        }

        Collection<Token> tokens = getTokensFor(newNode);

        if (logger.isDebugEnabled())
            logger.debug("Node {} is replacing {}, tokens {}", newNode, oldNode, tokens);

        tokenMetadata.addReplaceTokens(tokens, newNode, oldNode);
        PendingRangeCalculatorService.instance.update();

        tokenMetadata.updateHostId(Gossiper.instance.getHostId(newNode), newNode);
    }

    /**
     * Handle node move to normal state. That is, node is entering token ring and participating
     * in reads.
     *
     * @param endpoint node
     */
    private void handleStateNormal(final InetAddress endpoint, final String status)
    {
        Collection<Token> tokens = getTokensFor(endpoint);
        Set<Token> tokensToUpdateInMetadata = new HashSet<>();
        Set<Token> tokensToUpdateInSystemKeyspace = new HashSet<>();
        Set<InetAddress> endpointsToRemove = new HashSet<>();

        if (logger.isDebugEnabled())
            logger.debug("Node {} state {}, token {}", endpoint, status, tokens);

        if (tokenMetadata.isMember(endpoint))
            logger.info("Node {} state jump to {}", endpoint, status);

        if (tokens.isEmpty() && status.equals(VersionedValue.STATUS_NORMAL))
            logger.error("Node {} is in state normal but it has no tokens, state: {}",
                         endpoint,
                         Gossiper.instance.getEndpointStateForEndpoint(endpoint));

        Optional<InetAddress> replacingNode = tokenMetadata.getReplacingNode(endpoint);
        if (replacingNode.isPresent())
        {
            assert !endpoint.equals(replacingNode.get()) : "Pending replacement endpoint with same address is not supported";
            logger.info("Node {} will complete replacement of {} for tokens {}", endpoint, replacingNode.get(), tokens);
            if (FailureDetector.instance.isAlive(replacingNode.get()))
            {
                logger.error("Node {} cannot complete replacement of alive node {}.", endpoint, replacingNode.get());
                return;
            }
            endpointsToRemove.add(replacingNode.get());
        }

        Optional<InetAddress> replacementNode = tokenMetadata.getReplacementNode(endpoint);
        if (replacementNode.isPresent())
        {
            logger.warn("Node {} is currently being replaced by node {}.", endpoint, replacementNode.get());
        }

        updatePeerInfo(endpoint);
        // Order Matters, TM.updateHostID() should be called before TM.updateNormalToken(), (see CASSANDRA-4300).
        UUID hostId = Gossiper.instance.getHostId(endpoint);
        InetAddress existing = tokenMetadata.getEndpointForHostId(hostId);
        if (replacing && isReplacingSameAddress() && Gossiper.instance.getEndpointStateForEndpoint(DatabaseDescriptor.getReplaceAddress()) != null
            && (hostId.equals(Gossiper.instance.getHostId(DatabaseDescriptor.getReplaceAddress()))))
            logger.warn("Not updating token metadata for {} because I am replacing it", endpoint);
        else
        {
            if (existing != null && !existing.equals(endpoint))
            {
                if (existing.equals(FBUtilities.getBroadcastAddress()))
                {
                    logger.warn("Not updating host ID {} for {} because it's mine", hostId, endpoint);
                    tokenMetadata.removeEndpoint(endpoint);
                    endpointsToRemove.add(endpoint);
                }
                else if (Gossiper.instance.compareEndpointStartup(endpoint, existing) > 0)
                {
                    logger.warn("Host ID collision for {} between {} and {}; {} is the new owner", hostId, existing, endpoint, endpoint);
                    tokenMetadata.removeEndpoint(existing);
                    endpointsToRemove.add(existing);
                    tokenMetadata.updateHostId(hostId, endpoint);
                }
                else
                {
                    logger.warn("Host ID collision for {} between {} and {}; ignored {}", hostId, existing, endpoint, endpoint);
                    tokenMetadata.removeEndpoint(endpoint);
                    endpointsToRemove.add(endpoint);
                }
            }
            else
                tokenMetadata.updateHostId(hostId, endpoint);
        }

        for (final Token token : tokens)
        {
            // we don't want to update if this node is responsible for the token and it has a later startup time than endpoint.
            InetAddress currentOwner = tokenMetadata.getEndpoint(token);
            if (currentOwner == null)
            {
                logger.debug("New node {} at token {}", endpoint, token);
                tokensToUpdateInMetadata.add(token);
                tokensToUpdateInSystemKeyspace.add(token);
            }
            else if (endpoint.equals(currentOwner))
            {
                // set state back to normal, since the node may have tried to leave, but failed and is now back up
                tokensToUpdateInMetadata.add(token);
                tokensToUpdateInSystemKeyspace.add(token);
            }
            else if (Gossiper.instance.compareEndpointStartup(endpoint, currentOwner) > 0)
            {
                tokensToUpdateInMetadata.add(token);
                tokensToUpdateInSystemKeyspace.add(token);

                // currentOwner is no longer current, endpoint is.  Keep track of these moves, because when
                // a host no longer has any tokens, we'll want to remove it.
                Multimap<InetAddress, Token> epToTokenCopy = getTokenMetadata().getEndpointToTokenMapForReading();
                epToTokenCopy.get(currentOwner).remove(token);
                if (epToTokenCopy.get(currentOwner).size() < 1)
                    endpointsToRemove.add(currentOwner);

                logger.info("Nodes {} and {} have the same token {}.  {} is the new owner",
                            endpoint,
                            currentOwner,
                            token,
                            endpoint);
            }
            else
            {
                logger.info("Nodes {} and {} have the same token {}.  Ignoring {}",
                            endpoint,
                            currentOwner,
                            token,
                            endpoint);
            }
        }

        // capture because updateNormalTokens clears moving and member status
        boolean isMember = tokenMetadata.isMember(endpoint);
        boolean isMoving = tokenMetadata.isMoving(endpoint);
        tokenMetadata.updateNormalTokens(tokensToUpdateInMetadata, endpoint);
        for (InetAddress ep : endpointsToRemove)
        {
            removeEndpoint(ep);
            if (replacing && DatabaseDescriptor.getReplaceAddress().equals(ep))
                Gossiper.instance.replacementQuarantine(ep); // quarantine locally longer than normally; see CASSANDRA-8260
        }
        if (!tokensToUpdateInSystemKeyspace.isEmpty())
            SystemKeyspace.updateTokens(endpoint, tokensToUpdateInSystemKeyspace);

        if (isMoving || operationMode == Mode.MOVING)
        {
            tokenMetadata.removeFromMoving(endpoint);
            notifyMoved(endpoint);
        }
        else if (!isMember) // prior to this, the node was not a member
        {
            notifyJoined(endpoint);
        }

        PendingRangeCalculatorService.instance.update();
    }

    /**
     * Handle node preparing to leave the ring
     *
     * @param endpoint node
     */
    private void handleStateLeaving(InetAddress endpoint)
    {
        Collection<Token> tokens = getTokensFor(endpoint);

        if (logger.isDebugEnabled())
            logger.debug("Node {} state leaving, tokens {}", endpoint, tokens);

        // If the node is previously unknown or tokens do not match, update tokenmetadata to
        // have this node as 'normal' (it must have been using this token before the
        // leave). This way we'll get pending ranges right.
        if (!tokenMetadata.isMember(endpoint))
        {
            logger.info("Node {} state jump to leaving", endpoint);
            tokenMetadata.updateNormalTokens(tokens, endpoint);
        }
        else if (!tokenMetadata.getTokens(endpoint).containsAll(tokens))
        {
            logger.warn("Node {} 'leaving' token mismatch. Long network partition?", endpoint);
            tokenMetadata.updateNormalTokens(tokens, endpoint);
        }

        // at this point the endpoint is certainly a member with this token, so let's proceed
        // normally
        tokenMetadata.addLeavingEndpoint(endpoint);
        PendingRangeCalculatorService.instance.update();
    }

    /**
     * Handle node leaving the ring. This will happen when a node is decommissioned
     *
     * @param endpoint If reason for leaving is decommission, endpoint is the leaving node.
     * @param pieces STATE_LEFT,token
     */
    private void handleStateLeft(InetAddress endpoint, String[] pieces)
    {
        assert pieces.length >= 2;
        Collection<Token> tokens = getTokensFor(endpoint);

        if (logger.isDebugEnabled())
            logger.debug("Node {} state left, tokens {}", endpoint, tokens);

        excise(tokens, endpoint, extractExpireTime(pieces));
    }

    /**
     * Handle node moving inside the ring.
     *
     * @param endpoint moving endpoint address
     * @param pieces STATE_MOVING, token
     */
    private void handleStateMoving(InetAddress endpoint, String[] pieces)
    {
        assert pieces.length >= 2;
        Token token = getTokenFactory().fromString(pieces[1]);

        if (logger.isDebugEnabled())
            logger.debug("Node {} state moving, new token {}", endpoint, token);

        tokenMetadata.addMovingEndpoint(token, endpoint);

        PendingRangeCalculatorService.instance.update();
    }

    /**
     * Handle notification that a node being actively removed from the ring via 'removenode'
     *
     * @param endpoint node
     * @param pieces either REMOVED_TOKEN (node is gone) or REMOVING_TOKEN (replicas need to be restored)
     */
    private void handleStateRemoving(InetAddress endpoint, String[] pieces)
    {
        assert (pieces.length > 0);

        if (endpoint.equals(FBUtilities.getBroadcastAddress()))
        {
            logger.info("Received removenode gossip about myself. Is this node rejoining after an explicit removenode?");
            try
            {
                drain();
            }
            catch (Exception e)
            {
                throw new RuntimeException(e);
            }
            return;
        }
        if (tokenMetadata.isMember(endpoint))
        {
            String state = pieces[0];
            Collection<Token> removeTokens = tokenMetadata.getTokens(endpoint);

            if (VersionedValue.REMOVED_TOKEN.equals(state))
            {
                excise(removeTokens, endpoint, extractExpireTime(pieces));
            }
            else if (VersionedValue.REMOVING_TOKEN.equals(state))
            {
                if (logger.isDebugEnabled())
                    logger.debug("Tokens {} removed manually (endpoint was {})", removeTokens, endpoint);

                // Note that the endpoint is being removed
                tokenMetadata.addLeavingEndpoint(endpoint);
                PendingRangeCalculatorService.instance.update();

                // find the endpoint coordinating this removal that we need to notify when we're done
                String[] coordinator = splitValue(Gossiper.instance.getEndpointStateForEndpoint(endpoint).getApplicationState(ApplicationState.REMOVAL_COORDINATOR));
                UUID hostId = UUID.fromString(coordinator[1]);
                // grab any data we are now responsible for and notify responsible node
                restoreReplicaCount(endpoint, tokenMetadata.getEndpointForHostId(hostId));
            }
        }
        else // now that the gossiper has told us about this nonexistent member, notify the gossiper to remove it
        {
            if (VersionedValue.REMOVED_TOKEN.equals(pieces[0]))
                addExpireTimeIfFound(endpoint, extractExpireTime(pieces));
            removeEndpoint(endpoint);
        }
    }

    private void excise(Collection<Token> tokens, InetAddress endpoint)
    {
        logger.info("Removing tokens {} for {}", tokens, endpoint);

        if (tokenMetadata.isMember(endpoint))
            HintsService.instance.excise(tokenMetadata.getHostId(endpoint));

        removeEndpoint(endpoint);
        tokenMetadata.removeEndpoint(endpoint);
        if (!tokens.isEmpty())
            tokenMetadata.removeBootstrapTokens(tokens);
        notifyLeft(endpoint);
        PendingRangeCalculatorService.instance.update();
    }

    private void excise(Collection<Token> tokens, InetAddress endpoint, long expireTime)
    {
        addExpireTimeIfFound(endpoint, expireTime);
        excise(tokens, endpoint);
    }

    /** unlike excise we just need this endpoint gone without going through any notifications **/
    private void removeEndpoint(InetAddress endpoint)
    {
        Gossiper.instance.removeEndpoint(endpoint);
        SystemKeyspace.removeEndpoint(endpoint);
    }

    protected void addExpireTimeIfFound(InetAddress endpoint, long expireTime)
    {
        if (expireTime != 0L)
        {
            Gossiper.instance.addExpireTimeForEndpoint(endpoint, expireTime);
        }
    }

    protected long extractExpireTime(String[] pieces)
    {
        return Long.parseLong(pieces[2]);
    }

    /**
     * Finds living endpoints responsible for the given ranges
     *
     * @param keyspaceName the keyspace ranges belong to
     * @param ranges the ranges to find sources for
     * @return multimap of addresses to ranges the address is responsible for
     */
    private Multimap<InetAddress, Range<Token>> getNewSourceRanges(String keyspaceName, Set<Range<Token>> ranges)
    {
        InetAddress myAddress = FBUtilities.getBroadcastAddress();
        Multimap<Range<Token>, InetAddress> rangeAddresses = Keyspace.open(keyspaceName).getReplicationStrategy().getRangeAddresses(tokenMetadata.cloneOnlyTokenMap());
        Multimap<InetAddress, Range<Token>> sourceRanges = HashMultimap.create();
        IFailureDetector failureDetector = FailureDetector.instance;

        // find alive sources for our new ranges
        for (Range<Token> range : ranges)
        {
            Collection<InetAddress> possibleRanges = rangeAddresses.get(range);
            IEndpointSnitch snitch = DatabaseDescriptor.getEndpointSnitch();
            List<InetAddress> sources = snitch.getSortedListByProximity(myAddress, possibleRanges);

            assert (!sources.contains(myAddress));

            for (InetAddress source : sources)
            {
                if (failureDetector.isAlive(source))
                {
                    sourceRanges.put(source, range);
                    break;
                }
            }
        }
        return sourceRanges;
    }

    /**
     * Sends a notification to a node indicating we have finished replicating data.
     *
     * @param remote node to send notification to
     */
    private void sendReplicationNotification(InetAddress remote)
    {
        // notify the remote token
        MessageOut msg = new MessageOut(MessagingService.Verb.REPLICATION_FINISHED);
        IFailureDetector failureDetector = FailureDetector.instance;
        if (logger.isDebugEnabled())
            logger.debug("Notifying {} of replication completion\n", remote);
        while (failureDetector.isAlive(remote))
        {
            AsyncOneResponse iar = MessagingService.instance().sendRR(msg, remote);
            try
            {
                iar.get(DatabaseDescriptor.getRpcTimeout(), TimeUnit.MILLISECONDS);
                return; // done
            }
            catch(TimeoutException e)
            {
                // try again
            }
        }
    }

    /**
     * Called when an endpoint is removed from the ring. This function checks
     * whether this node becomes responsible for new ranges as a
     * consequence and streams data if needed.
     *
     * This is rather ineffective, but it does not matter so much
     * since this is called very seldom
     *
     * @param endpoint the node that left
     */
    private void restoreReplicaCount(InetAddress endpoint, final InetAddress notifyEndpoint)
    {
        Multimap<String, Map.Entry<InetAddress, Collection<Range<Token>>>> rangesToFetch = HashMultimap.create();

        InetAddress myAddress = FBUtilities.getBroadcastAddress();

        for (String keyspaceName : Schema.instance.getNonLocalStrategyKeyspaces())
        {
            Multimap<Range<Token>, InetAddress> changedRanges = getChangedRangesForLeaving(keyspaceName, endpoint);
            Set<Range<Token>> myNewRanges = new HashSet<>();
            for (Map.Entry<Range<Token>, InetAddress> entry : changedRanges.entries())
            {
                if (entry.getValue().equals(myAddress))
                    myNewRanges.add(entry.getKey());
            }
            Multimap<InetAddress, Range<Token>> sourceRanges = getNewSourceRanges(keyspaceName, myNewRanges);
            for (Map.Entry<InetAddress, Collection<Range<Token>>> entry : sourceRanges.asMap().entrySet())
            {
                rangesToFetch.put(keyspaceName, entry);
            }
        }

        StreamPlan stream = new StreamPlan("Restore replica count");
        for (String keyspaceName : rangesToFetch.keySet())
        {
            for (Map.Entry<InetAddress, Collection<Range<Token>>> entry : rangesToFetch.get(keyspaceName))
            {
                InetAddress source = entry.getKey();
                InetAddress preferred = SystemKeyspace.getPreferredIP(source);
                Collection<Range<Token>> ranges = entry.getValue();
                if (logger.isDebugEnabled())
                    logger.debug("Requesting from {} ranges {}", source, StringUtils.join(ranges, ", "));
                stream.requestRanges(source, preferred, keyspaceName, ranges);
            }
        }
        StreamResultFuture future = stream.execute();
        Futures.addCallback(future, new FutureCallback<StreamState>()
        {
            public void onSuccess(StreamState finalState)
            {
                sendReplicationNotification(notifyEndpoint);
            }

            public void onFailure(Throwable t)
            {
                logger.warn("Streaming to restore replica count failed", t);
                // We still want to send the notification
                sendReplicationNotification(notifyEndpoint);
            }
        });
    }

    // needs to be modified to accept either a keyspace or ARS.
    private Multimap<Range<Token>, InetAddress> getChangedRangesForLeaving(String keyspaceName, InetAddress endpoint)
    {
        // First get all ranges the leaving endpoint is responsible for
        Collection<Range<Token>> ranges = getRangesForEndpoint(keyspaceName, endpoint);

        if (logger.isDebugEnabled())
            logger.debug("Node {} ranges [{}]", endpoint, StringUtils.join(ranges, ", "));

        Map<Range<Token>, List<InetAddress>> currentReplicaEndpoints = new HashMap<>(ranges.size());

        // Find (for each range) all nodes that store replicas for these ranges as well
        TokenMetadata metadata = tokenMetadata.cloneOnlyTokenMap(); // don't do this in the loop! #7758
        for (Range<Token> range : ranges)
            currentReplicaEndpoints.put(range, Keyspace.open(keyspaceName).getReplicationStrategy().calculateNaturalEndpoints(range.right, metadata));

        TokenMetadata temp = tokenMetadata.cloneAfterAllLeft();

        // endpoint might or might not be 'leaving'. If it was not leaving (that is, removenode
        // command was used), it is still present in temp and must be removed.
        if (temp.isMember(endpoint))
            temp.removeEndpoint(endpoint);

        Multimap<Range<Token>, InetAddress> changedRanges = HashMultimap.create();

        // Go through the ranges and for each range check who will be
        // storing replicas for these ranges when the leaving endpoint
        // is gone. Whoever is present in newReplicaEndpoints list, but
        // not in the currentReplicaEndpoints list, will be needing the
        // range.
        for (Range<Token> range : ranges)
        {
            Collection<InetAddress> newReplicaEndpoints = Keyspace.open(keyspaceName).getReplicationStrategy().calculateNaturalEndpoints(range.right, temp);
            newReplicaEndpoints.removeAll(currentReplicaEndpoints.get(range));
            if (logger.isDebugEnabled())
                if (newReplicaEndpoints.isEmpty())
                    logger.debug("Range {} already in all replicas", range);
                else
                    logger.debug("Range {} will be responsibility of {}", range, StringUtils.join(newReplicaEndpoints, ", "));
            changedRanges.putAll(range, newReplicaEndpoints);
        }

        return changedRanges;
    }

    public void onJoin(InetAddress endpoint, EndpointState epState)
    {
        for (Map.Entry<ApplicationState, VersionedValue> entry : epState.states())
        {
            onChange(endpoint, entry.getKey(), entry.getValue());
        }
        MigrationManager.instance.scheduleSchemaPull(endpoint, epState);
    }

    public void onAlive(InetAddress endpoint, EndpointState state)
    {
        MigrationManager.instance.scheduleSchemaPull(endpoint, state);

        if (tokenMetadata.isMember(endpoint))
            notifyUp(endpoint);
    }

    public void onRemove(InetAddress endpoint)
    {
        tokenMetadata.removeEndpoint(endpoint);
        PendingRangeCalculatorService.instance.update();
    }

    public void onDead(InetAddress endpoint, EndpointState state)
    {
        MessagingService.instance().convict(endpoint);
        notifyDown(endpoint);
    }

    public void onRestart(InetAddress endpoint, EndpointState state)
    {
        // If we have restarted before the node was even marked down, we need to reset the connection pool
        if (state.isAlive())
            onDead(endpoint, state);

        // Then, the node may have been upgraded and changed its messaging protocol version. If so, we
        // want to update that before we mark the node live again to avoid problems like CASSANDRA-11128.
        VersionedValue netVersion = state.getApplicationState(ApplicationState.NET_VERSION);
        if (netVersion != null)
            updateNetVersion(endpoint, netVersion);
    }


    public String getLoadString()
    {
        return FileUtils.stringifyFileSize(StorageMetrics.load.getCount());
    }

    public Map<String, String> getLoadMap()
    {
        Map<String, String> map = new HashMap<>();
        for (Map.Entry<InetAddress,Double> entry : LoadBroadcaster.instance.getLoadInfo().entrySet())
        {
            map.put(entry.getKey().getHostAddress(), FileUtils.stringifyFileSize(entry.getValue()));
        }
        // gossiper doesn't see its own updates, so we need to special-case the local node
        map.put(FBUtilities.getBroadcastAddress().getHostAddress(), getLoadString());
        return map;
    }

    // TODO
    public final void deliverHints(String host)
    {
        throw new UnsupportedOperationException();
    }

    public Collection<Token> getLocalTokens()
    {
        Collection<Token> tokens = SystemKeyspace.getSavedTokens();
        assert tokens != null && !tokens.isEmpty(); // should not be called before initServer sets this
        return tokens;
    }

    @Nullable
    public InetAddress getEndpointForHostId(UUID hostId)
    {
        return tokenMetadata.getEndpointForHostId(hostId);
    }

    @Nullable
    public UUID getHostIdForEndpoint(InetAddress address)
    {
        return tokenMetadata.getHostId(address);
    }

    /* These methods belong to the MBean interface */

    public List<String> getTokens()
    {
        return getTokens(FBUtilities.getBroadcastAddress());
    }

    public List<String> getTokens(String endpoint) throws UnknownHostException
    {
        return getTokens(InetAddress.getByName(endpoint));
    }

    private List<String> getTokens(InetAddress endpoint)
    {
        List<String> strTokens = new ArrayList<>();
        for (Token tok : getTokenMetadata().getTokens(endpoint))
            strTokens.add(tok.toString());
        return strTokens;
    }

    public String getReleaseVersion()
    {
        return FBUtilities.getReleaseVersionString();
    }

    public String getSchemaVersion()
    {
        return Schema.instance.getVersion().toString();
    }

    public List<String> getLeavingNodes()
    {
        return stringify(tokenMetadata.getLeavingEndpoints());
    }

    public List<String> getMovingNodes()
    {
        List<String> endpoints = new ArrayList<>();

        for (Pair<Token, InetAddress> node : tokenMetadata.getMovingEndpoints())
        {
            endpoints.add(node.right.getHostAddress());
        }

        return endpoints;
    }

    public List<String> getJoiningNodes()
    {
        return stringify(tokenMetadata.getBootstrapTokens().valueSet());
    }

    public List<String> getLiveNodes()
    {
        return stringify(Gossiper.instance.getLiveMembers());
    }

    public Set<InetAddress> getLiveRingMembers()
    {
        return getLiveRingMembers(false);
    }

    public Set<InetAddress> getLiveRingMembers(boolean excludeDeadStates)
    {
        Set<InetAddress> ret = new HashSet<>();
        for (InetAddress ep : Gossiper.instance.getLiveMembers())
        {
            if (excludeDeadStates)
            {
                EndpointState epState = Gossiper.instance.getEndpointStateForEndpoint(ep);
                if (epState == null || Gossiper.instance.isDeadState(epState))
                    continue;
            }

            if (tokenMetadata.isMember(ep))
                ret.add(ep);
        }
        return ret;
    }


    public List<String> getUnreachableNodes()
    {
        return stringify(Gossiper.instance.getUnreachableMembers());
    }

    public String[] getAllDataFileLocations()
    {
        String[] locations = DatabaseDescriptor.getAllDataFileLocations();
        for (int i = 0; i < locations.length; i++)
            locations[i] = FileUtils.getCanonicalPath(locations[i]);
        return locations;
    }

    public String getCommitLogLocation()
    {
        return FileUtils.getCanonicalPath(DatabaseDescriptor.getCommitLogLocation());
    }

    public String getSavedCachesLocation()
    {
        return FileUtils.getCanonicalPath(DatabaseDescriptor.getSavedCachesLocation());
    }

    private List<String> stringify(Iterable<InetAddress> endpoints)
    {
        List<String> stringEndpoints = new ArrayList<>();
        for (InetAddress ep : endpoints)
        {
            stringEndpoints.add(ep.getHostAddress());
        }
        return stringEndpoints;
    }

    public int getCurrentGenerationNumber()
    {
        return Gossiper.instance.getCurrentGenerationNumber(FBUtilities.getBroadcastAddress());
    }

    public int forceKeyspaceCleanup(String keyspaceName, String... tables) throws IOException, ExecutionException, InterruptedException
    {
        return forceKeyspaceCleanup(0, keyspaceName, tables);
    }

    public int forceKeyspaceCleanup(int jobs, String keyspaceName, String... tables) throws IOException, ExecutionException, InterruptedException
    {
        if (SchemaConstants.isSystemKeyspace(keyspaceName))
            throw new RuntimeException("Cleanup of the system keyspace is neither necessary nor wise");

        CompactionManager.AllSSTableOpStatus status = CompactionManager.AllSSTableOpStatus.SUCCESSFUL;
        for (ColumnFamilyStore cfStore : getValidColumnFamilies(false, false, keyspaceName, tables))
        {
            CompactionManager.AllSSTableOpStatus oneStatus = cfStore.forceCleanup(jobs);
            if (oneStatus != CompactionManager.AllSSTableOpStatus.SUCCESSFUL)
                status = oneStatus;
        }
        return status.statusCode;
    }

    public int scrub(boolean disableSnapshot, boolean skipCorrupted, String keyspaceName, String... tables) throws IOException, ExecutionException, InterruptedException
    {
        return scrub(disableSnapshot, skipCorrupted, true, 0, keyspaceName, tables);
    }

    public int scrub(boolean disableSnapshot, boolean skipCorrupted, boolean checkData, String keyspaceName, String... tables) throws IOException, ExecutionException, InterruptedException
    {
        return scrub(disableSnapshot, skipCorrupted, checkData, 0, keyspaceName, tables);
    }

    public int scrub(boolean disableSnapshot, boolean skipCorrupted, boolean checkData, int jobs, String keyspaceName, String... tables) throws IOException, ExecutionException, InterruptedException
    {
        CompactionManager.AllSSTableOpStatus status = CompactionManager.AllSSTableOpStatus.SUCCESSFUL;
        for (ColumnFamilyStore cfStore : getValidColumnFamilies(true, false, keyspaceName, tables))
        {
            CompactionManager.AllSSTableOpStatus oneStatus = cfStore.scrub(disableSnapshot, skipCorrupted, checkData, jobs);
            if (oneStatus != CompactionManager.AllSSTableOpStatus.SUCCESSFUL)
                status = oneStatus;
        }
        return status.statusCode;
    }

    public int verify(boolean extendedVerify, String keyspaceName, String... tableNames) throws IOException, ExecutionException, InterruptedException
    {
        CompactionManager.AllSSTableOpStatus status = CompactionManager.AllSSTableOpStatus.SUCCESSFUL;
        for (ColumnFamilyStore cfStore : getValidColumnFamilies(false, false, keyspaceName, tableNames))
        {
            CompactionManager.AllSSTableOpStatus oneStatus = cfStore.verify(extendedVerify);
            if (oneStatus != CompactionManager.AllSSTableOpStatus.SUCCESSFUL)
                status = oneStatus;
        }
        return status.statusCode;
    }

    public int upgradeSSTables(String keyspaceName, boolean excludeCurrentVersion, String... tableNames) throws IOException, ExecutionException, InterruptedException
    {
        return upgradeSSTables(keyspaceName, excludeCurrentVersion, 0, tableNames);
    }

    public int upgradeSSTables(String keyspaceName, boolean excludeCurrentVersion, int jobs, String... tableNames) throws IOException, ExecutionException, InterruptedException
    {
        CompactionManager.AllSSTableOpStatus status = CompactionManager.AllSSTableOpStatus.SUCCESSFUL;
        for (ColumnFamilyStore cfStore : getValidColumnFamilies(true, true, keyspaceName, tableNames))
        {
            CompactionManager.AllSSTableOpStatus oneStatus = cfStore.sstablesRewrite(excludeCurrentVersion, jobs);
            if (oneStatus != CompactionManager.AllSSTableOpStatus.SUCCESSFUL)
                status = oneStatus;
        }
        return status.statusCode;
    }

    public void forceKeyspaceCompaction(boolean splitOutput, String keyspaceName, String... tableNames) throws IOException, ExecutionException, InterruptedException
    {
        for (ColumnFamilyStore cfStore : getValidColumnFamilies(true, false, keyspaceName, tableNames))
        {
            cfStore.forceMajorCompaction(splitOutput);
        }
    }

    public int relocateSSTables(String keyspaceName, String ... columnFamilies) throws IOException, ExecutionException, InterruptedException
    {
        return relocateSSTables(0, keyspaceName, columnFamilies);
    }

    public int relocateSSTables(int jobs, String keyspaceName, String ... columnFamilies) throws IOException, ExecutionException, InterruptedException
    {
        CompactionManager.AllSSTableOpStatus status = CompactionManager.AllSSTableOpStatus.SUCCESSFUL;
        for (ColumnFamilyStore cfs : getValidColumnFamilies(false, false, keyspaceName, columnFamilies))
        {
            CompactionManager.AllSSTableOpStatus oneStatus = cfs.relocateSSTables(jobs);
            if (oneStatus != CompactionManager.AllSSTableOpStatus.SUCCESSFUL)
                status = oneStatus;
        }
        return status.statusCode;
    }

    public int garbageCollect(String tombstoneOptionString, int jobs, String keyspaceName, String ... columnFamilies) throws IOException, ExecutionException, InterruptedException
    {
        TombstoneOption tombstoneOption = TombstoneOption.valueOf(tombstoneOptionString);
        CompactionManager.AllSSTableOpStatus status = CompactionManager.AllSSTableOpStatus.SUCCESSFUL;
        for (ColumnFamilyStore cfs : getValidColumnFamilies(false, false, keyspaceName, columnFamilies))
        {
            CompactionManager.AllSSTableOpStatus oneStatus = cfs.garbageCollect(tombstoneOption, jobs);
            if (oneStatus != CompactionManager.AllSSTableOpStatus.SUCCESSFUL)
                status = oneStatus;
        }
        return status.statusCode;
    }

    /**
     * Takes the snapshot of a multiple column family from different keyspaces. A snapshot name must be specified.
     *
     * @param tag
     *            the tag given to the snapshot; may not be null or empty
     * @param options
     *            Map of options (skipFlush is the only supported option for now)
     * @param entities
     *            list of keyspaces / tables in the form of empty | ks1 ks2 ... | ks1.cf1,ks2.cf2,...
     */
    @Override
    public void takeSnapshot(String tag, Map<String, String> options, String... entities) throws IOException
    {
        boolean skipFlush = Boolean.parseBoolean(options.getOrDefault("skipFlush", "false"));

        if (entities != null && entities.length > 0 && entities[0].contains("."))
        {
            takeMultipleTableSnapshot(tag, skipFlush, entities);
        }
        else
        {
            takeSnapshot(tag, skipFlush, entities);
        }
    }

    /**
     * Takes the snapshot of a specific table. A snapshot name must be
     * specified.
     *
     * @param keyspaceName
     *            the keyspace which holds the specified table
     * @param tableName
     *            the table to snapshot
     * @param tag
     *            the tag given to the snapshot; may not be null or empty
     */
    public void takeTableSnapshot(String keyspaceName, String tableName, String tag)
            throws IOException
    {
        takeMultipleTableSnapshot(tag, false, keyspaceName + "." + tableName);
    }

    public void forceKeyspaceCompactionForTokenRange(String keyspaceName, String startToken, String endToken, String... tableNames) throws IOException, ExecutionException, InterruptedException
    {
        Collection<Range<Token>> tokenRanges = createRepairRangeFrom(startToken, endToken);

        for (ColumnFamilyStore cfStore : getValidColumnFamilies(true, false, keyspaceName, tableNames))
        {
            cfStore.forceCompactionForTokenRange(tokenRanges);
        }
    }

    /**
     * Takes the snapshot for the given keyspaces. A snapshot name must be specified.
     *
     * @param tag the tag given to the snapshot; may not be null or empty
     * @param keyspaceNames the names of the keyspaces to snapshot; empty means "all."
     */
    public void takeSnapshot(String tag, String... keyspaceNames) throws IOException
    {
        takeSnapshot(tag, false, keyspaceNames);
    }

    /**
     * Takes the snapshot of a multiple column family from different keyspaces. A snapshot name must be specified.
     *
     * @param tag
     *            the tag given to the snapshot; may not be null or empty
     * @param tableList
     *            list of tables from different keyspace in the form of ks1.cf1 ks2.cf2
     */
    public void takeMultipleTableSnapshot(String tag, String... tableList)
            throws IOException
    {
        takeMultipleTableSnapshot(tag, false, tableList);
    }

    /**
     * Takes the snapshot for the given keyspaces. A snapshot name must be specified.
     *
     * @param tag the tag given to the snapshot; may not be null or empty
     * @param skipFlush Skip blocking flush of memtable
     * @param keyspaceNames the names of the keyspaces to snapshot; empty means "all."
     */
    private void takeSnapshot(String tag, boolean skipFlush, String... keyspaceNames) throws IOException
    {
        if (operationMode == Mode.JOINING)
            throw new IOException("Cannot snapshot until bootstrap completes");
        if (tag == null || tag.equals(""))
            throw new IOException("You must supply a snapshot name.");

        Iterable<Keyspace> keyspaces;
        if (keyspaceNames.length == 0)
        {
            keyspaces = Keyspace.all();
        }
        else
        {
            ArrayList<Keyspace> t = new ArrayList<>(keyspaceNames.length);
            for (String keyspaceName : keyspaceNames)
                t.add(getValidKeyspace(keyspaceName));
            keyspaces = t;
        }

        // Do a check to see if this snapshot exists before we actually snapshot
        for (Keyspace keyspace : keyspaces)
            if (keyspace.snapshotExists(tag))
                throw new IOException("Snapshot " + tag + " already exists.");


        Set<SSTableReader> snapshotted = new HashSet<>();
        for (Keyspace keyspace : keyspaces)
<<<<<<< HEAD
            keyspace.snapshot(tag, null, skipFlush);
=======
            snapshotted.addAll(keyspace.snapshot(tag, null, snapshotted));
    }

    /**
     * Takes the snapshot of a specific table. A snapshot name must be specified.
     *
     * @param keyspaceName the keyspace which holds the specified table
     * @param tableName the table to snapshot
     * @param tag the tag given to the snapshot; may not be null or empty
     */
    public void takeTableSnapshot(String keyspaceName, String tableName, String tag) throws IOException
    {
        if (keyspaceName == null)
            throw new IOException("You must supply a keyspace name");
        if (operationMode == Mode.JOINING)
            throw new IOException("Cannot snapshot until bootstrap completes");

        if (tableName == null)
            throw new IOException("You must supply a table name");
        if (tableName.contains("."))
            throw new IllegalArgumentException("Cannot take a snapshot of a secondary index by itself. Run snapshot on the table that owns the index.");

        if (tag == null || tag.equals(""))
            throw new IOException("You must supply a snapshot name.");

        Keyspace keyspace = getValidKeyspace(keyspaceName);
        ColumnFamilyStore columnFamilyStore = keyspace.getColumnFamilyStore(tableName);
        if (columnFamilyStore.snapshotExists(tag))
            throw new IOException("Snapshot " + tag + " already exists.");

        columnFamilyStore.snapshot(tag);
>>>>>>> 46f64ad5
    }

    /**
     * Takes the snapshot of a multiple column family from different keyspaces. A snapshot name must be specified.
     *
     *
     * @param tag
     *            the tag given to the snapshot; may not be null or empty
     * @param skipFlush
     *            Skip blocking flush of memtable
     * @param tableList
     *            list of tables from different keyspace in the form of ks1.cf1 ks2.cf2
     */
    private void takeMultipleTableSnapshot(String tag, boolean skipFlush, String... tableList)
            throws IOException
    {
        Map<Keyspace, List<String>> keyspaceColumnfamily = new HashMap<Keyspace, List<String>>();
        for (String table : tableList)
        {
            String splittedString[] = StringUtils.split(table, '.');
            if (splittedString.length == 2)
            {
                String keyspaceName = splittedString[0];
                String tableName = splittedString[1];

                if (keyspaceName == null)
                    throw new IOException("You must supply a keyspace name");
                if (operationMode.equals(Mode.JOINING))
                    throw new IOException("Cannot snapshot until bootstrap completes");

                if (tableName == null)
                    throw new IOException("You must supply a table name");
                if (tag == null || tag.equals(""))
                    throw new IOException("You must supply a snapshot name.");

                Keyspace keyspace = getValidKeyspace(keyspaceName);
                ColumnFamilyStore columnFamilyStore = keyspace.getColumnFamilyStore(tableName);
                // As there can be multiple column family from same keyspace check if snapshot exist for that specific
                // columnfamily and not for whole keyspace

                if (columnFamilyStore.snapshotExists(tag))
                    throw new IOException("Snapshot " + tag + " already exists.");
                if (!keyspaceColumnfamily.containsKey(keyspace))
                {
                    keyspaceColumnfamily.put(keyspace, new ArrayList<String>());
                }

                // Add Keyspace columnfamily to map in order to support atomicity for snapshot process.
                // So no snapshot should happen if any one of the above conditions fail for any keyspace or columnfamily
                keyspaceColumnfamily.get(keyspace).add(tableName);

            }
            else
            {
                throw new IllegalArgumentException(
                        "Cannot take a snapshot on secondary index or invalid column family name. You must supply a column family name in the form of keyspace.columnfamily");
            }
        }

        Set<SSTableReader> snapshotted = new HashSet<>();
        for (Entry<Keyspace, List<String>> entry : keyspaceColumnfamily.entrySet())
        {
            for (String table : entry.getValue())
<<<<<<< HEAD
                entry.getKey().snapshot(tag, table, skipFlush);
=======
                snapshotted.addAll(entry.getKey().snapshot(tag, table, snapshotted));
>>>>>>> 46f64ad5
        }

    }

    private Keyspace getValidKeyspace(String keyspaceName) throws IOException
    {
        if (!Schema.instance.getKeyspaces().contains(keyspaceName))
        {
            throw new IOException("Keyspace " + keyspaceName + " does not exist");
        }
        return Keyspace.open(keyspaceName);
    }

    /**
     * Remove the snapshot with the given name from the given keyspaces.
     * If no tag is specified we will remove all snapshots.
     */
    public void clearSnapshot(String tag, String... keyspaceNames) throws IOException
    {
        if(tag == null)
            tag = "";

        Set<String> keyspaces = new HashSet<>();
        for (String dataDir : DatabaseDescriptor.getAllDataFileLocations())
        {
            for(String keyspaceDir : new File(dataDir).list())
            {
                // Only add a ks if it has been specified as a param, assuming params were actually provided.
                if (keyspaceNames.length > 0 && !Arrays.asList(keyspaceNames).contains(keyspaceDir))
                    continue;
                keyspaces.add(keyspaceDir);
            }
        }

        for (String keyspace : keyspaces)
            Keyspace.clearSnapshot(tag, keyspace);

        if (logger.isDebugEnabled())
            logger.debug("Cleared out snapshot directories");
    }

    public Map<String, TabularData> getSnapshotDetails()
    {
        Map<String, TabularData> snapshotMap = new HashMap<>();
        for (Keyspace keyspace : Keyspace.all())
        {
            if (SchemaConstants.isSystemKeyspace(keyspace.getName()))
                continue;

            for (ColumnFamilyStore cfStore : keyspace.getColumnFamilyStores())
            {
                for (Map.Entry<String, Pair<Long,Long>> snapshotDetail : cfStore.getSnapshotDetails().entrySet())
                {
                    TabularDataSupport data = (TabularDataSupport)snapshotMap.get(snapshotDetail.getKey());
                    if (data == null)
                    {
                        data = new TabularDataSupport(SnapshotDetailsTabularData.TABULAR_TYPE);
                        snapshotMap.put(snapshotDetail.getKey(), data);
                    }

                    SnapshotDetailsTabularData.from(snapshotDetail.getKey(), keyspace.getName(), cfStore.getColumnFamilyName(), snapshotDetail, data);
                }
            }
        }
        return snapshotMap;
    }

    public long trueSnapshotsSize()
    {
        long total = 0;
        for (Keyspace keyspace : Keyspace.all())
        {
            if (SchemaConstants.isSystemKeyspace(keyspace.getName()))
                continue;

            for (ColumnFamilyStore cfStore : keyspace.getColumnFamilyStores())
            {
                total += cfStore.trueSnapshotsSize();
            }
        }

        return total;
    }

    public void refreshSizeEstimates() throws ExecutionException
    {
        FBUtilities.waitOnFuture(ScheduledExecutors.optionalTasks.submit(SizeEstimatesRecorder.instance));
    }

    /**
     * @param allowIndexes Allow index CF names to be passed in
     * @param autoAddIndexes Automatically add secondary indexes if a CF has them
     * @param keyspaceName keyspace
     * @param cfNames CFs
     * @throws java.lang.IllegalArgumentException when given CF name does not exist
     */
    public Iterable<ColumnFamilyStore> getValidColumnFamilies(boolean allowIndexes, boolean autoAddIndexes, String keyspaceName, String... cfNames) throws IOException
    {
        Keyspace keyspace = getValidKeyspace(keyspaceName);
        return keyspace.getValidColumnFamilies(allowIndexes, autoAddIndexes, cfNames);
    }

    /**
     * Flush all memtables for a keyspace and column families.
     * @param keyspaceName
     * @param tableNames
     * @throws IOException
     */
    public void forceKeyspaceFlush(String keyspaceName, String... tableNames) throws IOException
    {
        for (ColumnFamilyStore cfStore : getValidColumnFamilies(true, false, keyspaceName, tableNames))
        {
            logger.debug("Forcing flush on keyspace {}, CF {}", keyspaceName, cfStore.name);
            cfStore.forceBlockingFlush();
        }
    }

    public int repairAsync(String keyspace, Map<String, String> repairSpec)
    {
        RepairOption option = RepairOption.parse(repairSpec, tokenMetadata.partitioner);
        // if ranges are not specified
        if (option.getRanges().isEmpty())
        {
            if (option.isPrimaryRange())
            {
                // when repairing only primary range, neither dataCenters nor hosts can be set
                if (option.getDataCenters().isEmpty() && option.getHosts().isEmpty())
                    option.getRanges().addAll(getPrimaryRanges(keyspace));
                    // except dataCenters only contain local DC (i.e. -local)
                else if (option.isInLocalDCOnly())
                    option.getRanges().addAll(getPrimaryRangesWithinDC(keyspace));
                else
                    throw new IllegalArgumentException("You need to run primary range repair on all nodes in the cluster.");
            }
            else
            {
                option.getRanges().addAll(getLocalRanges(keyspace));
            }
        }
        return forceRepairAsync(keyspace, option, false);
    }

    @Deprecated
    public int forceRepairAsync(String keyspace,
                                boolean isSequential,
                                Collection<String> dataCenters,
                                Collection<String> hosts,
                                boolean primaryRange,
                                boolean fullRepair,
                                String... tableNames)
    {
        return forceRepairAsync(keyspace, isSequential ? RepairParallelism.SEQUENTIAL.ordinal() : RepairParallelism.PARALLEL.ordinal(), dataCenters, hosts, primaryRange, fullRepair, tableNames);
    }

    @Deprecated
    public int forceRepairAsync(String keyspace,
                                int parallelismDegree,
                                Collection<String> dataCenters,
                                Collection<String> hosts,
                                boolean primaryRange,
                                boolean fullRepair,
                                String... tableNames)
    {
        if (parallelismDegree < 0 || parallelismDegree > RepairParallelism.values().length - 1)
        {
            throw new IllegalArgumentException("Invalid parallelism degree specified: " + parallelismDegree);
        }
        RepairParallelism parallelism = RepairParallelism.values()[parallelismDegree];
        if (FBUtilities.isWindows && parallelism != RepairParallelism.PARALLEL)
        {
            logger.warn("Snapshot-based repair is not yet supported on Windows.  Reverting to parallel repair.");
            parallelism = RepairParallelism.PARALLEL;
        }

        RepairOption options = new RepairOption(parallelism, primaryRange, !fullRepair, false, 1, Collections.<Range<Token>>emptyList(), false, false);
        if (dataCenters != null)
        {
            options.getDataCenters().addAll(dataCenters);
        }
        if (hosts != null)
        {
            options.getHosts().addAll(hosts);
        }
        if (primaryRange)
        {
            // when repairing only primary range, neither dataCenters nor hosts can be set
            if (options.getDataCenters().isEmpty() && options.getHosts().isEmpty())
                options.getRanges().addAll(getPrimaryRanges(keyspace));
                // except dataCenters only contain local DC (i.e. -local)
            else if (options.getDataCenters().size() == 1 && options.getDataCenters().contains(DatabaseDescriptor.getLocalDataCenter()))
                options.getRanges().addAll(getPrimaryRangesWithinDC(keyspace));
            else
                throw new IllegalArgumentException("You need to run primary range repair on all nodes in the cluster.");
        }
        else
        {
            options.getRanges().addAll(getLocalRanges(keyspace));
        }
        if (tableNames != null)
        {
            for (String table : tableNames)
            {
                options.getColumnFamilies().add(table);
            }
        }
        return forceRepairAsync(keyspace, options, true);
    }

    @Deprecated
    public int forceRepairAsync(String keyspace,
                                boolean isSequential,
                                boolean isLocal,
                                boolean primaryRange,
                                boolean fullRepair,
                                String... tableNames)
    {
        Set<String> dataCenters = null;
        if (isLocal)
        {
            dataCenters = Sets.newHashSet(DatabaseDescriptor.getLocalDataCenter());
        }
        return forceRepairAsync(keyspace, isSequential, dataCenters, null, primaryRange, fullRepair, tableNames);
    }

    @Deprecated
    public int forceRepairRangeAsync(String beginToken,
                                     String endToken,
                                     String keyspaceName,
                                     boolean isSequential,
                                     Collection<String> dataCenters,
                                     Collection<String> hosts,
                                     boolean fullRepair,
                                     String... tableNames)
    {
        return forceRepairRangeAsync(beginToken, endToken, keyspaceName,
                                     isSequential ? RepairParallelism.SEQUENTIAL.ordinal() : RepairParallelism.PARALLEL.ordinal(),
                                     dataCenters, hosts, fullRepair, tableNames);
    }

    @Deprecated
    public int forceRepairRangeAsync(String beginToken,
                                     String endToken,
                                     String keyspaceName,
                                     int parallelismDegree,
                                     Collection<String> dataCenters,
                                     Collection<String> hosts,
                                     boolean fullRepair,
                                     String... tableNames)
    {
        if (parallelismDegree < 0 || parallelismDegree > RepairParallelism.values().length - 1)
        {
            throw new IllegalArgumentException("Invalid parallelism degree specified: " + parallelismDegree);
        }
        RepairParallelism parallelism = RepairParallelism.values()[parallelismDegree];
        if (FBUtilities.isWindows && parallelism != RepairParallelism.PARALLEL)
        {
            logger.warn("Snapshot-based repair is not yet supported on Windows.  Reverting to parallel repair.");
            parallelism = RepairParallelism.PARALLEL;
        }

        if (!fullRepair)
            logger.warn("Incremental repair can't be requested with subrange repair " +
                        "because each subrange repair would generate an anti-compacted table. " +
                        "The repair will occur but without anti-compaction.");
        Collection<Range<Token>> repairingRange = createRepairRangeFrom(beginToken, endToken);

        RepairOption options = new RepairOption(parallelism, false, !fullRepair, false, 1, repairingRange, true, false);
        if (dataCenters != null)
        {
            options.getDataCenters().addAll(dataCenters);
        }
        if (hosts != null)
        {
            options.getHosts().addAll(hosts);
        }
        if (tableNames != null)
        {
            for (String table : tableNames)
            {
                options.getColumnFamilies().add(table);
            }
        }

        logger.info("starting user-requested repair of range {} for keyspace {} and column families {}",
                    repairingRange, keyspaceName, tableNames);
        return forceRepairAsync(keyspaceName, options, true);
    }

    @Deprecated
    public int forceRepairRangeAsync(String beginToken,
                                     String endToken,
                                     String keyspaceName,
                                     boolean isSequential,
                                     boolean isLocal,
                                     boolean fullRepair,
                                     String... tableNames)
    {
        Set<String> dataCenters = null;
        if (isLocal)
        {
            dataCenters = Sets.newHashSet(DatabaseDescriptor.getLocalDataCenter());
        }
        return forceRepairRangeAsync(beginToken, endToken, keyspaceName, isSequential, dataCenters, null, fullRepair, tableNames);
    }

    /**
     * Create collection of ranges that match ring layout from given tokens.
     *
     * @param beginToken beginning token of the range
     * @param endToken end token of the range
     * @return collection of ranges that match ring layout in TokenMetadata
     */
    @VisibleForTesting
    Collection<Range<Token>> createRepairRangeFrom(String beginToken, String endToken)
    {
        Token parsedBeginToken = getTokenFactory().fromString(beginToken);
        Token parsedEndToken = getTokenFactory().fromString(endToken);

        // Break up given range to match ring layout in TokenMetadata
        ArrayList<Range<Token>> repairingRange = new ArrayList<>();

        ArrayList<Token> tokens = new ArrayList<>(tokenMetadata.sortedTokens());
        if (!tokens.contains(parsedBeginToken))
        {
            tokens.add(parsedBeginToken);
        }
        if (!tokens.contains(parsedEndToken))
        {
            tokens.add(parsedEndToken);
        }
        // tokens now contain all tokens including our endpoints
        Collections.sort(tokens);

        int start = tokens.indexOf(parsedBeginToken), end = tokens.indexOf(parsedEndToken);
        for (int i = start; i != end; i = (i+1) % tokens.size())
        {
            Range<Token> range = new Range<>(tokens.get(i), tokens.get((i+1) % tokens.size()));
            repairingRange.add(range);
        }

        return repairingRange;
    }

    public TokenFactory getTokenFactory()
    {
        return tokenMetadata.partitioner.getTokenFactory();
    }

    public int forceRepairAsync(String keyspace, RepairOption options, boolean legacy)
    {
        if (options.getRanges().isEmpty() || Keyspace.open(keyspace).getReplicationStrategy().getReplicationFactor() < 2)
            return 0;

        int cmd = nextRepairCommand.incrementAndGet();
        NamedThreadFactory.createThread(createRepairTask(cmd, keyspace, options, legacy), "Repair-Task-" + threadCounter.incrementAndGet()).start();
        return cmd;
    }

    private FutureTask<Object> createRepairTask(final int cmd, final String keyspace, final RepairOption options, boolean legacy)
    {
        if (!options.getDataCenters().isEmpty() && !options.getDataCenters().contains(DatabaseDescriptor.getLocalDataCenter()))
        {
            throw new IllegalArgumentException("the local data center must be part of the repair");
        }

        RepairRunnable task = new RepairRunnable(this, cmd, options, keyspace);
        task.addProgressListener(progressSupport);
        if (legacy)
            task.addProgressListener(legacyProgressSupport);
        return new FutureTask<>(task, null);
    }

    public void forceTerminateAllRepairSessions()
    {
        ActiveRepairService.instance.terminateSessions();
    }

    /* End of MBean interface methods */

    /**
     * Get the "primary ranges" for the specified keyspace and endpoint.
     * "Primary ranges" are the ranges that the node is responsible for storing replica primarily.
     * The node that stores replica primarily is defined as the first node returned
     * by {@link AbstractReplicationStrategy#calculateNaturalEndpoints}.
     *
     * @param keyspace Keyspace name to check primary ranges
     * @param ep endpoint we are interested in.
     * @return primary ranges for the specified endpoint.
     */
    public Collection<Range<Token>> getPrimaryRangesForEndpoint(String keyspace, InetAddress ep)
    {
        AbstractReplicationStrategy strategy = Keyspace.open(keyspace).getReplicationStrategy();
        Collection<Range<Token>> primaryRanges = new HashSet<>();
        TokenMetadata metadata = tokenMetadata.cloneOnlyTokenMap();
        for (Token token : metadata.sortedTokens())
        {
            List<InetAddress> endpoints = strategy.calculateNaturalEndpoints(token, metadata);
            if (endpoints.size() > 0 && endpoints.get(0).equals(ep))
                primaryRanges.add(new Range<>(metadata.getPredecessor(token), token));
        }
        return primaryRanges;
    }

    /**
     * Get the "primary ranges" within local DC for the specified keyspace and endpoint.
     *
     * @see #getPrimaryRangesForEndpoint(String, java.net.InetAddress)
     * @param keyspace Keyspace name to check primary ranges
     * @param referenceEndpoint endpoint we are interested in.
     * @return primary ranges within local DC for the specified endpoint.
     */
    public Collection<Range<Token>> getPrimaryRangeForEndpointWithinDC(String keyspace, InetAddress referenceEndpoint)
    {
        TokenMetadata metadata = tokenMetadata.cloneOnlyTokenMap();
        String localDC = DatabaseDescriptor.getEndpointSnitch().getDatacenter(referenceEndpoint);
        Collection<InetAddress> localDcNodes = metadata.getTopology().getDatacenterEndpoints().get(localDC);
        AbstractReplicationStrategy strategy = Keyspace.open(keyspace).getReplicationStrategy();

        Collection<Range<Token>> localDCPrimaryRanges = new HashSet<>();
        for (Token token : metadata.sortedTokens())
        {
            List<InetAddress> endpoints = strategy.calculateNaturalEndpoints(token, metadata);
            for (InetAddress endpoint : endpoints)
            {
                if (localDcNodes.contains(endpoint))
                {
                    if (endpoint.equals(referenceEndpoint))
                    {
                        localDCPrimaryRanges.add(new Range<>(metadata.getPredecessor(token), token));
                    }
                    break;
                }
            }
        }

        return localDCPrimaryRanges;
    }

    /**
     * Get all ranges an endpoint is responsible for (by keyspace)
     * @param ep endpoint we are interested in.
     * @return ranges for the specified endpoint.
     */
    Collection<Range<Token>> getRangesForEndpoint(String keyspaceName, InetAddress ep)
    {
        return Keyspace.open(keyspaceName).getReplicationStrategy().getAddressRanges().get(ep);
    }

    /**
     * Get all ranges that span the ring given a set
     * of tokens. All ranges are in sorted order of
     * ranges.
     * @return ranges in sorted order
    */
    public List<Range<Token>> getAllRanges(List<Token> sortedTokens)
    {
        if (logger.isTraceEnabled())
            logger.trace("computing ranges for {}", StringUtils.join(sortedTokens, ", "));

        if (sortedTokens.isEmpty())
            return Collections.emptyList();
        int size = sortedTokens.size();
        List<Range<Token>> ranges = new ArrayList<>(size + 1);
        for (int i = 1; i < size; ++i)
        {
            Range<Token> range = new Range<>(sortedTokens.get(i - 1), sortedTokens.get(i));
            ranges.add(range);
        }
        Range<Token> range = new Range<>(sortedTokens.get(size - 1), sortedTokens.get(0));
        ranges.add(range);

        return ranges;
    }

    /**
     * This method returns the N endpoints that are responsible for storing the
     * specified key i.e for replication.
     *
     * @param keyspaceName keyspace name also known as keyspace
     * @param cf Column family name
     * @param key key for which we need to find the endpoint
     * @return the endpoint responsible for this key
     */
    public List<InetAddress> getNaturalEndpoints(String keyspaceName, String cf, String key)
    {
        KeyspaceMetadata ksMetaData = Schema.instance.getKSMetaData(keyspaceName);
        if (ksMetaData == null)
            throw new IllegalArgumentException("Unknown keyspace '" + keyspaceName + "'");

        CFMetaData cfMetaData = ksMetaData.getTableOrViewNullable(cf);
        if (cfMetaData == null)
            throw new IllegalArgumentException("Unknown table '" + cf + "' in keyspace '" + keyspaceName + "'");

        return getNaturalEndpoints(keyspaceName, tokenMetadata.partitioner.getToken(cfMetaData.getKeyValidator().fromString(key)));
    }

    public List<InetAddress> getNaturalEndpoints(String keyspaceName, ByteBuffer key)
    {
        return getNaturalEndpoints(keyspaceName, tokenMetadata.partitioner.getToken(key));
    }

    /**
     * This method returns the N endpoints that are responsible for storing the
     * specified key i.e for replication.
     *
     * @param keyspaceName keyspace name also known as keyspace
     * @param pos position for which we need to find the endpoint
     * @return the endpoint responsible for this token
     */
    public List<InetAddress> getNaturalEndpoints(String keyspaceName, RingPosition pos)
    {
        return Keyspace.open(keyspaceName).getReplicationStrategy().getNaturalEndpoints(pos);
    }

    /**
     * Returns the endpoints currently responsible for storing the token plus pending ones
     */
    public Iterable<InetAddress> getNaturalAndPendingEndpoints(String keyspaceName, Token token)
    {
        return Iterables.concat(getNaturalEndpoints(keyspaceName, token), tokenMetadata.pendingEndpointsFor(token, keyspaceName));
    }

    /**
     * This method attempts to return N endpoints that are responsible for storing the
     * specified key i.e for replication.
     *
     * @param keyspace keyspace name also known as keyspace
     * @param key key for which we need to find the endpoint
     * @return the endpoint responsible for this key
     */
    public List<InetAddress> getLiveNaturalEndpoints(Keyspace keyspace, ByteBuffer key)
    {
        return getLiveNaturalEndpoints(keyspace, tokenMetadata.decorateKey(key));
    }

    public List<InetAddress> getLiveNaturalEndpoints(Keyspace keyspace, RingPosition pos)
    {
        List<InetAddress> endpoints = keyspace.getReplicationStrategy().getNaturalEndpoints(pos);
        List<InetAddress> liveEps = new ArrayList<>(endpoints.size());

        for (InetAddress endpoint : endpoints)
        {
            if (FailureDetector.instance.isAlive(endpoint))
                liveEps.add(endpoint);
        }

        return liveEps;
    }


    public void setLoggingLevel(String classQualifier, String rawLevel) throws Exception
    {
        ch.qos.logback.classic.Logger logBackLogger = (ch.qos.logback.classic.Logger) LoggerFactory.getLogger(classQualifier);

        // if both classQualifer and rawLevel are empty, reload from configuration
        if (StringUtils.isBlank(classQualifier) && StringUtils.isBlank(rawLevel) )
        {
            JMXConfiguratorMBean jmxConfiguratorMBean = JMX.newMBeanProxy(ManagementFactory.getPlatformMBeanServer(),
                    new ObjectName("ch.qos.logback.classic:Name=default,Type=ch.qos.logback.classic.jmx.JMXConfigurator"),
                    JMXConfiguratorMBean.class);
            jmxConfiguratorMBean.reloadDefaultConfiguration();
            return;
        }
        // classQualifer is set, but blank level given
        else if (StringUtils.isNotBlank(classQualifier) && StringUtils.isBlank(rawLevel) )
        {
            if (logBackLogger.getLevel() != null || hasAppenders(logBackLogger))
                logBackLogger.setLevel(null);
            return;
        }

        ch.qos.logback.classic.Level level = ch.qos.logback.classic.Level.toLevel(rawLevel);
        logBackLogger.setLevel(level);
        logger.info("set log level to {} for classes under '{}' (if the level doesn't look like '{}' then the logger couldn't parse '{}')", level, classQualifier, rawLevel, rawLevel);
    }

    /**
     * @return the runtime logging levels for all the configured loggers
     */
    @Override
    public Map<String,String>getLoggingLevels()
    {
        Map<String, String> logLevelMaps = Maps.newLinkedHashMap();
        LoggerContext lc = (LoggerContext) LoggerFactory.getILoggerFactory();
        for (ch.qos.logback.classic.Logger logger : lc.getLoggerList())
        {
            if(logger.getLevel() != null || hasAppenders(logger))
                logLevelMaps.put(logger.getName(), logger.getLevel().toString());
        }
        return logLevelMaps;
    }

    private boolean hasAppenders(ch.qos.logback.classic.Logger logger)
    {
        Iterator<Appender<ILoggingEvent>> it = logger.iteratorForAppenders();
        return it.hasNext();
    }

    /**
     * @return list of Token ranges (_not_ keys!) together with estimated key count,
     *      breaking up the data this node is responsible for into pieces of roughly keysPerSplit
     */
    public List<Pair<Range<Token>, Long>> getSplits(String keyspaceName, String cfName, Range<Token> range, int keysPerSplit)
    {
        Keyspace t = Keyspace.open(keyspaceName);
        ColumnFamilyStore cfs = t.getColumnFamilyStore(cfName);
        List<DecoratedKey> keys = keySamples(Collections.singleton(cfs), range);

        long totalRowCountEstimate = cfs.estimatedKeysForRange(range);

        // splitCount should be much smaller than number of key samples, to avoid huge sampling error
        int minSamplesPerSplit = 4;
        int maxSplitCount = keys.size() / minSamplesPerSplit + 1;
        int splitCount = Math.max(1, Math.min(maxSplitCount, (int)(totalRowCountEstimate / keysPerSplit)));

        List<Token> tokens = keysToTokens(range, keys);
        return getSplits(tokens, splitCount, cfs);
    }

    private List<Pair<Range<Token>, Long>> getSplits(List<Token> tokens, int splitCount, ColumnFamilyStore cfs)
    {
        double step = (double) (tokens.size() - 1) / splitCount;
        Token prevToken = tokens.get(0);
        List<Pair<Range<Token>, Long>> splits = Lists.newArrayListWithExpectedSize(splitCount);
        for (int i = 1; i <= splitCount; i++)
        {
            int index = (int) Math.round(i * step);
            Token token = tokens.get(index);
            Range<Token> range = new Range<>(prevToken, token);
            // always return an estimate > 0 (see CASSANDRA-7322)
            splits.add(Pair.create(range, Math.max(cfs.metadata.params.minIndexInterval, cfs.estimatedKeysForRange(range))));
            prevToken = token;
        }
        return splits;
    }

    private List<Token> keysToTokens(Range<Token> range, List<DecoratedKey> keys)
    {
        List<Token> tokens = Lists.newArrayListWithExpectedSize(keys.size() + 2);
        tokens.add(range.left);
        for (DecoratedKey key : keys)
            tokens.add(key.getToken());
        tokens.add(range.right);
        return tokens;
    }

    private List<DecoratedKey> keySamples(Iterable<ColumnFamilyStore> cfses, Range<Token> range)
    {
        List<DecoratedKey> keys = new ArrayList<>();
        for (ColumnFamilyStore cfs : cfses)
            Iterables.addAll(keys, cfs.keySamples(range));
        FBUtilities.sortSampledKeys(keys, range);
        return keys;
    }

    /**
     * Broadcast leaving status and update local tokenMetadata accordingly
     */
    private void startLeaving()
    {
        Gossiper.instance.addLocalApplicationState(ApplicationState.STATUS, valueFactory.leaving(getLocalTokens()));
        tokenMetadata.addLeavingEndpoint(FBUtilities.getBroadcastAddress());
        PendingRangeCalculatorService.instance.update();
    }

    public void decommission(boolean force) throws InterruptedException
    {
        TokenMetadata metadata = tokenMetadata.cloneAfterAllLeft();
        if (operationMode != Mode.LEAVING)
        {
            if (!tokenMetadata.isMember(FBUtilities.getBroadcastAddress()))
                throw new UnsupportedOperationException("local node is not a member of the token ring yet");
            if (metadata.getAllEndpoints().size() < 2)
                    throw new UnsupportedOperationException("no other normal nodes in the ring; decommission would be pointless");
            if (operationMode != Mode.NORMAL)
                throw new UnsupportedOperationException("Node in " + operationMode + " state; wait for status to become normal or restart");
        }
        if (!isDecommissioning.compareAndSet(false, true))
            throw new IllegalStateException("Node is still decommissioning. Check nodetool netstats.");

        if (logger.isDebugEnabled())
            logger.debug("DECOMMISSIONING");

        try
        {
            PendingRangeCalculatorService.instance.blockUntilFinished();

            String dc = DatabaseDescriptor.getEndpointSnitch().getDatacenter(FBUtilities.getBroadcastAddress());

            if (operationMode != Mode.LEAVING) // If we're already decommissioning there is no point checking RF/pending ranges
            {
                int rf, numNodes;
                for (String keyspaceName : Schema.instance.getNonLocalStrategyKeyspaces())
                {
                    if (!force)
                    {
                        Keyspace keyspace = Keyspace.open(keyspaceName);
                        if (keyspace.getReplicationStrategy() instanceof NetworkTopologyStrategy)
                        {
                            NetworkTopologyStrategy strategy = (NetworkTopologyStrategy) keyspace.getReplicationStrategy();
                            rf = strategy.getReplicationFactor(dc);
                            numNodes = metadata.getTopology().getDatacenterEndpoints().get(dc).size();
                        }
                        else
                        {
                            numNodes = metadata.getAllEndpoints().size();
                            rf = keyspace.getReplicationStrategy().getReplicationFactor();
                        }

                        if (numNodes <= rf)
                            throw new UnsupportedOperationException("Not enough live nodes to maintain replication factor in keyspace "
                                                                    + keyspaceName + " (RF = " + rf + ", N = " + numNodes + ")."
                                                                    + " Perform a forceful decommission to ignore.");
                    }
                    if (tokenMetadata.getPendingRanges(keyspaceName, FBUtilities.getBroadcastAddress()).size() > 0)
                        throw new UnsupportedOperationException("data is currently moving to this node; unable to leave the ring");
                }
            }

            startLeaving();
            long timeout = Math.max(RING_DELAY, BatchlogManager.instance.getBatchlogTimeout());
            setMode(Mode.LEAVING, "sleeping " + timeout + " ms for batch processing and pending range setup", true);
            Thread.sleep(timeout);

            Runnable finishLeaving = new Runnable()
            {
                public void run()
                {
                    shutdownClientServers();
                    Gossiper.instance.stop();
                    try
                    {
                        MessagingService.instance().shutdown();
                    }
                    catch (IOError ioe)
                    {
                        logger.info("failed to shutdown message service: {}", ioe);
                    }
                    StageManager.shutdownNow();
                    SystemKeyspace.setBootstrapState(SystemKeyspace.BootstrapState.DECOMMISSIONED);
                    setMode(Mode.DECOMMISSIONED, true);
                    // let op be responsible for killing the process
                }
            };
            unbootstrap(finishLeaving);
        }
        catch (InterruptedException e)
        {
            throw new RuntimeException("Node interrupted while decommissioning");
        }
        catch (ExecutionException e)
        {
            logger.error("Error while decommissioning node ", e.getCause());
            throw new RuntimeException("Error while decommissioning node: " + e.getCause().getMessage());
        }
        finally
        {
            isDecommissioning.set(false);
        }
    }

    private void leaveRing()
    {
        SystemKeyspace.setBootstrapState(SystemKeyspace.BootstrapState.NEEDS_BOOTSTRAP);
        tokenMetadata.removeEndpoint(FBUtilities.getBroadcastAddress());
        PendingRangeCalculatorService.instance.update();

        Gossiper.instance.addLocalApplicationState(ApplicationState.STATUS, valueFactory.left(getLocalTokens(),Gossiper.computeExpireTime()));
        int delay = Math.max(RING_DELAY, Gossiper.intervalInMillis * 2);
        logger.info("Announcing that I have left the ring for {}ms", delay);
        Uninterruptibles.sleepUninterruptibly(delay, TimeUnit.MILLISECONDS);
    }

    private void unbootstrap(Runnable onFinish) throws ExecutionException, InterruptedException
    {
        Map<String, Multimap<Range<Token>, InetAddress>> rangesToStream = new HashMap<>();

        for (String keyspaceName : Schema.instance.getNonLocalStrategyKeyspaces())
        {
            Multimap<Range<Token>, InetAddress> rangesMM = getChangedRangesForLeaving(keyspaceName, FBUtilities.getBroadcastAddress());

            if (logger.isDebugEnabled())
                logger.debug("Ranges needing transfer are [{}]", StringUtils.join(rangesMM.keySet(), ","));

            rangesToStream.put(keyspaceName, rangesMM);
        }

        setMode(Mode.LEAVING, "replaying batch log and streaming data to other nodes", true);

        // Start with BatchLog replay, which may create hints but no writes since this is no longer a valid endpoint.
        Future<?> batchlogReplay = BatchlogManager.instance.startBatchlogReplay();
        Future<StreamState> streamSuccess = streamRanges(rangesToStream);

        // Wait for batch log to complete before streaming hints.
        logger.debug("waiting for batch log processing.");
        batchlogReplay.get();

        setMode(Mode.LEAVING, "streaming hints to other nodes", true);

        Future hintsSuccess = streamHints();

        // wait for the transfer runnables to signal the latch.
        logger.debug("waiting for stream acks.");
        streamSuccess.get();
        hintsSuccess.get();
        logger.debug("stream acks all received.");
        leaveRing();
        onFinish.run();
    }

    private Future streamHints()
    {
        return HintsService.instance.transferHints(this::getPreferredHintsStreamTarget);
    }

    /**
     * Find the best target to stream hints to. Currently the closest peer according to the snitch
     */
    private UUID getPreferredHintsStreamTarget()
    {
        List<InetAddress> candidates = new ArrayList<>(StorageService.instance.getTokenMetadata().cloneAfterAllLeft().getAllEndpoints());
        candidates.remove(FBUtilities.getBroadcastAddress());
        for (Iterator<InetAddress> iter = candidates.iterator(); iter.hasNext(); )
        {
            InetAddress address = iter.next();
            if (!FailureDetector.instance.isAlive(address))
                iter.remove();
        }

        if (candidates.isEmpty())
        {
            logger.warn("Unable to stream hints since no live endpoints seen");
            throw new RuntimeException("Unable to stream hints since no live endpoints seen");
        }
        else
        {
            // stream to the closest peer as chosen by the snitch
            DatabaseDescriptor.getEndpointSnitch().sortByProximity(FBUtilities.getBroadcastAddress(), candidates);
            InetAddress hintsDestinationHost = candidates.get(0);
            InetAddress preferred = SystemKeyspace.getPreferredIP(hintsDestinationHost);
            return tokenMetadata.getHostId(preferred);
        }
    }

    public void move(String newToken) throws IOException
    {
        try
        {
            getTokenFactory().validate(newToken);
        }
        catch (ConfigurationException e)
        {
            throw new IOException(e.getMessage());
        }
        move(getTokenFactory().fromString(newToken));
    }

    /**
     * move the node to new token or find a new token to boot to according to load
     *
     * @param newToken new token to boot to, or if null, find balanced token to boot to
     *
     * @throws IOException on any I/O operation error
     */
    private void move(Token newToken) throws IOException
    {
        if (newToken == null)
            throw new IOException("Can't move to the undefined (null) token.");

        if (tokenMetadata.sortedTokens().contains(newToken))
            throw new IOException("target token " + newToken + " is already owned by another node.");

        // address of the current node
        InetAddress localAddress = FBUtilities.getBroadcastAddress();

        // This doesn't make any sense in a vnodes environment.
        if (getTokenMetadata().getTokens(localAddress).size() > 1)
        {
            logger.error("Invalid request to move(Token); This node has more than one token and cannot be moved thusly.");
            throw new UnsupportedOperationException("This node has more than one token and cannot be moved thusly.");
        }

        List<String> keyspacesToProcess = Schema.instance.getNonLocalStrategyKeyspaces();

        PendingRangeCalculatorService.instance.blockUntilFinished();
        // checking if data is moving to this node
        for (String keyspaceName : keyspacesToProcess)
        {
            if (tokenMetadata.getPendingRanges(keyspaceName, localAddress).size() > 0)
                throw new UnsupportedOperationException("data is currently moving to this node; unable to leave the ring");
        }

        Gossiper.instance.addLocalApplicationState(ApplicationState.STATUS, valueFactory.moving(newToken));
        setMode(Mode.MOVING, String.format("Moving %s from %s to %s.", localAddress, getLocalTokens().iterator().next(), newToken), true);

        setMode(Mode.MOVING, String.format("Sleeping %s ms before start streaming/fetching ranges", RING_DELAY), true);
        Uninterruptibles.sleepUninterruptibly(RING_DELAY, TimeUnit.MILLISECONDS);

        RangeRelocator relocator = new RangeRelocator(Collections.singleton(newToken), keyspacesToProcess);

        if (relocator.streamsNeeded())
        {
            setMode(Mode.MOVING, "fetching new ranges and streaming old ranges", true);
            try
            {
                relocator.stream().get();
            }
            catch (ExecutionException | InterruptedException e)
            {
                throw new RuntimeException("Interrupted while waiting for stream/fetch ranges to finish: " + e.getMessage());
            }
        }
        else
        {
            setMode(Mode.MOVING, "No ranges to fetch/stream", true);
        }

        setTokens(Collections.singleton(newToken)); // setting new token as we have everything settled

        if (logger.isDebugEnabled())
            logger.debug("Successfully moved to new token {}", getLocalTokens().iterator().next());
    }

    private class RangeRelocator
    {
        private final StreamPlan streamPlan = new StreamPlan("Relocation");

        private RangeRelocator(Collection<Token> tokens, List<String> keyspaceNames)
        {
            calculateToFromStreams(tokens, keyspaceNames);
        }

        private void calculateToFromStreams(Collection<Token> newTokens, List<String> keyspaceNames)
        {
            InetAddress localAddress = FBUtilities.getBroadcastAddress();
            IEndpointSnitch snitch = DatabaseDescriptor.getEndpointSnitch();
            TokenMetadata tokenMetaCloneAllSettled = tokenMetadata.cloneAfterAllSettled();
            // clone to avoid concurrent modification in calculateNaturalEndpoints
            TokenMetadata tokenMetaClone = tokenMetadata.cloneOnlyTokenMap();

            for (String keyspace : keyspaceNames)
            {
                // replication strategy of the current keyspace
                AbstractReplicationStrategy strategy = Keyspace.open(keyspace).getReplicationStrategy();
                Multimap<InetAddress, Range<Token>> endpointToRanges = strategy.getAddressRanges();

                logger.debug("Calculating ranges to stream and request for keyspace {}", keyspace);
                for (Token newToken : newTokens)
                {
                    // getting collection of the currently used ranges by this keyspace
                    Collection<Range<Token>> currentRanges = endpointToRanges.get(localAddress);
                    // collection of ranges which this node will serve after move to the new token
                    Collection<Range<Token>> updatedRanges = strategy.getPendingAddressRanges(tokenMetaClone, newToken, localAddress);

                    // ring ranges and endpoints associated with them
                    // this used to determine what nodes should we ping about range data
                    Multimap<Range<Token>, InetAddress> rangeAddresses = strategy.getRangeAddresses(tokenMetaClone);

                    // calculated parts of the ranges to request/stream from/to nodes in the ring
                    Pair<Set<Range<Token>>, Set<Range<Token>>> rangesPerKeyspace = calculateStreamAndFetchRanges(currentRanges, updatedRanges);

                    /**
                     * In this loop we are going through all ranges "to fetch" and determining
                     * nodes in the ring responsible for data we are interested in
                     */
                    Multimap<Range<Token>, InetAddress> rangesToFetchWithPreferredEndpoints = ArrayListMultimap.create();
                    for (Range<Token> toFetch : rangesPerKeyspace.right)
                    {
                        for (Range<Token> range : rangeAddresses.keySet())
                        {
                            if (range.contains(toFetch))
                            {
                                List<InetAddress> endpoints = null;

                                if (useStrictConsistency)
                                {
                                    Set<InetAddress> oldEndpoints = Sets.newHashSet(rangeAddresses.get(range));
                                    Set<InetAddress> newEndpoints = Sets.newHashSet(strategy.calculateNaturalEndpoints(toFetch.right, tokenMetaCloneAllSettled));

                                    //Due to CASSANDRA-5953 we can have a higher RF then we have endpoints.
                                    //So we need to be careful to only be strict when endpoints == RF
                                    if (oldEndpoints.size() == strategy.getReplicationFactor())
                                    {
                                        oldEndpoints.removeAll(newEndpoints);

                                        //No relocation required
                                        if (oldEndpoints.isEmpty())
                                            continue;

                                        assert oldEndpoints.size() == 1 : "Expected 1 endpoint but found " + oldEndpoints.size();
                                    }

                                    endpoints = Lists.newArrayList(oldEndpoints.iterator().next());
                                }
                                else
                                {
                                    endpoints = snitch.getSortedListByProximity(localAddress, rangeAddresses.get(range));
                                }

                                // storing range and preferred endpoint set
                                rangesToFetchWithPreferredEndpoints.putAll(toFetch, endpoints);
                            }
                        }

                        Collection<InetAddress> addressList = rangesToFetchWithPreferredEndpoints.get(toFetch);
                        if (addressList == null || addressList.isEmpty())
                            continue;

                        if (useStrictConsistency)
                        {
                            if (addressList.size() > 1)
                                throw new IllegalStateException("Multiple strict sources found for " + toFetch);

                            InetAddress sourceIp = addressList.iterator().next();
                            if (Gossiper.instance.isEnabled() && !Gossiper.instance.getEndpointStateForEndpoint(sourceIp).isAlive())
                                throw new RuntimeException("A node required to move the data consistently is down ("+sourceIp+").  If you wish to move the data from a potentially inconsistent replica, restart the node with -Dcassandra.consistent.rangemovement=false");
                        }
                    }

                    // calculating endpoints to stream current ranges to if needed
                    // in some situations node will handle current ranges as part of the new ranges
                    Multimap<InetAddress, Range<Token>> endpointRanges = HashMultimap.create();
                    for (Range<Token> toStream : rangesPerKeyspace.left)
                    {
                        Set<InetAddress> currentEndpoints = ImmutableSet.copyOf(strategy.calculateNaturalEndpoints(toStream.right, tokenMetaClone));
                        Set<InetAddress> newEndpoints = ImmutableSet.copyOf(strategy.calculateNaturalEndpoints(toStream.right, tokenMetaCloneAllSettled));
                        logger.debug("Range: {} Current endpoints: {} New endpoints: {}", toStream, currentEndpoints, newEndpoints);
                        for (InetAddress address : Sets.difference(newEndpoints, currentEndpoints))
                        {
                            logger.debug("Range {} has new owner {}", toStream, address);
                            endpointRanges.put(address, toStream);
                        }
                    }

                    // stream ranges
                    for (InetAddress address : endpointRanges.keySet())
                    {
                        logger.debug("Will stream range {} of keyspace {} to endpoint {}", endpointRanges.get(address), keyspace, address);
                        InetAddress preferred = SystemKeyspace.getPreferredIP(address);
                        streamPlan.transferRanges(address, preferred, keyspace, endpointRanges.get(address));
                    }

                    // stream requests
                    Multimap<InetAddress, Range<Token>> workMap = RangeStreamer.getWorkMap(rangesToFetchWithPreferredEndpoints, keyspace, FailureDetector.instance, useStrictConsistency);
                    for (InetAddress address : workMap.keySet())
                    {
                        logger.debug("Will request range {} of keyspace {} from endpoint {}", workMap.get(address), keyspace, address);
                        InetAddress preferred = SystemKeyspace.getPreferredIP(address);
                        streamPlan.requestRanges(address, preferred, keyspace, workMap.get(address));
                    }

                    logger.debug("Keyspace {}: work map {}.", keyspace, workMap);
                }
            }
        }

        public Future<StreamState> stream()
        {
            return streamPlan.execute();
        }

        public boolean streamsNeeded()
        {
            return !streamPlan.isEmpty();
        }
    }

    /**
     * Get the status of a token removal.
     */
    public String getRemovalStatus()
    {
        if (removingNode == null)
        {
            return "No token removals in process.";
        }
        return String.format("Removing token (%s). Waiting for replication confirmation from [%s].",
                             tokenMetadata.getToken(removingNode),
                             StringUtils.join(replicatingNodes, ","));
    }

    /**
     * Force a remove operation to complete. This may be necessary if a remove operation
     * blocks forever due to node/stream failure. removeNode() must be called
     * first, this is a last resort measure.  No further attempt will be made to restore replicas.
     */
    public void forceRemoveCompletion()
    {
        if (!replicatingNodes.isEmpty()  || tokenMetadata.getSizeOfLeavingEndpoints() > 0)
        {
            logger.warn("Removal not confirmed for for {}", StringUtils.join(this.replicatingNodes, ","));
            for (InetAddress endpoint : tokenMetadata.getLeavingEndpoints())
            {
                UUID hostId = tokenMetadata.getHostId(endpoint);
                Gossiper.instance.advertiseTokenRemoved(endpoint, hostId);
                excise(tokenMetadata.getTokens(endpoint), endpoint);
            }
            replicatingNodes.clear();
            removingNode = null;
        }
        else
        {
            logger.warn("No nodes to force removal on, call 'removenode' first");
        }
    }

    /**
     * Remove a node that has died, attempting to restore the replica count.
     * If the node is alive, decommission should be attempted.  If decommission
     * fails, then removeNode should be called.  If we fail while trying to
     * restore the replica count, finally forceRemoveCompleteion should be
     * called to forcibly remove the node without regard to replica count.
     *
     * @param hostIdString Host ID for the node
     */
    public void removeNode(String hostIdString)
    {
        InetAddress myAddress = FBUtilities.getBroadcastAddress();
        UUID localHostId = tokenMetadata.getHostId(myAddress);
        UUID hostId = UUID.fromString(hostIdString);
        InetAddress endpoint = tokenMetadata.getEndpointForHostId(hostId);

        if (endpoint == null)
            throw new UnsupportedOperationException("Host ID not found.");

        if (!tokenMetadata.isMember(endpoint))
            throw new UnsupportedOperationException("Node to be removed is not a member of the token ring");

        if (endpoint.equals(myAddress))
             throw new UnsupportedOperationException("Cannot remove self");

        if (Gossiper.instance.getLiveMembers().contains(endpoint))
            throw new UnsupportedOperationException("Node " + endpoint + " is alive and owns this ID. Use decommission command to remove it from the ring");

        // A leaving endpoint that is dead is already being removed.
        if (tokenMetadata.isLeaving(endpoint))
            logger.warn("Node {} is already being removed, continuing removal anyway", endpoint);

        if (!replicatingNodes.isEmpty())
            throw new UnsupportedOperationException("This node is already processing a removal. Wait for it to complete, or use 'removenode force' if this has failed.");

        Collection<Token> tokens = tokenMetadata.getTokens(endpoint);

        // Find the endpoints that are going to become responsible for data
        for (String keyspaceName : Schema.instance.getNonLocalStrategyKeyspaces())
        {
            // if the replication factor is 1 the data is lost so we shouldn't wait for confirmation
            if (Keyspace.open(keyspaceName).getReplicationStrategy().getReplicationFactor() == 1)
                continue;

            // get all ranges that change ownership (that is, a node needs
            // to take responsibility for new range)
            Multimap<Range<Token>, InetAddress> changedRanges = getChangedRangesForLeaving(keyspaceName, endpoint);
            IFailureDetector failureDetector = FailureDetector.instance;
            for (InetAddress ep : changedRanges.values())
            {
                if (failureDetector.isAlive(ep))
                    replicatingNodes.add(ep);
                else
                    logger.warn("Endpoint {} is down and will not receive data for re-replication of {}", ep, endpoint);
            }
        }
        removingNode = endpoint;

        tokenMetadata.addLeavingEndpoint(endpoint);
        PendingRangeCalculatorService.instance.update();

        // the gossiper will handle spoofing this node's state to REMOVING_TOKEN for us
        // we add our own token so other nodes to let us know when they're done
        Gossiper.instance.advertiseRemoving(endpoint, hostId, localHostId);

        // kick off streaming commands
        restoreReplicaCount(endpoint, myAddress);

        // wait for ReplicationFinishedVerbHandler to signal we're done
        while (!replicatingNodes.isEmpty())
        {
            Uninterruptibles.sleepUninterruptibly(100, TimeUnit.MILLISECONDS);
        }

        excise(tokens, endpoint);

        // gossiper will indicate the token has left
        Gossiper.instance.advertiseTokenRemoved(endpoint, hostId);

        replicatingNodes.clear();
        removingNode = null;
    }

    public void confirmReplication(InetAddress node)
    {
        // replicatingNodes can be empty in the case where this node used to be a removal coordinator,
        // but restarted before all 'replication finished' messages arrived. In that case, we'll
        // still go ahead and acknowledge it.
        if (!replicatingNodes.isEmpty())
        {
            replicatingNodes.remove(node);
        }
        else
        {
            logger.info("Received unexpected REPLICATION_FINISHED message from {}. Was this node recently a removal coordinator?", node);
        }
    }

    public String getOperationMode()
    {
        return operationMode.toString();
    }

    public boolean isStarting()
    {
        return operationMode == Mode.STARTING;
    }

    public boolean isMoving()
    {
        return operationMode == Mode.MOVING;
    }

    public boolean isJoining()
    {
        return operationMode == Mode.JOINING;
    }

    public boolean isDrained()
    {
        return operationMode == Mode.DRAINED;
    }

    public boolean isDraining()
    {
        return operationMode == Mode.DRAINING;
    }

    public String getDrainProgress()
    {
        return String.format("Drained %s/%s ColumnFamilies", remainingCFs, totalCFs);
    }

    /**
     * Shuts node off to writes, empties memtables and the commit log.
     */
    public synchronized void drain() throws IOException, InterruptedException, ExecutionException
    {
        drain(false);
    }

    protected synchronized void drain(boolean isFinalShutdown) throws IOException, InterruptedException, ExecutionException
    {
        ExecutorService counterMutationStage = StageManager.getStage(Stage.COUNTER_MUTATION);
        ExecutorService viewMutationStage = StageManager.getStage(Stage.VIEW_MUTATION);
        ExecutorService mutationStage = StageManager.getStage(Stage.MUTATION);

        if (mutationStage.isTerminated()
            && counterMutationStage.isTerminated()
            && viewMutationStage.isTerminated())
        {
            if (!isFinalShutdown)
                logger.warn("Cannot drain node (did it already happen?)");
            return;
        }

        assert !isShutdown;
        isShutdown = true;

        Throwable preShutdownHookThrowable = Throwables.perform(null, preShutdownHooks.stream().map(h -> h::run));
        if (preShutdownHookThrowable != null)
            logger.error("Attempting to continue draining after pre-shutdown hooks returned exception", preShutdownHookThrowable);

        try
        {
            setMode(Mode.DRAINING, "starting drain process", !isFinalShutdown);

            BatchlogManager.instance.shutdown();
            HintsService.instance.pauseDispatch();

            if (daemon != null)
                shutdownClientServers();
            ScheduledExecutors.optionalTasks.shutdown();
            Gossiper.instance.stop();

            if (!isFinalShutdown)
                setMode(Mode.DRAINING, "shutting down MessageService", false);

            // In-progress writes originating here could generate hints to be written, so shut down MessagingService
            // before mutation stage, so we can get all the hints saved before shutting down
            MessagingService.instance().shutdown();

            if (!isFinalShutdown)
                setMode(Mode.DRAINING, "clearing mutation stage", false);
            viewMutationStage.shutdown();
            counterMutationStage.shutdown();
            mutationStage.shutdown();
            viewMutationStage.awaitTermination(3600, TimeUnit.SECONDS);
            counterMutationStage.awaitTermination(3600, TimeUnit.SECONDS);
            mutationStage.awaitTermination(3600, TimeUnit.SECONDS);

            StorageProxy.instance.verifyNoHintsInProgress();

            if (!isFinalShutdown)
                setMode(Mode.DRAINING, "flushing column families", false);

            // disable autocompaction - we don't want to start any new compactions while we are draining
            for (Keyspace keyspace : Keyspace.all())
                for (ColumnFamilyStore cfs : keyspace.getColumnFamilyStores())
                    cfs.disableAutoCompaction();

            // count CFs first, since forceFlush could block for the flushWriter to get a queue slot empty
            totalCFs = 0;
            for (Keyspace keyspace : Keyspace.nonSystem())
                totalCFs += keyspace.getColumnFamilyStores().size();
            remainingCFs = totalCFs;
            // flush
            List<Future<?>> flushes = new ArrayList<>();
            for (Keyspace keyspace : Keyspace.nonSystem())
            {
                for (ColumnFamilyStore cfs : keyspace.getColumnFamilyStores())
                    flushes.add(cfs.forceFlush());
            }
            // wait for the flushes.
            // TODO this is a godawful way to track progress, since they flush in parallel.  a long one could
            // thus make several short ones "instant" if we wait for them later.
            for (Future f : flushes)
            {
                try
                {
                    FBUtilities.waitOnFuture(f);
                }
                catch (Throwable t)
                {
                    JVMStabilityInspector.inspectThrowable(t);
                    // don't let this stop us from shutting down the commitlog and other thread pools
                    logger.warn("Caught exception while waiting for memtable flushes during shutdown hook", t);
                }

                remainingCFs--;
            }

            // Interrupt ongoing compactions and shutdown CM to prevent further compactions.
            CompactionManager.instance.forceShutdown();
            // Flush the system tables after all other tables are flushed, just in case flushing modifies any system state
            // like CASSANDRA-5151. Don't bother with progress tracking since system data is tiny.
            // Flush system tables after stopping compactions since they modify
            // system tables (for example compactions can obsolete sstables and the tidiers in SSTableReader update
            // system tables, see SSTableReader.GlobalTidy)
            flushes.clear();
            for (Keyspace keyspace : Keyspace.system())
            {
                for (ColumnFamilyStore cfs : keyspace.getColumnFamilyStores())
                    flushes.add(cfs.forceFlush());
            }
            FBUtilities.waitOnFutures(flushes);

            HintsService.instance.shutdownBlocking();

            // Interrupt ongoing compactions and shutdown CM to prevent further compactions.
            CompactionManager.instance.forceShutdown();

            // whilst we've flushed all the CFs, which will have recycled all completed segments, we want to ensure
            // there are no segments to replay, so we force the recycling of any remaining (should be at most one)
            CommitLog.instance.forceRecycleAllSegments();

            CommitLog.instance.shutdownBlocking();

            // wait for miscellaneous tasks like sstable and commitlog segment deletion
            ScheduledExecutors.nonPeriodicTasks.shutdown();
            if (!ScheduledExecutors.nonPeriodicTasks.awaitTermination(1, TimeUnit.MINUTES))
                logger.warn("Failed to wait for non periodic tasks to shutdown");

            ColumnFamilyStore.shutdownPostFlushExecutor();
            setMode(Mode.DRAINED, !isFinalShutdown);
        }
        catch (Throwable t)
        {
            logger.error("Caught an exception while draining ", t);
        }
        finally
        {
            Throwable postShutdownHookThrowable = Throwables.perform(null, postShutdownHooks.stream().map(h -> h::run));
            if (postShutdownHookThrowable != null)
                logger.error("Post-shutdown hooks returned exception", postShutdownHookThrowable);
        }
    }

    /**
     * Add a runnable which will be called before shut down or drain. This is useful for other
     * applications running in the same JVM which may want to shut down first rather than time
     * out attempting to use Cassandra calls which will no longer work.
     * @param hook: the code to run
     * @return true on success, false if Cassandra is already shutting down, in which case the runnable
     * has NOT been added.
     */
    public synchronized boolean addPreShutdownHook(Runnable hook)
    {
        if (!isDraining() && !isDrained())
            return preShutdownHooks.add(hook);

        return false;
    }

    /**
     * Remove a preshutdown hook
     */
    public synchronized boolean removePreShutdownHook(Runnable hook)
    {
        return preShutdownHooks.remove(hook);
    }

    /**
     * Add a runnable which will be called after shutdown or drain. This is useful for other applications
     * running in the same JVM that Cassandra needs to work and should shut down later.
     * @param hook: the code to run
     * @return true on success, false if Cassandra is already shutting down, in which case the runnable has NOT been
     * added.
     */
    public synchronized boolean addPostShutdownHook(Runnable hook)
    {
        if (!isDraining() && !isDrained())
            return postShutdownHooks.add(hook);

        return false;
    }

    /**
     * Remove a postshutdownhook
     */
    public synchronized boolean removePostShutdownHook(Runnable hook)
    {
        return postShutdownHooks.remove(hook);
    }

    /**
     * Some services are shutdown during draining and we should not attempt to start them again.
     *
     * @param service - the name of the service we are trying to start.
     * @throws IllegalStateException - an exception that nodetool is able to convert into a message to display to the user
     */
    synchronized void checkServiceAllowedToStart(String service)
    {
        if (isDraining()) // when draining isShutdown is also true, so we check first to return a more accurate message
            throw new IllegalStateException(String.format("Unable to start %s because the node is draining.", service));

        if (isShutdown()) // do not rely on operationMode in case it gets changed to decomissioned or other
            throw new IllegalStateException(String.format("Unable to start %s because the node was drained.", service));
    }

    // Never ever do this at home. Used by tests.
    @VisibleForTesting
    public IPartitioner setPartitionerUnsafe(IPartitioner newPartitioner)
    {
        IPartitioner oldPartitioner = DatabaseDescriptor.setPartitionerUnsafe(newPartitioner);
        tokenMetadata = tokenMetadata.cloneWithNewPartitioner(newPartitioner);
        valueFactory = new VersionedValue.VersionedValueFactory(newPartitioner);
        return oldPartitioner;
    }

    TokenMetadata setTokenMetadataUnsafe(TokenMetadata tmd)
    {
        TokenMetadata old = tokenMetadata;
        tokenMetadata = tmd;
        return old;
    }

    public void truncate(String keyspace, String table) throws TimeoutException, IOException
    {
        try
        {
            StorageProxy.truncateBlocking(keyspace, table);
        }
        catch (UnavailableException e)
        {
            throw new IOException(e.getMessage());
        }
    }

    public Map<InetAddress, Float> getOwnership()
    {
        List<Token> sortedTokens = tokenMetadata.sortedTokens();
        // describeOwnership returns tokens in an unspecified order, let's re-order them
        Map<Token, Float> tokenMap = new TreeMap<Token, Float>(tokenMetadata.partitioner.describeOwnership(sortedTokens));
        Map<InetAddress, Float> nodeMap = new LinkedHashMap<>();
        for (Map.Entry<Token, Float> entry : tokenMap.entrySet())
        {
            InetAddress endpoint = tokenMetadata.getEndpoint(entry.getKey());
            Float tokenOwnership = entry.getValue();
            if (nodeMap.containsKey(endpoint))
                nodeMap.put(endpoint, nodeMap.get(endpoint) + tokenOwnership);
            else
                nodeMap.put(endpoint, tokenOwnership);
        }
        return nodeMap;
    }

    /**
     * Calculates ownership. If there are multiple DC's and the replication strategy is DC aware then ownership will be
     * calculated per dc, i.e. each DC will have total ring ownership divided amongst its nodes. Without replication
     * total ownership will be a multiple of the number of DC's and this value will then go up within each DC depending
     * on the number of replicas within itself. For DC unaware replication strategies, ownership without replication
     * will be 100%.
     *
     * @throws IllegalStateException when node is not configured properly.
     */
    public LinkedHashMap<InetAddress, Float> effectiveOwnership(String keyspace) throws IllegalStateException
    {
        AbstractReplicationStrategy strategy;
        if (keyspace != null)
        {
            Keyspace keyspaceInstance = Schema.instance.getKeyspaceInstance(keyspace);
            if (keyspaceInstance == null)
                throw new IllegalArgumentException("The keyspace " + keyspace + ", does not exist");

            if (keyspaceInstance.getReplicationStrategy() instanceof LocalStrategy)
                throw new IllegalStateException("Ownership values for keyspaces with LocalStrategy are meaningless");
            strategy = keyspaceInstance.getReplicationStrategy();
        }
        else
        {
            List<String> userKeyspaces = Schema.instance.getUserKeyspaces();

            if (userKeyspaces.size() > 0)
            {
                keyspace = userKeyspaces.get(0);
                AbstractReplicationStrategy replicationStrategy = Schema.instance.getKeyspaceInstance(keyspace).getReplicationStrategy();
                for (String keyspaceName : userKeyspaces)
                {
                    if (!Schema.instance.getKeyspaceInstance(keyspaceName).getReplicationStrategy().hasSameSettings(replicationStrategy))
                        throw new IllegalStateException("Non-system keyspaces don't have the same replication settings, effective ownership information is meaningless");
                }
            }
            else
            {
                keyspace = "system_traces";
            }

            Keyspace keyspaceInstance = Schema.instance.getKeyspaceInstance(keyspace);
            if (keyspaceInstance == null)
                throw new IllegalArgumentException("The node does not have " + keyspace + " yet, probably still bootstrapping");
            strategy = keyspaceInstance.getReplicationStrategy();
        }

        TokenMetadata metadata = tokenMetadata.cloneOnlyTokenMap();

        Collection<Collection<InetAddress>> endpointsGroupedByDc = new ArrayList<>();
        // mapping of dc's to nodes, use sorted map so that we get dcs sorted
        SortedMap<String, Collection<InetAddress>> sortedDcsToEndpoints = new TreeMap<>();
        sortedDcsToEndpoints.putAll(metadata.getTopology().getDatacenterEndpoints().asMap());
        for (Collection<InetAddress> endpoints : sortedDcsToEndpoints.values())
            endpointsGroupedByDc.add(endpoints);

        Map<Token, Float> tokenOwnership = tokenMetadata.partitioner.describeOwnership(tokenMetadata.sortedTokens());
        LinkedHashMap<InetAddress, Float> finalOwnership = Maps.newLinkedHashMap();

        Multimap<InetAddress, Range<Token>> endpointToRanges = strategy.getAddressRanges();
        // calculate ownership per dc
        for (Collection<InetAddress> endpoints : endpointsGroupedByDc)
        {
            // calculate the ownership with replication and add the endpoint to the final ownership map
            for (InetAddress endpoint : endpoints)
            {
                float ownership = 0.0f;
                for (Range<Token> range : endpointToRanges.get(endpoint))
                {
                    if (tokenOwnership.containsKey(range.right))
                        ownership += tokenOwnership.get(range.right);
                }
                finalOwnership.put(endpoint, ownership);
            }
        }
        return finalOwnership;
    }

    public List<String> getKeyspaces()
    {
        List<String> keyspaceNamesList = new ArrayList<>(Schema.instance.getKeyspaces());
        return Collections.unmodifiableList(keyspaceNamesList);
    }

    public List<String> getNonSystemKeyspaces()
    {
        return Collections.unmodifiableList(Schema.instance.getNonSystemKeyspaces());
    }

    public List<String> getNonLocalStrategyKeyspaces()
    {
        return Collections.unmodifiableList(Schema.instance.getNonLocalStrategyKeyspaces());
    }

    public Map<String, String> getViewBuildStatuses(String keyspace, String view)
    {
        Map<UUID, String> coreViewStatus = SystemDistributedKeyspace.viewStatus(keyspace, view);
        Map<InetAddress, UUID> hostIdToEndpoint = tokenMetadata.getEndpointToHostIdMapForReading();
        Map<String, String> result = new HashMap<>();

        for (Map.Entry<InetAddress, UUID> entry : hostIdToEndpoint.entrySet())
        {
            UUID hostId = entry.getValue();
            InetAddress endpoint = entry.getKey();
            result.put(endpoint.toString(),
                       coreViewStatus.containsKey(hostId)
                       ? coreViewStatus.get(hostId)
                       : "UNKNOWN");
        }

        return Collections.unmodifiableMap(result);
    }

    public void setDynamicUpdateInterval(int dynamicUpdateInterval)
    {
        if (DatabaseDescriptor.getEndpointSnitch() instanceof DynamicEndpointSnitch)
        {

            try
            {
                updateSnitch(null, true, dynamicUpdateInterval, null, null);
            }
            catch (ClassNotFoundException e)
            {
                throw new RuntimeException(e);
            }
        }
    }

    public int getDynamicUpdateInterval()
    {
        return DatabaseDescriptor.getDynamicUpdateInterval();
    }

    public void updateSnitch(String epSnitchClassName, Boolean dynamic, Integer dynamicUpdateInterval, Integer dynamicResetInterval, Double dynamicBadnessThreshold) throws ClassNotFoundException
    {
        // apply dynamic snitch configuration
        if (dynamicUpdateInterval != null)
            DatabaseDescriptor.setDynamicUpdateInterval(dynamicUpdateInterval);
        if (dynamicResetInterval != null)
            DatabaseDescriptor.setDynamicResetInterval(dynamicResetInterval);
        if (dynamicBadnessThreshold != null)
            DatabaseDescriptor.setDynamicBadnessThreshold(dynamicBadnessThreshold);

        IEndpointSnitch oldSnitch = DatabaseDescriptor.getEndpointSnitch();

        // new snitch registers mbean during construction
        if(epSnitchClassName != null)
        {

            // need to unregister the mbean _before_ the new dynamic snitch is instantiated (and implicitly initialized
            // and its mbean registered)
            if (oldSnitch instanceof DynamicEndpointSnitch)
                ((DynamicEndpointSnitch)oldSnitch).close();

            IEndpointSnitch newSnitch;
            try
            {
                newSnitch = DatabaseDescriptor.createEndpointSnitch(dynamic != null && dynamic, epSnitchClassName);
            }
            catch (ConfigurationException e)
            {
                throw new ClassNotFoundException(e.getMessage());
            }

            if (newSnitch instanceof DynamicEndpointSnitch)
            {
                logger.info("Created new dynamic snitch {} with update-interval={}, reset-interval={}, badness-threshold={}",
                            ((DynamicEndpointSnitch)newSnitch).subsnitch.getClass().getName(), DatabaseDescriptor.getDynamicUpdateInterval(),
                            DatabaseDescriptor.getDynamicResetInterval(), DatabaseDescriptor.getDynamicBadnessThreshold());
            }
            else
            {
                logger.info("Created new non-dynamic snitch {}", newSnitch.getClass().getName());
            }

            // point snitch references to the new instance
            DatabaseDescriptor.setEndpointSnitch(newSnitch);
            for (String ks : Schema.instance.getKeyspaces())
            {
                Keyspace.open(ks).getReplicationStrategy().snitch = newSnitch;
            }
        }
        else
        {
            if (oldSnitch instanceof DynamicEndpointSnitch)
            {
                logger.info("Applying config change to dynamic snitch {} with update-interval={}, reset-interval={}, badness-threshold={}",
                            ((DynamicEndpointSnitch)oldSnitch).subsnitch.getClass().getName(), DatabaseDescriptor.getDynamicUpdateInterval(),
                            DatabaseDescriptor.getDynamicResetInterval(), DatabaseDescriptor.getDynamicBadnessThreshold());

                DynamicEndpointSnitch snitch = (DynamicEndpointSnitch)oldSnitch;
                snitch.applyConfigChanges();
            }
        }

        updateTopology();
    }

    /**
     * Seed data to the endpoints that will be responsible for it at the future
     *
     * @param rangesToStreamByKeyspace keyspaces and data ranges with endpoints included for each
     * @return async Future for whether stream was success
     */
    private Future<StreamState> streamRanges(Map<String, Multimap<Range<Token>, InetAddress>> rangesToStreamByKeyspace)
    {
        // First, we build a list of ranges to stream to each host, per table
        Map<String, Map<InetAddress, List<Range<Token>>>> sessionsToStreamByKeyspace = new HashMap<>();

        for (Map.Entry<String, Multimap<Range<Token>, InetAddress>> entry : rangesToStreamByKeyspace.entrySet())
        {
            String keyspace = entry.getKey();
            Multimap<Range<Token>, InetAddress> rangesWithEndpoints = entry.getValue();

            if (rangesWithEndpoints.isEmpty())
                continue;

            Map<InetAddress, Set<Range<Token>>> transferredRangePerKeyspace = SystemKeyspace.getTransferredRanges("Unbootstrap",
                                                                                                                  keyspace,
                                                                                                                  StorageService.instance.getTokenMetadata().partitioner);
            Map<InetAddress, List<Range<Token>>> rangesPerEndpoint = new HashMap<>();
            for (Map.Entry<Range<Token>, InetAddress> endPointEntry : rangesWithEndpoints.entries())
            {
                Range<Token> range = endPointEntry.getKey();
                InetAddress endpoint = endPointEntry.getValue();

                Set<Range<Token>> transferredRanges = transferredRangePerKeyspace.get(endpoint);
                if (transferredRanges != null && transferredRanges.contains(range))
                {
                    logger.debug("Skipping transferred range {} of keyspace {}, endpoint {}", range, keyspace, endpoint);
                    continue;
                }

                List<Range<Token>> curRanges = rangesPerEndpoint.get(endpoint);
                if (curRanges == null)
                {
                    curRanges = new LinkedList<>();
                    rangesPerEndpoint.put(endpoint, curRanges);
                }
                curRanges.add(range);
            }

            sessionsToStreamByKeyspace.put(keyspace, rangesPerEndpoint);
        }

        StreamPlan streamPlan = new StreamPlan("Unbootstrap");

        // Vinculate StreamStateStore to current StreamPlan to update transferred ranges per StreamSession
        streamPlan.listeners(streamStateStore);

        for (Map.Entry<String, Map<InetAddress, List<Range<Token>>>> entry : sessionsToStreamByKeyspace.entrySet())
        {
            String keyspaceName = entry.getKey();
            Map<InetAddress, List<Range<Token>>> rangesPerEndpoint = entry.getValue();

            for (Map.Entry<InetAddress, List<Range<Token>>> rangesEntry : rangesPerEndpoint.entrySet())
            {
                List<Range<Token>> ranges = rangesEntry.getValue();
                InetAddress newEndpoint = rangesEntry.getKey();
                InetAddress preferred = SystemKeyspace.getPreferredIP(newEndpoint);

                // TODO each call to transferRanges re-flushes, this is potentially a lot of waste
                streamPlan.transferRanges(newEndpoint, preferred, keyspaceName, ranges);
            }
        }
        return streamPlan.execute();
    }

    /**
     * Calculate pair of ranges to stream/fetch for given two range collections
     * (current ranges for keyspace and ranges after move to new token)
     *
     * @param current collection of the ranges by current token
     * @param updated collection of the ranges after token is changed
     * @return pair of ranges to stream/fetch for given current and updated range collections
     */
    public Pair<Set<Range<Token>>, Set<Range<Token>>> calculateStreamAndFetchRanges(Collection<Range<Token>> current, Collection<Range<Token>> updated)
    {
        Set<Range<Token>> toStream = new HashSet<>();
        Set<Range<Token>> toFetch  = new HashSet<>();


        for (Range<Token> r1 : current)
        {
            boolean intersect = false;
            for (Range<Token> r2 : updated)
            {
                if (r1.intersects(r2))
                {
                    // adding difference ranges to fetch from a ring
                    toStream.addAll(r1.subtract(r2));
                    intersect = true;
                }
            }
            if (!intersect)
            {
                toStream.add(r1); // should seed whole old range
            }
        }

        for (Range<Token> r2 : updated)
        {
            boolean intersect = false;
            for (Range<Token> r1 : current)
            {
                if (r2.intersects(r1))
                {
                    // adding difference ranges to fetch from a ring
                    toFetch.addAll(r2.subtract(r1));
                    intersect = true;
                }
            }
            if (!intersect)
            {
                toFetch.add(r2); // should fetch whole old range
            }
        }

        return Pair.create(toStream, toFetch);
    }

    public void bulkLoad(String directory)
    {
        try
        {
            bulkLoadInternal(directory).get();
        }
        catch (Exception e)
        {
            throw new RuntimeException(e);
        }
    }

    public String bulkLoadAsync(String directory)
    {
        return bulkLoadInternal(directory).planId.toString();
    }

    private StreamResultFuture bulkLoadInternal(String directory)
    {
        File dir = new File(directory);

        if (!dir.exists() || !dir.isDirectory())
            throw new IllegalArgumentException("Invalid directory " + directory);

        SSTableLoader.Client client = new SSTableLoader.Client()
        {
            private String keyspace;

            public void init(String keyspace)
            {
                this.keyspace = keyspace;
                try
                {
                    for (Map.Entry<Range<Token>, List<InetAddress>> entry : StorageService.instance.getRangeToAddressMap(keyspace).entrySet())
                    {
                        Range<Token> range = entry.getKey();
                        for (InetAddress endpoint : entry.getValue())
                            addRangeForEndpoint(range, endpoint);
                    }
                }
                catch (Exception e)
                {
                    throw new RuntimeException(e);
                }
            }

            public CFMetaData getTableMetadata(String tableName)
            {
                return Schema.instance.getCFMetaData(keyspace, tableName);
            }
        };

        return new SSTableLoader(dir, client, new OutputHandler.LogOutput()).stream();
    }

    public void rescheduleFailedDeletions()
    {
        LifecycleTransaction.rescheduleFailedDeletions();
    }

    /**
     * #{@inheritDoc}
     */
    public void loadNewSSTables(String ksName, String cfName)
    {
        ColumnFamilyStore.loadNewSSTables(ksName, cfName);
    }

    /**
     * #{@inheritDoc}
     */
    public List<String> sampleKeyRange() // do not rename to getter - see CASSANDRA-4452 for details
    {
        List<DecoratedKey> keys = new ArrayList<>();
        for (Keyspace keyspace : Keyspace.nonLocalStrategy())
        {
            for (Range<Token> range : getPrimaryRangesForEndpoint(keyspace.getName(), FBUtilities.getBroadcastAddress()))
                keys.addAll(keySamples(keyspace.getColumnFamilyStores(), range));
        }

        List<String> sampledKeys = new ArrayList<>(keys.size());
        for (DecoratedKey key : keys)
            sampledKeys.add(key.getToken().toString());
        return sampledKeys;
    }

    public void rebuildSecondaryIndex(String ksName, String cfName, String... idxNames)
    {
        String[] indices = asList(idxNames).stream()
                                           .map(p -> isIndexColumnFamily(p) ? getIndexName(p) : p)
                                           .collect(toList())
                                           .toArray(new String[idxNames.length]);

        ColumnFamilyStore.rebuildSecondaryIndex(ksName, cfName, indices);
    }

    public void resetLocalSchema() throws IOException
    {
        MigrationManager.resetLocalSchema();
    }

    public void setTraceProbability(double probability)
    {
        this.traceProbability = probability;
    }

    public double getTraceProbability()
    {
        return traceProbability;
    }

    public void disableAutoCompaction(String ks, String... tables) throws IOException
    {
        for (ColumnFamilyStore cfs : getValidColumnFamilies(true, true, ks, tables))
        {
            cfs.disableAutoCompaction();
        }
    }

    public synchronized void enableAutoCompaction(String ks, String... tables) throws IOException
    {
        checkServiceAllowedToStart("auto compaction");

        for (ColumnFamilyStore cfs : getValidColumnFamilies(true, true, ks, tables))
        {
            cfs.enableAutoCompaction();
        }
    }

    /** Returns the name of the cluster */
    public String getClusterName()
    {
        return DatabaseDescriptor.getClusterName();
    }

    /** Returns the cluster partitioner */
    public String getPartitionerName()
    {
        return DatabaseDescriptor.getPartitionerName();
    }

    public int getTombstoneWarnThreshold()
    {
        return DatabaseDescriptor.getTombstoneWarnThreshold();
    }

    public void setTombstoneWarnThreshold(int threshold)
    {
        DatabaseDescriptor.setTombstoneWarnThreshold(threshold);
    }

    public int getTombstoneFailureThreshold()
    {
        return DatabaseDescriptor.getTombstoneFailureThreshold();
    }

    public void setTombstoneFailureThreshold(int threshold)
    {
        DatabaseDescriptor.setTombstoneFailureThreshold(threshold);
    }

    public int getBatchSizeFailureThreshold()
    {
        return DatabaseDescriptor.getBatchSizeFailThresholdInKB();
    }

    public void setBatchSizeFailureThreshold(int threshold)
    {
        DatabaseDescriptor.setBatchSizeFailThresholdInKB(threshold);
    }

    public void setHintedHandoffThrottleInKB(int throttleInKB)
    {
        DatabaseDescriptor.setHintedHandoffThrottleInKB(throttleInKB);
        logger.info("Updated hinted_handoff_throttle_in_kb to {}", throttleInKB);
    }

    public static List<PartitionPosition> getDiskBoundaries(ColumnFamilyStore cfs, Directories.DataDirectory[] directories)
    {
        if (!cfs.getPartitioner().splitter().isPresent())
            return null;

        Collection<Range<Token>> lr;

        if (StorageService.instance.isBootstrapMode())
        {
            lr = StorageService.instance.getTokenMetadata().getPendingRanges(cfs.keyspace.getName(), FBUtilities.getBroadcastAddress());
        }
        else
        {
            // Reason we use use the future settled TMD is that if we decommission a node, we want to stream
            // from that node to the correct location on disk, if we didn't, we would put new files in the wrong places.
            // We do this to minimize the amount of data we need to move in rebalancedisks once everything settled
            TokenMetadata tmd = StorageService.instance.getTokenMetadata().cloneAfterAllSettled();
            lr = cfs.keyspace.getReplicationStrategy().getAddressRanges(tmd).get(FBUtilities.getBroadcastAddress());
        }

        if (lr == null || lr.isEmpty())
            return null;
        List<Range<Token>> localRanges = Range.sort(lr);

        return getDiskBoundaries(localRanges, cfs.getPartitioner(), directories);
    }

    public static List<PartitionPosition> getDiskBoundaries(ColumnFamilyStore cfs)
    {
        return getDiskBoundaries(cfs, cfs.getDirectories().getWriteableLocations());
    }

    /**
     * Returns a list of disk boundaries, the result will differ depending on whether vnodes are enabled or not.
     *
     * What is returned are upper bounds for the disks, meaning everything from partitioner.minToken up to
     * getDiskBoundaries(..).get(0) should be on the first disk, everything between 0 to 1 should be on the second disk
     * etc.
     *
     * The final entry in the returned list will always be the partitioner maximum tokens upper key bound
     *
     * @param localRanges
     * @param partitioner
     * @param dataDirectories
     * @return
     */
    public static List<PartitionPosition> getDiskBoundaries(List<Range<Token>> localRanges, IPartitioner partitioner, Directories.DataDirectory[] dataDirectories)
    {
        assert partitioner.splitter().isPresent();
        Splitter splitter = partitioner.splitter().get();
        List<Token> boundaries = splitter.splitOwnedRanges(dataDirectories.length, localRanges, DatabaseDescriptor.getNumTokens() > 1);
        List<PartitionPosition> diskBoundaries = new ArrayList<>();
        for (int i = 0; i < boundaries.size() - 1; i++)
            diskBoundaries.add(boundaries.get(i).maxKeyBound());
        diskBoundaries.add(partitioner.getMaximumToken().maxKeyBound());
        return diskBoundaries;
    }
}<|MERGE_RESOLUTION|>--- conflicted
+++ resolved
@@ -40,11 +40,7 @@
 import com.google.common.base.Predicate;
 import com.google.common.collect.*;
 import com.google.common.util.concurrent.*;
-<<<<<<< HEAD
-
-=======
-import org.apache.cassandra.io.sstable.format.SSTableReader;
->>>>>>> 46f64ad5
+
 import org.apache.commons.lang3.StringUtils;
 
 import org.slf4j.Logger;
@@ -80,6 +76,7 @@
 import org.apache.cassandra.gms.*;
 import org.apache.cassandra.hints.HintVerbHandler;
 import org.apache.cassandra.hints.HintsService;
+import org.apache.cassandra.io.sstable.format.SSTableReader;
 import org.apache.cassandra.io.sstable.SSTableLoader;
 import org.apache.cassandra.io.util.FileUtils;
 import org.apache.cassandra.locator.*;
@@ -3146,41 +3143,7 @@
 
         Set<SSTableReader> snapshotted = new HashSet<>();
         for (Keyspace keyspace : keyspaces)
-<<<<<<< HEAD
-            keyspace.snapshot(tag, null, skipFlush);
-=======
-            snapshotted.addAll(keyspace.snapshot(tag, null, snapshotted));
-    }
-
-    /**
-     * Takes the snapshot of a specific table. A snapshot name must be specified.
-     *
-     * @param keyspaceName the keyspace which holds the specified table
-     * @param tableName the table to snapshot
-     * @param tag the tag given to the snapshot; may not be null or empty
-     */
-    public void takeTableSnapshot(String keyspaceName, String tableName, String tag) throws IOException
-    {
-        if (keyspaceName == null)
-            throw new IOException("You must supply a keyspace name");
-        if (operationMode == Mode.JOINING)
-            throw new IOException("Cannot snapshot until bootstrap completes");
-
-        if (tableName == null)
-            throw new IOException("You must supply a table name");
-        if (tableName.contains("."))
-            throw new IllegalArgumentException("Cannot take a snapshot of a secondary index by itself. Run snapshot on the table that owns the index.");
-
-        if (tag == null || tag.equals(""))
-            throw new IOException("You must supply a snapshot name.");
-
-        Keyspace keyspace = getValidKeyspace(keyspaceName);
-        ColumnFamilyStore columnFamilyStore = keyspace.getColumnFamilyStore(tableName);
-        if (columnFamilyStore.snapshotExists(tag))
-            throw new IOException("Snapshot " + tag + " already exists.");
-
-        columnFamilyStore.snapshot(tag);
->>>>>>> 46f64ad5
+            snapshotted.addAll(keyspace.snapshot(tag, null, skipFlush, snapshotted));
     }
 
     /**
@@ -3244,11 +3207,7 @@
         for (Entry<Keyspace, List<String>> entry : keyspaceColumnfamily.entrySet())
         {
             for (String table : entry.getValue())
-<<<<<<< HEAD
-                entry.getKey().snapshot(tag, table, skipFlush);
-=======
-                snapshotted.addAll(entry.getKey().snapshot(tag, table, snapshotted));
->>>>>>> 46f64ad5
+                snapshotted.addAll(entry.getKey().snapshot(tag, table, skipFlush, snapshotted));
         }
 
     }
