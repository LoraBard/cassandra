--- conflicted
+++ resolved
@@ -39,29 +39,14 @@
 import org.slf4j.Logger;
 import org.slf4j.LoggerFactory;
 
-<<<<<<< HEAD
 import org.apache.cassandra.concurrent.NettyRxScheduler;
-import org.apache.cassandra.config.ReadRepairDecision;
-=======
-import org.apache.cassandra.concurrent.Stage;
-import org.apache.cassandra.concurrent.StageManager;
-import org.apache.cassandra.db.ColumnFamilyStore;
-import org.apache.cassandra.db.ConsistencyLevel;
-import org.apache.cassandra.db.ReadCommand;
-import org.apache.cassandra.db.SinglePartitionReadCommand;
-import org.apache.cassandra.db.Keyspace;
->>>>>>> ec536dc0
 import org.apache.cassandra.db.partitions.PartitionIterator;
 import org.apache.cassandra.exceptions.UnavailableException;
 import org.apache.cassandra.metrics.ReadRepairMetrics;
 import org.apache.cassandra.net.MessageOut;
 import org.apache.cassandra.net.MessagingService;
 import org.apache.cassandra.schema.SpeculativeRetryParam;
-<<<<<<< HEAD
-=======
 import org.apache.cassandra.schema.TableMetadata;
-import org.apache.cassandra.service.StorageProxy.LocalReadRunnable;
->>>>>>> ec536dc0
 import org.apache.cassandra.tracing.TraceState;
 import org.apache.cassandra.tracing.Tracing;
 
@@ -137,7 +122,7 @@
                 if (command instanceof SinglePartitionReadCommand)
                 {
                     SinglePartitionReadCommand singleCommand = (SinglePartitionReadCommand) command;
-                    Scheduler scheduler = NettyRxScheduler.getForKey(command.metadata().ksName, singleCommand.partitionKey(), false);
+                    Scheduler scheduler = NettyRxScheduler.getForKey(command.metadata().keyspace, singleCommand.partitionKey(), false);
                     handler.setLocalCoreId(NettyRxScheduler.getCoreId());
                     return executeLocalRead().subscribeOn(scheduler);
                 }
