/*
 * Licensed to the Apache Software Foundation (ASF) under one
 * or more contributor license agreements.  See the NOTICE file
 * distributed with this work for additional information
 * regarding copyright ownership.  The ASF licenses this file
 * to you under the Apache License, Version 2.0 (the
 * "License"); you may not use this file except in compliance
 * with the License.  You may obtain a copy of the License at
 *
 *     http://www.apache.org/licenses/LICENSE-2.0
 *
 * Unless required by applicable law or agreed to in writing, software
 * distributed under the License is distributed on an "AS IS" BASIS,
 * WITHOUT WARRANTIES OR CONDITIONS OF ANY KIND, either express or implied.
 * See the License for the specific language governing permissions and
 * limitations under the License.
 */
package org.apache.cassandra.service;

import java.net.InetAddress;
import java.util.List;
import java.util.concurrent.ThreadLocalRandom;
import java.util.concurrent.TimeUnit;

import com.google.common.collect.Iterables;

import io.reactivex.Completable;
import io.reactivex.CompletableObserver;
import io.reactivex.Scheduler;
import io.reactivex.Single;
import org.apache.cassandra.db.*;
import org.apache.cassandra.db.filter.TombstoneOverwhelmingException;
import org.apache.cassandra.exceptions.RequestFailureReason;
import org.apache.cassandra.utils.FBUtilities;
import org.slf4j.Logger;
import org.slf4j.LoggerFactory;

<<<<<<< HEAD
import org.apache.cassandra.concurrent.NettyRxScheduler;
=======
import org.apache.cassandra.db.ColumnFamilyStore;
import org.apache.cassandra.db.ConsistencyLevel;
import org.apache.cassandra.db.DigestVersion;
import org.apache.cassandra.db.ReadCommand;
import org.apache.cassandra.db.ReadVerbs;
import org.apache.cassandra.db.SinglePartitionReadCommand;
import org.apache.cassandra.db.Keyspace;
>>>>>>> 602a7aa0
import org.apache.cassandra.db.partitions.PartitionIterator;
import org.apache.cassandra.exceptions.UnavailableException;
import org.apache.cassandra.metrics.ReadRepairMetrics;
import org.apache.cassandra.net.Verbs;
import org.apache.cassandra.net.MessagingService;
import org.apache.cassandra.net.MessagingVersion;
import org.apache.cassandra.schema.SpeculativeRetryParam;
import org.apache.cassandra.schema.TableMetadata;
<<<<<<< HEAD
import org.apache.cassandra.tracing.TraceState;
=======
>>>>>>> 602a7aa0
import org.apache.cassandra.tracing.Tracing;

/**
 * Sends a read request to the replicas needed to satisfy a given ConsistencyLevel.
 *
 * Optionally, may perform additional requests to provide redundancy against replica failure:
 * AlwaysSpeculatingReadExecutor will always send a request to one extra replica, while
 * SpeculatingReadExecutor will wait until it looks like the original request is in danger
 * of timing out before performing extra reads.
 */
public abstract class AbstractReadExecutor
{
    private static final Logger logger = LoggerFactory.getLogger(AbstractReadExecutor.class);

    protected final ReadCommand command;
    protected final List<InetAddress> targetReplicas;
    protected final ReadCallback handler;
    protected final DigestVersion digestVersion;

    AbstractReadExecutor(Keyspace keyspace, ReadCommand command, ConsistencyLevel consistencyLevel, List<InetAddress> targetReplicas, long queryStartNanoTime)
    {
        this.command = command;
        this.targetReplicas = targetReplicas;
        this.handler = new ReadCallback(new DigestResolver(keyspace, command, consistencyLevel, targetReplicas.size()), consistencyLevel, command, targetReplicas, queryStartNanoTime);

        // Set the digest version (if we request some digests). This is the smallest version amongst all our target replicas since new nodes
        // knows how to produce older digest but the reverse is not true.
        MessagingVersion minVersion = MessagingService.current_version;
        for (InetAddress replica : targetReplicas)
            minVersion = MessagingVersion.min(minVersion, MessagingService.instance().getVersion(replica));
        this.digestVersion = minVersion.<ReadVerbs.ReadVersion>groupVersion(Verbs.Group.READS).digestVersion;
    }

<<<<<<< HEAD
    protected Completable makeDataRequests(Iterable<InetAddress> endpoints)
    {
        return makeRequests(command, endpoints);
    }

    protected Completable makeDigestRequests(Iterable<InetAddress> endpoints)
    {
        return makeRequests(command.copy().setIsDigestQuery(true), endpoints);
    }

    private Completable makeRequests(ReadCommand readCommand, Iterable<InetAddress> endpoints)
    {

            boolean hasLocalEndpoint = false;

            for (InetAddress endpoint : endpoints)
            {
                if (StorageProxy.canDoLocalRequest(endpoint))
                {
                    hasLocalEndpoint = true;
                    continue;
                }

                if (traceState != null)
                    traceState.trace("reading {} from {}", readCommand.isDigestQuery() ? "digest" : "data", endpoint);
                logger.trace("reading {} from {}", readCommand.isDigestQuery() ? "digest" : "data", endpoint);
                MessageOut<ReadCommand> message = readCommand.createMessage();
                MessagingService.instance().sendRRWithFailure(message, endpoint, handler);
            }

            // We delay the local (potentially blocking) read till the end to avoid stalling remote requests.
            if (hasLocalEndpoint)
            {
                //logger.trace("reading {} locally", readCommand.isDigestQuery() ? "digest" : "data");

                if (command instanceof SinglePartitionReadCommand)
                {
                    SinglePartitionReadCommand singleCommand = (SinglePartitionReadCommand) command;
                    Scheduler scheduler = NettyRxScheduler.getForKey(command.metadata().keyspace, singleCommand.partitionKey(), false);
                    handler.setLocalCoreId(NettyRxScheduler.getCoreId());
                    return executeLocalRead().subscribeOn(scheduler);
                }
                else
                {
                    Scheduler scheduler = NettyRxScheduler.instance();
                    handler.setLocalCoreId(NettyRxScheduler.getCoreId());
                    return executeLocalRead().subscribeOn(scheduler);
                }
            }

            return Completable.complete();
    }

    private Completable executeLocalRead()
    {
        return Completable.defer(
        () ->
        {
            final long start = System.nanoTime();
            final long constructionTime = System.currentTimeMillis();
            MessagingService.Verb verb = MessagingService.Verb.READ;

            return command.executeLocally()
                          .map(iterator -> ReadResponse.createLocalResponse(iterator, command))
                          .flatMapCompletable(response ->
                                              {
                                                  if (command.complete())
                                                  {
                                                      handler.response(response);
                                                  }
                                                  else
                                                  {
                                                      MessagingService.instance().incrementDroppedMessages(verb, System.currentTimeMillis() - constructionTime);
                                                      handler.onFailure(FBUtilities.getBroadcastAddress(), RequestFailureReason.UNKNOWN);
                                                  }

                                                  MessagingService.instance().addLatency(FBUtilities.getBroadcastAddress(), TimeUnit.NANOSECONDS.toMillis(System.nanoTime() - start));

                                                  return Completable.complete();
                                              })
                          .onErrorResumeNext(t ->
                                             {
                                                 if (t instanceof TombstoneOverwhelmingException)
                                                 {
                                                     handler.onFailure(FBUtilities.getBroadcastAddress(), RequestFailureReason.READ_TOO_MANY_TOMBSTONES);
                                                     logger.error(t.getMessage());
                                                     return Completable.complete();
                                                 }
                                                 else
                                                 {
                                                     handler.onFailure(FBUtilities.getBroadcastAddress(), RequestFailureReason.UNKNOWN);
                                                     return Completable.error(t);
                                                 }
                                             });
        });
=======
    protected void makeDataRequests(List<InetAddress> endpoints)
    {
        assert !endpoints.isEmpty();
        Tracing.trace("Reading data from {}", endpoints);
        logger.trace("Reading data from {}", endpoints);
        makeRequests(command, endpoints);

    }

    protected void makeDigestRequests(List<InetAddress> endpoints)
    {
        assert !endpoints.isEmpty();
        Tracing.trace("Reading digests from {}", endpoints);
        logger.trace("Reading digests from {}", endpoints);
        makeRequests(command.createDigestCommand(digestVersion), endpoints);
    }

    private void makeRequests(ReadCommand readCommand, List<InetAddress> endpoints)
    {
        MessagingService.instance().send(Verbs.READS.READ.newDispatcher(endpoints, readCommand), handler);
>>>>>>> 602a7aa0
    }

    /**
     * Perform additional requests if it looks like the original will time out.  May block while it waits
     * to see if the original requests are answered first.
     */
    public abstract Completable maybeTryAdditionalReplicas();

    /**
     * Get the replicas involved in the [finished] request.
     *
     * @return target replicas + the extra replica, *IF* we speculated.
     */
    public abstract List<InetAddress> getContactedReplicas();

    /**
     * send the initial set of requests
     */
    public abstract Completable executeAsync();

    /**
     * wait for an answer.  Blocks until success or timeout, so it is caller's
     * responsibility to call maybeTryAdditionalReplicas first.
     */
    public Single<PartitionIterator> get()
    {
        return handler.get();
    }

    private static ReadRepairDecision newReadRepairDecision(TableMetadata metadata)
    {
        if (metadata.params.readRepairChance > 0d ||
            metadata.params.dcLocalReadRepairChance > 0)
        {
            double chance = ThreadLocalRandom.current().nextDouble();
            if (metadata.params.readRepairChance > chance)
                return ReadRepairDecision.GLOBAL;

            if (metadata.params.dcLocalReadRepairChance > chance)
                return ReadRepairDecision.DC_LOCAL;
        }

        return ReadRepairDecision.NONE;
    }

    /**
     * @return an executor appropriate for the configured speculative read policy
     */
    public static AbstractReadExecutor getReadExecutor(SinglePartitionReadCommand command, ConsistencyLevel consistencyLevel, long queryStartNanoTime) throws UnavailableException
    {
        Keyspace keyspace = Keyspace.open(command.metadata().keyspace);
        List<InetAddress> allReplicas = StorageProxy.getLiveSortedEndpoints(keyspace, command.partitionKey());
        // 11980: Excluding EACH_QUORUM reads from potential RR, so that we do not miscount DC responses
        ReadRepairDecision repairDecision = consistencyLevel == ConsistencyLevel.EACH_QUORUM
                                            ? ReadRepairDecision.NONE
                                            : newReadRepairDecision(command.metadata());
        List<InetAddress> targetReplicas = consistencyLevel.filterForQuery(keyspace, allReplicas, repairDecision);

        // Throw UAE early if we don't have enough replicas.
        consistencyLevel.assureSufficientLiveNodes(keyspace, targetReplicas);

        if (repairDecision != ReadRepairDecision.NONE)
        {
            Tracing.trace("Read-repair {}", repairDecision);
            ReadRepairMetrics.attempted.mark();
        }

        ColumnFamilyStore cfs = keyspace.getColumnFamilyStore(command.metadata().id);
        SpeculativeRetryParam retry = cfs.metadata().params.speculativeRetry;

        // Speculative retry is disabled *OR* there are simply no extra replicas to speculate.
        // 11980: Disable speculative retry if using EACH_QUORUM in order to prevent miscounting DC responses
        if (retry.equals(SpeculativeRetryParam.NONE)
            || consistencyLevel == ConsistencyLevel.EACH_QUORUM
            || consistencyLevel.blockFor(keyspace) == allReplicas.size())
            return new NeverSpeculatingReadExecutor(keyspace, command, consistencyLevel, targetReplicas, queryStartNanoTime);

        if (targetReplicas.size() == allReplicas.size())
        {
            // CL.ALL, RRD.GLOBAL or RRD.DC_LOCAL and a single-DC.
            // We are going to contact every node anyway, so ask for 2 full data requests instead of 1, for redundancy
            // (same amount of requests in total, but we turn 1 digest request into a full blown data request).
            return new AlwaysSpeculatingReadExecutor(keyspace, cfs, command, consistencyLevel, targetReplicas, queryStartNanoTime);
        }

        // RRD.NONE or RRD.DC_LOCAL w/ multiple DCs.
        InetAddress extraReplica = allReplicas.get(targetReplicas.size());
        // With repair decision DC_LOCAL all replicas/target replicas may be in different order, so
        // we might have to find a replacement that's not already in targetReplicas.
        if (repairDecision == ReadRepairDecision.DC_LOCAL && targetReplicas.contains(extraReplica))
        {
            for (InetAddress address : allReplicas)
            {
                if (!targetReplicas.contains(address))
                {
                    extraReplica = address;
                    break;
                }
            }
        }
        targetReplicas.add(extraReplica);

        if (retry.equals(SpeculativeRetryParam.ALWAYS))
            return new AlwaysSpeculatingReadExecutor(keyspace, cfs, command, consistencyLevel, targetReplicas, queryStartNanoTime);
        else // PERCENTILE or CUSTOM.
            return new SpeculatingReadExecutor(keyspace, cfs, command, consistencyLevel, targetReplicas, queryStartNanoTime);
    }

    public static class NeverSpeculatingReadExecutor extends AbstractReadExecutor
    {
        public NeverSpeculatingReadExecutor(Keyspace keyspace, ReadCommand command, ConsistencyLevel consistencyLevel, List<InetAddress> targetReplicas, long queryStartNanoTime)
        {
            super(keyspace, command, consistencyLevel, targetReplicas, queryStartNanoTime);
        }

        public Completable executeAsync()
        {
            Completable result = makeDataRequests(targetReplicas.subList(0, 1));
            if (targetReplicas.size() > 1)
                result = result.concatWith(makeDigestRequests(targetReplicas.subList(1, targetReplicas.size())));

            return result;
        }

        public Completable maybeTryAdditionalReplicas()
        {
            // no-op
            return Completable.complete();
        }

        public List<InetAddress> getContactedReplicas()
        {
            return targetReplicas;
        }
    }

    private static class SpeculatingReadExecutor extends AbstractReadExecutor
    {
        private final ColumnFamilyStore cfs;
        private volatile boolean speculated = false;

        public SpeculatingReadExecutor(Keyspace keyspace,
                                       ColumnFamilyStore cfs,
                                       ReadCommand command,
                                       ConsistencyLevel consistencyLevel,
                                       List<InetAddress> targetReplicas,
                                       long queryStartNanoTime)
        {
            super(keyspace, command, consistencyLevel, targetReplicas, queryStartNanoTime);
            this.cfs = cfs;
        }

        public Completable executeAsync()
        {
            // if CL + RR result in covering all replicas, getReadExecutor forces AlwaysSpeculating.  So we know
            // that the last replica in our list is "extra."
            List<InetAddress> initialReplicas = targetReplicas.subList(0, targetReplicas.size() - 1);

<<<<<<< HEAD
            Completable result;
            if (handler.blockfor < initialReplicas.size())
=======
            if (handler.blockFor() < initialReplicas.size())
>>>>>>> 602a7aa0
            {
                // We're hitting additional targets for read repair.  Since our "extra" replica is the least-
                // preferred by the snitch, we do an extra data read to start with against a replica more
                // likely to reply; better to let RR fail than the entire query.
                result = makeDataRequests(initialReplicas.subList(0, 2));
                if (initialReplicas.size() > 2)
                    result = result.concatWith(makeDigestRequests(initialReplicas.subList(2, initialReplicas.size())));
            }
            else
            {
                // not doing read repair; all replies are important, so it doesn't matter which nodes we
                // perform data reads against vs digest.
                result = makeDataRequests(initialReplicas.subList(0, 1));
                if (initialReplicas.size() > 1)
                    result = result.concatWith(makeDigestRequests(initialReplicas.subList(1, initialReplicas.size())));
            }

            return result;
        }

        public Completable maybeTryAdditionalReplicas()
        {
            return Completable.defer(
            () ->
            {
<<<<<<< HEAD
                // no latency information, or we're overloaded
                if (cfs.keyspace.getReplicationStrategy().getReplicationFactor() == 1 ||
                    cfs.sampleLatencyNanos > TimeUnit.MILLISECONDS.toNanos(command.getTimeout()))
                    return CompletableObserver::onComplete;

                NettyRxScheduler.instance().scheduleDirect(() ->
                                                           {
                                                               if (handler.hasValue())
                                                                   return;

                                                               // Could be waiting on the data, or on enough digests.
                                                               ReadCommand retryCommand = command;
                                                               if (handler.resolver.isDataPresent())
                                                                   retryCommand = command.copy().setIsDigestQuery(true);

                                                               InetAddress extraReplica = Iterables.getLast(targetReplicas);
                                                               if (traceState != null)
                                                                   traceState.trace("speculating read retry on {}", extraReplica);
                                                               logger.trace("speculating read retry on {}", extraReplica);
                                                               MessagingService.instance().sendRRWithFailure(retryCommand.createMessage(), extraReplica, handler);
                                                               speculated = true;

                                                               cfs.metric.speculativeRetries.inc();
                                                           }, cfs.sampleLatencyNanos, TimeUnit.NANOSECONDS);

                return CompletableObserver::onComplete;
            });
=======
                // Could be waiting on the data, or on enough digests.
                ReadCommand retryCommand = command;
                if (handler.resolver.isDataPresent())
                    retryCommand = command.createDigestCommand(digestVersion);

                InetAddress extraReplica = Iterables.getLast(targetReplicas);
                Tracing.trace("Speculating read retry on {}", extraReplica);
                logger.trace("Speculating read retry on {}", extraReplica);
                MessagingService.instance().send(Verbs.READS.READ.newRequest(extraReplica, retryCommand), handler);
                speculated = true;

                cfs.metric.speculativeRetries.inc();
            }
>>>>>>> 602a7aa0
        }

        public List<InetAddress> getContactedReplicas()
        {
            return speculated
                 ? targetReplicas
                 : targetReplicas.subList(0, targetReplicas.size() - 1);
        }
    }

    private static class AlwaysSpeculatingReadExecutor extends AbstractReadExecutor
    {
        private final ColumnFamilyStore cfs;

        public AlwaysSpeculatingReadExecutor(Keyspace keyspace,
                                             ColumnFamilyStore cfs,
                                             ReadCommand command,
                                             ConsistencyLevel consistencyLevel,
                                             List<InetAddress> targetReplicas,
                                             long queryStartNanoTime)
        {
            super(keyspace, command, consistencyLevel, targetReplicas, queryStartNanoTime);
            this.cfs = cfs;
        }

        public Completable maybeTryAdditionalReplicas()
        {
            // no-op
            return Completable.complete();
        }

        public List<InetAddress> getContactedReplicas()
        {
            return targetReplicas;
        }

        @Override
        public Completable executeAsync()
        {
            Completable result = makeDataRequests(targetReplicas.subList(0, targetReplicas.size() > 1 ? 2 : 1));
            if (targetReplicas.size() > 2)
                result = result.concatWith(makeDigestRequests(targetReplicas.subList(2, targetReplicas.size())));

            cfs.metric.speculativeRetries.inc();
            return result;
        }
    }
}<|MERGE_RESOLUTION|>--- conflicted
+++ resolved
@@ -26,18 +26,11 @@
 
 import io.reactivex.Completable;
 import io.reactivex.CompletableObserver;
-import io.reactivex.Scheduler;
 import io.reactivex.Single;
-import org.apache.cassandra.db.*;
-import org.apache.cassandra.db.filter.TombstoneOverwhelmingException;
-import org.apache.cassandra.exceptions.RequestFailureReason;
-import org.apache.cassandra.utils.FBUtilities;
 import org.slf4j.Logger;
 import org.slf4j.LoggerFactory;
 
-<<<<<<< HEAD
 import org.apache.cassandra.concurrent.NettyRxScheduler;
-=======
 import org.apache.cassandra.db.ColumnFamilyStore;
 import org.apache.cassandra.db.ConsistencyLevel;
 import org.apache.cassandra.db.DigestVersion;
@@ -45,7 +38,6 @@
 import org.apache.cassandra.db.ReadVerbs;
 import org.apache.cassandra.db.SinglePartitionReadCommand;
 import org.apache.cassandra.db.Keyspace;
->>>>>>> 602a7aa0
 import org.apache.cassandra.db.partitions.PartitionIterator;
 import org.apache.cassandra.exceptions.UnavailableException;
 import org.apache.cassandra.metrics.ReadRepairMetrics;
@@ -54,10 +46,6 @@
 import org.apache.cassandra.net.MessagingVersion;
 import org.apache.cassandra.schema.SpeculativeRetryParam;
 import org.apache.cassandra.schema.TableMetadata;
-<<<<<<< HEAD
-import org.apache.cassandra.tracing.TraceState;
-=======
->>>>>>> 602a7aa0
 import org.apache.cassandra.tracing.Tracing;
 
 /**
@@ -91,124 +79,26 @@
         this.digestVersion = minVersion.<ReadVerbs.ReadVersion>groupVersion(Verbs.Group.READS).digestVersion;
     }
 
-<<<<<<< HEAD
-    protected Completable makeDataRequests(Iterable<InetAddress> endpoints)
-    {
-        return makeRequests(command, endpoints);
-    }
-
-    protected Completable makeDigestRequests(Iterable<InetAddress> endpoints)
-    {
-        return makeRequests(command.copy().setIsDigestQuery(true), endpoints);
-    }
-
-    private Completable makeRequests(ReadCommand readCommand, Iterable<InetAddress> endpoints)
-    {
-
-            boolean hasLocalEndpoint = false;
-
-            for (InetAddress endpoint : endpoints)
-            {
-                if (StorageProxy.canDoLocalRequest(endpoint))
-                {
-                    hasLocalEndpoint = true;
-                    continue;
-                }
-
-                if (traceState != null)
-                    traceState.trace("reading {} from {}", readCommand.isDigestQuery() ? "digest" : "data", endpoint);
-                logger.trace("reading {} from {}", readCommand.isDigestQuery() ? "digest" : "data", endpoint);
-                MessageOut<ReadCommand> message = readCommand.createMessage();
-                MessagingService.instance().sendRRWithFailure(message, endpoint, handler);
-            }
-
-            // We delay the local (potentially blocking) read till the end to avoid stalling remote requests.
-            if (hasLocalEndpoint)
-            {
-                //logger.trace("reading {} locally", readCommand.isDigestQuery() ? "digest" : "data");
-
-                if (command instanceof SinglePartitionReadCommand)
-                {
-                    SinglePartitionReadCommand singleCommand = (SinglePartitionReadCommand) command;
-                    Scheduler scheduler = NettyRxScheduler.getForKey(command.metadata().keyspace, singleCommand.partitionKey(), false);
-                    handler.setLocalCoreId(NettyRxScheduler.getCoreId());
-                    return executeLocalRead().subscribeOn(scheduler);
-                }
-                else
-                {
-                    Scheduler scheduler = NettyRxScheduler.instance();
-                    handler.setLocalCoreId(NettyRxScheduler.getCoreId());
-                    return executeLocalRead().subscribeOn(scheduler);
-                }
-            }
-
-            return Completable.complete();
-    }
-
-    private Completable executeLocalRead()
-    {
-        return Completable.defer(
-        () ->
-        {
-            final long start = System.nanoTime();
-            final long constructionTime = System.currentTimeMillis();
-            MessagingService.Verb verb = MessagingService.Verb.READ;
-
-            return command.executeLocally()
-                          .map(iterator -> ReadResponse.createLocalResponse(iterator, command))
-                          .flatMapCompletable(response ->
-                                              {
-                                                  if (command.complete())
-                                                  {
-                                                      handler.response(response);
-                                                  }
-                                                  else
-                                                  {
-                                                      MessagingService.instance().incrementDroppedMessages(verb, System.currentTimeMillis() - constructionTime);
-                                                      handler.onFailure(FBUtilities.getBroadcastAddress(), RequestFailureReason.UNKNOWN);
-                                                  }
-
-                                                  MessagingService.instance().addLatency(FBUtilities.getBroadcastAddress(), TimeUnit.NANOSECONDS.toMillis(System.nanoTime() - start));
-
-                                                  return Completable.complete();
-                                              })
-                          .onErrorResumeNext(t ->
-                                             {
-                                                 if (t instanceof TombstoneOverwhelmingException)
-                                                 {
-                                                     handler.onFailure(FBUtilities.getBroadcastAddress(), RequestFailureReason.READ_TOO_MANY_TOMBSTONES);
-                                                     logger.error(t.getMessage());
-                                                     return Completable.complete();
-                                                 }
-                                                 else
-                                                 {
-                                                     handler.onFailure(FBUtilities.getBroadcastAddress(), RequestFailureReason.UNKNOWN);
-                                                     return Completable.error(t);
-                                                 }
-                                             });
-        });
-=======
-    protected void makeDataRequests(List<InetAddress> endpoints)
+    protected Completable makeDataRequests(List<InetAddress> endpoints)
     {
         assert !endpoints.isEmpty();
         Tracing.trace("Reading data from {}", endpoints);
         logger.trace("Reading data from {}", endpoints);
-        makeRequests(command, endpoints);
-
-    }
-
-    protected void makeDigestRequests(List<InetAddress> endpoints)
+        return makeRequests(command, endpoints);
+    }
+
+    protected Completable makeDigestRequests(List<InetAddress> endpoints)
     {
         assert !endpoints.isEmpty();
         Tracing.trace("Reading digests from {}", endpoints);
         logger.trace("Reading digests from {}", endpoints);
-        makeRequests(command.createDigestCommand(digestVersion), endpoints);
-    }
-
-    private void makeRequests(ReadCommand readCommand, List<InetAddress> endpoints)
+        return makeRequests(command.createDigestCommand(digestVersion), endpoints);
+    }
+
+    private Completable makeRequests(ReadCommand readCommand, List<InetAddress> endpoints)
     {
         MessagingService.instance().send(Verbs.READS.READ.newDispatcher(endpoints, readCommand), handler);
->>>>>>> 602a7aa0
+        return Completable.complete();
     }
 
     /**
@@ -367,12 +257,8 @@
             // that the last replica in our list is "extra."
             List<InetAddress> initialReplicas = targetReplicas.subList(0, targetReplicas.size() - 1);
 
-<<<<<<< HEAD
             Completable result;
-            if (handler.blockfor < initialReplicas.size())
-=======
             if (handler.blockFor() < initialReplicas.size())
->>>>>>> 602a7aa0
             {
                 // We're hitting additional targets for read repair.  Since our "extra" replica is the least-
                 // preferred by the snitch, we do an extra data read to start with against a replica more
@@ -398,49 +284,32 @@
             return Completable.defer(
             () ->
             {
-<<<<<<< HEAD
                 // no latency information, or we're overloaded
                 if (cfs.keyspace.getReplicationStrategy().getReplicationFactor() == 1 ||
                     cfs.sampleLatencyNanos > TimeUnit.MILLISECONDS.toNanos(command.getTimeout()))
                     return CompletableObserver::onComplete;
 
                 NettyRxScheduler.instance().scheduleDirect(() ->
-                                                           {
-                                                               if (handler.hasValue())
-                                                                   return;
-
-                                                               // Could be waiting on the data, or on enough digests.
-                                                               ReadCommand retryCommand = command;
-                                                               if (handler.resolver.isDataPresent())
-                                                                   retryCommand = command.copy().setIsDigestQuery(true);
-
-                                                               InetAddress extraReplica = Iterables.getLast(targetReplicas);
-                                                               if (traceState != null)
-                                                                   traceState.trace("speculating read retry on {}", extraReplica);
-                                                               logger.trace("speculating read retry on {}", extraReplica);
-                                                               MessagingService.instance().sendRRWithFailure(retryCommand.createMessage(), extraReplica, handler);
-                                                               speculated = true;
-
-                                                               cfs.metric.speculativeRetries.inc();
-                                                           }, cfs.sampleLatencyNanos, TimeUnit.NANOSECONDS);
+                   {
+                       if (handler.hasValue())
+                           return;
+
+                       // Could be waiting on the data, or on enough digests.
+                       ReadCommand retryCommand = command;
+                       if (handler.resolver.isDataPresent())
+                           retryCommand = command.createDigestCommand(digestVersion);
+
+                       InetAddress extraReplica = Iterables.getLast(targetReplicas);
+                       Tracing.trace("Speculating read retry on {}", extraReplica);
+                       logger.trace("Speculating read retry on {}", extraReplica);
+                       MessagingService.instance().send(Verbs.READS.READ.newRequest(extraReplica, retryCommand), handler);
+                       speculated = true;
+
+                       cfs.metric.speculativeRetries.inc();
+                   }, cfs.sampleLatencyNanos, TimeUnit.NANOSECONDS);
 
                 return CompletableObserver::onComplete;
             });
-=======
-                // Could be waiting on the data, or on enough digests.
-                ReadCommand retryCommand = command;
-                if (handler.resolver.isDataPresent())
-                    retryCommand = command.createDigestCommand(digestVersion);
-
-                InetAddress extraReplica = Iterables.getLast(targetReplicas);
-                Tracing.trace("Speculating read retry on {}", extraReplica);
-                logger.trace("Speculating read retry on {}", extraReplica);
-                MessagingService.instance().send(Verbs.READS.READ.newRequest(extraReplica, retryCommand), handler);
-                speculated = true;
-
-                cfs.metric.speculativeRetries.inc();
-            }
->>>>>>> 602a7aa0
         }
 
         public List<InetAddress> getContactedReplicas()
