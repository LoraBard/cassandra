--- conflicted
+++ resolved
@@ -1959,15 +1959,9 @@
                 command.monitor(constructionTime, verb.getTimeout(), DatabaseDescriptor.getSlowQueryTimeout(), false);
 
                 ReadResponse response;
-                try (ReadExecutionController executionController = command.executionController();
-<<<<<<< HEAD
-                     UnfilteredPartitionIterator iterator = command.executeLocally(executionController).blockingGet())
-                {
-=======
-                     UnfilteredPartitionIterator iterator = command.executeLocally(executionController))
-                {
-
->>>>>>> f77e154f
+                try (ReadExecutionController executionController = command.executionController())
+                {
+                    UnfilteredPartitionIterator iterator = command.executeLocally(executionController).blockingGet();
                     response = command.createResponse(iterator);
                 }
 
