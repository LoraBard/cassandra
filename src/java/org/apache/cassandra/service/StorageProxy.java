/*
 * Licensed to the Apache Software Foundation (ASF) under one
 * or more contributor license agreements.  See the NOTICE file
 * distributed with this work for additional information
 * regarding copyright ownership.  The ASF licenses this file
 * to you under the Apache License, Version 2.0 (the
 * "License"); you may not use this file except in compliance
 * with the License.  You may obtain a copy of the License at
 *
 *     http://www.apache.org/licenses/LICENSE-2.0
 *
 * Unless required by applicable law or agreed to in writing, software
 * distributed under the License is distributed on an "AS IS" BASIS,
 * WITHOUT WARRANTIES OR CONDITIONS OF ANY KIND, either express or implied.
 * See the License for the specific language governing permissions and
 * limitations under the License.
 */
package org.apache.cassandra.service;

import java.io.IOException;
import java.lang.management.ManagementFactory;
import java.net.InetAddress;
import java.nio.ByteBuffer;
import java.util.*;
import java.util.Random;
import java.util.concurrent.*;
import java.util.concurrent.atomic.AtomicInteger;
import javax.management.MBeanServer;
import javax.management.ObjectName;

import com.google.common.base.Predicate;
import com.google.common.cache.CacheLoader;
import com.google.common.collect.*;
import com.google.common.util.concurrent.Uninterruptibles;
import org.apache.commons.lang3.StringUtils;
import org.slf4j.Logger;
import org.slf4j.LoggerFactory;

import org.apache.cassandra.concurrent.Stage;
import org.apache.cassandra.concurrent.StageManager;
import org.apache.cassandra.config.CFMetaData;
import org.apache.cassandra.config.DatabaseDescriptor;
import org.apache.cassandra.config.Schema;
import org.apache.cassandra.db.*;
import org.apache.cassandra.db.Keyspace;
import org.apache.cassandra.db.index.SecondaryIndex;
import org.apache.cassandra.db.index.SecondaryIndexSearcher;
import org.apache.cassandra.db.marshal.UUIDType;
import org.apache.cassandra.dht.AbstractBounds;
import org.apache.cassandra.dht.Bounds;
import org.apache.cassandra.dht.RingPosition;
import org.apache.cassandra.dht.Token;
import org.apache.cassandra.exceptions.*;
import org.apache.cassandra.gms.FailureDetector;
import org.apache.cassandra.gms.Gossiper;
import org.apache.cassandra.io.util.DataOutputBuffer;
import org.apache.cassandra.locator.AbstractReplicationStrategy;
import org.apache.cassandra.locator.IEndpointSnitch;
import org.apache.cassandra.locator.LocalStrategy;
import org.apache.cassandra.locator.TokenMetadata;
import org.apache.cassandra.metrics.ClientRequestMetrics;
import org.apache.cassandra.metrics.ReadRepairMetrics;
import org.apache.cassandra.metrics.StorageMetrics;
import org.apache.cassandra.net.*;
import org.apache.cassandra.service.paxos.*;
import org.apache.cassandra.sink.SinkManager;
import org.apache.cassandra.tracing.Tracing;
import org.apache.cassandra.triggers.TriggerExecutor;
import org.apache.cassandra.utils.*;

public class StorageProxy implements StorageProxyMBean
{
    public static final String MBEAN_NAME = "org.apache.cassandra.db:type=StorageProxy";
    private static final Logger logger = LoggerFactory.getLogger(StorageProxy.class);
    static final boolean OPTIMIZE_LOCAL_REQUESTS = true; // set to false to test messagingservice path on single node

    public static final String UNREACHABLE = "UNREACHABLE";

    private static final WritePerformer standardWritePerformer;
    private static final WritePerformer counterWritePerformer;
    private static final WritePerformer counterWriteOnCoordinatorPerformer;

    public static final StorageProxy instance = new StorageProxy();

    private static volatile int maxHintsInProgress = 1024 * FBUtilities.getAvailableProcessors();
    private static final CacheLoader<InetAddress, AtomicInteger> hintsInProgress = new CacheLoader<InetAddress, AtomicInteger>()
    {
        public AtomicInteger load(InetAddress inetAddress)
        {
            return new AtomicInteger(0);
        }
    };
    private static final ClientRequestMetrics readMetrics = new ClientRequestMetrics("Read");
    private static final ClientRequestMetrics rangeMetrics = new ClientRequestMetrics("RangeSlice");
    private static final ClientRequestMetrics writeMetrics = new ClientRequestMetrics("Write");

    private static final double CONCURRENT_SUBREQUESTS_MARGIN = 0.10;

    private StorageProxy() {}

    static
    {
        MBeanServer mbs = ManagementFactory.getPlatformMBeanServer();
        try
        {
            mbs.registerMBean(instance, new ObjectName(MBEAN_NAME));
        }
        catch (Exception e)
        {
            throw new RuntimeException(e);
        }

        standardWritePerformer = new WritePerformer()
        {
            public void apply(IMutation mutation,
                              Iterable<InetAddress> targets,
                              AbstractWriteResponseHandler responseHandler,
                              String localDataCenter,
                              ConsistencyLevel consistency_level)
            throws OverloadedException
            {
                assert mutation instanceof Mutation;
                sendToHintedEndpoints((Mutation) mutation, targets, responseHandler, localDataCenter);
            }
        };

        /*
         * We execute counter writes in 2 places: either directly in the coordinator node if it is a replica, or
         * in CounterMutationVerbHandler on a replica othewise. The write must be executed on the COUNTER_MUTATION stage
         * but on the latter case, the verb handler already run on the COUNTER_MUTATION stage, so we must not execute the
         * underlying on the stage otherwise we risk a deadlock. Hence two different performer.
         */
        counterWritePerformer = new WritePerformer()
        {
            public void apply(IMutation mutation,
                              Iterable<InetAddress> targets,
                              AbstractWriteResponseHandler responseHandler,
                              String localDataCenter,
                              ConsistencyLevel consistencyLevel)
            {
                counterWriteTask(mutation, targets, responseHandler, localDataCenter).run();
            }
        };

        counterWriteOnCoordinatorPerformer = new WritePerformer()
        {
            public void apply(IMutation mutation,
                              Iterable<InetAddress> targets,
                              AbstractWriteResponseHandler responseHandler,
                              String localDataCenter,
                              ConsistencyLevel consistencyLevel)
            {
                StageManager.getStage(Stage.COUNTER_MUTATION)
                            .execute(counterWriteTask(mutation, targets, responseHandler, localDataCenter));
            }
        };
    }

    /**
     * Apply @param updates if and only if the current values in the row for @param key
     * match the provided @param conditions.  The algorithm is "raw" Paxos: that is, Paxos
     * minus leader election -- any node in the cluster may propose changes for any row,
     * which (that is, the row) is the unit of values being proposed, not single columns.
     *
     * The Paxos cohort is only the replicas for the given key, not the entire cluster.
     * So we expect performance to be reasonable, but CAS is still intended to be used
     * "when you really need it," not for all your updates.
     *
     * There are three phases to Paxos:
     *  1. Prepare: the coordinator generates a ballot (timeUUID in our case) and asks replicas to (a) promise
     *     not to accept updates from older ballots and (b) tell us about the most recent update it has already
     *     accepted.
     *  2. Accept: if a majority of replicas reply, the coordinator asks replicas to accept the value of the
     *     highest proposal ballot it heard about, or a new value if no in-progress proposals were reported.
     *  3. Commit (Learn): if a majority of replicas acknowledge the accept request, we can commit the new
     *     value.
     *
     *  Commit procedure is not covered in "Paxos Made Simple," and only briefly mentioned in "Paxos Made Live,"
     *  so here is our approach:
     *   3a. The coordinator sends a commit message to all replicas with the ballot and value.
     *   3b. Because of 1-2, this will be the highest-seen commit ballot.  The replicas will note that,
     *       and send it with subsequent promise replies.  This allows us to discard acceptance records
     *       for successfully committed replicas, without allowing incomplete proposals to commit erroneously
     *       later on.
     *
     *  Note that since we are performing a CAS rather than a simple update, we perform a read (of committed
     *  values) between the prepare and accept phases.  This gives us a slightly longer window for another
     *  coordinator to come along and trump our own promise with a newer one but is otherwise safe.
     *
     * @param keyspaceName the keyspace for the CAS
     * @param cfName the column family for the CAS
     * @param key the row key for the row to CAS
     * @param conditions the conditions for the CAS to apply.
     * @param updates the value to insert if {@code condtions} matches the current values.
     * @param consistencyForPaxos the consistency for the paxos prepare and propose round. This can only be either SERIAL or LOCAL_SERIAL.
     * @param consistencyForCommit the consistency for write done during the commit phase. This can be anything, except SERIAL or LOCAL_SERIAL.
     *
     * @return null if the operation succeeds in updating the row, or the current values corresponding to conditions.
     * (since, if the CAS doesn't succeed, it means the current value do not match the conditions).
     */
    public static ColumnFamily cas(String keyspaceName,
                                   String cfName,
                                   ByteBuffer key,
                                   CASConditions conditions,
                                   ColumnFamily updates,
                                   ConsistencyLevel consistencyForPaxos,
                                   ConsistencyLevel consistencyForCommit)
    throws UnavailableException, IsBootstrappingException, ReadTimeoutException, WriteTimeoutException, InvalidRequestException
    {
        consistencyForPaxos.validateForCas();
        consistencyForCommit.validateForCasCommit(keyspaceName);

        CFMetaData metadata = Schema.instance.getCFMetaData(keyspaceName, cfName);

        long start = System.nanoTime();
        long timeout = TimeUnit.MILLISECONDS.toNanos(DatabaseDescriptor.getCasContentionTimeout());
        while (System.nanoTime() - start < timeout)
        {
            // for simplicity, we'll do a single liveness check at the start of each attempt
            Pair<List<InetAddress>, Integer> p = getPaxosParticipants(keyspaceName, key, consistencyForPaxos);
            List<InetAddress> liveEndpoints = p.left;
            int requiredParticipants = p.right;

            UUID ballot = beginAndRepairPaxos(start, key, metadata, liveEndpoints, requiredParticipants, consistencyForPaxos);

            // read the current values and check they validate the conditions
            Tracing.trace("Reading existing values for CAS precondition");
            long timestamp = System.currentTimeMillis();
            ReadCommand readCommand = ReadCommand.create(keyspaceName, key, cfName, timestamp, conditions.readFilter());
            List<Row> rows = read(Arrays.asList(readCommand), consistencyForPaxos == ConsistencyLevel.LOCAL_SERIAL? ConsistencyLevel.LOCAL_QUORUM : ConsistencyLevel.QUORUM);
            ColumnFamily current = rows.get(0).cf;
            if (!conditions.appliesTo(current))
            {
                Tracing.trace("CAS precondition {} does not match current values {}", conditions, current);
                // We should not return null as this means success
                return current == null ? ArrayBackedSortedColumns.factory.create(metadata) : current;
            }

            // finish the paxos round w/ the desired updates
            // TODO turn null updates into delete?

            // Apply triggers to cas updates. A consideration here is that
            // triggers emit Mutations, and so a given trigger implementation
            // may generate mutations for partitions other than the one this
            // paxos round is scoped for. In this case, TriggerExecutor will
            // validate that the generated mutations are targetted at the same
            // partition as the initial updates and reject (via an
            // InvalidRequestException) any which aren't.
            updates = TriggerExecutor.instance.execute(key, updates);

            Commit proposal = Commit.newProposal(key, ballot, updates);
            Tracing.trace("CAS precondition is met; proposing client-requested updates for {}", ballot);
            if (proposePaxos(proposal, liveEndpoints, requiredParticipants, true, consistencyForPaxos))
            {
                if (consistencyForCommit == ConsistencyLevel.ANY)
                    sendCommit(proposal, liveEndpoints);
                else
                    commitPaxos(proposal, consistencyForCommit);
                Tracing.trace("CAS successful");
                return null;
            }

            Tracing.trace("Paxos proposal not accepted (pre-empted by a higher ballot)");
            Uninterruptibles.sleepUninterruptibly(FBUtilities.threadLocalRandom().nextInt(100), TimeUnit.MILLISECONDS);
            // continue to retry
        }

        throw new WriteTimeoutException(WriteType.CAS, consistencyForPaxos, 0, consistencyForPaxos.blockFor(Keyspace.open(keyspaceName)));
    }

    private static Predicate<InetAddress> sameDCPredicateFor(final String dc)
    {
        final IEndpointSnitch snitch = DatabaseDescriptor.getEndpointSnitch();
        return new Predicate<InetAddress>()
        {
            public boolean apply(InetAddress host)
            {
                return dc.equals(snitch.getDatacenter(host));
            }
        };
    }

    private static Pair<List<InetAddress>, Integer> getPaxosParticipants(String keyspaceName, ByteBuffer key, ConsistencyLevel consistencyForPaxos) throws UnavailableException
    {
        Token tk = StorageService.getPartitioner().getToken(key);
        List<InetAddress> naturalEndpoints = StorageService.instance.getNaturalEndpoints(keyspaceName, tk);
        Collection<InetAddress> pendingEndpoints = StorageService.instance.getTokenMetadata().pendingEndpointsFor(tk, keyspaceName);
        if (consistencyForPaxos == ConsistencyLevel.LOCAL_SERIAL)
        {
            // Restrict naturalEndpoints and pendingEndpoints to node in the local DC only
            String localDc = DatabaseDescriptor.getEndpointSnitch().getDatacenter(FBUtilities.getBroadcastAddress());
            Predicate<InetAddress> isLocalDc = sameDCPredicateFor(localDc);
            naturalEndpoints = ImmutableList.copyOf(Iterables.filter(naturalEndpoints, isLocalDc));
            pendingEndpoints = ImmutableList.copyOf(Iterables.filter(pendingEndpoints, isLocalDc));
        }
        int requiredParticipants = pendingEndpoints.size() + 1 + naturalEndpoints.size() / 2; // See CASSANDRA-833
        List<InetAddress> liveEndpoints = ImmutableList.copyOf(Iterables.filter(Iterables.concat(naturalEndpoints, pendingEndpoints), IAsyncCallback.isAlive));
        if (liveEndpoints.size() < requiredParticipants)
            throw new UnavailableException(consistencyForPaxos, requiredParticipants, liveEndpoints.size());
        return Pair.create(liveEndpoints, requiredParticipants);
    }

    /**
     * begin a Paxos session by sending a prepare request and completing any in-progress requests seen in the replies
     *
     * @return the Paxos ballot promised by the replicas if no in-progress requests were seen and a quorum of
     * nodes have seen the mostRecentCommit.  Otherwise, return null.
     */
    private static UUID beginAndRepairPaxos(long start, ByteBuffer key, CFMetaData metadata, List<InetAddress> liveEndpoints, int requiredParticipants, ConsistencyLevel consistencyForPaxos)
    throws WriteTimeoutException
    {
        long timeout = TimeUnit.MILLISECONDS.toNanos(DatabaseDescriptor.getCasContentionTimeout());

        PrepareCallback summary = null;
        while (System.nanoTime() - start < timeout)
        {
            long ballotMillis = summary == null
                              ? System.currentTimeMillis()
                              : Math.max(System.currentTimeMillis(), 1 + UUIDGen.unixTimestamp(summary.mostRecentInProgressCommit.ballot));
            UUID ballot = UUIDGen.getTimeUUID(ballotMillis);

            // prepare
            Tracing.trace("Preparing {}", ballot);
            Commit toPrepare = Commit.newPrepare(key, metadata, ballot);
            summary = preparePaxos(toPrepare, liveEndpoints, requiredParticipants, consistencyForPaxos);
            if (!summary.promised)
            {
                Tracing.trace("Some replicas have already promised a higher ballot than ours; aborting");
                // sleep a random amount to give the other proposer a chance to finish
                Uninterruptibles.sleepUninterruptibly(FBUtilities.threadLocalRandom().nextInt(100), TimeUnit.MILLISECONDS);
                continue;
            }

            Commit inProgress = summary.mostRecentInProgressCommitWithUpdate;
            Commit mostRecent = summary.mostRecentCommit;

            // If we have an in-progress ballot greater than the MRC we know, then it's an in-progress round that
            // needs to be completed, so do it.
            if (!inProgress.update.isEmpty() && inProgress.isAfter(mostRecent))
            {
                Tracing.trace("Finishing incomplete paxos round {}", inProgress);
                Commit refreshedInProgress = Commit.newProposal(inProgress.key, ballot, inProgress.update);
                if (proposePaxos(refreshedInProgress, liveEndpoints, requiredParticipants, false, consistencyForPaxos))
                {
                    commitPaxos(refreshedInProgress, ConsistencyLevel.QUORUM);
                }
                else
                {
                    Tracing.trace("Some replicas have already promised a higher ballot than ours; aborting");
                    // sleep a random amount to give the other proposer a chance to finish
                    Uninterruptibles.sleepUninterruptibly(FBUtilities.threadLocalRandom().nextInt(100), TimeUnit.MILLISECONDS);
                }
                continue;
            }

            // To be able to propose our value on a new round, we need a quorum of replica to have learn the previous one. Why is explained at:
            // https://issues.apache.org/jira/browse/CASSANDRA-5062?focusedCommentId=13619810&page=com.atlassian.jira.plugin.system.issuetabpanels:comment-tabpanel#comment-13619810)
            // Since we waited for quorum nodes, if some of them haven't seen the last commit (which may just be a timing issue, but may also
            // mean we lost messages), we pro-actively "repair" those nodes, and retry.
            Iterable<InetAddress> missingMRC = summary.replicasMissingMostRecentCommit();
            if (Iterables.size(missingMRC) > 0)
            {
                Tracing.trace("Repairing replicas that missed the most recent commit");
                sendCommit(mostRecent, missingMRC);
                // TODO: provided commits don't invalid the prepare we just did above (which they don't), we could just wait
                // for all the missingMRC to acknowledge this commit and then move on with proposing our value. But that means
                // adding the ability to have commitPaxos block, which is exactly CASSANDRA-5442 will do. So once we have that
                // latter ticket, we can pass CL.ALL to the commit above and remove the 'continue'.
                continue;
            }

            return ballot;
        }

        throw new WriteTimeoutException(WriteType.CAS, consistencyForPaxos, 0, consistencyForPaxos.blockFor(Keyspace.open(metadata.ksName)));
    }

    /**
     * Unlike commitPaxos, this does not wait for replies
     */
    private static void sendCommit(Commit commit, Iterable<InetAddress> replicas)
    {
        MessageOut<Commit> message = new MessageOut<Commit>(MessagingService.Verb.PAXOS_COMMIT, commit, Commit.serializer);
        for (InetAddress target : replicas)
            MessagingService.instance().sendOneWay(message, target);
    }

    private static PrepareCallback preparePaxos(Commit toPrepare, List<InetAddress> endpoints, int requiredParticipants, ConsistencyLevel consistencyForPaxos)
    throws WriteTimeoutException
    {
        PrepareCallback callback = new PrepareCallback(toPrepare.key, toPrepare.update.metadata(), requiredParticipants, consistencyForPaxos);
        MessageOut<Commit> message = new MessageOut<Commit>(MessagingService.Verb.PAXOS_PREPARE, toPrepare, Commit.serializer);
        for (InetAddress target : endpoints)
            MessagingService.instance().sendRR(message, target, callback);
        callback.await();
        return callback;
    }

    private static boolean proposePaxos(Commit proposal, List<InetAddress> endpoints, int requiredParticipants, boolean timeoutIfPartial, ConsistencyLevel consistencyLevel)
    throws WriteTimeoutException
    {
        ProposeCallback callback = new ProposeCallback(endpoints.size(), requiredParticipants, !timeoutIfPartial, consistencyLevel);
        MessageOut<Commit> message = new MessageOut<Commit>(MessagingService.Verb.PAXOS_PROPOSE, proposal, Commit.serializer);
        for (InetAddress target : endpoints)
            MessagingService.instance().sendRR(message, target, callback);

        callback.await();

        if (callback.isSuccessful())
            return true;

        if (timeoutIfPartial && !callback.isFullyRefused())
            throw new WriteTimeoutException(WriteType.CAS, consistencyLevel, callback.getAcceptCount(), requiredParticipants);

        return false;
    }

    private static void commitPaxos(Commit proposal, ConsistencyLevel consistencyLevel) throws WriteTimeoutException
    {
        Keyspace keyspace = Keyspace.open(proposal.update.metadata().ksName);

        Token tk = StorageService.getPartitioner().getToken(proposal.key);
        List<InetAddress> naturalEndpoints = StorageService.instance.getNaturalEndpoints(keyspace.getName(), tk);
        Collection<InetAddress> pendingEndpoints = StorageService.instance.getTokenMetadata().pendingEndpointsFor(tk, keyspace.getName());

        AbstractReplicationStrategy rs = keyspace.getReplicationStrategy();
        AbstractWriteResponseHandler responseHandler = rs.getWriteResponseHandler(naturalEndpoints, pendingEndpoints, consistencyLevel, null, WriteType.SIMPLE);

        MessageOut<Commit> message = new MessageOut<Commit>(MessagingService.Verb.PAXOS_COMMIT, proposal, Commit.serializer);
        for (InetAddress destination : Iterables.concat(naturalEndpoints, pendingEndpoints))
        {
            if (FailureDetector.instance.isAlive(destination))
                MessagingService.instance().sendRR(message, destination, responseHandler);
        }

        responseHandler.get();
    }

    /**
     * Use this method to have these Mutations applied
     * across all replicas. This method will take care
     * of the possibility of a replica being down and hint
     * the data across to some other replica.
     *
     * @param mutations the mutations to be applied across the replicas
     * @param consistency_level the consistency level for the operation
     */
    public static void mutate(Collection<? extends IMutation> mutations, ConsistencyLevel consistency_level)
    throws UnavailableException, OverloadedException, WriteTimeoutException
    {
        Tracing.trace("Determining replicas for mutation");
        final String localDataCenter = DatabaseDescriptor.getEndpointSnitch().getDatacenter(FBUtilities.getBroadcastAddress());

        long startTime = System.nanoTime();
        List<AbstractWriteResponseHandler> responseHandlers = new ArrayList<AbstractWriteResponseHandler>(mutations.size());

        try
        {
            for (IMutation mutation : mutations)
            {
                if (mutation instanceof CounterMutation)
                {
                    responseHandlers.add(mutateCounter((CounterMutation)mutation, localDataCenter));
                }
                else
                {
                    WriteType wt = mutations.size() <= 1 ? WriteType.SIMPLE : WriteType.UNLOGGED_BATCH;
                    responseHandlers.add(performWrite(mutation, consistency_level, localDataCenter, standardWritePerformer, null, wt));
                }
            }

            // wait for writes.  throws TimeoutException if necessary
            for (AbstractWriteResponseHandler responseHandler : responseHandlers)
            {
                responseHandler.get();
            }
        }
        catch (WriteTimeoutException ex)
        {
            if (consistency_level == ConsistencyLevel.ANY)
            {
                // hint all the mutations (except counters, which can't be safely retried).  This means
                // we'll re-hint any successful ones; doesn't seem worth it to track individual success
                // just for this unusual case.
                for (IMutation mutation : mutations)
                {
                    if (mutation instanceof CounterMutation)
                        continue;

                    Token tk = StorageService.getPartitioner().getToken(mutation.key());
                    List<InetAddress> naturalEndpoints = StorageService.instance.getNaturalEndpoints(mutation.getKeyspaceName(), tk);
                    Collection<InetAddress> pendingEndpoints = StorageService.instance.getTokenMetadata().pendingEndpointsFor(tk, mutation.getKeyspaceName());
                    for (InetAddress target : Iterables.concat(naturalEndpoints, pendingEndpoints))
                        submitHint((Mutation) mutation, target, null);
                }
                Tracing.trace("Wrote hint to satisfy CL.ANY after no replicas acknowledged the write");
            }
            else
            {
                writeMetrics.timeouts.mark();
                ClientRequestMetrics.writeTimeouts.inc();
                Tracing.trace("Write timeout; received {} of {} required replies", ex.received, ex.blockFor);
                throw ex;
            }
        }
        catch (UnavailableException e)
        {
            writeMetrics.unavailables.mark();
            ClientRequestMetrics.writeUnavailables.inc();
            Tracing.trace("Unavailable");
            throw e;
        }
        catch (OverloadedException e)
        {
            ClientRequestMetrics.writeUnavailables.inc();
            Tracing.trace("Overloaded");
            throw e;
        }
        finally
        {
            writeMetrics.addNano(System.nanoTime() - startTime);
        }
    }

    public static void mutateWithTriggers(Collection<? extends IMutation> mutations, ConsistencyLevel consistencyLevel, boolean mutateAtomically)
    throws WriteTimeoutException, UnavailableException, OverloadedException, InvalidRequestException
    {
        Collection<Mutation> tmutations = TriggerExecutor.instance.execute(mutations);
        if (mutateAtomically || tmutations != null)
        {
            Collection<Mutation> allMutations = new ArrayList<>((Collection<Mutation>) mutations);
            if (tmutations != null)
                allMutations.addAll(tmutations);
            StorageProxy.mutateAtomically(allMutations, consistencyLevel);
        }
        else
        {
            StorageProxy.mutate(mutations, consistencyLevel);
        }
    }

    /**
     * See mutate. Adds additional steps before and after writing a batch.
     * Before writing the batch (but after doing availability check against the FD for the row replicas):
     *      write the entire batch to a batchlog elsewhere in the cluster.
     * After: remove the batchlog entry (after writing hints for the batch rows, if necessary).
     *
     * @param mutations the Mutations to be applied across the replicas
     * @param consistency_level the consistency level for the operation
     */
    public static void mutateAtomically(Collection<Mutation> mutations, ConsistencyLevel consistency_level)
    throws UnavailableException, OverloadedException, WriteTimeoutException
    {
        Tracing.trace("Determining replicas for atomic batch");
        long startTime = System.nanoTime();

        List<WriteResponseHandlerWrapper> wrappers = new ArrayList<WriteResponseHandlerWrapper>(mutations.size());
        String localDataCenter = DatabaseDescriptor.getEndpointSnitch().getDatacenter(FBUtilities.getBroadcastAddress());

        try
        {
            // add a handler for each mutation - includes checking availability, but doesn't initiate any writes, yet
            for (Mutation mutation : mutations)
            {
                WriteResponseHandlerWrapper wrapper = wrapResponseHandler(mutation, consistency_level, WriteType.BATCH);
                // exit early if we can't fulfill the CL at this time.
                wrapper.handler.assureSufficientLiveNodes();
                wrappers.add(wrapper);
            }

            // write to the batchlog
            Collection<InetAddress> batchlogEndpoints = getBatchlogEndpoints(localDataCenter, consistency_level);
            UUID batchUUID = UUIDGen.getTimeUUID();
            syncWriteToBatchlog(mutations, batchlogEndpoints, batchUUID);

            // now actually perform the writes and wait for them to complete
            syncWriteBatchedMutations(wrappers, localDataCenter);

            // remove the batchlog entries asynchronously
            asyncRemoveFromBatchlog(batchlogEndpoints, batchUUID);
        }
        catch (UnavailableException e)
        {
            writeMetrics.unavailables.mark();
            ClientRequestMetrics.writeUnavailables.inc();
            Tracing.trace("Unavailable");
            throw e;
        }
        catch (WriteTimeoutException e)
        {
            writeMetrics.timeouts.mark();
            ClientRequestMetrics.writeTimeouts.inc();
            Tracing.trace("Write timeout; received {} of {} required replies", e.received, e.blockFor);
            throw e;
        }
        finally
        {
            writeMetrics.addNano(System.nanoTime() - startTime);
        }
    }

    private static void syncWriteToBatchlog(Collection<Mutation> mutations, Collection<InetAddress> endpoints, UUID uuid)
    throws WriteTimeoutException
    {
        AbstractWriteResponseHandler handler = new WriteResponseHandler(endpoints,
                                                                        Collections.<InetAddress>emptyList(),
                                                                        ConsistencyLevel.ONE,
                                                                        Keyspace.open(Keyspace.SYSTEM_KS),
                                                                        null,
                                                                        WriteType.BATCH_LOG);

        MessageOut<Mutation> message = BatchlogManager.getBatchlogMutationFor(mutations, uuid, MessagingService.current_version)
                                                      .createMessage();
        for (InetAddress target : endpoints)
        {
            int targetVersion = MessagingService.instance().getVersion(target);
            if (target.equals(FBUtilities.getBroadcastAddress()) && OPTIMIZE_LOCAL_REQUESTS)
            {
                insertLocal(message.payload, handler);
            }
            else if (targetVersion == MessagingService.current_version)
            {
                MessagingService.instance().sendRR(message, target, handler);
            }
            else
            {
                MessagingService.instance().sendRR(BatchlogManager.getBatchlogMutationFor(mutations, uuid, targetVersion)
                                                                  .createMessage(),
                                                   target,
                                                   handler);
            }
        }

        handler.get();
    }

    private static void asyncRemoveFromBatchlog(Collection<InetAddress> endpoints, UUID uuid)
    {
        AbstractWriteResponseHandler handler = new WriteResponseHandler(endpoints,
                                                                        Collections.<InetAddress>emptyList(),
                                                                        ConsistencyLevel.ANY,
                                                                        Keyspace.open(Keyspace.SYSTEM_KS),
                                                                        null,
                                                                        WriteType.SIMPLE);
        Mutation mutation = new Mutation(Keyspace.SYSTEM_KS, UUIDType.instance.decompose(uuid));
        mutation.delete(SystemKeyspace.BATCHLOG_CF, FBUtilities.timestampMicros());
        MessageOut<Mutation> message = mutation.createMessage();
        for (InetAddress target : endpoints)
        {
            if (target.equals(FBUtilities.getBroadcastAddress()) && OPTIMIZE_LOCAL_REQUESTS)
                insertLocal(message.payload, handler);
            else
                MessagingService.instance().sendRR(message, target, handler);
        }
    }

    private static void syncWriteBatchedMutations(List<WriteResponseHandlerWrapper> wrappers, String localDataCenter)
    throws WriteTimeoutException, OverloadedException
    {
        for (WriteResponseHandlerWrapper wrapper : wrappers)
        {
            Iterable<InetAddress> endpoints = Iterables.concat(wrapper.handler.naturalEndpoints, wrapper.handler.pendingEndpoints);
            sendToHintedEndpoints(wrapper.mutation, endpoints, wrapper.handler, localDataCenter);
        }

        for (WriteResponseHandlerWrapper wrapper : wrappers)
            wrapper.handler.get();
    }

    /**
     * Perform the write of a mutation given a WritePerformer.
     * Gather the list of write endpoints, apply locally and/or forward the mutation to
     * said write endpoint (deletaged to the actual WritePerformer) and wait for the
     * responses based on consistency level.
     *
     * @param mutation the mutation to be applied
     * @param consistency_level the consistency level for the write operation
     * @param performer the WritePerformer in charge of appliying the mutation
     * given the list of write endpoints (either standardWritePerformer for
     * standard writes or counterWritePerformer for counter writes).
     * @param callback an optional callback to be run if and when the write is
     * successful.
     */
    public static AbstractWriteResponseHandler performWrite(IMutation mutation,
                                                            ConsistencyLevel consistency_level,
                                                            String localDataCenter,
                                                            WritePerformer performer,
                                                            Runnable callback,
                                                            WriteType writeType)
    throws UnavailableException, OverloadedException
    {
        String keyspaceName = mutation.getKeyspaceName();
        AbstractReplicationStrategy rs = Keyspace.open(keyspaceName).getReplicationStrategy();

        Token tk = StorageService.getPartitioner().getToken(mutation.key());
        List<InetAddress> naturalEndpoints = StorageService.instance.getNaturalEndpoints(keyspaceName, tk);
        Collection<InetAddress> pendingEndpoints = StorageService.instance.getTokenMetadata().pendingEndpointsFor(tk, keyspaceName);

        AbstractWriteResponseHandler responseHandler = rs.getWriteResponseHandler(naturalEndpoints, pendingEndpoints, consistency_level, callback, writeType);

        // exit early if we can't fulfill the CL at this time
        responseHandler.assureSufficientLiveNodes();

        performer.apply(mutation, Iterables.concat(naturalEndpoints, pendingEndpoints), responseHandler, localDataCenter, consistency_level);
        return responseHandler;
    }

    // same as above except does not initiate writes (but does perform availability checks).
    private static WriteResponseHandlerWrapper wrapResponseHandler(Mutation mutation, ConsistencyLevel consistency_level, WriteType writeType)
    {
        AbstractReplicationStrategy rs = Keyspace.open(mutation.getKeyspaceName()).getReplicationStrategy();
        String keyspaceName = mutation.getKeyspaceName();
        Token tk = StorageService.getPartitioner().getToken(mutation.key());
        List<InetAddress> naturalEndpoints = StorageService.instance.getNaturalEndpoints(keyspaceName, tk);
        Collection<InetAddress> pendingEndpoints = StorageService.instance.getTokenMetadata().pendingEndpointsFor(tk, keyspaceName);
        AbstractWriteResponseHandler responseHandler = rs.getWriteResponseHandler(naturalEndpoints, pendingEndpoints, consistency_level, null, writeType);
        return new WriteResponseHandlerWrapper(responseHandler, mutation);
    }

    // used by atomic_batch_mutate to decouple availability check from the write itself, caches consistency level and endpoints.
    private static class WriteResponseHandlerWrapper
    {
        final AbstractWriteResponseHandler handler;
        final Mutation mutation;

        WriteResponseHandlerWrapper(AbstractWriteResponseHandler handler, Mutation mutation)
        {
            this.handler = handler;
            this.mutation = mutation;
        }
    }

    /*
     * Replicas are picked manually:
     * - replicas should be alive according to the failure detector
     * - replicas should be in the local datacenter
     * - choose min(2, number of qualifying candiates above)
     * - allow the local node to be the only replica only if it's a single-node DC
     */
    private static Collection<InetAddress> getBatchlogEndpoints(String localDataCenter, ConsistencyLevel consistencyLevel)
    throws UnavailableException
    {
        TokenMetadata.Topology topology = StorageService.instance.getTokenMetadata().cachedOnlyTokenMap().getTopology();
        List<InetAddress> localEndpoints = new ArrayList<>(topology.getDatacenterEndpoints().get(localDataCenter));

        // special case for single-node datacenters
        if (localEndpoints.size() == 1)
            return localEndpoints;

        List<InetAddress> chosenEndpoints = new ArrayList<>(2);
        int startOffset = new Random().nextInt(localEndpoints.size());

        // starts at some random point in the list, advances forward until the end, then loops
        // around to the beginning, advancing again until it is back at the starting point again.
        for (int i = 0; i < localEndpoints.size() && chosenEndpoints.size() < 2; i++)
        {
            InetAddress endpoint = localEndpoints.get((i + startOffset) % localEndpoints.size());
            // skip localhost and non-alive nodes
            if (!endpoint.equals(FBUtilities.getBroadcastAddress()) && FailureDetector.instance.isAlive(endpoint))
                chosenEndpoints.add(endpoint);
        }

        if (chosenEndpoints.isEmpty())
        {
            if (consistencyLevel == ConsistencyLevel.ANY)
                return Collections.singleton(FBUtilities.getBroadcastAddress());

            throw new UnavailableException(ConsistencyLevel.ONE, 1, 0);
        }

        return chosenEndpoints;
    }

    /**
     * Send the mutations to the right targets, write it locally if it corresponds or writes a hint when the node
     * is not available.
     *
     * Note about hints:
     *
     * | Hinted Handoff | Consist. Level |
     * | on             |       >=1      | --> wait for hints. We DO NOT notify the handler with handler.response() for hints;
     * | on             |       ANY      | --> wait for hints. Responses count towards consistency.
     * | off            |       >=1      | --> DO NOT fire hints. And DO NOT wait for them to complete.
     * | off            |       ANY      | --> DO NOT fire hints. And DO NOT wait for them to complete.
     *
     * @throws OverloadedException if the hints cannot be written/enqueued
     */
    public static void sendToHintedEndpoints(final Mutation mutation,
                                             Iterable<InetAddress> targets,
                                             AbstractWriteResponseHandler responseHandler,
                                             String localDataCenter)
    throws OverloadedException
    {
        // extra-datacenter replicas, grouped by dc
        Map<String, Collection<InetAddress>> dcGroups = null;
        // only need to create a Message for non-local writes
        MessageOut<Mutation> message = null;

        for (InetAddress destination : targets)
        {
            // avoid OOMing due to excess hints.  we need to do this check even for "live" nodes, since we can
            // still generate hints for those if it's overloaded or simply dead but not yet known-to-be-dead.
            // The idea is that if we have over maxHintsInProgress hints in flight, this is probably due to
            // a small number of nodes causing problems, so we should avoid shutting down writes completely to
            // healthy nodes.  Any node with no hintsInProgress is considered healthy.
            if (StorageMetrics.totalHintsInProgress.count() > maxHintsInProgress
                && (getHintsInProgressFor(destination).get() > 0 && shouldHint(destination)))
            {
                throw new OverloadedException("Too many in flight hints: " + StorageMetrics.totalHintsInProgress.count());
            }

            if (FailureDetector.instance.isAlive(destination))
            {
                if (destination.equals(FBUtilities.getBroadcastAddress()) && OPTIMIZE_LOCAL_REQUESTS)
                {
                    insertLocal(mutation, responseHandler);
                }
                else
                {
                    // belongs on a different server
                    if (message == null)
                        message = mutation.createMessage();
                    String dc = DatabaseDescriptor.getEndpointSnitch().getDatacenter(destination);
                    // direct writes to local DC or old Cassandra versions
                    // (1.1 knows how to forward old-style String message IDs; updated to int in 2.0)
                    if (localDataCenter.equals(dc))
                    {
                        MessagingService.instance().sendRR(message, destination, responseHandler);
                    }
                    else
                    {
                        Collection<InetAddress> messages = (dcGroups != null) ? dcGroups.get(dc) : null;
                        if (messages == null)
                        {
                            messages = new ArrayList<InetAddress>(3); // most DCs will have <= 3 replicas
                            if (dcGroups == null)
                                dcGroups = new HashMap<String, Collection<InetAddress>>();
                            dcGroups.put(dc, messages);
                        }
                        messages.add(destination);
                    }
                }
            }
            else
            {
                if (!shouldHint(destination))
                    continue;

                // Schedule a local hint
                submitHint(mutation, destination, responseHandler);
            }
        }

        if (dcGroups != null)
        {
            // for each datacenter, send the message to one node to relay the write to other replicas
            if (message == null)
                message = mutation.createMessage();

            for (Collection<InetAddress> dcTargets : dcGroups.values())
                sendMessagesToNonlocalDC(message, dcTargets, responseHandler);
        }
    }

    private static AtomicInteger getHintsInProgressFor(InetAddress destination)
    {
        try
        {
            return hintsInProgress.load(destination);
        }
        catch (Exception e)
        {
            throw new AssertionError(e);
        }
    }

    public static Future<Void> submitHint(final Mutation mutation,
                                          final InetAddress target,
                                          final AbstractWriteResponseHandler responseHandler)
    {
        // local write that time out should be handled by LocalMutationRunnable
        assert !target.equals(FBUtilities.getBroadcastAddress()) : target;

        HintRunnable runnable = new HintRunnable(target)
        {
            public void runMayThrow()
            {
                int ttl = HintedHandOffManager.calculateHintTTL(mutation);
                if (ttl > 0)
                {
                    logger.debug("Adding hint for {}", target);
                    writeHintForMutation(mutation, ttl, target);
                    // Notify the handler only for CL == ANY
                    if (responseHandler != null && responseHandler.consistencyLevel == ConsistencyLevel.ANY)
                        responseHandler.response(null);
                }
                else
                {
                    logger.debug("Skipped writing hint for {} (ttl {})", target, ttl);
                }
            }
        };

        return submitHint(runnable);
    }

    private static Future<Void> submitHint(HintRunnable runnable)
    {
        StorageMetrics.totalHintsInProgress.inc();
        getHintsInProgressFor(runnable.target).incrementAndGet();
        return (Future<Void>) StageManager.getStage(Stage.MUTATION).submit(runnable);
    }

    public static void writeHintForMutation(Mutation mutation, int ttl, InetAddress target)
    {
        assert ttl > 0;
        UUID hostId = StorageService.instance.getTokenMetadata().getHostId(target);
        assert hostId != null : "Missing host ID for " + target.getHostAddress();
        HintedHandOffManager.instance.hintFor(mutation, ttl, hostId).apply();
        StorageMetrics.totalHints.inc();
    }

    private static void sendMessagesToNonlocalDC(MessageOut<? extends IMutation> message, Collection<InetAddress> targets, AbstractWriteResponseHandler handler)
    {
        Iterator<InetAddress> iter = targets.iterator();
        InetAddress target = iter.next();

        // Add the other destinations of the same message as a FORWARD_HEADER entry
        DataOutputBuffer out = new DataOutputBuffer();
        try
        {
            out.writeInt(targets.size() - 1);
            while (iter.hasNext())
            {
                InetAddress destination = iter.next();
                CompactEndpointSerializationHelper.serialize(destination, out);
                int id = MessagingService.instance().addCallback(handler, message, destination, message.getTimeout(), handler.consistencyLevel);
                out.writeInt(id);
                logger.trace("Adding FWD message to {}@{}", id, destination);
            }
            message = message.withParameter(Mutation.FORWARD_TO, out.getData());
            // send the combined message + forward headers
            int id = MessagingService.instance().sendRR(message, target, handler);
            logger.trace("Sending message to {}@{}", id, target);
        }
        catch (IOException e)
        {
            // DataOutputBuffer is in-memory, doesn't throw IOException
            throw new AssertionError(e);
        }
    }

    private static void insertLocal(final Mutation mutation, final AbstractWriteResponseHandler responseHandler)
    {
        StageManager.getStage(Stage.MUTATION).execute(new LocalMutationRunnable()
        {
            public void runMayThrow()
            {
                IMutation processed = SinkManager.processWriteRequest(mutation);
                if (processed != null)
                {
                    ((Mutation) processed).apply();
                    responseHandler.response(null);
                }
            }
        });
    }

    /**
     * Handle counter mutation on the coordinator host.
     *
     * A counter mutation needs to first be applied to a replica (that we'll call the leader for the mutation) before being
     * replicated to the other endpoint. To achieve so, there is two case:
     *   1) the coordinator host is a replica: we proceed to applying the update locally and replicate throug
     *   applyCounterMutationOnCoordinator
     *   2) the coordinator is not a replica: we forward the (counter)mutation to a chosen replica (that will proceed through
     *   applyCounterMutationOnLeader upon receive) and wait for its acknowledgment.
     *
     * Implementation note: We check if we can fulfill the CL on the coordinator host even if he is not a replica to allow
     * quicker response and because the WriteResponseHandlers don't make it easy to send back an error. We also always gather
     * the write latencies at the coordinator node to make gathering point similar to the case of standard writes.
     */
    public static AbstractWriteResponseHandler mutateCounter(CounterMutation cm, String localDataCenter) throws UnavailableException, OverloadedException
    {
        InetAddress endpoint = findSuitableEndpoint(cm.getKeyspaceName(), cm.key(), localDataCenter, cm.consistency());

        if (endpoint.equals(FBUtilities.getBroadcastAddress()))
        {
            return applyCounterMutationOnCoordinator(cm, localDataCenter);
        }
        else
        {
            // Exit now if we can't fulfill the CL here instead of forwarding to the leader replica
            String keyspaceName = cm.getKeyspaceName();
            AbstractReplicationStrategy rs = Keyspace.open(keyspaceName).getReplicationStrategy();
            Token tk = StorageService.getPartitioner().getToken(cm.key());
            List<InetAddress> naturalEndpoints = StorageService.instance.getNaturalEndpoints(keyspaceName, tk);
            Collection<InetAddress> pendingEndpoints = StorageService.instance.getTokenMetadata().pendingEndpointsFor(tk, keyspaceName);

            rs.getWriteResponseHandler(naturalEndpoints, pendingEndpoints, cm.consistency(), null, WriteType.COUNTER).assureSufficientLiveNodes();

            // Forward the actual update to the chosen leader replica
            AbstractWriteResponseHandler responseHandler = new WriteResponseHandler(endpoint, WriteType.COUNTER);

            Tracing.trace("Enqueuing counter update to {}", endpoint);
            MessagingService.instance().sendRR(cm.makeMutationMessage(), endpoint, responseHandler);
            return responseHandler;
        }
    }

    /**
     * Find a suitable replica as leader for counter update.
     * For now, we pick a random replica in the local DC (or ask the snitch if
     * there is no replica alive in the local DC).
     * TODO: if we track the latency of the counter writes (which makes sense
     * contrarily to standard writes since there is a read involved), we could
     * trust the dynamic snitch entirely, which may be a better solution. It
     * is unclear we want to mix those latencies with read latencies, so this
     * may be a bit involved.
     */
    private static InetAddress findSuitableEndpoint(String keyspaceName, ByteBuffer key, String localDataCenter, ConsistencyLevel cl) throws UnavailableException
    {
        Keyspace keyspace = Keyspace.open(keyspaceName);
        IEndpointSnitch snitch = DatabaseDescriptor.getEndpointSnitch();
        List<InetAddress> endpoints = StorageService.instance.getLiveNaturalEndpoints(keyspace, key);
        if (endpoints.isEmpty())
            // TODO have a way to compute the consistency level
            throw new UnavailableException(cl, cl.blockFor(keyspace), 0);

        List<InetAddress> localEndpoints = new ArrayList<InetAddress>();
        for (InetAddress endpoint : endpoints)
        {
            if (snitch.getDatacenter(endpoint).equals(localDataCenter))
                localEndpoints.add(endpoint);
        }
        if (localEndpoints.isEmpty())
        {
            // No endpoint in local DC, pick the closest endpoint according to the snitch
            snitch.sortByProximity(FBUtilities.getBroadcastAddress(), endpoints);
            return endpoints.get(0);
        }
        else
        {
            return localEndpoints.get(FBUtilities.threadLocalRandom().nextInt(localEndpoints.size()));
        }
    }

    // Must be called on a replica of the mutation. This replica becomes the
    // leader of this mutation.
    public static AbstractWriteResponseHandler applyCounterMutationOnLeader(CounterMutation cm, String localDataCenter, Runnable callback)
    throws UnavailableException, OverloadedException
    {
        return performWrite(cm, cm.consistency(), localDataCenter, counterWritePerformer, callback, WriteType.COUNTER);
    }

    // Same as applyCounterMutationOnLeader but must with the difference that it use the MUTATION stage to execute the write (while
    // applyCounterMutationOnLeader assumes it is on the MUTATION stage already)
    public static AbstractWriteResponseHandler applyCounterMutationOnCoordinator(CounterMutation cm, String localDataCenter)
    throws UnavailableException, OverloadedException
    {
        return performWrite(cm, cm.consistency(), localDataCenter, counterWriteOnCoordinatorPerformer, null, WriteType.COUNTER);
    }

    private static Runnable counterWriteTask(final IMutation mutation,
                                             final Iterable<InetAddress> targets,
                                             final AbstractWriteResponseHandler responseHandler,
                                             final String localDataCenter)
    {
        return new DroppableRunnable(MessagingService.Verb.COUNTER_MUTATION)
        {
            public void runMayThrow() throws OverloadedException, WriteTimeoutException
            {
                IMutation processed = SinkManager.processWriteRequest(mutation);
                if (processed == null)
                    return;

                assert processed instanceof CounterMutation;
                CounterMutation cm = (CounterMutation) processed;

                Mutation result = cm.apply();
                responseHandler.response(null);

                Set<InetAddress> remotes = Sets.difference(ImmutableSet.copyOf(targets),
                                                           ImmutableSet.of(FBUtilities.getBroadcastAddress()));
                if (!remotes.isEmpty())
                    sendToHintedEndpoints(result, remotes, responseHandler, localDataCenter);
            }
        };
    }

    private static boolean systemKeyspaceQuery(List<ReadCommand> cmds)
    {
        for (ReadCommand cmd : cmds)
            if (!cmd.ksName.equals(Keyspace.SYSTEM_KS))
                return false;
        return true;
    }

    /**
     * Performs the actual reading of a row out of the StorageService, fetching
     * a specific set of column names from a given column family.
     */
    public static List<Row> read(List<ReadCommand> commands, ConsistencyLevel consistency_level)
    throws UnavailableException, IsBootstrappingException, ReadTimeoutException, InvalidRequestException
    {
        if (StorageService.instance.isBootstrapMode() && !systemKeyspaceQuery(commands))
        {
            readMetrics.unavailables.mark();
            ClientRequestMetrics.readUnavailables.inc();
            throw new IsBootstrappingException();
        }

        long start = System.nanoTime();
        List<Row> rows = null;
        try
        {
            if (consistency_level.isSerialConsistency())
            {
                // make sure any in-progress paxos writes are done (i.e., committed to a majority of replicas), before performing a quorum read
                if (commands.size() > 1)
                    throw new InvalidRequestException("SERIAL/LOCAL_SERIAL consistency may only be requested for one row at a time");
                ReadCommand command = commands.get(0);

                CFMetaData metadata = Schema.instance.getCFMetaData(command.ksName, command.cfName);
                Pair<List<InetAddress>, Integer> p = getPaxosParticipants(command.ksName, command.key, consistency_level);
                List<InetAddress> liveEndpoints = p.left;
                int requiredParticipants = p.right;

                // does the work of applying in-progress writes; throws UAE or timeout if it can't
                try
                {
                    beginAndRepairPaxos(start, command.key, metadata, liveEndpoints, requiredParticipants, consistency_level);
                }
                catch (WriteTimeoutException e)
                {
                    throw new ReadTimeoutException(consistency_level, 0, consistency_level.blockFor(Keyspace.open(command.ksName)), false);
                }

                rows = fetchRows(commands, ConsistencyLevel.QUORUM);
            }
            else
            {
                rows = fetchRows(commands, consistency_level);
            }
        }
        catch (UnavailableException e)
        {
            readMetrics.unavailables.mark();
            ClientRequestMetrics.readUnavailables.inc();
            throw e;
        }
        catch (ReadTimeoutException e)
        {
            readMetrics.timeouts.mark();
            ClientRequestMetrics.readTimeouts.inc();
            throw e;
        }
        finally
        {
            long latency = System.nanoTime() - start;
            readMetrics.addNano(latency);
            // TODO avoid giving every command the same latency number.  Can fix this in CASSADRA-5329
            for (ReadCommand command : commands)
                Keyspace.open(command.ksName).getColumnFamilyStore(command.cfName).metric.coordinatorReadLatency.update(latency, TimeUnit.NANOSECONDS);
        }
        return rows;
    }

    /**
     * This function executes local and remote reads, and blocks for the results:
     *
     * 1. Get the replica locations, sorted by response time according to the snitch
     * 2. Send a data request to the closest replica, and digest requests to either
     *    a) all the replicas, if read repair is enabled
     *    b) the closest R-1 replicas, where R is the number required to satisfy the ConsistencyLevel
     * 3. Wait for a response from R replicas
     * 4. If the digests (if any) match the data return the data
     * 5. else carry out read repair by getting data from all the nodes.
     */
    private static List<Row> fetchRows(List<ReadCommand> initialCommands, ConsistencyLevel consistencyLevel)
    throws UnavailableException, ReadTimeoutException
    {
        List<Row> rows = new ArrayList<>(initialCommands.size());
        // (avoid allocating a new list in the common case of nothing-to-retry)
        List<ReadCommand> commandsToRetry = Collections.emptyList();

        do
        {
            List<ReadCommand> commands = commandsToRetry.isEmpty() ? initialCommands : commandsToRetry;
            AbstractReadExecutor[] readExecutors = new AbstractReadExecutor[commands.size()];

            if (!commandsToRetry.isEmpty())
                Tracing.trace("Retrying {} commands", commandsToRetry.size());

            // send out read requests
            for (int i = 0; i < commands.size(); i++)
            {
                ReadCommand command = commands.get(i);
                assert !command.isDigestQuery();

                AbstractReadExecutor exec = AbstractReadExecutor.getReadExecutor(command, consistencyLevel);
                exec.executeAsync();
                readExecutors[i] = exec;
            }

            for (AbstractReadExecutor exec : readExecutors)
                exec.maybeTryAdditionalReplicas();

            // read results and make a second pass for any digest mismatches
            List<ReadCommand> repairCommands = null;
            List<ReadCallback<ReadResponse, Row>> repairResponseHandlers = null;
            for (AbstractReadExecutor exec: readExecutors)
            {
                try
                {
                    Row row = exec.get();
                    if (row != null)
                    {
                        exec.command.maybeTrim(row);
                        rows.add(row);
                    }

                    if (logger.isDebugEnabled())
                        logger.debug("Read: {} ms.", TimeUnit.NANOSECONDS.toMillis(System.nanoTime() - exec.handler.start));
                }
                catch (ReadTimeoutException ex)
                {
                    int blockFor = consistencyLevel.blockFor(Keyspace.open(exec.command.getKeyspace()));
                    int responseCount = exec.handler.getReceivedCount();
                    String gotData = responseCount > 0
                                   ? exec.resolver.isDataPresent() ? " (including data)" : " (only digests)"
                                   : "";

                    if (Tracing.isTracing())
                    {
                        Tracing.trace("Timed out; received {} of {} responses{}",
                                      new Object[]{ responseCount, blockFor, gotData });
                    }
                    else if (logger.isDebugEnabled())
                    {
                        logger.debug("Read timeout; received {} of {} responses{}", responseCount, blockFor, gotData);
                    }
                    throw ex;
                }
                catch (DigestMismatchException ex)
                {
                    Tracing.trace("Digest mismatch: {}", ex);

                    ReadRepairMetrics.repairedBlocking.mark();

                    // Do a full data read to resolve the correct response (and repair node that need be)
                    RowDataResolver resolver = new RowDataResolver(exec.command.ksName, exec.command.key, exec.command.filter(), exec.command.timestamp);
                    ReadCallback<ReadResponse, Row> repairHandler = new ReadCallback<>(resolver,
                                                                                       ConsistencyLevel.ALL,
                                                                                       exec.getContactedReplicas().size(),
                                                                                       exec.command,
                                                                                       Keyspace.open(exec.command.getKeyspace()),
                                                                                       exec.handler.endpoints);

                    if (repairCommands == null)
                    {
                        repairCommands = new ArrayList<>();
                        repairResponseHandlers = new ArrayList<>();
                    }
                    repairCommands.add(exec.command);
                    repairResponseHandlers.add(repairHandler);

                    MessageOut<ReadCommand> message = exec.command.createMessage();
                    for (InetAddress endpoint : exec.getContactedReplicas())
                    {
                        Tracing.trace("Enqueuing full data read to {}", endpoint);
                        MessagingService.instance().sendRR(message, endpoint, repairHandler);
                    }
                }
            }

            commandsToRetry.clear();

            // read the results for the digest mismatch retries
            if (repairResponseHandlers != null)
            {
                for (int i = 0; i < repairCommands.size(); i++)
                {
                    ReadCommand command = repairCommands.get(i);
                    ReadCallback<ReadResponse, Row> handler = repairResponseHandlers.get(i);

                    Row row;
                    try
                    {
                        row = handler.get();
                    }
                    catch (DigestMismatchException e)
                    {
                        throw new AssertionError(e); // full data requested from each node here, no digests should be sent
                    }

                    RowDataResolver resolver = (RowDataResolver)handler.resolver;
                    try
                    {
                        // wait for the repair writes to be acknowledged, to minimize impact on any replica that's
                        // behind on writes in case the out-of-sync row is read multiple times in quick succession
                        FBUtilities.waitOnFutures(resolver.repairResults, DatabaseDescriptor.getWriteRpcTimeout());
                    }
                    catch (TimeoutException e)
                    {
                        Tracing.trace("Timed out on digest mismatch retries");
                        int blockFor = consistencyLevel.blockFor(Keyspace.open(command.getKeyspace()));
                        throw new ReadTimeoutException(consistencyLevel, blockFor-1, blockFor, true);
                    }

                    // retry any potential short reads
                    ReadCommand retryCommand = command.maybeGenerateRetryCommand(resolver, row);
                    if (retryCommand != null)
                    {
                        Tracing.trace("Issuing retry for read command");
                        if (commandsToRetry == Collections.EMPTY_LIST)
                            commandsToRetry = new ArrayList<>();
                        commandsToRetry.add(retryCommand);
                        continue;
                    }

                    if (row != null)
                    {
                        command.maybeTrim(row);
                        rows.add(row);
                    }
                }
            }
        } while (!commandsToRetry.isEmpty());

        return rows;
    }

    static class LocalReadRunnable extends DroppableRunnable
    {
        private final ReadCommand command;
        private final ReadCallback<ReadResponse, Row> handler;
        private final long start = System.nanoTime();

        LocalReadRunnable(ReadCommand command, ReadCallback<ReadResponse, Row> handler)
        {
            super(MessagingService.Verb.READ);
            this.command = command;
            this.handler = handler;
        }

        protected void runMayThrow()
        {
            Keyspace keyspace = Keyspace.open(command.ksName);
            Row r = command.getRow(keyspace);
            ReadResponse result = ReadVerbHandler.getResponse(command, r);
            MessagingService.instance().addLatency(FBUtilities.getBroadcastAddress(), TimeUnit.NANOSECONDS.toMillis(System.nanoTime() - start));
            handler.response(result);
        }
    }

    static class LocalRangeSliceRunnable extends DroppableRunnable
    {
        private final AbstractRangeCommand command;
        private final ReadCallback<RangeSliceReply, Iterable<Row>> handler;
        private final long start = System.nanoTime();

        LocalRangeSliceRunnable(AbstractRangeCommand command, ReadCallback<RangeSliceReply, Iterable<Row>> handler)
        {
            super(MessagingService.Verb.READ);
            this.command = command;
            this.handler = handler;
        }

        protected void runMayThrow()
        {
            RangeSliceReply result = new RangeSliceReply(command.executeLocally());
            MessagingService.instance().addLatency(FBUtilities.getBroadcastAddress(), TimeUnit.NANOSECONDS.toMillis(System.nanoTime() - start));
            handler.response(result);
        }
    }

    public static List<InetAddress> getLiveSortedEndpoints(Keyspace keyspace, ByteBuffer key)
    {
        return getLiveSortedEndpoints(keyspace, StorageService.getPartitioner().decorateKey(key));
    }

    private static List<InetAddress> getLiveSortedEndpoints(Keyspace keyspace, RingPosition pos)
    {
        List<InetAddress> liveEndpoints = StorageService.instance.getLiveNaturalEndpoints(keyspace, pos);
        DatabaseDescriptor.getEndpointSnitch().sortByProximity(FBUtilities.getBroadcastAddress(), liveEndpoints);
        return liveEndpoints;
    }

    private static List<InetAddress> intersection(List<InetAddress> l1, List<InetAddress> l2)
    {
        // Note: we don't use Guava Sets.intersection() for 3 reasons:
        //   1) retainAll would be inefficient if l1 and l2 are large but in practice both are the replicas for a range and
        //   so will be very small (< RF). In that case, retainAll is in fact more efficient.
        //   2) we do ultimately need a list so converting everything to sets don't make sense
        //   3) l1 and l2 are sorted by proximity. The use of retainAll  maintain that sorting in the result, while using sets wouldn't.
        List<InetAddress> inter = new ArrayList<InetAddress>(l1);
        inter.retainAll(l2);
        return inter;
    }

    /**
     * Estimate the number of result rows (either cql3 rows or storage rows, as called for by the command) per
     * range in the ring based on our local data.  This assumes that ranges are uniformly distributed across the cluster
     * and that the queried data is also uniformly distributed.
     */
    private static float estimateResultRowsPerRange(AbstractRangeCommand command, Keyspace keyspace)
    {
        ColumnFamilyStore cfs = keyspace.getColumnFamilyStore(command.columnFamily);
        float resultRowsPerRange;
        if (command.rowFilter != null && !command.rowFilter.isEmpty())
        {
            // secondary index query (cql3 or otherwise)
            SecondaryIndexSearcher searcher = Iterables.getOnlyElement(cfs.indexManager.getIndexSearchersForQuery(command.rowFilter));
            SecondaryIndex highestSelectivityIndex = searcher.highestSelectivityIndex(command.rowFilter);
            // use our own mean column count as our estimate for how many matching rows each node will have
            resultRowsPerRange = highestSelectivityIndex.estimateResultRows();
        }
        else if (!command.countCQL3Rows())
        {
            // non-cql3 query
            resultRowsPerRange = cfs.estimateKeys();
        }
        else
        {
            if (cfs.metadata.comparator.isDense())
            {
                // one storage row per result row, so use key estimate directly
                resultRowsPerRange = cfs.estimateKeys();
            }
            else
            {
                float resultRowsPerStorageRow = ((float) cfs.getMeanColumns()) / cfs.metadata.regularColumns().size();
                resultRowsPerRange = resultRowsPerStorageRow * (cfs.estimateKeys());
            }
        }

        // adjust resultRowsPerRange by the number of tokens this node has and the replication factor for this ks
        return (resultRowsPerRange / DatabaseDescriptor.getNumTokens()) / keyspace.getReplicationStrategy().getReplicationFactor();
    }

    public static List<Row> getRangeSlice(AbstractRangeCommand command, ConsistencyLevel consistency_level)
    throws UnavailableException, ReadTimeoutException
    {
        Tracing.trace("Determining replicas to query");
        long startTime = System.nanoTime();

        Keyspace keyspace = Keyspace.open(command.keyspace);
        List<Row> rows;
        // now scan until we have enough results
        try
        {
            int cql3RowCount = 0;
<<<<<<< HEAD
            rows = new ArrayList<Row>();
            List<AbstractBounds<RowPosition>> ranges = getRestrictedRanges(command.keyRange);

            // our estimate of how many result rows there will be per-range
            float resultRowsPerRange = estimateResultRowsPerRange(command, keyspace);
            // underestimate how many rows we will get per-range in order to increase the likelihood that we'll
            // fetch enough rows in the first round
            resultRowsPerRange -= resultRowsPerRange * CONCURRENT_SUBREQUESTS_MARGIN;
            int concurrencyFactor = resultRowsPerRange == 0.0
                                  ? 1
                                  : Math.max(1, Math.min(ranges.size(), (int) Math.ceil(command.limit() / resultRowsPerRange)));
            logger.debug("Estimated result rows per range: {}; requested rows: {}, ranges.size(): {}; concurrent range requests: {}",
                         resultRowsPerRange, command.limit(), ranges.size(), concurrencyFactor);

            boolean haveSufficientRows = false;
=======
            rows = new ArrayList<>();

            // when dealing with LocalStrategy keyspaces, we can skip the range splitting and merging (which can be
            // expensive in clusters with vnodes)
            List<? extends AbstractBounds<RowPosition>> ranges;
            if (keyspace.getReplicationStrategy() instanceof LocalStrategy)
                ranges = command.keyRange.unwrap();
            else
                ranges = getRestrictedRanges(command.keyRange);

>>>>>>> 133cfd39
            int i = 0;
            AbstractBounds<RowPosition> nextRange = null;
            List<InetAddress> nextEndpoints = null;
            List<InetAddress> nextFilteredEndpoints = null;
            while (i < ranges.size())
            {
                List<Pair<AbstractRangeCommand, ReadCallback<RangeSliceReply, Iterable<Row>>>> scanHandlers = new ArrayList<>(concurrencyFactor);
                int concurrentFetchStartingIndex = i;
                while ((i - concurrentFetchStartingIndex) < concurrencyFactor)
                {
                    AbstractBounds<RowPosition> range = nextRange == null
                                                      ? ranges.get(i)
                                                      : nextRange;
                    List<InetAddress> liveEndpoints = nextEndpoints == null
                                                    ? getLiveSortedEndpoints(keyspace, range.right)
                                                    : nextEndpoints;
                    List<InetAddress> filteredEndpoints = nextFilteredEndpoints == null
                                                        ? consistency_level.filterForQuery(keyspace, liveEndpoints)
                                                        : nextFilteredEndpoints;
                    ++i;

                    // getRestrictedRange has broken the queried range into per-[vnode] token ranges, but this doesn't take
                    // the replication factor into account. If the intersection of live endpoints for 2 consecutive ranges
                    // still meets the CL requirements, then we can merge both ranges into the same RangeSliceCommand.
                    while (i < ranges.size())
                    {
                        nextRange = ranges.get(i);
                        nextEndpoints = getLiveSortedEndpoints(keyspace, nextRange.right);
                        nextFilteredEndpoints = consistency_level.filterForQuery(keyspace, nextEndpoints);

                        // If the current range right is the min token, we should stop merging because CFS.getRangeSlice
                        // don't know how to deal with a wrapping range.
                        // Note: it would be slightly more efficient to have CFS.getRangeSlice on the destination nodes unwraps
                        // the range if necessary and deal with it. However, we can't start sending wrapped range without breaking
                        // wire compatibility, so It's likely easier not to bother;
                        if (range.right.isMinimum())
                            break;

                        List<InetAddress> merged = intersection(liveEndpoints, nextEndpoints);

                        // Check if there is enough endpoint for the merge to be possible.
                        if (!consistency_level.isSufficientLiveNodes(keyspace, merged))
                            break;

                        List<InetAddress> filteredMerged = consistency_level.filterForQuery(keyspace, merged);

                        // Estimate whether merging will be a win or not
                        if (!DatabaseDescriptor.getEndpointSnitch().isWorthMergingForRangeQuery(filteredMerged, filteredEndpoints, nextFilteredEndpoints))
                            break;

                        // If we get there, merge this range and the next one
                        range = range.withNewRight(nextRange.right);
                        liveEndpoints = merged;
                        filteredEndpoints = filteredMerged;
                        ++i;
                    }

                    AbstractRangeCommand nodeCmd = command.forSubRange(range);

                    // collect replies and resolve according to consistency level
                    RangeSliceResponseResolver resolver = new RangeSliceResponseResolver(nodeCmd.keyspace, command.timestamp);
                    List<InetAddress> minimalEndpoints = filteredEndpoints.subList(0, Math.min(filteredEndpoints.size(), consistency_level.blockFor(keyspace)));
                    ReadCallback<RangeSliceReply, Iterable<Row>> handler = new ReadCallback<>(resolver, consistency_level, nodeCmd, minimalEndpoints);
                    handler.assureSufficientLiveNodes();
                    resolver.setSources(filteredEndpoints);
                    if (filteredEndpoints.size() == 1
                        && filteredEndpoints.get(0).equals(FBUtilities.getBroadcastAddress())
                        && OPTIMIZE_LOCAL_REQUESTS)
                    {
                        StageManager.getStage(Stage.READ).execute(new LocalRangeSliceRunnable(nodeCmd, handler));
                    }
                    else
                    {
                        MessageOut<? extends AbstractRangeCommand> message = nodeCmd.createMessage();
                        for (InetAddress endpoint : filteredEndpoints)
                        {
                            Tracing.trace("Enqueuing request to {}", endpoint);
                            MessagingService.instance().sendRR(message, endpoint, handler);
                        }
                    }
                    scanHandlers.add(Pair.create(nodeCmd, handler));
                }

                List<AsyncOneResponse> repairResponses = new ArrayList<>();
                for (Pair<AbstractRangeCommand, ReadCallback<RangeSliceReply, Iterable<Row>>> cmdPairHandler : scanHandlers)
                {
                    AbstractRangeCommand nodeCmd = cmdPairHandler.left;
                    ReadCallback<RangeSliceReply, Iterable<Row>> handler = cmdPairHandler.right;
                    RangeSliceResponseResolver resolver = (RangeSliceResponseResolver)handler.resolver;

                    try
                    {
                        for (Row row : handler.get())
                        {
                            rows.add(row);
                            if (nodeCmd.countCQL3Rows())
                                cql3RowCount += row.getLiveCount(command.predicate, command.timestamp);
                        }
                        repairResponses.addAll(resolver.repairResults);
                    }
                    catch (ReadTimeoutException ex)
                    {
                        // we timed out waiting for responses
                        int blockFor = consistency_level.blockFor(keyspace);
                        int responseCount = resolver.responses.size();
                        String gotData = responseCount > 0
                                         ? resolver.isDataPresent() ? " (including data)" : " (only digests)"
                                         : "";

                        if (Tracing.isTracing())
                        {
                            Tracing.trace("Timed out; received {} of {} responses{} for range {} of {}",
                                          new Object[]{ responseCount, blockFor, gotData, i, ranges.size() });
                        }
                        else if (logger.isDebugEnabled())
                        {
                            logger.debug("Range slice timeout; received {} of {} responses{} for range {} of {}",
                                         responseCount, blockFor, gotData, i, ranges.size());
                        }
                        throw ex;
                    }
                    catch (DigestMismatchException e)
                    {
                        throw new AssertionError(e); // no digests in range slices yet
                    }

                    // if we're done, great, otherwise, move to the next range
                    int count = nodeCmd.countCQL3Rows() ? cql3RowCount : rows.size();
                    if (count >= nodeCmd.limit())
                    {
                        haveSufficientRows = true;
                        break;
                    }
                }

                try
                {
                    FBUtilities.waitOnFutures(repairResponses, DatabaseDescriptor.getWriteRpcTimeout());
                }
                catch (TimeoutException ex)
                {
                    // We got all responses, but timed out while repairing
                    int blockFor = consistency_level.blockFor(keyspace);
                    if (Tracing.isTracing())
                        Tracing.trace("Timed out while read-repairing after receiving all {} data and digest responses", blockFor);
                    else
                        logger.debug("Range slice timeout while read-repairing after receiving all {} data and digest responses", blockFor);
                    throw new ReadTimeoutException(consistency_level, blockFor-1, blockFor, true);
                }

                if (haveSufficientRows)
                    return trim(command, rows);

                // we didn't get enough rows in our concurrent fetch; recalculate our concurrency factor
                // based on the results we've seen so far (as long as we still have ranges left to query)
                if (i < ranges.size())
                {
                    float fetchedRows = command.countCQL3Rows() ? cql3RowCount : rows.size();
                    float remainingRows = command.limit() - fetchedRows;
                    float actualRowsPerRange;
                    if (fetchedRows == 0.0)
                    {
                        // we haven't actually gotten any results, so query all remaining ranges at once
                        actualRowsPerRange = 0.0f;
                        concurrencyFactor = ranges.size() - i;
                    }
                    else
                    {
                        actualRowsPerRange = i / fetchedRows;
                        concurrencyFactor = Math.max(1, Math.min(ranges.size() - i, Math.round(remainingRows / actualRowsPerRange)));
                    }
                    logger.debug("Didn't get enough response rows; actual rows per range: {}; remaining rows: {}, new concurrent requests: {}",
                                 actualRowsPerRange, (int) remainingRows, concurrencyFactor);
                }
            }
        }
        finally
        {
            long latency = System.nanoTime() - startTime;
            rangeMetrics.addNano(latency);
            Keyspace.open(command.keyspace).getColumnFamilyStore(command.columnFamily).metric.coordinatorScanLatency.update(latency, TimeUnit.NANOSECONDS);
        }
        return trim(command, rows);
    }

    private static List<Row> trim(AbstractRangeCommand command, List<Row> rows)
    {
        // When maxIsColumns, we let the caller trim the result.
        if (command.countCQL3Rows())
            return rows;
        else
            return rows.size() > command.limit() ? rows.subList(0, command.limit()) : rows;
    }

    public Map<String, List<String>> getSchemaVersions()
    {
        return describeSchemaVersions();
    }

    /**
     * initiate a request/response session with each live node to check whether or not everybody is using the same
     * migration id. This is useful for determining if a schema change has propagated through the cluster. Disagreement
     * is assumed if any node fails to respond.
     */
    public static Map<String, List<String>> describeSchemaVersions()
    {
        final String myVersion = Schema.instance.getVersion().toString();
        final Map<InetAddress, UUID> versions = new ConcurrentHashMap<InetAddress, UUID>();
        final Set<InetAddress> liveHosts = Gossiper.instance.getLiveMembers();
        final CountDownLatch latch = new CountDownLatch(liveHosts.size());

        IAsyncCallback<UUID> cb = new IAsyncCallback<UUID>()
        {
            public void response(MessageIn<UUID> message)
            {
                // record the response from the remote node.
                versions.put(message.from, message.payload);
                latch.countDown();
            }

            public boolean isLatencyForSnitch()
            {
                return false;
            }
        };
        // an empty message acts as a request to the SchemaCheckVerbHandler.
        MessageOut message = new MessageOut(MessagingService.Verb.SCHEMA_CHECK);
        for (InetAddress endpoint : liveHosts)
            MessagingService.instance().sendRR(message, endpoint, cb);

        try
        {
            // wait for as long as possible. timeout-1s if possible.
            latch.await(DatabaseDescriptor.getRpcTimeout(), TimeUnit.MILLISECONDS);
        }
        catch (InterruptedException ex)
        {
            throw new AssertionError("This latch shouldn't have been interrupted.");
        }

        // maps versions to hosts that are on that version.
        Map<String, List<String>> results = new HashMap<String, List<String>>();
        Iterable<InetAddress> allHosts = Iterables.concat(Gossiper.instance.getLiveMembers(), Gossiper.instance.getUnreachableMembers());
        for (InetAddress host : allHosts)
        {
            UUID version = versions.get(host);
            String stringVersion = version == null ? UNREACHABLE : version.toString();
            List<String> hosts = results.get(stringVersion);
            if (hosts == null)
            {
                hosts = new ArrayList<String>();
                results.put(stringVersion, hosts);
            }
            hosts.add(host.getHostAddress());
        }

        // we're done: the results map is ready to return to the client.  the rest is just debug logging:
        if (results.get(UNREACHABLE) != null)
            logger.debug("Hosts not in agreement. Didn't get a response from everybody: {}", StringUtils.join(results.get(UNREACHABLE), ","));
        for (Map.Entry<String, List<String>> entry : results.entrySet())
        {
            // check for version disagreement. log the hosts that don't agree.
            if (entry.getKey().equals(UNREACHABLE) || entry.getKey().equals(myVersion))
                continue;
            for (String host : entry.getValue())
                logger.debug("{} disagrees ({})", host, entry.getKey());
        }
        if (results.size() == 1)
            logger.debug("Schemas are in agreement.");

        return results;
    }

    /**
     * Compute all ranges we're going to query, in sorted order. Nodes can be replica destinations for many ranges,
     * so we need to restrict each scan to the specific range we want, or else we'd get duplicate results.
     */
    static <T extends RingPosition> List<AbstractBounds<T>> getRestrictedRanges(final AbstractBounds<T> queryRange)
    {
        // special case for bounds containing exactly 1 (non-minimum) token
        if (queryRange instanceof Bounds && queryRange.left.equals(queryRange.right) && !queryRange.left.isMinimum(StorageService.getPartitioner()))
        {
            return Collections.singletonList(queryRange);
        }

        TokenMetadata tokenMetadata = StorageService.instance.getTokenMetadata();

        List<AbstractBounds<T>> ranges = new ArrayList<AbstractBounds<T>>();
        // divide the queryRange into pieces delimited by the ring and minimum tokens
        Iterator<Token> ringIter = TokenMetadata.ringIterator(tokenMetadata.sortedTokens(), queryRange.left.getToken(), true);
        AbstractBounds<T> remainder = queryRange;
        while (ringIter.hasNext())
        {
            /*
             * remainder can be a range/bounds of token _or_ keys and we want to split it with a token:
             *   - if remainder is tokens, then we'll just split using the provided token.
             *   - if remainder is keys, we want to split using token.upperBoundKey. For instance, if remainder
             *     is [DK(10, 'foo'), DK(20, 'bar')], and we have 3 nodes with tokens 0, 15, 30. We want to
             *     split remainder to A=[DK(10, 'foo'), 15] and B=(15, DK(20, 'bar')]. But since we can't mix
             *     tokens and keys at the same time in a range, we uses 15.upperBoundKey() to have A include all
             *     keys having 15 as token and B include none of those (since that is what our node owns).
             * asSplitValue() abstracts that choice.
             */
            Token upperBoundToken = ringIter.next();
            T upperBound = (T)upperBoundToken.upperBound(queryRange.left.getClass());
            if (!remainder.left.equals(upperBound) && !remainder.contains(upperBound))
                // no more splits
                break;
            Pair<AbstractBounds<T>,AbstractBounds<T>> splits = remainder.split(upperBound);
            if (splits == null)
                continue;

            ranges.add(splits.left);
            remainder = splits.right;
        }
        ranges.add(remainder);

        return ranges;
    }

    public long getReadOperations()
    {
        return readMetrics.latency.count();
    }

    public long getTotalReadLatencyMicros()
    {
        return readMetrics.totalLatency.count();
    }

    public double getRecentReadLatencyMicros()
    {
        return readMetrics.getRecentLatency();
    }

    public long[] getTotalReadLatencyHistogramMicros()
    {
        return readMetrics.totalLatencyHistogram.getBuckets(false);
    }

    public long[] getRecentReadLatencyHistogramMicros()
    {
        return readMetrics.recentLatencyHistogram.getBuckets(true);
    }

    public long getRangeOperations()
    {
        return rangeMetrics.latency.count();
    }

    public long getTotalRangeLatencyMicros()
    {
        return rangeMetrics.totalLatency.count();
    }

    public double getRecentRangeLatencyMicros()
    {
        return rangeMetrics.getRecentLatency();
    }

    public long[] getTotalRangeLatencyHistogramMicros()
    {
        return rangeMetrics.totalLatencyHistogram.getBuckets(false);
    }

    public long[] getRecentRangeLatencyHistogramMicros()
    {
        return rangeMetrics.recentLatencyHistogram.getBuckets(true);
    }

    public long getWriteOperations()
    {
        return writeMetrics.latency.count();
    }

    public long getTotalWriteLatencyMicros()
    {
        return writeMetrics.totalLatency.count();
    }

    public double getRecentWriteLatencyMicros()
    {
        return writeMetrics.getRecentLatency();
    }

    public long[] getTotalWriteLatencyHistogramMicros()
    {
        return writeMetrics.totalLatencyHistogram.getBuckets(false);
    }

    public long[] getRecentWriteLatencyHistogramMicros()
    {
        return writeMetrics.recentLatencyHistogram.getBuckets(true);
    }

    public boolean getHintedHandoffEnabled()
    {
        return DatabaseDescriptor.hintedHandoffEnabled();
    }

    public Set<String> getHintedHandoffEnabledByDC()
    {
        return DatabaseDescriptor.hintedHandoffEnabledByDC();
    }

    public void setHintedHandoffEnabled(boolean b)
    {
        DatabaseDescriptor.setHintedHandoffEnabled(b);
    }

    public void setHintedHandoffEnabledByDCList(String dcNames)
    {
        DatabaseDescriptor.setHintedHandoffEnabled(dcNames);
    }

    public int getMaxHintWindow()
    {
        return DatabaseDescriptor.getMaxHintWindow();
    }

    public void setMaxHintWindow(int ms)
    {
        DatabaseDescriptor.setMaxHintWindow(ms);
    }

    public static boolean shouldHint(InetAddress ep)
    {
        if (DatabaseDescriptor.shouldHintByDC())
        {
            final String dc = DatabaseDescriptor.getEndpointSnitch().getDatacenter(ep);
            //Disable DC specific hints
            if(!DatabaseDescriptor.hintedHandoffEnabled(dc))
            {
                HintedHandOffManager.instance.metrics.incrPastWindow(ep);
                return false;
            }
        }
        else if (!DatabaseDescriptor.hintedHandoffEnabled())
        {
            HintedHandOffManager.instance.metrics.incrPastWindow(ep);
            return false;
        }

        boolean hintWindowExpired = Gossiper.instance.getEndpointDowntime(ep) > DatabaseDescriptor.getMaxHintWindow();
        if (hintWindowExpired)
        {
            HintedHandOffManager.instance.metrics.incrPastWindow(ep);
            Tracing.trace("Not hinting {} which has been down {}ms", ep, Gossiper.instance.getEndpointDowntime(ep));
        }
        return !hintWindowExpired;
    }

    /**
     * Performs the truncate operatoin, which effectively deletes all data from
     * the column family cfname
     * @param keyspace
     * @param cfname
     * @throws UnavailableException If some of the hosts in the ring are down.
     * @throws TimeoutException
     * @throws IOException
     */
    public static void truncateBlocking(String keyspace, String cfname) throws UnavailableException, TimeoutException, IOException
    {
        logger.debug("Starting a blocking truncate operation on keyspace {}, CF {}", keyspace, cfname);
        if (isAnyStorageHostDown())
        {
            logger.info("Cannot perform truncate, some hosts are down");
            // Since the truncate operation is so aggressive and is typically only
            // invoked by an admin, for simplicity we require that all nodes are up
            // to perform the operation.
            int liveMembers = Gossiper.instance.getLiveMembers().size();
            throw new UnavailableException(ConsistencyLevel.ALL, liveMembers + Gossiper.instance.getUnreachableMembers().size(), liveMembers);
        }

        Set<InetAddress> allEndpoints = Gossiper.instance.getLiveTokenOwners();
        
        int blockFor = allEndpoints.size();
        final TruncateResponseHandler responseHandler = new TruncateResponseHandler(blockFor);

        // Send out the truncate calls and track the responses with the callbacks.
        Tracing.trace("Enqueuing truncate messages to hosts {}", allEndpoints);
        final Truncation truncation = new Truncation(keyspace, cfname);
        MessageOut<Truncation> message = truncation.createMessage();
        for (InetAddress endpoint : allEndpoints)
            MessagingService.instance().sendRR(message, endpoint, responseHandler);

        // Wait for all
        try
        {
            responseHandler.get();
        }
        catch (TimeoutException e)
        {
            Tracing.trace("Timed out");
            throw e;
        }
    }

    /**
     * Asks the gossiper if there are any nodes that are currently down.
     * @return true if the gossiper thinks all nodes are up.
     */
    private static boolean isAnyStorageHostDown()
    {
        return !Gossiper.instance.getUnreachableTokenOwners().isEmpty();
    }
    
    public interface WritePerformer
    {
        public void apply(IMutation mutation,
                          Iterable<InetAddress> targets,
                          AbstractWriteResponseHandler responseHandler,
                          String localDataCenter,
                          ConsistencyLevel consistencyLevel) throws OverloadedException;
    }

    /**
     * A Runnable that aborts if it doesn't start running before it times out
     */
    private static abstract class DroppableRunnable implements Runnable
    {
        private final long constructionTime = System.nanoTime();
        private final MessagingService.Verb verb;

        public DroppableRunnable(MessagingService.Verb verb)
        {
            this.verb = verb;
        }

        public final void run()
        {
            if (TimeUnit.NANOSECONDS.toMillis(System.nanoTime() - constructionTime) > DatabaseDescriptor.getTimeout(verb))
            {
                MessagingService.instance().incrementDroppedMessages(verb);
                return;
            }

            try
            {
                runMayThrow();
            }
            catch (Exception e)
            {
                throw new RuntimeException(e);
            }
        }

        abstract protected void runMayThrow() throws Exception;
    }

    /**
     * Like DroppableRunnable, but if it aborts, it will rerun (on the mutation stage) after
     * marking itself as a hint in progress so that the hint backpressure mechanism can function.
     */
    private static abstract class LocalMutationRunnable implements Runnable
    {
        private final long constructionTime = System.currentTimeMillis();

        public final void run()
        {
            if (System.currentTimeMillis() > constructionTime + DatabaseDescriptor.getTimeout(MessagingService.Verb.MUTATION))
            {
                MessagingService.instance().incrementDroppedMessages(MessagingService.Verb.MUTATION);
                HintRunnable runnable = new HintRunnable(FBUtilities.getBroadcastAddress())
                {
                    protected void runMayThrow() throws Exception
                    {
                        LocalMutationRunnable.this.runMayThrow();
                    }
                };
                submitHint(runnable);
                return;
            }

            try
            {
                runMayThrow();
            }
            catch (Exception e)
            {
                throw new RuntimeException(e);
            }
        }

        abstract protected void runMayThrow() throws Exception;
    }

    /**
     * HintRunnable will decrease totalHintsInProgress and targetHints when finished.
     * It is the caller's responsibility to increment them initially.
     */
    private abstract static class HintRunnable implements Runnable
    {
        public final InetAddress target;

        protected HintRunnable(InetAddress target)
        {
            this.target = target;
        }

        public void run()
        {
            try
            {
                runMayThrow();
            }
            catch (Exception e)
            {
                throw new RuntimeException(e);
            }
            finally
            {
                StorageMetrics.totalHintsInProgress.dec();
                getHintsInProgressFor(target).decrementAndGet();
            }
        }

        abstract protected void runMayThrow() throws Exception;
    }

    public long getTotalHints()
    {
        return StorageMetrics.totalHints.count();
    }

    public int getMaxHintsInProgress()
    {
        return maxHintsInProgress;
    }

    public void setMaxHintsInProgress(int qs)
    {
        maxHintsInProgress = qs;
    }

    public int getHintsInProgress()
    {
        return (int) StorageMetrics.totalHintsInProgress.count();
    }

    public void verifyNoHintsInProgress()
    {
        if (getHintsInProgress() > 0)
            logger.warn("Some hints were not written before shutdown.  This is not supposed to happen.  You should (a) run repair, and (b) file a bug report");
    }

    public Long getRpcTimeout() { return DatabaseDescriptor.getRpcTimeout(); }
    public void setRpcTimeout(Long timeoutInMillis) { DatabaseDescriptor.setRpcTimeout(timeoutInMillis); }

    public Long getReadRpcTimeout() { return DatabaseDescriptor.getReadRpcTimeout(); }
    public void setReadRpcTimeout(Long timeoutInMillis) { DatabaseDescriptor.setReadRpcTimeout(timeoutInMillis); }

    public Long getWriteRpcTimeout() { return DatabaseDescriptor.getWriteRpcTimeout(); }
    public void setWriteRpcTimeout(Long timeoutInMillis) { DatabaseDescriptor.setWriteRpcTimeout(timeoutInMillis); }

    public Long getCounterWriteRpcTimeout() { return DatabaseDescriptor.getCounterWriteRpcTimeout(); }
    public void setCounterWriteRpcTimeout(Long timeoutInMillis) { DatabaseDescriptor.setCounterWriteRpcTimeout(timeoutInMillis); }

    public Long getCasContentionTimeout() { return DatabaseDescriptor.getCasContentionTimeout(); }
    public void setCasContentionTimeout(Long timeoutInMillis) { DatabaseDescriptor.setCasContentionTimeout(timeoutInMillis); }

    public Long getRangeRpcTimeout() { return DatabaseDescriptor.getRangeRpcTimeout(); }
    public void setRangeRpcTimeout(Long timeoutInMillis) { DatabaseDescriptor.setRangeRpcTimeout(timeoutInMillis); }

    public Long getTruncateRpcTimeout() { return DatabaseDescriptor.getTruncateRpcTimeout(); }
    public void setTruncateRpcTimeout(Long timeoutInMillis) { DatabaseDescriptor.setTruncateRpcTimeout(timeoutInMillis); }
    public void reloadTriggerClasses() { TriggerExecutor.instance.reloadClasses(); }

    
    public long getReadRepairAttempted() {
        return ReadRepairMetrics.attempted.count();
    }
    
    public long getReadRepairRepairedBlocking() {
        return ReadRepairMetrics.repairedBlocking.count();
    }
    
    public long getReadRepairRepairedBackground() {
        return ReadRepairMetrics.repairedBackground.count();
    }
}<|MERGE_RESOLUTION|>--- conflicted
+++ resolved
@@ -1451,9 +1451,15 @@
         try
         {
             int cql3RowCount = 0;
-<<<<<<< HEAD
-            rows = new ArrayList<Row>();
-            List<AbstractBounds<RowPosition>> ranges = getRestrictedRanges(command.keyRange);
+            rows = new ArrayList<>();
+
+            // when dealing with LocalStrategy keyspaces, we can skip the range splitting and merging (which can be
+            // expensive in clusters with vnodes)
+            List<? extends AbstractBounds<RowPosition>> ranges;
+            if (keyspace.getReplicationStrategy() instanceof LocalStrategy)
+                ranges = command.keyRange.unwrap();
+            else
+                ranges = getRestrictedRanges(command.keyRange);
 
             // our estimate of how many result rows there will be per-range
             float resultRowsPerRange = estimateResultRowsPerRange(command, keyspace);
@@ -1467,18 +1473,6 @@
                          resultRowsPerRange, command.limit(), ranges.size(), concurrencyFactor);
 
             boolean haveSufficientRows = false;
-=======
-            rows = new ArrayList<>();
-
-            // when dealing with LocalStrategy keyspaces, we can skip the range splitting and merging (which can be
-            // expensive in clusters with vnodes)
-            List<? extends AbstractBounds<RowPosition>> ranges;
-            if (keyspace.getReplicationStrategy() instanceof LocalStrategy)
-                ranges = command.keyRange.unwrap();
-            else
-                ranges = getRestrictedRanges(command.keyRange);
-
->>>>>>> 133cfd39
             int i = 0;
             AbstractBounds<RowPosition> nextRange = null;
             List<InetAddress> nextEndpoints = null;
