--- conflicted
+++ resolved
@@ -159,12 +159,7 @@
         }
         catch (RequestExecutionException | RequestValidationException e)
         {
-<<<<<<< HEAD
-            logger.warn("CassandraAuthorizer failed to revoke all permissions on {}: {}", droppedResource, e);
-=======
             logger.warn("CassandraAuthorizer failed to revoke all permissions on {}: {}", droppedResource, e.getMessage());
-            return;
->>>>>>> ba87ab4e
         }
     }
 
