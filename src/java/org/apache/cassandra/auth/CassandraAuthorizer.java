--- conflicted
+++ resolved
@@ -18,7 +18,6 @@
 package org.apache.cassandra.auth;
 
 import java.util.ArrayList;
-import java.util.EnumSet;
 import java.util.HashSet;
 import java.util.List;
 import java.util.Set;
@@ -37,17 +36,8 @@
 import org.apache.cassandra.concurrent.ScheduledExecutors;
 import org.apache.cassandra.config.DatabaseDescriptor;
 import org.apache.cassandra.config.Schema;
-<<<<<<< HEAD
 import org.apache.cassandra.config.SchemaConstants;
 import org.apache.cassandra.cql3.*;
-=======
-import org.apache.cassandra.cql3.Attributes;
-import org.apache.cassandra.cql3.BatchQueryOptions;
-import org.apache.cassandra.cql3.CQLStatement;
-import org.apache.cassandra.cql3.QueryOptions;
-import org.apache.cassandra.cql3.QueryProcessor;
-import org.apache.cassandra.cql3.UntypedResultSet;
->>>>>>> d16b3ab9
 import org.apache.cassandra.cql3.statements.BatchStatement;
 import org.apache.cassandra.cql3.statements.ModificationStatement;
 import org.apache.cassandra.cql3.statements.SelectStatement;
@@ -136,60 +126,26 @@
     {
         try
         {
-<<<<<<< HEAD
-            UntypedResultSet rows = process(String.format("SELECT resource FROM %s.%s WHERE role = '%s'",
+            process(String.format("DELETE FROM %s.%s WHERE role = '%s'",
+                                  SchemaConstants.AUTH_KEYSPACE_NAME,
+                                  AuthKeyspace.ROLE_PERMISSIONS,
+                                  escape(revokee.getRoleName())));
+        }
+        catch (RequestExecutionException | RequestValidationException e)
+        {
+            logger.warn("CassandraAuthorizer failed to revoke all permissions of {}: {}",  revokee.getRoleName(), e);
+        }
+    }
+
+    // Called after a resource is removed (DROP KEYSPACE, DROP TABLE, etc.).
+    // Execute a logged batch removing all the permissions for the resource.
+    public void revokeAllOn(IResource droppedResource)
+    {
+        try
+        {
+            UntypedResultSet rows = process(String.format("SELECT role FROM %s.%s WHERE resource = '%s' ALLOW FILTERING",
                                                           SchemaConstants.AUTH_KEYSPACE_NAME,
                                                           AuthKeyspace.ROLE_PERMISSIONS,
-                                                          escape(revokee.getRoleName())));
-
-            List<CQLStatement> statements = new ArrayList<>();
-            for (UntypedResultSet.Row row : rows)
-            {
-                statements.add(
-                    QueryProcessor.getStatement(String.format("DELETE FROM %s.%s WHERE resource = '%s' AND role = '%s'",
-                                                              SchemaConstants.AUTH_KEYSPACE_NAME,
-                                                              AuthKeyspace.RESOURCE_ROLE_INDEX,
-                                                              escape(row.getString("resource")),
-                                                              escape(revokee.getRoleName())),
-                                                ClientState.forInternalCalls()).statement);
-
-            }
-
-            statements.add(QueryProcessor.getStatement(String.format("DELETE FROM %s.%s WHERE role = '%s'",
-                                                                     SchemaConstants.AUTH_KEYSPACE_NAME,
-                                                                     AuthKeyspace.ROLE_PERMISSIONS,
-                                                                     escape(revokee.getRoleName())),
-                                                       ClientState.forInternalCalls()).statement);
-
-            executeLoggedBatch(statements);
-=======
-            process(String.format("DELETE FROM %s.%s WHERE role = '%s'",
-                                  AuthKeyspace.NAME,
-                                  AuthKeyspace.ROLE_PERMISSIONS,
-                                  escape(revokee.getRoleName())));
->>>>>>> d16b3ab9
-        }
-        catch (RequestExecutionException | RequestValidationException e)
-        {
-            logger.warn("CassandraAuthorizer failed to revoke all permissions of {}: {}",  revokee.getRoleName(), e);
-        }
-    }
-
-    // Called after a resource is removed (DROP KEYSPACE, DROP TABLE, etc.).
-    // Execute a logged batch removing all the permissions for the resource
-    public void revokeAllOn(IResource droppedResource)
-    {
-        try
-        {
-<<<<<<< HEAD
-            UntypedResultSet rows = process(String.format("SELECT role FROM %s.%s WHERE resource = '%s'",
-                                                          SchemaConstants.AUTH_KEYSPACE_NAME,
-                                                          AuthKeyspace.RESOURCE_ROLE_INDEX,
-=======
-            UntypedResultSet rows = process(String.format("SELECT role FROM %s.%s WHERE resource = '%s' ALLOW FILTERING",
-                                                          AuthKeyspace.NAME,
-                                                          AuthKeyspace.ROLE_PERMISSIONS,
->>>>>>> d16b3ab9
                                                           escape(droppedResource.getName())));
 
             List<CQLStatement> statements = new ArrayList<>();
@@ -203,15 +159,6 @@
                                                            ClientState.forInternalCalls()).statement);
             }
 
-<<<<<<< HEAD
-            statements.add(QueryProcessor.getStatement(String.format("DELETE FROM %s.%s WHERE resource = '%s'",
-                                                                     SchemaConstants.AUTH_KEYSPACE_NAME,
-                                                                     AuthKeyspace.RESOURCE_ROLE_INDEX,
-                                                                     escape(droppedResource.getName())),
-                                                                               ClientState.forInternalCalls()).statement);
-
-=======
->>>>>>> d16b3ab9
             executeLoggedBatch(statements);
         }
         catch (RequestExecutionException | RequestValidationException e)
@@ -279,29 +226,6 @@
                               escape(resource.getName())));
     }
 
-<<<<<<< HEAD
-    // Removes an entry from the inverted index table (from resource -> role with defined permissions)
-    private void removeLookupEntry(IResource resource, RoleResource role) throws RequestExecutionException
-    {
-        process(String.format("DELETE FROM %s.%s WHERE resource = '%s' and role = '%s'",
-                              SchemaConstants.AUTH_KEYSPACE_NAME,
-                              AuthKeyspace.RESOURCE_ROLE_INDEX,
-                              escape(resource.getName()),
-                              escape(role.getRoleName())));
-    }
-
-    // Adds an entry to the inverted index table (from resource -> role with defined permissions)
-    private void addLookupEntry(IResource resource, RoleResource role) throws RequestExecutionException
-    {
-        process(String.format("INSERT INTO %s.%s (resource, role) VALUES ('%s','%s')",
-                              SchemaConstants.AUTH_KEYSPACE_NAME,
-                              AuthKeyspace.RESOURCE_ROLE_INDEX,
-                              escape(resource.getName()),
-                              escape(role.getRoleName())));
-    }
-
-=======
->>>>>>> d16b3ab9
     // 'of' can be null - in that case everyone's permissions have been requested. Otherwise only single user's.
     // If the user requesting 'LIST PERMISSIONS' is not a superuser OR their username doesn't match 'of', we
     // throw UnauthorizedException. So only a superuser can view everybody's permissions. Regular users are only
@@ -442,14 +366,6 @@
                                                               SchemaConstants.AUTH_KEYSPACE_NAME,
                                                               AuthKeyspace.ROLE_PERMISSIONS),
                                                 ClientState.forInternalCalls()).statement;
-<<<<<<< HEAD
-                CQLStatement indexStatement =
-                    QueryProcessor.getStatement(String.format("INSERT INTO %s.%s (resource, role) VALUES (?,?)",
-                                                              SchemaConstants.AUTH_KEYSPACE_NAME,
-                                                              AuthKeyspace.RESOURCE_ROLE_INDEX),
-                                                ClientState.forInternalCalls()).statement;
-=======
->>>>>>> d16b3ab9
 
                 UntypedResultSet permissions = process("SELECT * FROM system_auth.permissions");
                 for (UntypedResultSet.Row row : permissions)
@@ -471,16 +387,6 @@
                                                                                              row.getBytes("resource"),
                                                                                              serializer.serialize(filteredPerms))),
                                             System.nanoTime());
-
-<<<<<<< HEAD
-                    indexStatement.execute(QueryState.forInternalCalls(),
-                                           QueryOptions.forInternalCalls(ConsistencyLevel.ONE,
-                                                                         Lists.newArrayList(row.getBytes("resource"),
-                                                                                            row.getBytes("username"))),
-                                           System.nanoTime());
-
-=======
->>>>>>> d16b3ab9
                 }
                 logger.info("Completed conversion of legacy permissions");
             }
