/*
 * Licensed to the Apache Software Foundation (ASF) under one
 * or more contributor license agreements.  See the NOTICE file
 * distributed with this work for additional information
 * regarding copyright ownership.  The ASF licenses this file
 * to you under the Apache License, Version 2.0 (the
 * "License"); you may not use this file except in compliance
 * with the License.  You may obtain a copy of the License at
 *
 *     http://www.apache.org/licenses/LICENSE-2.0
 *
 * Unless required by applicable law or agreed to in writing, software
 * distributed under the License is distributed on an "AS IS" BASIS,
 * WITHOUT WARRANTIES OR CONDITIONS OF ANY KIND, either express or implied.
 * See the License for the specific language governing permissions and
 * limitations under the License.
 */
package org.apache.cassandra.auth;

import java.util.*;
import java.util.concurrent.TimeUnit;
import java.util.stream.Collectors;

import com.google.common.base.Predicate;
import com.google.common.collect.ImmutableSet;
import com.google.common.collect.Iterables;
import com.google.common.collect.Lists;
import org.apache.commons.lang3.StringUtils;
import org.slf4j.Logger;
import org.slf4j.LoggerFactory;

import org.apache.cassandra.auth.permission.Permissions;
import org.apache.cassandra.concurrent.ScheduledExecutors;
import org.apache.cassandra.config.DatabaseDescriptor;
import org.apache.cassandra.config.Schema;
import org.apache.cassandra.config.SchemaConstants;
import org.apache.cassandra.cql3.*;
import org.apache.cassandra.cql3.statements.BatchStatement;
import org.apache.cassandra.cql3.statements.ModificationStatement;
import org.apache.cassandra.cql3.statements.SelectStatement;
import org.apache.cassandra.db.ConsistencyLevel;
import org.apache.cassandra.db.marshal.UTF8Type;
import org.apache.cassandra.exceptions.*;
import org.apache.cassandra.serializers.SetSerializer;
import org.apache.cassandra.serializers.UTF8Serializer;
import org.apache.cassandra.service.ClientState;

import org.apache.cassandra.cql3.QueryOptions;
import org.apache.cassandra.cql3.QueryProcessor;
import org.apache.cassandra.cql3.UntypedResultSet;
import org.apache.cassandra.service.QueryState;
import org.apache.cassandra.transport.messages.ResultMessage;
import org.apache.cassandra.utils.ByteBufferUtil;

/**
 * CassandraAuthorizer is an IAuthorizer implementation that keeps
 * user permissions internally in C* using the system_auth.role_permissions
 * table.
 */
public class CassandraAuthorizer implements IAuthorizer
{
    private static final Logger logger = LoggerFactory.getLogger(CassandraAuthorizer.class);

    private static final String ROLE = "role";
    private static final String RESOURCE = "resource";
    private static final String PERMISSIONS = "permissions";

    // used during upgrades to perform authz on mixed clusters
    public static final String USERNAME = "username";
    public static final String USER_PERMISSIONS = "permissions";

    private SelectStatement authorizeRoleStatement;
    private SelectStatement legacyAuthorizeRoleStatement;

    public CassandraAuthorizer()
    {
    }

    // Returns every permission on the resource granted to the user either directly
    // or indirectly via roles granted to the user.
    public Set<Permission> authorize(AuthenticatedUser user, IResource resource)
    {
        if (user.isSuper())
            return applicablePermissions(resource);

        Set<Permission> permissions = Permissions.setOf();
        try
        {
            for (RoleResource role: user.getRoles())
                addPermissionsForRole(permissions, resource, role);
        }
        catch (RequestValidationException e)
        {
            throw new AssertionError(e); // not supposed to happen
        }
        catch (RequestExecutionException e)
        {
            logger.warn("CassandraAuthorizer failed to authorize {} for {}", user, resource);
            throw new RuntimeException(e);
        }

        return permissions;
    }

    public void grant(AuthenticatedUser performer, Set<Permission> permissions, IResource resource, RoleResource grantee)
    throws RequestValidationException, RequestExecutionException
    {
        modifyRolePermissions(permissions, resource, grantee, "+");
        addLookupEntry(resource, grantee);
    }

    public void revoke(AuthenticatedUser performer, Set<Permission> permissions, IResource resource, RoleResource revokee)
    throws RequestValidationException, RequestExecutionException
    {
        modifyRolePermissions(permissions, resource, revokee, "-");
        removeLookupEntry(resource, revokee);
    }

    // Called when deleting a role with DROP ROLE query.
    // Internal hook, so no permission checks are needed here.
    // Executes a logged batch removing the granted premissions
    // for the role as well as the entries from the reverse index
    // table
    public void revokeAllFrom(RoleResource revokee)
    {
        try
        {
            UntypedResultSet rows = process(String.format("SELECT resource FROM %s.%s WHERE role = '%s'",
                                                          SchemaConstants.AUTH_KEYSPACE_NAME,
                                                          AuthKeyspace.ROLE_PERMISSIONS,
                                                          escape(revokee.getRoleName())));

            List<CQLStatement> statements = new ArrayList<>();
            for (UntypedResultSet.Row row : rows)
            {
                statements.add(
                    QueryProcessor.getStatement(String.format("DELETE FROM %s.%s WHERE resource = '%s' AND role = '%s'",
                                                              SchemaConstants.AUTH_KEYSPACE_NAME,
                                                              AuthKeyspace.RESOURCE_ROLE_INDEX,
                                                              escape(row.getString("resource")),
                                                              escape(revokee.getRoleName())),
                                                ClientState.forInternalCalls()).statement);

            }

            statements.add(QueryProcessor.getStatement(String.format("DELETE FROM %s.%s WHERE role = '%s'",
                                                                     SchemaConstants.AUTH_KEYSPACE_NAME,
                                                                     AuthKeyspace.ROLE_PERMISSIONS,
                                                                     escape(revokee.getRoleName())),
                                                       ClientState.forInternalCalls()).statement);

            executeLoggedBatch(statements);
        }
        catch (RequestExecutionException | RequestValidationException e)
        {
            logger.warn("CassandraAuthorizer failed to revoke all permissions of {}: {}",  revokee.getRoleName(), e);
        }
    }

    // Called after a resource is removed (DROP KEYSPACE, DROP TABLE, etc.).
    // Execute a logged batch removing all the permissions for the resource
    // as well as the index table entry
    public void revokeAllOn(IResource droppedResource)
    {
        try
        {
            UntypedResultSet rows = process(String.format("SELECT role FROM %s.%s WHERE resource = '%s'",
                                                          SchemaConstants.AUTH_KEYSPACE_NAME,
                                                          AuthKeyspace.RESOURCE_ROLE_INDEX,
                                                          escape(droppedResource.getName())));

            List<CQLStatement> statements = new ArrayList<>();
            for (UntypedResultSet.Row row : rows)
            {
                statements.add(QueryProcessor.getStatement(String.format("DELETE FROM %s.%s WHERE role = '%s' AND resource = '%s'",
                                                                         SchemaConstants.AUTH_KEYSPACE_NAME,
                                                                         AuthKeyspace.ROLE_PERMISSIONS,
                                                                         escape(row.getString("role")),
                                                                         escape(droppedResource.getName())),
                                                           ClientState.forInternalCalls()).statement);
            }

            statements.add(QueryProcessor.getStatement(String.format("DELETE FROM %s.%s WHERE resource = '%s'",
                                                                     SchemaConstants.AUTH_KEYSPACE_NAME,
                                                                     AuthKeyspace.RESOURCE_ROLE_INDEX,
                                                                     escape(droppedResource.getName())),
                                                                               ClientState.forInternalCalls()).statement);

            executeLoggedBatch(statements);
        }
        catch (RequestExecutionException | RequestValidationException e)
        {
            logger.warn("CassandraAuthorizer failed to revoke all permissions on {}: {}", droppedResource, e);
            return;
        }
    }

    private void executeLoggedBatch(List<CQLStatement> statements)
    throws RequestExecutionException, RequestValidationException
    {
        BatchStatement batch = new BatchStatement(0,
                                                  BatchStatement.Type.LOGGED,
                                                  Lists.newArrayList(Iterables.filter(statements, ModificationStatement.class)),
                                                  Attributes.none());
        QueryProcessor.instance.processBatch(batch,
                                             QueryState.forInternalCalls(),
                                             BatchQueryOptions.withoutPerStatementVariables(QueryOptions.DEFAULT),
                                             System.nanoTime());

    }

    // Add every permission on the resource granted to the role
    private void addPermissionsForRole(Set<Permission> permissions, IResource resource, RoleResource role)
    throws RequestExecutionException, RequestValidationException
    {
        QueryOptions options = QueryOptions.forInternalCalls(ConsistencyLevel.LOCAL_ONE,
                                                             Lists.newArrayList(ByteBufferUtil.bytes(role.getRoleName()),
                                                                                ByteBufferUtil.bytes(resource.getName())));

        SelectStatement statement;
        // If it exists, read from the legacy user permissions table to handle the case where the cluster
        // is being upgraded and so is running with mixed versions of the authz schema
<<<<<<< HEAD
        SelectStatement statement = Schema.instance.getCFMetaData(SchemaConstants.AUTH_KEYSPACE_NAME, USER_PERMISSIONS) == null
                                    ? authorizeRoleStatement
                                    : legacyAuthorizeRoleStatement;
        ResultMessage.Rows rows = (ResultMessage.Rows) statement.execute(QueryState.forInternalCalls(), options, System.nanoTime()).blockingGet();
=======
        if (Schema.instance.getCFMetaData(SchemaConstants.AUTH_KEYSPACE_NAME, USER_PERMISSIONS) == null)
            statement = authorizeRoleStatement;
        else
        {
            // If the permissions table was initialised only after the statement got prepared, re-prepare (CASSANDRA-12813)
            if (legacyAuthorizeRoleStatement == null)
                legacyAuthorizeRoleStatement = prepare(USERNAME, USER_PERMISSIONS);
            statement = legacyAuthorizeRoleStatement;
        }
        ResultMessage.Rows rows = statement.execute(QueryState.forInternalCalls(), options, System.nanoTime());
>>>>>>> d9641e5c
        UntypedResultSet result = UntypedResultSet.create(rows.result);

        if (!result.isEmpty() && result.one().has(PERMISSIONS))
        {
            for (String perm : result.one().getSet(PERMISSIONS, UTF8Type.instance))
            {
                permissions.add(Permissions.permission(perm));
            }
        }
    }

    // Adds or removes permissions from a role_permissions table (adds if op is "+", removes if op is "-")
    private void modifyRolePermissions(Set<Permission> permissions, IResource resource, RoleResource role, String op)
            throws RequestExecutionException
    {
        process(String.format("UPDATE %s.%s SET permissions = permissions %s {%s} WHERE role = '%s' AND resource = '%s'",
                              SchemaConstants.AUTH_KEYSPACE_NAME,
                              AuthKeyspace.ROLE_PERMISSIONS,
                              op,
                              permissions.stream().map(Permission::getFullName).collect(Collectors.joining("','", "'", "'")),
                              escape(role.getRoleName()),
                              escape(resource.getName())));
    }

    // Removes an entry from the inverted index table (from resource -> role with defined permissions)
    private void removeLookupEntry(IResource resource, RoleResource role) throws RequestExecutionException
    {
        process(String.format("DELETE FROM %s.%s WHERE resource = '%s' and role = '%s'",
                              SchemaConstants.AUTH_KEYSPACE_NAME,
                              AuthKeyspace.RESOURCE_ROLE_INDEX,
                              escape(resource.getName()),
                              escape(role.getRoleName())));
    }

    // Adds an entry to the inverted index table (from resource -> role with defined permissions)
    private void addLookupEntry(IResource resource, RoleResource role) throws RequestExecutionException
    {
        process(String.format("INSERT INTO %s.%s (resource, role) VALUES ('%s','%s')",
                              SchemaConstants.AUTH_KEYSPACE_NAME,
                              AuthKeyspace.RESOURCE_ROLE_INDEX,
                              escape(resource.getName()),
                              escape(role.getRoleName())));
    }

    // 'of' can be null - in that case everyone's permissions have been requested. Otherwise only single user's.
    // If the user requesting 'LIST PERMISSIONS' is not a superuser OR their username doesn't match 'of', we
    // throw UnauthorizedException. So only a superuser can view everybody's permissions. Regular users are only
    // allowed to see their own permissions.
    public Set<PermissionDetails> list(AuthenticatedUser performer,
                                       Set<Permission> permissions,
                                       IResource resource,
                                       RoleResource grantee)
    throws RequestValidationException, RequestExecutionException
    {
        if (!(performer.isSuper() || performer.isSystem()) && !performer.getRoles().contains(grantee))
            throw new UnauthorizedException(String.format("You are not authorized to view %s's permissions",
                                                          grantee == null ? "everyone" : grantee.getRoleName()));

        if (null == grantee)
            return listPermissionsForRole(permissions, resource, grantee);

        Set<RoleResource> roles = DatabaseDescriptor.getRoleManager().getRoles(grantee, true);
        Set<PermissionDetails> details = new HashSet<>();
        for (RoleResource role : roles)
            details.addAll(listPermissionsForRole(permissions, resource, role));

        return details;
    }

    private Set<PermissionDetails> listPermissionsForRole(Set<Permission> permissions,
                                                          IResource resource,
                                                          RoleResource role)
    throws RequestExecutionException
    {
        Set<PermissionDetails> details = new HashSet<>();
        // If it exists, try the legacy user permissions table first. This is to handle the case
        // where the cluster is being upgraded and so is running with mixed versions of the perms table
        boolean useLegacyTable = Schema.instance.getCFMetaData(SchemaConstants.AUTH_KEYSPACE_NAME, USER_PERMISSIONS) != null;
        String entityColumnName = useLegacyTable ? USERNAME : ROLE;
        for (UntypedResultSet.Row row : process(buildListQuery(resource, role, useLegacyTable)))
        {
            if (row.has(PERMISSIONS))
            {
                for (String p : row.getSet(PERMISSIONS, UTF8Type.instance))
                {
                    Permission permission = Permissions.permission(p);
                    if (permissions.contains(permission))
                        details.add(new PermissionDetails(row.getString(entityColumnName),
                                                          Resources.fromName(row.getString(RESOURCE)),
                                                          permission));
                }
            }
        }
        return details;
    }

    private String buildListQuery(IResource resource, RoleResource grantee, boolean useLegacyTable)
    {
        String tableName = useLegacyTable ? USER_PERMISSIONS : AuthKeyspace.ROLE_PERMISSIONS;
        String entityName = useLegacyTable ? USERNAME : ROLE;
        List<String> vars = Lists.newArrayList(SchemaConstants.AUTH_KEYSPACE_NAME, tableName);
        List<String> conditions = new ArrayList<>();

        if (resource != null)
        {
            conditions.add("resource = '%s'");
            vars.add(escape(resource.getName()));
        }

        if (grantee != null)
        {
            conditions.add(entityName + " = '%s'");
            vars.add(escape(grantee.getRoleName()));
        }

        String query = "SELECT " + entityName + ", resource, permissions FROM %s.%s";

        if (!conditions.isEmpty())
            query += " WHERE " + StringUtils.join(conditions, " AND ");

        if (resource != null && grantee == null)
            query += " ALLOW FILTERING";

        return String.format(query, vars.toArray());
    }


    public Set<DataResource> protectedResources()
    {
        return ImmutableSet.of(DataResource.table(SchemaConstants.AUTH_KEYSPACE_NAME, AuthKeyspace.ROLE_PERMISSIONS));
    }

    public void validateConfiguration() throws ConfigurationException
    {
    }

    public void setup()
    {
        authorizeRoleStatement = prepare(ROLE, AuthKeyspace.ROLE_PERMISSIONS);

        // If old user permissions table exists, migrate the legacy authz data to the new table
        // The delay is to give the node a chance to see its peers before attempting the conversion
        if (Schema.instance.getCFMetaData(SchemaConstants.AUTH_KEYSPACE_NAME, "permissions") != null)
        {
            legacyAuthorizeRoleStatement = prepare(USERNAME, USER_PERMISSIONS);

            ScheduledExecutors.optionalTasks.schedule(new Runnable()
            {
                public void run()
                {
                    convertLegacyData();
                }
            }, AuthKeyspace.SUPERUSER_SETUP_DELAY, TimeUnit.MILLISECONDS);
        }
    }

    private SelectStatement prepare(String entityname, String permissionsTable)
    {
        String query = String.format("SELECT permissions FROM %s.%s WHERE %s = ? AND resource = ?",
                                     SchemaConstants.AUTH_KEYSPACE_NAME,
                                     permissionsTable,
                                     entityname);
        return (SelectStatement) QueryProcessor.getStatement(query, ClientState.forInternalCalls()).statement;
    }

    /**
     * Copy legacy authz data from the system_auth.permissions table to the new system_auth.role_permissions table and
     * also insert entries into the reverse lookup table.
     * In theory, we could simply rename the existing table as the schema is structurally the same, but this would
     * break mixed clusters during a rolling upgrade.
     * This setup is not performed if AllowAllAuthenticator is configured (see Auth#setup).
     */
    private void convertLegacyData()
    {
        try
        {
            if (Schema.instance.getCFMetaData("system_auth", "permissions") != null)
            {
                logger.info("Converting legacy permissions data");
                CQLStatement insertStatement =
                    QueryProcessor.getStatement(String.format("INSERT INTO %s.%s (role, resource, permissions) " +
                                                              "VALUES (?, ?, ?)",
                                                              SchemaConstants.AUTH_KEYSPACE_NAME,
                                                              AuthKeyspace.ROLE_PERMISSIONS),
                                                ClientState.forInternalCalls()).statement;
                CQLStatement indexStatement =
                    QueryProcessor.getStatement(String.format("INSERT INTO %s.%s (resource, role) VALUES (?,?)",
                                                              SchemaConstants.AUTH_KEYSPACE_NAME,
                                                              AuthKeyspace.RESOURCE_ROLE_INDEX),
                                                ClientState.forInternalCalls()).statement;

                UntypedResultSet permissions = process("SELECT * FROM system_auth.permissions");
                for (UntypedResultSet.Row row : permissions)
                {
                    final IResource resource = Resources.fromName(row.getString("resource"));
                    Predicate<String> isApplicable = new Predicate<String>()
                    {
                        public boolean apply(String s)
                        {
                            return resource.applicablePermissions().contains(Permissions.permission(s));
                        }
                    };
                    SetSerializer<String> serializer = SetSerializer.getInstance(UTF8Serializer.instance, UTF8Type.instance);
                    Set<String> originalPerms = serializer.deserialize(row.getBytes("permissions"));
                    Set<String> filteredPerms = ImmutableSet.copyOf(Iterables.filter(originalPerms, isApplicable));
                    insertStatement.execute(QueryState.forInternalCalls(),
                                            QueryOptions.forInternalCalls(ConsistencyLevel.ONE,
                                                                          Lists.newArrayList(row.getBytes("username"),
                                                                                             row.getBytes("resource"),
                                                                                             serializer.serialize(filteredPerms))),
                                            System.nanoTime());

                    indexStatement.execute(QueryState.forInternalCalls(),
                                           QueryOptions.forInternalCalls(ConsistencyLevel.ONE,
                                                                         Lists.newArrayList(row.getBytes("resource"),
                                                                                            row.getBytes("username"))),
                                           System.nanoTime());

                }
                logger.info("Completed conversion of legacy permissions");
            }
        }
        catch (Exception e)
        {
            logger.info("Unable to complete conversion of legacy permissions data (perhaps not enough nodes are upgraded yet). " +
                        "Conversion should not be considered complete");
            logger.trace("Conversion error", e);
        }
    }

    // We only worry about one character ('). Make sure it's properly escaped.
    private String escape(String name)
    {
        return StringUtils.replace(name, "'", "''");
    }

    private UntypedResultSet process(String query) throws RequestExecutionException
    {
        return QueryProcessor.process(query, ConsistencyLevel.LOCAL_ONE).blockingGet();
    }
}<|MERGE_RESOLUTION|>--- conflicted
+++ resolved
@@ -220,12 +220,6 @@
         SelectStatement statement;
         // If it exists, read from the legacy user permissions table to handle the case where the cluster
         // is being upgraded and so is running with mixed versions of the authz schema
-<<<<<<< HEAD
-        SelectStatement statement = Schema.instance.getCFMetaData(SchemaConstants.AUTH_KEYSPACE_NAME, USER_PERMISSIONS) == null
-                                    ? authorizeRoleStatement
-                                    : legacyAuthorizeRoleStatement;
-        ResultMessage.Rows rows = (ResultMessage.Rows) statement.execute(QueryState.forInternalCalls(), options, System.nanoTime()).blockingGet();
-=======
         if (Schema.instance.getCFMetaData(SchemaConstants.AUTH_KEYSPACE_NAME, USER_PERMISSIONS) == null)
             statement = authorizeRoleStatement;
         else
@@ -235,8 +229,7 @@
                 legacyAuthorizeRoleStatement = prepare(USERNAME, USER_PERMISSIONS);
             statement = legacyAuthorizeRoleStatement;
         }
-        ResultMessage.Rows rows = statement.execute(QueryState.forInternalCalls(), options, System.nanoTime());
->>>>>>> d9641e5c
+        ResultMessage.Rows rows = (ResultMessage.Rows) statement.execute(QueryState.forInternalCalls(), options, System.nanoTime()).blockingGet();
         UntypedResultSet result = UntypedResultSet.create(rows.result);
 
         if (!result.isEmpty() && result.one().has(PERMISSIONS))
