--- conflicted
+++ resolved
@@ -39,13 +39,7 @@
 import org.slf4j.Logger;
 import org.slf4j.LoggerFactory;
 
-<<<<<<< HEAD
 import org.apache.cassandra.config.DatabaseDescriptor;
-=======
-import org.slf4j.Logger;
-import org.slf4j.LoggerFactory;
-
->>>>>>> 8ed8028f
 import org.apache.cassandra.config.ParameterizedClass;
 import org.apache.cassandra.db.TypeSizes;
 import org.apache.cassandra.io.FSReadError;
@@ -95,11 +89,7 @@
         this.hostId = hostId;
         this.version = version;
         this.timestamp = timestamp;
-<<<<<<< HEAD
-=======
-        this.parameters = parameters;
         this.statistics = EMPTY_STATS;
->>>>>>> 8ed8028f
         compressionConfig = createCompressionConfig(parameters);
 
         EncryptionData encryption = createEncryption(parameters);
@@ -145,7 +135,6 @@
         }
     }
 
-<<<<<<< HEAD
     /**
      * Create, if necessary, the required encryption components (for either decrpyt or encrypt operations).
      * Note that in the case of encyption (this is, when writing out a new hints file), we need to write
@@ -209,7 +198,8 @@
             this.compressor = compressor;
             this.params = params;
         }
-=======
+    }
+
     public void setStatistics(Statistics statistics)
     {
         this.statistics = statistics;
@@ -218,7 +208,6 @@
     public Statistics statistics()
     {
         return statistics;
->>>>>>> 8ed8028f
     }
 
     String fileName()
