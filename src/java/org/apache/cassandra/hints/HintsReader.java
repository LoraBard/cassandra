--- conflicted
+++ resolved
@@ -228,11 +228,7 @@
             Hint hint;
             try
             {
-<<<<<<< HEAD
-                hint = Hint.serializers.get(descriptor.version).deserialize(input);
-=======
-                hint = Hint.serializer.deserializeIfLive(input, now, size, descriptor.messagingVersion());
->>>>>>> f8159ac5
+                hint = Hint.serializers.get(descriptor.version).deserializeIfLive(input, now, size);
                 input.checkLimit(0);
             }
             catch (UnknownTableException e)
@@ -327,7 +323,7 @@
                 rateLimiter.acquire(size);
             input.limit(size);
 
-            ByteBuffer buffer = Hint.serializer.readBufferIfLive(input, now, size, descriptor.messagingVersion());
+            ByteBuffer buffer = Hint.serializers.get(descriptor.version).readBufferIfLive(input, now, size);
             if (input.checkCrc())
                 return buffer;
 
