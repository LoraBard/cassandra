/*
 * Licensed to the Apache Software Foundation (ASF) under one
 * or more contributor license agreements.  See the NOTICE file
 * distributed with this work for additional information
 * regarding copyright ownership.  The ASF licenses this file
 * to you under the Apache License, Version 2.0 (the
 * "License"); you may not use this file except in compliance
 * with the License.  You may obtain a copy of the License at
 *
 *     http://www.apache.org/licenses/LICENSE-2.0
 *
 * Unless required by applicable law or agreed to in writing, software
 * distributed under the License is distributed on an "AS IS" BASIS,
 * WITHOUT WARRANTIES OR CONDITIONS OF ANY KIND, either express or implied.
 * See the License for the specific language governing permissions and
 * limitations under the License.
 */
package org.apache.cassandra.tools;

import java.io.IOException;
import java.io.PrintStream;
import java.lang.management.ManagementFactory;
import java.lang.management.MemoryMXBean;
import java.lang.management.MemoryUsage;
import java.lang.management.RuntimeMXBean;
import java.net.InetAddress;
import java.net.UnknownHostException;
import java.rmi.ConnectException;
import java.rmi.server.RMIClientSocketFactory;
import java.rmi.server.RMISocketFactory;
import java.util.AbstractMap;
import java.util.ArrayList;
import java.util.Collections;
import java.util.Comparator;
import java.util.HashMap;
import java.util.Iterator;
import java.util.List;
import java.util.Map;
import java.util.Map.Entry;
import java.util.Set;
import java.util.concurrent.ExecutionException;
import java.util.concurrent.TimeUnit;
import java.util.concurrent.TimeoutException;

import javax.management.JMX;
import javax.management.MBeanServerConnection;
import javax.management.MalformedObjectNameException;
import javax.management.ObjectName;
import javax.management.openmbean.CompositeData;
import javax.management.openmbean.OpenDataException;
import javax.management.openmbean.TabularData;
import javax.management.remote.JMXConnector;
import javax.management.remote.JMXConnectorFactory;
import javax.management.remote.JMXServiceURL;
import javax.rmi.ssl.SslRMIClientSocketFactory;

import org.apache.cassandra.batchlog.BatchlogManager;
import org.apache.cassandra.batchlog.BatchlogManagerMBean;
import org.apache.cassandra.config.DatabaseDescriptor;
import org.apache.cassandra.db.ColumnFamilyStoreMBean;
import org.apache.cassandra.db.HintedHandOffManagerMBean;
import org.apache.cassandra.db.compaction.CompactionManager;
import org.apache.cassandra.db.compaction.CompactionManagerMBean;
import org.apache.cassandra.gms.FailureDetector;
import org.apache.cassandra.gms.FailureDetectorMBean;
import org.apache.cassandra.gms.Gossiper;
import org.apache.cassandra.gms.GossiperMBean;
import org.apache.cassandra.db.HintedHandOffManager;
import org.apache.cassandra.locator.EndpointSnitchInfoMBean;
import org.apache.cassandra.metrics.CassandraMetricsRegistry;
import org.apache.cassandra.metrics.TableMetrics.Sampler;
import org.apache.cassandra.metrics.StorageMetrics;
import org.apache.cassandra.metrics.TableMetrics;
import org.apache.cassandra.metrics.ThreadPoolMetrics;
import org.apache.cassandra.net.MessagingService;
import org.apache.cassandra.net.MessagingServiceMBean;
import org.apache.cassandra.service.CacheService;
import org.apache.cassandra.service.CacheServiceMBean;
import org.apache.cassandra.service.GCInspector;
import org.apache.cassandra.service.GCInspectorMXBean;
import org.apache.cassandra.service.StorageProxy;
import org.apache.cassandra.service.StorageProxyMBean;
import org.apache.cassandra.service.StorageServiceMBean;
import org.apache.cassandra.streaming.StreamManagerMBean;
import org.apache.cassandra.streaming.StreamState;
import org.apache.cassandra.streaming.management.StreamStateCompositeData;

import com.google.common.base.Function;
import com.google.common.collect.Iterables;
import com.google.common.collect.Maps;
import com.google.common.collect.Multimap;
import com.google.common.collect.Sets;
import com.google.common.util.concurrent.Uninterruptibles;

/**
 * JMX client operations for Cassandra.
 */
public class NodeProbe implements AutoCloseable
{
    private static final String fmtUrl = "service:jmx:rmi:///jndi/rmi://[%s]:%d/jmxrmi";
    private static final String ssObjName = "org.apache.cassandra.db:type=StorageService";
    private static final int defaultPort = 7199;
    final String host;
    final int port;
    private String username;
    private String password;

    private JMXConnector jmxc;
    private MBeanServerConnection mbeanServerConn;
    private CompactionManagerMBean compactionProxy;
    private StorageServiceMBean ssProxy;
    private GossiperMBean gossProxy;
    private MemoryMXBean memProxy;
    private GCInspectorMXBean gcProxy;
    private RuntimeMXBean runtimeProxy;
    private StreamManagerMBean streamProxy;
    public MessagingServiceMBean msProxy;
    private FailureDetectorMBean fdProxy;
    private CacheServiceMBean cacheService;
    private StorageProxyMBean spProxy;
    private HintedHandOffManagerMBean hhProxy;
    private BatchlogManagerMBean bmProxy;
    private boolean failed;

    /**
     * Creates a NodeProbe using the specified JMX host, port, username, and password.
     *
     * @param host hostname or IP address of the JMX agent
     * @param port TCP port of the remote JMX agent
     * @throws IOException on connection failures
     */
    public NodeProbe(String host, int port, String username, String password) throws IOException
    {
        assert username != null && !username.isEmpty() && password != null && !password.isEmpty()
               : "neither username nor password can be blank";

        this.host = host;
        this.port = port;
        this.username = username;
        this.password = password;
        connect();
    }

    /**
     * Creates a NodeProbe using the specified JMX host and port.
     *
     * @param host hostname or IP address of the JMX agent
     * @param port TCP port of the remote JMX agent
     * @throws IOException on connection failures
     */
    public NodeProbe(String host, int port) throws IOException
    {
        this.host = host;
        this.port = port;
        connect();
    }

    /**
     * Creates a NodeProbe using the specified JMX host and default port.
     *
     * @param host hostname or IP address of the JMX agent
     * @throws IOException on connection failures
     */
    public NodeProbe(String host) throws IOException
    {
        this.host = host;
        this.port = defaultPort;
        connect();
    }

    /**
     * Create a connection to the JMX agent and setup the M[X]Bean proxies.
     *
     * @throws IOException on connection failures
     */
    private void connect() throws IOException
    {
        JMXServiceURL jmxUrl = new JMXServiceURL(String.format(fmtUrl, host, port));
        Map<String,Object> env = new HashMap<String,Object>();
        if (username != null)
        {
            String[] creds = { username, password };
            env.put(JMXConnector.CREDENTIALS, creds);
        }

        env.put("com.sun.jndi.rmi.factory.socket", getRMIClientSocketFactory());

        jmxc = JMXConnectorFactory.connect(jmxUrl, env);
        mbeanServerConn = jmxc.getMBeanServerConnection();

        try
        {
            ObjectName name = new ObjectName(ssObjName);
            ssProxy = JMX.newMBeanProxy(mbeanServerConn, name, StorageServiceMBean.class);
            name = new ObjectName(MessagingService.MBEAN_NAME);
            msProxy = JMX.newMBeanProxy(mbeanServerConn, name, MessagingServiceMBean.class);
            name = new ObjectName(StreamManagerMBean.OBJECT_NAME);
            streamProxy = JMX.newMBeanProxy(mbeanServerConn, name, StreamManagerMBean.class);
            name = new ObjectName(CompactionManager.MBEAN_OBJECT_NAME);
            compactionProxy = JMX.newMBeanProxy(mbeanServerConn, name, CompactionManagerMBean.class);
            name = new ObjectName(FailureDetector.MBEAN_NAME);
            fdProxy = JMX.newMBeanProxy(mbeanServerConn, name, FailureDetectorMBean.class);
            name = new ObjectName(CacheService.MBEAN_NAME);
            cacheService = JMX.newMBeanProxy(mbeanServerConn, name, CacheServiceMBean.class);
            name = new ObjectName(StorageProxy.MBEAN_NAME);
            spProxy = JMX.newMBeanProxy(mbeanServerConn, name, StorageProxyMBean.class);
            name = new ObjectName(HintedHandOffManager.MBEAN_NAME);
            hhProxy = JMX.newMBeanProxy(mbeanServerConn, name, HintedHandOffManagerMBean.class);
            name = new ObjectName(GCInspector.MBEAN_NAME);
            gcProxy = JMX.newMBeanProxy(mbeanServerConn, name, GCInspectorMXBean.class);
            name = new ObjectName(Gossiper.MBEAN_NAME);
            gossProxy = JMX.newMBeanProxy(mbeanServerConn, name, GossiperMBean.class);
            name = new ObjectName(BatchlogManager.MBEAN_NAME);
            bmProxy = JMX.newMBeanProxy(mbeanServerConn, name, BatchlogManagerMBean.class);
        }
        catch (MalformedObjectNameException e)
        {
            throw new RuntimeException(
                    "Invalid ObjectName? Please report this as a bug.", e);
        }

        memProxy = ManagementFactory.newPlatformMXBeanProxy(mbeanServerConn,
                ManagementFactory.MEMORY_MXBEAN_NAME, MemoryMXBean.class);
        runtimeProxy = ManagementFactory.newPlatformMXBeanProxy(
                mbeanServerConn, ManagementFactory.RUNTIME_MXBEAN_NAME, RuntimeMXBean.class);
    }

    private RMIClientSocketFactory getRMIClientSocketFactory()
    {
        if (Boolean.parseBoolean(System.getProperty("ssl.enable")))
            return new SslRMIClientSocketFactory();
        else
            return RMISocketFactory.getDefaultSocketFactory();
    }

    public void close() throws IOException
    {
        try
        {
            jmxc.close();
        }
        catch (ConnectException e)
        {
            // result of 'stopdaemon' command - i.e. if close() call fails, the daemon is shutdown
            System.out.println("Cassandra has shutdown.");
        }
    }

    public int forceKeyspaceCleanup(int jobs, String keyspaceName, String... tables) throws IOException, ExecutionException, InterruptedException
    {
        return ssProxy.forceKeyspaceCleanup(jobs, keyspaceName, tables);
    }

<<<<<<< HEAD
    public int scrub(boolean disableSnapshot, boolean skipCorrupted, boolean checkData, int jobs, String keyspaceName, String... tables) throws IOException, ExecutionException, InterruptedException
    {
        return ssProxy.scrub(disableSnapshot, skipCorrupted, checkData, jobs, keyspaceName, tables);
=======
    public int scrub(boolean disableSnapshot, boolean skipCorrupted, boolean checkData, boolean reinsertOverflowedTTLRows, int jobs, String keyspaceName, String... columnFamilies) throws IOException, ExecutionException, InterruptedException
    {
        return ssProxy.scrub(disableSnapshot, skipCorrupted, checkData, reinsertOverflowedTTLRows, jobs, keyspaceName, columnFamilies);
>>>>>>> 1602e606
    }

    public int verify(boolean extendedVerify, String keyspaceName, String... tableNames) throws IOException, ExecutionException, InterruptedException
    {
        return ssProxy.verify(extendedVerify, keyspaceName, tableNames);
    }

    public int upgradeSSTables(String keyspaceName, boolean excludeCurrentVersion, int jobs, String... tableNames) throws IOException, ExecutionException, InterruptedException
    {
        return ssProxy.upgradeSSTables(keyspaceName, excludeCurrentVersion, jobs, tableNames);
    }

    private void checkJobs(PrintStream out, int jobs)
    {
        if (jobs > DatabaseDescriptor.getConcurrentCompactors())
            out.println(String.format("jobs (%d) is bigger than configured concurrent_compactors (%d), using at most %d threads", jobs, DatabaseDescriptor.getConcurrentCompactors(), DatabaseDescriptor.getConcurrentCompactors()));
    }

    public void forceKeyspaceCleanup(PrintStream out, int jobs, String keyspaceName, String... tableNames) throws IOException, ExecutionException, InterruptedException
    {
        checkJobs(out, jobs);
        switch (forceKeyspaceCleanup(jobs, keyspaceName, tableNames))
        {
            case 1:
                failed = true;
                out.println("Aborted cleaning up at least one table in keyspace "+keyspaceName+", check server logs for more information.");
                break;
            case 2:
                failed = true;
                out.println("Failed marking some sstables compacting in keyspace "+keyspaceName+", check server logs for more information");
                break;
        }
    }

<<<<<<< HEAD
    public void scrub(PrintStream out, boolean disableSnapshot, boolean skipCorrupted, boolean checkData, int jobs, String keyspaceName, String... tables) throws IOException, ExecutionException, InterruptedException
    {
        checkJobs(out, jobs);
        switch (scrub(disableSnapshot, skipCorrupted, checkData, jobs, keyspaceName, tables))
=======
    public void scrub(PrintStream out, boolean disableSnapshot, boolean skipCorrupted, boolean checkData, boolean reinsertOverflowedTTLRows, int jobs, String keyspaceName, String... columnFamilies) throws IOException, ExecutionException, InterruptedException
    {
        checkJobs(out, jobs);
        if (scrub(disableSnapshot, skipCorrupted, checkData, reinsertOverflowedTTLRows, jobs, keyspaceName, columnFamilies) != 0)
>>>>>>> 1602e606
        {
            case 1:
                failed = true;
                out.println("Aborted scrubbing at least one table in keyspace "+keyspaceName+", check server logs for more information.");
                break;
            case 2:
                failed = true;
                out.println("Failed marking some sstables compacting in keyspace "+keyspaceName+", check server logs for more information");
                break;
        }
    }

    public void verify(PrintStream out, boolean extendedVerify, String keyspaceName, String... tableNames) throws IOException, ExecutionException, InterruptedException
    {
        switch (verify(extendedVerify, keyspaceName, tableNames))
        {
            case 1:
                failed = true;
                out.println("Aborted verifying at least one table in keyspace "+keyspaceName+", check server logs for more information.");
                break;
            case 2:
                failed = true;
                out.println("Failed marking some sstables compacting in keyspace "+keyspaceName+", check server logs for more information");
                break;
        }
    }


    public void upgradeSSTables(PrintStream out, String keyspaceName, boolean excludeCurrentVersion, int jobs, String... tableNames) throws IOException, ExecutionException, InterruptedException
    {
        checkJobs(out, jobs);
        switch (upgradeSSTables(keyspaceName, excludeCurrentVersion, jobs, tableNames))
        {
            case 1:
                failed = true;
                out.println("Aborted upgrading sstables for atleast one table in keyspace "+keyspaceName+", check server logs for more information.");
                break;
            case 2:
                failed = true;
                out.println("Failed marking some sstables compacting in keyspace "+keyspaceName+", check server logs for more information");
                break;
        }
    }


    public void forceKeyspaceCompaction(boolean splitOutput, String keyspaceName, String... tableNames) throws IOException, ExecutionException, InterruptedException
    {
        ssProxy.forceKeyspaceCompaction(splitOutput, keyspaceName, tableNames);
    }

    public void forceKeyspaceFlush(String keyspaceName, String... tableNames) throws IOException, ExecutionException, InterruptedException
    {
        ssProxy.forceKeyspaceFlush(keyspaceName, tableNames);
    }

    public void repairAsync(final PrintStream out, final String keyspace, Map<String, String> options) throws IOException
    {
        RepairRunner runner = new RepairRunner(out, ssProxy, keyspace, options);
        try
        {
            jmxc.addConnectionNotificationListener(runner, null, null);
            ssProxy.addNotificationListener(runner, null, null);
            runner.run();
        }
        catch (Exception e)
        {
            throw new IOException(e) ;
        }
        finally
        {
            try
            {
                ssProxy.removeNotificationListener(runner);
                jmxc.removeConnectionNotificationListener(runner);
            }
            catch (Throwable e)
            {
                out.println("Exception occurred during clean-up. " + e);
            }
        }
    }

    public Map<Sampler, CompositeData> getPartitionSample(String ks, String cf, int capacity, int duration, int count, List<Sampler> samplers) throws OpenDataException
    {
        ColumnFamilyStoreMBean cfsProxy = getCfsProxy(ks, cf);
        for(Sampler sampler : samplers)
        {
            cfsProxy.beginLocalSampling(sampler.name(), capacity);
        }
        Uninterruptibles.sleepUninterruptibly(duration, TimeUnit.MILLISECONDS);
        Map<Sampler, CompositeData> result = Maps.newHashMap();
        for(Sampler sampler : samplers)
        {
            result.put(sampler, cfsProxy.finishLocalSampling(sampler.name(), count));
        }
        return result;
    }

    public void invalidateCounterCache()
    {
        cacheService.invalidateCounterCache();
    }

    public void invalidateKeyCache()
    {
        cacheService.invalidateKeyCache();
    }

    public void invalidateRowCache()
    {
        cacheService.invalidateRowCache();
    }

    public void drain() throws IOException, InterruptedException, ExecutionException
    {
        ssProxy.drain();
    }

    public Map<String, String> getTokenToEndpointMap()
    {
        return ssProxy.getTokenToEndpointMap();
    }

    public List<String> getLiveNodes()
    {
        return ssProxy.getLiveNodes();
    }

    public List<String> getJoiningNodes()
    {
        return ssProxy.getJoiningNodes();
    }

    public List<String> getLeavingNodes()
    {
        return ssProxy.getLeavingNodes();
    }

    public List<String> getMovingNodes()
    {
        return ssProxy.getMovingNodes();
    }

    public List<String> getUnreachableNodes()
    {
        return ssProxy.getUnreachableNodes();
    }

    public Map<String, String> getLoadMap()
    {
        return ssProxy.getLoadMap();
    }

    public Map<InetAddress, Float> getOwnership()
    {
        return ssProxy.getOwnership();
    }

    public Map<InetAddress, Float> effectiveOwnership(String keyspace) throws IllegalStateException
    {
        return ssProxy.effectiveOwnership(keyspace);
    }

    public CacheServiceMBean getCacheServiceMBean()
    {
        String cachePath = "org.apache.cassandra.db:type=Caches";

        try
        {
            return JMX.newMBeanProxy(mbeanServerConn, new ObjectName(cachePath), CacheServiceMBean.class);
        }
        catch (MalformedObjectNameException e)
        {
            throw new RuntimeException(e);
        }
    }

    public double[] getAndResetGCStats()
    {
        return gcProxy.getAndResetStats();
    }

    public Iterator<Map.Entry<String, ColumnFamilyStoreMBean>> getColumnFamilyStoreMBeanProxies()
    {
        try
        {
            return new ColumnFamilyStoreMBeanIterator(mbeanServerConn);
        }
        catch (MalformedObjectNameException e)
        {
            throw new RuntimeException("Invalid ObjectName? Please report this as a bug.", e);
        }
        catch (IOException e)
        {
            throw new RuntimeException("Could not retrieve list of stat mbeans.", e);
        }
    }

    public CompactionManagerMBean getCompactionManagerProxy()
    {
      return compactionProxy;
    }

    public List<String> getTokens()
    {
        return ssProxy.getTokens();
    }

    public List<String> getTokens(String endpoint)
    {
        try
        {
            return ssProxy.getTokens(endpoint);
        }
        catch (UnknownHostException e)
        {
            throw new RuntimeException(e);
        }
    }

    public String getLocalHostId()
    {
        return ssProxy.getLocalHostId();
    }

    public Map<String, String> getHostIdMap()
    {
        return ssProxy.getEndpointToHostId();
    }

    public String getLoadString()
    {
        return ssProxy.getLoadString();
    }

    public String getReleaseVersion()
    {
        return ssProxy.getReleaseVersion();
    }

    public int getCurrentGenerationNumber()
    {
        return ssProxy.getCurrentGenerationNumber();
    }

    public long getUptime()
    {
        return runtimeProxy.getUptime();
    }

    public MemoryUsage getHeapMemoryUsage()
    {
        return memProxy.getHeapMemoryUsage();
    }

    /**
     * Take a snapshot of all the keyspaces, optionally specifying only a specific column family.
     *
     * @param snapshotName the name of the snapshot.
     * @param table the table to snapshot or all on null
     * @param keyspaces the keyspaces to snapshot
     */
    public void takeSnapshot(String snapshotName, String table, String... keyspaces) throws IOException
    {
        if (table != null)
        {
            if (keyspaces.length != 1)
            {
                throw new IOException("When specifying the table for a snapshot, you must specify one and only one keyspace");
            }
            ssProxy.takeTableSnapshot(keyspaces[0], table, snapshotName);
        }
        else
            ssProxy.takeSnapshot(snapshotName, keyspaces);
    }

    /**
     * Take a snapshot of all column family from different keyspaces.
     *
     * @param snapshotName
     *            the name of the snapshot.
     * @param tableList
     *            list of columnfamily from different keyspace in the form of ks1.cf1 ks2.cf2
     */
    public void takeMultipleTableSnapshot(String snapshotName, String... tableList)
            throws IOException
    {
        if (null != tableList && tableList.length != 0)
        {
            ssProxy.takeMultipleTableSnapshot(snapshotName, tableList);
        }
        else
        {
            throw new IOException("The column family List  for a snapshot should not be empty or null");
        }

    }

    /**
     * Remove all the existing snapshots.
     */
    public void clearSnapshot(String tag, String... keyspaces) throws IOException
    {
        ssProxy.clearSnapshot(tag, keyspaces);
    }

    public Map<String, TabularData> getSnapshotDetails()
    {
        return ssProxy.getSnapshotDetails();
    }

    public long trueSnapshotsSize()
    {
        return ssProxy.trueSnapshotsSize();
    }

    public boolean isJoined()
    {
        return ssProxy.isJoined();
    }

    public boolean isDrained()
    {
        return ssProxy.isDrained();
    }

    public boolean isDraining()
    {
        return ssProxy.isDraining();
    }

    public void joinRing() throws IOException
    {
        ssProxy.joinRing();
    }

    public void decommission() throws InterruptedException
    {
        ssProxy.decommission();
    }

    public void move(String newToken) throws IOException
    {
        ssProxy.move(newToken);
    }

    public void removeNode(String token)
    {
        ssProxy.removeNode(token);
    }

    public String getRemovalStatus()
    {
        return ssProxy.getRemovalStatus();
    }

    public void forceRemoveCompletion()
    {
        ssProxy.forceRemoveCompletion();
    }

    public void assassinateEndpoint(String address) throws UnknownHostException
    {
        gossProxy.assassinateEndpoint(address);
    }

    /**
     * Set the compaction threshold
     *
     * @param minimumCompactionThreshold minimum compaction threshold
     * @param maximumCompactionThreshold maximum compaction threshold
     */
    public void setCompactionThreshold(String ks, String cf, int minimumCompactionThreshold, int maximumCompactionThreshold)
    {
        ColumnFamilyStoreMBean cfsProxy = getCfsProxy(ks, cf);
        cfsProxy.setCompactionThresholds(minimumCompactionThreshold, maximumCompactionThreshold);
    }

    public void disableAutoCompaction(String ks, String ... tables) throws IOException
    {
        ssProxy.disableAutoCompaction(ks, tables);
    }

    public void enableAutoCompaction(String ks, String ... tableNames) throws IOException
    {
        ssProxy.enableAutoCompaction(ks, tableNames);
    }

    public void setIncrementalBackupsEnabled(boolean enabled)
    {
        ssProxy.setIncrementalBackupsEnabled(enabled);
    }

    public boolean isIncrementalBackupsEnabled()
    {
        return ssProxy.isIncrementalBackupsEnabled();
    }

    public void setCacheCapacities(int keyCacheCapacity, int rowCacheCapacity, int counterCacheCapacity)
    {
        try
        {
            String keyCachePath = "org.apache.cassandra.db:type=Caches";
            CacheServiceMBean cacheMBean = JMX.newMBeanProxy(mbeanServerConn, new ObjectName(keyCachePath), CacheServiceMBean.class);
            cacheMBean.setKeyCacheCapacityInMB(keyCacheCapacity);
            cacheMBean.setRowCacheCapacityInMB(rowCacheCapacity);
            cacheMBean.setCounterCacheCapacityInMB(counterCacheCapacity);
        }
        catch (MalformedObjectNameException e)
        {
            throw new RuntimeException(e);
        }
    }

    public void setCacheKeysToSave(int keyCacheKeysToSave, int rowCacheKeysToSave, int counterCacheKeysToSave)
    {
        try
        {
            String keyCachePath = "org.apache.cassandra.db:type=Caches";
            CacheServiceMBean cacheMBean = JMX.newMBeanProxy(mbeanServerConn, new ObjectName(keyCachePath), CacheServiceMBean.class);
            cacheMBean.setKeyCacheKeysToSave(keyCacheKeysToSave);
            cacheMBean.setRowCacheKeysToSave(rowCacheKeysToSave);
            cacheMBean.setCounterCacheKeysToSave(counterCacheKeysToSave);
        }
        catch (MalformedObjectNameException e)
        {
            throw new RuntimeException(e);
        }
    }

    public void setHintedHandoffThrottleInKB(int throttleInKB)
    {
        ssProxy.setHintedHandoffThrottleInKB(throttleInKB);
    }

    public List<InetAddress> getEndpoints(String keyspace, String cf, String key)
    {
        return ssProxy.getNaturalEndpoints(keyspace, cf, key);
    }

    public List<String> getSSTables(String keyspace, String cf, String key)
    {
        ColumnFamilyStoreMBean cfsProxy = getCfsProxy(keyspace, cf);
        return cfsProxy.getSSTablesForKey(key);
    }

    public Set<StreamState> getStreamStatus()
    {
        return Sets.newHashSet(Iterables.transform(streamProxy.getCurrentStreams(), new Function<CompositeData, StreamState>()
        {
            public StreamState apply(CompositeData input)
            {
                return StreamStateCompositeData.fromCompositeData(input);
            }
        }));
    }

    public String getOperationMode()
    {
        return ssProxy.getOperationMode();
    }

    public boolean isStarting()
    {
        return ssProxy.isStarting();
    }

    public void truncate(String keyspaceName, String tableName)
    {
        try
        {
            ssProxy.truncate(keyspaceName, tableName);
        }
        catch (TimeoutException e)
        {
            throw new RuntimeException("Error while executing truncate", e);
        }
        catch (IOException e)
        {
            throw new RuntimeException("Error while executing truncate", e);
        }
    }

    public EndpointSnitchInfoMBean getEndpointSnitchInfoProxy()
    {
        try
        {
            return JMX.newMBeanProxy(mbeanServerConn, new ObjectName("org.apache.cassandra.db:type=EndpointSnitchInfo"), EndpointSnitchInfoMBean.class);
        }
        catch (MalformedObjectNameException e)
        {
            throw new RuntimeException(e);
        }
    }

    public ColumnFamilyStoreMBean getCfsProxy(String ks, String cf)
    {
        ColumnFamilyStoreMBean cfsProxy = null;
        try
        {
            String type = cf.contains(".") ? "IndexColumnFamilies" : "ColumnFamilies";
            Set<ObjectName> beans = mbeanServerConn.queryNames(
                    new ObjectName("org.apache.cassandra.db:type=*" + type +",keyspace=" + ks + ",columnfamily=" + cf), null);

            if (beans.isEmpty())
                throw new MalformedObjectNameException("couldn't find that bean");
            assert beans.size() == 1;
            for (ObjectName bean : beans)
                cfsProxy = JMX.newMBeanProxy(mbeanServerConn, bean, ColumnFamilyStoreMBean.class);
        }
        catch (MalformedObjectNameException mone)
        {
            System.err.println("ColumnFamilyStore for " + ks + "/" + cf + " not found.");
            System.exit(1);
        }
        catch (IOException e)
        {
            System.err.println("ColumnFamilyStore for " + ks + "/" + cf + " not found: " + e);
            System.exit(1);
        }

        return cfsProxy;
    }

    public StorageProxyMBean getSpProxy()
    {
        return spProxy;
    }

    public String getEndpoint()
    {
        Map<String, String> hostIdToEndpoint = ssProxy.getHostIdToEndpoint();
        return hostIdToEndpoint.get(ssProxy.getLocalHostId());
    }

    public String getDataCenter()
    {
        return getEndpointSnitchInfoProxy().getDatacenter();
    }

    public String getRack()
    {
        return getEndpointSnitchInfoProxy().getRack();
    }

    public List<String> getKeyspaces()
    {
        return ssProxy.getKeyspaces();
    }

    public List<String> getNonSystemKeyspaces()
    {
        return ssProxy.getNonSystemKeyspaces();
    }

    public List<String> getNonLocalStrategyKeyspaces()
    {
        return ssProxy.getNonLocalStrategyKeyspaces();
    }

    public String getClusterName()
    {
        return ssProxy.getClusterName();
    }

    public String getPartitioner()
    {
        return ssProxy.getPartitionerName();
    }

    public void disableHintedHandoff()
    {
        spProxy.setHintedHandoffEnabled(false);
    }

    public void enableHintedHandoff()
    {
        spProxy.setHintedHandoffEnabled(true);
    }

    public boolean isHandoffEnabled()
    {
        return spProxy.getHintedHandoffEnabled();
    }

    public void enableHintsForDC(String dc)
    {
        spProxy.enableHintsForDC(dc);
    }

    public void disableHintsForDC(String dc)
    {
        spProxy.disableHintsForDC(dc);
    }

    public Set<String> getHintedHandoffDisabledDCs()
    {
        return spProxy.getHintedHandoffDisabledDCs();
    }

    public void pauseHintsDelivery()
    {
        hhProxy.pauseHintsDelivery(true);
    }

    public void resumeHintsDelivery()
    {
        hhProxy.pauseHintsDelivery(false);
    }

    public void truncateHints(final String host)
    {
        hhProxy.deleteHintsForEndpoint(host);
    }

    public void truncateHints()
    {
        try
        {
            hhProxy.truncateAllHints();
        }
        catch (ExecutionException | InterruptedException e)
        {
            throw new RuntimeException("Error while executing truncate hints", e);
        }
    }

    public void refreshSizeEstimates()
    {
        try
        {
            ssProxy.refreshSizeEstimates();
        }
        catch (ExecutionException e)
        {
            throw new RuntimeException("Error while refreshing system.size_estimates", e);
        }
    }

    public void stopNativeTransport()
    {
        ssProxy.stopNativeTransport();
    }

    public void startNativeTransport()
    {
        ssProxy.startNativeTransport();
    }

    public boolean isNativeTransportRunning()
    {
        return ssProxy.isNativeTransportRunning();
    }

    public void stopGossiping()
    {
        ssProxy.stopGossiping();
    }

    public void startGossiping()
    {
        ssProxy.startGossiping();
    }

    public boolean isGossipRunning()
    {
        return ssProxy.isGossipRunning();
    }

    public void stopThriftServer()
    {
        ssProxy.stopRPCServer();
    }

    public void startThriftServer()
    {
        ssProxy.startRPCServer();
    }

    public boolean isThriftServerRunning()
    {
        return ssProxy.isRPCServerRunning();
    }

    public void stopCassandraDaemon()
    {
        ssProxy.stopDaemon();
    }

    public boolean isInitialized()
    {
        return ssProxy.isInitialized();
    }

    public void setCompactionThroughput(int value)
    {
        ssProxy.setCompactionThroughputMbPerSec(value);
    }

    public int getCompactionThroughput()
    {
        return ssProxy.getCompactionThroughputMbPerSec();
    }

    public int getStreamThroughput()
    {
        return ssProxy.getStreamThroughputMbPerSec();
    }

    public int getInterDCStreamThroughput()
    {
        return ssProxy.getInterDCStreamThroughputMbPerSec();
    }

    public double getTraceProbability()
    {
        return ssProxy.getTraceProbability();
    }

    public int getExceptionCount()
    {
        return (int)StorageMetrics.exceptions.getCount();
    }

    public Map<String, Integer> getDroppedMessages()
    {
        return msProxy.getDroppedMessages();
    }

    public void loadNewSSTables(String ksName, String cfName)
    {
        ssProxy.loadNewSSTables(ksName, cfName);
    }

    public void rebuildIndex(String ksName, String cfName, String... idxNames)
    {
        ssProxy.rebuildSecondaryIndex(ksName, cfName, idxNames);
    }

    public String getGossipInfo()
    {
        return fdProxy.getAllEndpointStates();
    }

    public void stop(String string)
    {
        compactionProxy.stopCompaction(string);
    }

    public void stopById(String compactionId)
    {
        compactionProxy.stopCompactionById(compactionId);
    }

    public void setStreamThroughput(int value)
    {
        ssProxy.setStreamThroughputMbPerSec(value);
    }

    public void setInterDCStreamThroughput(int value)
    {
        ssProxy.setInterDCStreamThroughputMbPerSec(value);
    }

    public void setTraceProbability(double value)
    {
        ssProxy.setTraceProbability(value);
    }

    public String getSchemaVersion()
    {
        return ssProxy.getSchemaVersion();
    }

    public List<String> describeRing(String keyspaceName) throws IOException
    {
        return ssProxy.describeRingJMX(keyspaceName);
    }

    public void rebuild(String sourceDc)
    {
        ssProxy.rebuild(sourceDc);
    }

    public List<String> sampleKeyRange()
    {
        return ssProxy.sampleKeyRange();
    }

    public void resetLocalSchema() throws IOException
    {
        ssProxy.resetLocalSchema();
    }

    public void reloadLocalSchema()
    {
        ssProxy.reloadLocalSchema();
    }

    public boolean isFailed()
    {
        return failed;
    }

    public long getReadRepairAttempted()
    {
        return spProxy.getReadRepairAttempted();
    }

    public long getReadRepairRepairedBlocking()
    {
        return spProxy.getReadRepairRepairedBlocking();
    }

    public long getReadRepairRepairedBackground()
    {
        return spProxy.getReadRepairRepairedBackground();
    }

    // JMX getters for the o.a.c.metrics API below.
    /**
     * Retrieve cache metrics based on the cache type (KeyCache, RowCache, or CounterCache)
     * @param cacheType KeyCach, RowCache, or CounterCache
     * @param metricName Capacity, Entries, HitRate, Size, Requests or Hits.
     */
    public Object getCacheMetric(String cacheType, String metricName)
    {
        try
        {
            switch(metricName)
            {
                case "Capacity":
                case "Entries":
                case "HitRate":
                case "Size":
                    return JMX.newMBeanProxy(mbeanServerConn,
                            new ObjectName("org.apache.cassandra.metrics:type=Cache,scope=" + cacheType + ",name=" + metricName),
                            CassandraMetricsRegistry.JmxGaugeMBean.class).getValue();
                case "Requests":
                case "Hits":
                    return JMX.newMBeanProxy(mbeanServerConn,
                            new ObjectName("org.apache.cassandra.metrics:type=Cache,scope=" + cacheType + ",name=" + metricName),
                            CassandraMetricsRegistry.JmxMeterMBean.class).getCount();
                default:
                    throw new RuntimeException("Unknown cache metric name.");

            }
        }
        catch (MalformedObjectNameException e)
        {
            throw new RuntimeException(e);
        }
    }

    public Object getThreadPoolMetric(String pathName, String poolName, String metricName)
    {
        return ThreadPoolMetrics.getJmxMetric(mbeanServerConn, pathName, poolName, metricName);
    }

    /**
     * Retrieve threadpool paths and names for threadpools with metrics.
     * @return Multimap from path (internal, request, etc.) to name
     */
    public Multimap<String, String> getThreadPools()
    {
        return ThreadPoolMetrics.getJmxThreadPools(mbeanServerConn);
    }

    /**
     * Retrieve ColumnFamily metrics
     * @param ks Keyspace for which stats are to be displayed.
     * @param cf ColumnFamily for which stats are to be displayed.
     * @param metricName View {@link TableMetrics}.
     */
    public Object getColumnFamilyMetric(String ks, String cf, String metricName)
    {
        try
        {
            String type = cf.contains(".") ? "IndexTable" : "Table";
            ObjectName oName = new ObjectName(String.format("org.apache.cassandra.metrics:type=%s,keyspace=%s,scope=%s,name=%s", type, ks, cf, metricName));
            switch(metricName)
            {
                case "BloomFilterDiskSpaceUsed":
                case "BloomFilterFalsePositives":
                case "BloomFilterFalseRatio":
                case "BloomFilterOffHeapMemoryUsed":
                case "IndexSummaryOffHeapMemoryUsed":
                case "CompressionMetadataOffHeapMemoryUsed":
                case "CompressionRatio":
                case "EstimatedColumnCountHistogram":
                case "EstimatedPartitionSizeHistogram":
                case "EstimatedPartitionCount":
                case "KeyCacheHitRate":
                case "LiveSSTableCount":
                case "MaxPartitionSize":
                case "MeanPartitionSize":
                case "MemtableColumnsCount":
                case "MemtableLiveDataSize":
                case "MemtableOffHeapSize":
                case "MinPartitionSize":
                case "RecentBloomFilterFalsePositives":
                case "RecentBloomFilterFalseRatio":
                case "SnapshotsSize":
                    return JMX.newMBeanProxy(mbeanServerConn, oName, CassandraMetricsRegistry.JmxGaugeMBean.class).getValue();
                case "LiveDiskSpaceUsed":
                case "MemtableSwitchCount":
                case "SpeculativeRetries":
                case "TotalDiskSpaceUsed":
                case "WriteTotalLatency":
                case "ReadTotalLatency":
                case "PendingFlushes":
                    return JMX.newMBeanProxy(mbeanServerConn, oName, CassandraMetricsRegistry.JmxCounterMBean.class).getCount();
                case "CoordinatorReadLatency":
                case "CoordinatorScanLatency":
                case "ReadLatency":
                case "WriteLatency":
                    return JMX.newMBeanProxy(mbeanServerConn, oName, CassandraMetricsRegistry.JmxTimerMBean.class);
                case "LiveScannedHistogram":
                case "SSTablesPerReadHistogram":
                case "TombstoneScannedHistogram":
                    return JMX.newMBeanProxy(mbeanServerConn, oName, CassandraMetricsRegistry.JmxHistogramMBean.class);
                default:
                    throw new RuntimeException("Unknown table metric " + metricName);
            }
        }
        catch (MalformedObjectNameException e)
        {
            throw new RuntimeException(e);
        }
    }

    /**
     * Retrieve Proxy metrics
     * @param scope RangeSlice, Read or Write
     */
    public CassandraMetricsRegistry.JmxTimerMBean getProxyMetric(String scope)
    {
        try
        {
            return JMX.newMBeanProxy(mbeanServerConn,
                    new ObjectName("org.apache.cassandra.metrics:type=ClientRequest,scope=" + scope + ",name=Latency"),
                    CassandraMetricsRegistry.JmxTimerMBean.class);
        }
        catch (MalformedObjectNameException e)
        {
            throw new RuntimeException(e);
        }
    }

    /**
     * Retrieve Proxy metrics
     * @param metricName CompletedTasks, PendingTasks, BytesCompacted or TotalCompactionsCompleted.
     */
    public Object getCompactionMetric(String metricName)
    {
        try
        {
            switch(metricName)
            {
                case "BytesCompacted":
                    return JMX.newMBeanProxy(mbeanServerConn,
                            new ObjectName("org.apache.cassandra.metrics:type=Compaction,name=" + metricName),
                            CassandraMetricsRegistry.JmxCounterMBean.class);
                case "CompletedTasks":
                case "PendingTasks":
                    return JMX.newMBeanProxy(mbeanServerConn,
                            new ObjectName("org.apache.cassandra.metrics:type=Compaction,name=" + metricName),
                            CassandraMetricsRegistry.JmxGaugeMBean.class).getValue();
                case "TotalCompactionsCompleted":
                    return JMX.newMBeanProxy(mbeanServerConn,
                            new ObjectName("org.apache.cassandra.metrics:type=Compaction,name=" + metricName),
                            CassandraMetricsRegistry.JmxMeterMBean.class);
                default:
                    throw new RuntimeException("Unknown compaction metric.");
            }
        }
        catch (MalformedObjectNameException e)
        {
            throw new RuntimeException(e);
        }
    }

    /**
     * Retrieve Proxy metrics
     * @param metricName Exceptions, Load, TotalHints or TotalHintsInProgress.
     */
    public long getStorageMetric(String metricName)
    {
        try
        {
            return JMX.newMBeanProxy(mbeanServerConn,
                    new ObjectName("org.apache.cassandra.metrics:type=Storage,name=" + metricName),
                    CassandraMetricsRegistry.JmxCounterMBean.class).getCount();
        }
        catch (MalformedObjectNameException e)
        {
            throw new RuntimeException(e);
        }
    }

    public double[] metricPercentilesAsArray(CassandraMetricsRegistry.JmxHistogramMBean metric)
    {
        return new double[]{ metric.get50thPercentile(),
                metric.get75thPercentile(),
                metric.get95thPercentile(),
                metric.get98thPercentile(),
                metric.get99thPercentile(),
                metric.getMin(),
                metric.getMax()};
    }

    public double[] metricPercentilesAsArray(CassandraMetricsRegistry.JmxTimerMBean metric)
    {
        return new double[]{ metric.get50thPercentile(),
                metric.get75thPercentile(),
                metric.get95thPercentile(),
                metric.get98thPercentile(),
                metric.get99thPercentile(),
                metric.getMin(),
                metric.getMax()};
    }

    public TabularData getCompactionHistory()
    {
        return compactionProxy.getCompactionHistory();
    }

    public void reloadTriggers()
    {
        spProxy.reloadTriggerClasses();
    }

    public void setLoggingLevel(String classQualifier, String level)
    {
        try
        {
            ssProxy.setLoggingLevel(classQualifier, level);
        }
        catch (Exception e)
        {
          throw new RuntimeException("Error setting log for " + classQualifier +" on level " + level +". Please check logback configuration and ensure to have <jmxConfigurator /> set", e);
        }
    }

    public Map<String, String> getLoggingLevels()
    {
        return ssProxy.getLoggingLevels();
    }

    public void resumeBootstrap(PrintStream out) throws IOException
    {
        BootstrapMonitor monitor = new BootstrapMonitor(out);
        try
        {
            jmxc.addConnectionNotificationListener(monitor, null, null);
            ssProxy.addNotificationListener(monitor, null, null);
            if (ssProxy.resumeBootstrap())
            {
                out.println("Resuming bootstrap");
                monitor.awaitCompletion();
            }
            else
            {
                out.println("Node is already bootstrapped.");
            }
        }
        catch (Exception e)
        {
            throw new IOException(e);
        }
        finally
        {
            try
            {
                ssProxy.removeNotificationListener(monitor);
                jmxc.removeConnectionNotificationListener(monitor);
            }
            catch (Throwable e)
            {
                out.println("Exception occurred during clean-up. " + e);
            }
        }
    }

    public void replayBatchlog() throws IOException
    {
        try
        {
            bmProxy.forceBatchlogReplay();
        }
        catch (Exception e)
        {
            throw new IOException(e);
        }
    }

    public TabularData getFailureDetectorPhilValues()
    {
        try
        {
            return fdProxy.getPhiValues();
        }
        catch (OpenDataException e)
        {
            throw new RuntimeException(e);
        }
    }
}

class ColumnFamilyStoreMBeanIterator implements Iterator<Map.Entry<String, ColumnFamilyStoreMBean>>
{
    private MBeanServerConnection mbeanServerConn;
    Iterator<Entry<String, ColumnFamilyStoreMBean>> mbeans;

    public ColumnFamilyStoreMBeanIterator(MBeanServerConnection mbeanServerConn)
        throws MalformedObjectNameException, NullPointerException, IOException
    {
        this.mbeanServerConn = mbeanServerConn;
        List<Entry<String, ColumnFamilyStoreMBean>> cfMbeans = getCFSMBeans(mbeanServerConn, "ColumnFamilies");
        cfMbeans.addAll(getCFSMBeans(mbeanServerConn, "IndexColumnFamilies"));
        Collections.sort(cfMbeans, new Comparator<Entry<String, ColumnFamilyStoreMBean>>()
        {
            public int compare(Entry<String, ColumnFamilyStoreMBean> e1, Entry<String, ColumnFamilyStoreMBean> e2)
            {
                //compare keyspace, then CF name, then normal vs. index
                int keyspaceNameCmp = e1.getKey().compareTo(e2.getKey());
                if(keyspaceNameCmp != 0)
                    return keyspaceNameCmp;

                // get CF name and split it for index name
                String e1CF[] = e1.getValue().getColumnFamilyName().split("\\.");
                String e2CF[] = e2.getValue().getColumnFamilyName().split("\\.");
                assert e1CF.length <= 2 && e2CF.length <= 2 : "unexpected split count for table name";

                //if neither are indexes, just compare CF names
                if(e1CF.length == 1 && e2CF.length == 1)
                    return e1CF[0].compareTo(e2CF[0]);

                //check if it's the same CF
                int cfNameCmp = e1CF[0].compareTo(e2CF[0]);
                if(cfNameCmp != 0)
                    return cfNameCmp;

                // if both are indexes (for the same CF), compare them
                if(e1CF.length == 2 && e2CF.length == 2)
                    return e1CF[1].compareTo(e2CF[1]);

                //if length of e1CF is 1, it's not an index, so sort it higher
                return e1CF.length == 1 ? 1 : -1;
            }
        });
        mbeans = cfMbeans.iterator();
    }

    private List<Entry<String, ColumnFamilyStoreMBean>> getCFSMBeans(MBeanServerConnection mbeanServerConn, String type)
            throws MalformedObjectNameException, IOException
    {
        ObjectName query = new ObjectName("org.apache.cassandra.db:type=" + type +",*");
        Set<ObjectName> cfObjects = mbeanServerConn.queryNames(query, null);
        List<Entry<String, ColumnFamilyStoreMBean>> mbeans = new ArrayList<Entry<String, ColumnFamilyStoreMBean>>(cfObjects.size());
        for(ObjectName n : cfObjects)
        {
            String keyspaceName = n.getKeyProperty("keyspace");
            ColumnFamilyStoreMBean cfsProxy = JMX.newMBeanProxy(mbeanServerConn, n, ColumnFamilyStoreMBean.class);
            mbeans.add(new AbstractMap.SimpleImmutableEntry<String, ColumnFamilyStoreMBean>(keyspaceName, cfsProxy));
        }
        return mbeans;
    }

    public boolean hasNext()
    {
        return mbeans.hasNext();
    }

    public Entry<String, ColumnFamilyStoreMBean> next()
    {
        return mbeans.next();
    }

    public void remove()
    {
        throw new UnsupportedOperationException();
    }
}<|MERGE_RESOLUTION|>--- conflicted
+++ resolved
@@ -251,15 +251,9 @@
         return ssProxy.forceKeyspaceCleanup(jobs, keyspaceName, tables);
     }
 
-<<<<<<< HEAD
-    public int scrub(boolean disableSnapshot, boolean skipCorrupted, boolean checkData, int jobs, String keyspaceName, String... tables) throws IOException, ExecutionException, InterruptedException
-    {
-        return ssProxy.scrub(disableSnapshot, skipCorrupted, checkData, jobs, keyspaceName, tables);
-=======
-    public int scrub(boolean disableSnapshot, boolean skipCorrupted, boolean checkData, boolean reinsertOverflowedTTLRows, int jobs, String keyspaceName, String... columnFamilies) throws IOException, ExecutionException, InterruptedException
-    {
-        return ssProxy.scrub(disableSnapshot, skipCorrupted, checkData, reinsertOverflowedTTLRows, jobs, keyspaceName, columnFamilies);
->>>>>>> 1602e606
+    public int scrub(boolean disableSnapshot, boolean skipCorrupted, boolean checkData, boolean reinsertOverflowedTTL, int jobs, String keyspaceName, String... tables) throws IOException, ExecutionException, InterruptedException
+    {
+        return ssProxy.scrub(disableSnapshot, skipCorrupted, checkData, reinsertOverflowedTTL, jobs, keyspaceName, tables);
     }
 
     public int verify(boolean extendedVerify, String keyspaceName, String... tableNames) throws IOException, ExecutionException, InterruptedException
@@ -294,17 +288,10 @@
         }
     }
 
-<<<<<<< HEAD
-    public void scrub(PrintStream out, boolean disableSnapshot, boolean skipCorrupted, boolean checkData, int jobs, String keyspaceName, String... tables) throws IOException, ExecutionException, InterruptedException
+    public void scrub(PrintStream out, boolean disableSnapshot, boolean skipCorrupted, boolean checkData, boolean reinsertOverflowedTTL, int jobs, String keyspaceName, String... tables) throws IOException, ExecutionException, InterruptedException
     {
         checkJobs(out, jobs);
-        switch (scrub(disableSnapshot, skipCorrupted, checkData, jobs, keyspaceName, tables))
-=======
-    public void scrub(PrintStream out, boolean disableSnapshot, boolean skipCorrupted, boolean checkData, boolean reinsertOverflowedTTLRows, int jobs, String keyspaceName, String... columnFamilies) throws IOException, ExecutionException, InterruptedException
-    {
-        checkJobs(out, jobs);
-        if (scrub(disableSnapshot, skipCorrupted, checkData, reinsertOverflowedTTLRows, jobs, keyspaceName, columnFamilies) != 0)
->>>>>>> 1602e606
+        switch (ssProxy.scrub(disableSnapshot, skipCorrupted, checkData, reinsertOverflowedTTL, jobs, keyspaceName, tables))
         {
             case 1:
                 failed = true;
