/*
 * Licensed to the Apache Software Foundation (ASF) under one
 * or more contributor license agreements.  See the NOTICE file
 * distributed with this work for additional information
 * regarding copyright ownership.  The ASF licenses this file
 * to you under the Apache License, Version 2.0 (the
 * "License"); you may not use this file except in compliance
 * with the License.  You may obtain a copy of the License at
 *
 *     http://www.apache.org/licenses/LICENSE-2.0
 *
 * Unless required by applicable law or agreed to in writing, software
 * distributed under the License is distributed on an "AS IS" BASIS,
 * WITHOUT WARRANTIES OR CONDITIONS OF ANY KIND, either express or implied.
 * See the License for the specific language governing permissions and
 * limitations under the License.
 */
package org.apache.cassandra.db.compaction;

import java.nio.ByteBuffer;
import java.io.*;
import java.util.*;

import com.google.common.annotations.VisibleForTesting;
import com.google.common.base.Throwables;

import org.apache.cassandra.config.CFMetaData;
import org.apache.cassandra.db.*;
import org.apache.cassandra.db.lifecycle.LifecycleTransaction;
import org.apache.cassandra.db.rows.*;
import org.apache.cassandra.db.partitions.*;
import org.apache.cassandra.io.sstable.*;
import org.apache.cassandra.io.sstable.format.SSTableReader;
import org.apache.cassandra.io.sstable.format.SSTableWriter;
import org.apache.cassandra.io.util.FileUtils;
import org.apache.cassandra.io.util.RandomAccessReader;
import org.apache.cassandra.service.ActiveRepairService;
import org.apache.cassandra.utils.*;
import org.apache.cassandra.utils.concurrent.Refs;
import org.apache.cassandra.utils.memory.HeapAllocator;

public class Scrubber implements Closeable
{
    private final ColumnFamilyStore cfs;
    private final SSTableReader sstable;
    private final LifecycleTransaction transaction;
    private final File destination;
    private final boolean skipCorrupted;
    private final boolean reinsertOverflowedTTLRows;

    private final boolean isCommutative;
    private final boolean isIndex;
    private final boolean checkData;
    private final long expectedBloomFilterSize;

    private final RandomAccessReader dataFile;
    private final RandomAccessReader indexFile;
    private final ScrubInfo scrubInfo;
    private final RowIndexEntry.IndexSerializer rowIndexEntrySerializer;

    private int goodRows;
    private int badRows;
    private int emptyRows;

    private ByteBuffer currentIndexKey;
    private ByteBuffer nextIndexKey;
    long currentRowPositionFromIndex;
    long nextRowPositionFromIndex;

    private NegativeLocalDeletionInfoMetrics negativeLocalDeletionInfoMetrics = new NegativeLocalDeletionInfoMetrics();

    private final OutputHandler outputHandler;

    private static final Comparator<Partition> partitionComparator = new Comparator<Partition>()
    {
        public int compare(Partition r1, Partition r2)
        {
            return r1.partitionKey().compareTo(r2.partitionKey());
        }
    };
    private final SortedSet<Partition> outOfOrder = new TreeSet<>(partitionComparator);

    public Scrubber(ColumnFamilyStore cfs, LifecycleTransaction transaction, boolean skipCorrupted, boolean checkData)
    {
        this(cfs, transaction, skipCorrupted, checkData, false);
    }

    public Scrubber(ColumnFamilyStore cfs, LifecycleTransaction transaction, boolean skipCorrupted, boolean checkData,
                    boolean reinsertOverflowedTTLRows) throws IOException
    {
        this(cfs, transaction, skipCorrupted, new OutputHandler.LogOutput(), checkData, reinsertOverflowedTTLRows);
    }

    @SuppressWarnings("resource")
    public Scrubber(ColumnFamilyStore cfs,
                    LifecycleTransaction transaction,
                    boolean skipCorrupted,
                    OutputHandler outputHandler,
<<<<<<< HEAD
                    boolean checkData)
=======
                    boolean checkData,
                    boolean reinsertOverflowedTTLRows) throws IOException
>>>>>>> db145362
    {
        this.cfs = cfs;
        this.transaction = transaction;
        this.sstable = transaction.onlyOne();
        this.outputHandler = outputHandler;
        this.skipCorrupted = skipCorrupted;
        this.reinsertOverflowedTTLRows = reinsertOverflowedTTLRows;
        this.rowIndexEntrySerializer = sstable.descriptor.version.getSSTableFormat().getIndexSerializer(sstable.metadata,
                                                                                                        sstable.descriptor.version,
                                                                                                        sstable.header);
        List<SSTableReader> toScrub = Collections.singletonList(sstable);


        this.destination = cfs.getDirectories().getLocationForDisk(cfs.getDiskBoundaries().getCorrectDiskForSSTable(sstable));
        this.isCommutative = cfs.metadata.isCounter();

        boolean hasIndexFile = (new File(sstable.descriptor.filenameFor(Component.PRIMARY_INDEX))).exists();
        this.isIndex = cfs.isIndex();
        if (!hasIndexFile)
        {
            // if there's any corruption in the -Data.db then rows can't be skipped over. but it's worth a shot.
            outputHandler.warn("Missing component: " + sstable.descriptor.filenameFor(Component.PRIMARY_INDEX));
        }
        this.checkData = checkData && !this.isIndex; //LocalByPartitionerType does not support validation
        this.expectedBloomFilterSize = Math.max(
        cfs.metadata.params.minIndexInterval,
        hasIndexFile ? SSTableReader.getApproximateKeyCount(toScrub) : 0);

        // loop through each row, deserializing to check for damage.
        // we'll also loop through the index at the same time, using the position from the index to recover if the
        // row header (key or data size) is corrupt. (This means our position in the index file will be one row
        // "ahead" of the data file.)
        this.dataFile = transaction.isOffline()
                        ? sstable.openDataReader()
                        : sstable.openDataReader(CompactionManager.instance.getRateLimiter());

        this.indexFile = hasIndexFile
                         ? RandomAccessReader.open(new File(sstable.descriptor.filenameFor(Component.PRIMARY_INDEX)))
                         : null;

        this.scrubInfo = new ScrubInfo(dataFile, sstable);

        this.currentRowPositionFromIndex = 0;
        this.nextRowPositionFromIndex = 0;

        if (reinsertOverflowedTTLRows)
            outputHandler.output("Starting scrub with reinsert overflowed TTL option");
    }

    private UnfilteredRowIterator withValidation(UnfilteredRowIterator iter, String filename)
    {
        validatePrimaryKey(iter.partitionKey().getKey(), filename);
        return checkData ? UnfilteredRowIterators.withValidation(iter, filename) : iter;
    }

    public void validatePrimaryKey(ByteBuffer pk, String filename)
    {
        // Collection indexes incorrectly pick up the validator, see APOLLO-418 for details
        if (cfs.isIndex() && cfs.metadata.getKeyValidator().isCollection())
            return;
        try
        {
            cfs.metadata.getKeyValidator().validate(pk);
        }
        catch (Exception me)
        {
            throw new CorruptSSTableException(me, filename);
        }
    }

    public void scrub()
    {
        List<SSTableReader> finished = new ArrayList<>();
        boolean completed = false;
        outputHandler.output(String.format("Scrubbing %s (%s)", sstable, FBUtilities.prettyPrintMemory(dataFile.length())));
        try (SSTableRewriter writer = SSTableRewriter.construct(cfs, transaction, false, sstable.maxDataAge);
             Refs<SSTableReader> refs = Refs.ref(Collections.singleton(sstable)))
        {
            nextIndexKey = indexAvailable() ? ByteBufferUtil.readWithShortLength(indexFile) : null;
            if (indexAvailable())
            {
                // throw away variable so we don't have a side effect in the assert
                long firstRowPositionFromIndex = rowIndexEntrySerializer.deserializePositionAndSkip(indexFile);
                assert firstRowPositionFromIndex == 0 : firstRowPositionFromIndex;
            }

            writer.switchWriter(CompactionManager.createWriter(cfs, destination, expectedBloomFilterSize, sstable.getSSTableMetadata().repairedAt, sstable, transaction));

            DecoratedKey prevKey = null;

            while (!dataFile.isEOF())
            {
                if (scrubInfo.isStopRequested())
                    throw new CompactionInterruptedException(scrubInfo.getCompactionInfo());

                long rowStart = dataFile.getFilePointer();
                outputHandler.debug("Reading row at " + rowStart);

                DecoratedKey key = null;
                try
                {
                    key = sstable.decorateKey(ByteBufferUtil.readWithShortLength(dataFile));
                }
                catch (Throwable th)
                {
                    throwIfFatal(th);
                    // check for null key below
                }

                updateIndexKey();

                long dataStart = dataFile.getFilePointer();

                long dataStartFromIndex = -1;
                long dataSizeFromIndex = -1;
                if (currentIndexKey != null)
                {
                    dataStartFromIndex = currentRowPositionFromIndex + 2 + currentIndexKey.remaining();
                    dataSizeFromIndex = nextRowPositionFromIndex - dataStartFromIndex;
                }

                // avoid an NPE if key is null
                String keyName = key == null ? "(unreadable key)" : ByteBufferUtil.bytesToHex(key.getKey());
                outputHandler.debug(String.format("row %s is %s", keyName, FBUtilities.prettyPrintMemory(dataSizeFromIndex)));

                assert currentIndexKey != null || !indexAvailable();

                try
                {
                    if (key == null)
                        throw new IOError(new IOException("Unable to read row key from data file"));

                    if (currentIndexKey != null && !key.getKey().equals(currentIndexKey))
                    {
                        throw new IOError(new IOException(String.format("Key from data file (%s) does not match key from index file (%s)",
                                                                        //ByteBufferUtil.bytesToHex(key.getKey()), ByteBufferUtil.bytesToHex(currentIndexKey))));
                                                                        "_too big_", ByteBufferUtil.bytesToHex(currentIndexKey))));
                    }

                    if (indexFile != null && dataSizeFromIndex > dataFile.length())
                        throw new IOError(new IOException("Impossible row size (greater than file length): " + dataSizeFromIndex));

                    if (indexFile != null && dataStart != dataStartFromIndex)
                        outputHandler.warn(String.format("Data file row position %d differs from index file row position %d", dataStart, dataStartFromIndex));

                    if (tryAppend(prevKey, key, writer))
                        prevKey = key;
                }
                catch (Throwable th)
                {
                    throwIfFatal(th);
                    outputHandler.warn("Error reading row (stacktrace follows):", th);

                    if (currentIndexKey != null
                        && (key == null || !key.getKey().equals(currentIndexKey) || dataStart != dataStartFromIndex))
                    {
                        outputHandler.output(String.format("Retrying from row index; data is %s bytes starting at %s",
                                                           dataSizeFromIndex, dataStartFromIndex));
                        key = sstable.decorateKey(currentIndexKey);
                        try
                        {
                            dataFile.seek(dataStartFromIndex);

                            if (tryAppend(prevKey, key, writer))
                                prevKey = key;
                        }
                        catch (Throwable th2)
                        {
                            throwIfFatal(th2);
                            throwIfCannotContinue(key, th2);

                            outputHandler.warn("Retry failed too. Skipping to next row (retry's stacktrace follows)", th2);
                            badRows++;
                            seekToNextRow();
                        }
                    }
                    else
                    {
                        throwIfCannotContinue(key, th);

                        outputHandler.warn("Row starting at position " + dataStart + " is unreadable; skipping to next");
                        badRows++;
                        if (currentIndexKey != null)
                            seekToNextRow();
                    }
                }
            }

            if (!outOfOrder.isEmpty())
            {
                // out of order rows, but no bad rows found - we can keep our repairedAt time
                long repairedAt = badRows > 0 ? ActiveRepairService.UNREPAIRED_SSTABLE : sstable.getSSTableMetadata().repairedAt;
                SSTableReader newInOrderSstable;
                try (SSTableWriter inOrderWriter = CompactionManager.createWriter(cfs, destination, expectedBloomFilterSize, repairedAt, sstable, transaction))
                {
                    for (Partition partition : outOfOrder)
                        inOrderWriter.append(partition.unfilteredIterator());
                    newInOrderSstable = inOrderWriter.finish(-1, sstable.maxDataAge, true);
                }
                transaction.update(newInOrderSstable, false);
                finished.add(newInOrderSstable);
                outputHandler.warn(String.format("%d out of order rows found while scrubbing %s; Those have been written (in order) to a new sstable (%s)", outOfOrder.size(), sstable, newInOrderSstable));
            }

            // finish obsoletes the old sstable
            finished.addAll(writer.setRepairedAt(badRows > 0 ? ActiveRepairService.UNREPAIRED_SSTABLE : sstable.getSSTableMetadata().repairedAt).finish());
            completed = true;
        }
        catch (IOException e)
        {
            throw Throwables.propagate(e);
        }
        finally
        {
            if (transaction.isOffline())
                finished.forEach(sstable -> sstable.selfRef().release());
        }

        if (completed)
        {
            outputHandler.output("Scrub of " + sstable + " complete: " + goodRows + " rows in new sstable and " + emptyRows + " empty (tombstoned) rows dropped");
            if (negativeLocalDeletionInfoMetrics.fixedRows > 0)
                outputHandler.output("Fixed " + negativeLocalDeletionInfoMetrics.fixedRows + " rows with overflowed local deletion time.");
            if (badRows > 0)
                outputHandler.warn("Unable to recover " + badRows + " rows that were skipped.  You can attempt manual recovery from the pre-scrub snapshot.  You can also run nodetool repair to transfer the data from a healthy replica, if any");
        }
        else
        {
            if (badRows > 0)
                outputHandler.warn("No valid rows found while scrubbing " + sstable + "; it is marked for deletion now. If you want to attempt manual recovery, you can find a copy in the pre-scrub snapshot");
            else
                outputHandler.output("Scrub of " + sstable + " complete; looks like all " + emptyRows + " rows were tombstoned");
        }
    }

    @SuppressWarnings("resource")
    private boolean tryAppend(DecoratedKey prevKey, DecoratedKey key, SSTableRewriter writer)
    {
        // OrderCheckerIterator will check, at iteration time, that the rows are in the proper order. If it detects
        // that one row is out of order, it will stop returning them. The remaining rows will be sorted and added
        // to the outOfOrder set that will be later written to a new SSTable.
<<<<<<< HEAD
        OrderCheckerIterator sstableIterator = new OrderCheckerIterator(new FixNegativeLocalDeletionTimeIterator(new RowMergingSSTableIterator(SSTableIdentityIterator.create(sstable, dataFile, key)),
                                                                                                                 outputHandler, negativeLocalDeletionInfoMetrics),
=======
        OrderCheckerIterator sstableIterator = new OrderCheckerIterator(getIterator(key),
>>>>>>> db145362
                                                                        cfs.metadata.comparator);

        try (UnfilteredRowIterator iterator = withValidation(sstableIterator, dataFile.getPath()))
        {
            if (prevKey != null && prevKey.compareTo(key) > 0)
            {
                saveOutOfOrderRow(prevKey, key, iterator);
                return false;
            }

            if (writer.tryAppend(iterator) == null)
                emptyRows++;
            else
                goodRows++;
        }

        if (sstableIterator.hasRowsOutOfOrder())
        {
            outputHandler.warn(String.format("Out of order rows found in partition: %s", key));
            outOfOrder.add(sstableIterator.getRowsOutOfOrder());
        }

        return true;
    }

    /**
     * Only wrap with {@link FixNegativeLocalDeletionTimeIterator} if {@link #reinsertOverflowedTTLRows} option
     * is specified
     */
    private UnfilteredRowIterator getIterator(DecoratedKey key)
    {
        RowMergingSSTableIterator rowMergingIterator = new RowMergingSSTableIterator(sstable, dataFile, key);
        return reinsertOverflowedTTLRows ? new FixNegativeLocalDeletionTimeIterator(rowMergingIterator,
                                                                                    outputHandler,
                                                                                    negativeLocalDeletionInfoMetrics) : rowMergingIterator;
    }

    private void updateIndexKey()
    {
        currentIndexKey = nextIndexKey;
        currentRowPositionFromIndex = nextRowPositionFromIndex;
        try
        {
            nextIndexKey = !indexAvailable() ? null : ByteBufferUtil.readWithShortLength(indexFile);

            nextRowPositionFromIndex = !indexAvailable()
                                       ? dataFile.length()
                                       : rowIndexEntrySerializer.deserializePositionAndSkip(indexFile);
        }
        catch (Throwable th)
        {
            JVMStabilityInspector.inspectThrowable(th);
            outputHandler.warn("Error reading index file", th);
            nextIndexKey = null;
            nextRowPositionFromIndex = dataFile.length();
        }
    }

    private boolean indexAvailable()
    {
        return indexFile != null && !indexFile.isEOF();
    }

    private void seekToNextRow()
    {
        while(nextRowPositionFromIndex < dataFile.length())
        {
            try
            {
                dataFile.seek(nextRowPositionFromIndex);
                return;
            }
            catch (Throwable th)
            {
                throwIfFatal(th);
                outputHandler.warn(String.format("Failed to seek to next row position %d", nextRowPositionFromIndex), th);
                badRows++;
            }

            updateIndexKey();
        }
    }

    private void saveOutOfOrderRow(DecoratedKey prevKey, DecoratedKey key, UnfilteredRowIterator iterator)
    {
        // TODO bitch if the row is too large?  if it is there's not much we can do ...
        outputHandler.warn(String.format("Out of order row detected (%s found after %s)", key, prevKey));
        outOfOrder.add(ImmutableBTreePartition.create(iterator));
    }

    private void throwIfFatal(Throwable th)
    {
        if (th instanceof Error && !(th instanceof AssertionError || th instanceof IOError))
            throw (Error) th;
    }

    private void throwIfCannotContinue(DecoratedKey key, Throwable th)
    {
        if (isIndex)
        {
            outputHandler.warn(String.format("An error occurred while scrubbing the row with key '%s' for an index table. " +
                                             "Scrubbing will abort for this table and the index will be rebuilt.", key));
            throw new IOError(th);
        }

        if (isCommutative && !skipCorrupted)
        {
            outputHandler.warn(String.format("An error occurred while scrubbing the row with key '%s'.  Skipping corrupt " +
                                             "rows in counter tables will result in undercounts for the affected " +
                                             "counters (see CASSANDRA-2759 for more details), so by default the scrub will " +
                                             "stop at this point.  If you would like to skip the row anyway and continue " +
                                             "scrubbing, re-run the scrub with the --skip-corrupted option.", key));
            throw new IOError(th);
        }
    }

    public void close()
    {
        FileUtils.closeQuietly(dataFile);
        FileUtils.closeQuietly(indexFile);
    }

    public CompactionInfo.Holder getScrubInfo()
    {
        return scrubInfo;
    }

    private static class ScrubInfo extends CompactionInfo.Holder
    {
        private final RandomAccessReader dataFile;
        private final SSTableReader sstable;
        private final UUID scrubCompactionId;

        public ScrubInfo(RandomAccessReader dataFile, SSTableReader sstable)
        {
            this.dataFile = dataFile;
            this.sstable = sstable;
            scrubCompactionId = UUIDGen.getTimeUUID();
        }

        public CompactionInfo getCompactionInfo()
        {
            try
            {
                return new CompactionInfo(sstable.metadata,
                                          OperationType.SCRUB,
                                          dataFile.getFilePointer(),
                                          dataFile.length(),
                                          scrubCompactionId);
            }
            catch (Exception e)
            {
                throw new RuntimeException(e);
            }
        }
    }

    @VisibleForTesting
    public ScrubResult scrubWithResult()
    {
        scrub();
        return new ScrubResult(this);
    }

    public static final class ScrubResult
    {
        public final int goodRows;
        public final int badRows;
        public final int emptyRows;

        public ScrubResult(Scrubber scrubber)
        {
            this.goodRows = scrubber.goodRows;
            this.badRows = scrubber.badRows;
            this.emptyRows = scrubber.emptyRows;
        }
    }

    public class NegativeLocalDeletionInfoMetrics
    {
        public volatile int fixedRows = 0;
    }

    /**
     * During 2.x migration, under some circumstances rows might have gotten duplicated.
     * Merging iterator merges rows with same clustering.
     *
     * For more details, refer to CASSANDRA-12144.
     */
    private static class RowMergingSSTableIterator extends WrappingUnfilteredRowIterator
    {
        Unfiltered nextToOffer = null;

        RowMergingSSTableIterator(UnfilteredRowIterator source)
        {
            super(source);
        }

        @Override
        public boolean hasNext()
        {
            return nextToOffer != null || wrapped.hasNext();
        }

        @Override
        public Unfiltered next()
        {
            Unfiltered next = nextToOffer != null ? nextToOffer : wrapped.next();

            if (next.isRow())
            {
                while (wrapped.hasNext())
                {
                    Unfiltered peek = wrapped.next();
                    if (!peek.isRow() || !next.clustering().equals(peek.clustering()))
                    {
                        nextToOffer = peek; // Offer peek in next call
                        return next;
                    }

                    // Duplicate row, merge it.
                    next = Rows.merge((Row) next, (Row) peek, FBUtilities.nowInSeconds());
                }
            }

            nextToOffer = null;
            return next;
        }
    }

    /**
     * In some case like CASSANDRA-12127 the cells might have been stored in the wrong order. This decorator check the
     * cells order and collect the out of order cells to correct the problem.
     */
    private static final class OrderCheckerIterator extends AbstractIterator<Unfiltered> implements UnfilteredRowIterator
    {
        /**
         * The decorated iterator.
         */
        private final UnfilteredRowIterator iterator;

        private final ClusteringComparator comparator;

        private Unfiltered previous;

        /**
         * The partition containing the rows which are out of order.
         */
        private Partition rowsOutOfOrder;

        public OrderCheckerIterator(UnfilteredRowIterator iterator, ClusteringComparator comparator)
        {
            this.iterator = iterator;
            this.comparator = comparator;
        }

        public CFMetaData metadata()
        {
            return iterator.metadata();
        }

        public boolean isReverseOrder()
        {
            return iterator.isReverseOrder();
        }

        public PartitionColumns columns()
        {
            return iterator.columns();
        }

        public DecoratedKey partitionKey()
        {
            return iterator.partitionKey();
        }

        public Row staticRow()
        {
            return iterator.staticRow();
        }

        @Override
        public boolean isEmpty()
        {
            return iterator.isEmpty();
        }

        public void close()
        {
            iterator.close();
        }

        public DeletionTime partitionLevelDeletion()
        {
            return iterator.partitionLevelDeletion();
        }

        public EncodingStats stats()
        {
            return iterator.stats();
        }

        public boolean hasRowsOutOfOrder()
        {
            return rowsOutOfOrder != null;
        }

        public Partition getRowsOutOfOrder()
        {
            return rowsOutOfOrder;
        }

        protected Unfiltered computeNext()
        {
            if (!iterator.hasNext())
                return endOfData();

            Unfiltered next = iterator.next();

            // If we detect that some rows are out of order we will store and sort the remaining ones to insert them
            // in a separate SSTable.
            if (previous != null && comparator.compare(next, previous) < 0)
            {
                rowsOutOfOrder = ImmutableBTreePartition.create(UnfilteredRowIterators.concat(next, iterator), false);
                return endOfData();
            }
            previous = next;
            return next;
        }
    }

    /**
     * This iterator converts negative {@link AbstractCell#localDeletionTime()} into {@link AbstractCell#MAX_DELETION_TIME}
     *
     * This is to recover entries with overflowed localExpirationTime due to CASSANDRA-14092
     */
    private static final class FixNegativeLocalDeletionTimeIterator extends AbstractIterator<Unfiltered> implements UnfilteredRowIterator
    {
        /**
         * The decorated iterator.
         */
        private final UnfilteredRowIterator iterator;

        private final OutputHandler outputHandler;
        private final NegativeLocalDeletionInfoMetrics negativeLocalExpirationTimeMetrics;

        public FixNegativeLocalDeletionTimeIterator(UnfilteredRowIterator iterator, OutputHandler outputHandler,
                                                    NegativeLocalDeletionInfoMetrics negativeLocalDeletionInfoMetrics)
        {
            this.iterator = iterator;
            this.outputHandler = outputHandler;
            this.negativeLocalExpirationTimeMetrics = negativeLocalDeletionInfoMetrics;
        }

        public CFMetaData metadata()
        {
            return iterator.metadata();
        }

        public boolean isReverseOrder()
        {
            return iterator.isReverseOrder();
        }

        public PartitionColumns columns()
        {
            return iterator.columns();
        }

        public DecoratedKey partitionKey()
        {
            return iterator.partitionKey();
        }

        public Row staticRow()
        {
            return iterator.staticRow();
        }

        @Override
        public boolean isEmpty()
        {
            return iterator.isEmpty();
        }

        public void close()
        {
            iterator.close();
        }

        public DeletionTime partitionLevelDeletion()
        {
            return iterator.partitionLevelDeletion();
        }

        public EncodingStats stats()
        {
            return iterator.stats();
        }

        protected Unfiltered computeNext()
        {
            if (!iterator.hasNext())
                return endOfData();

            Unfiltered next = iterator.next();
            if (!next.isRow())
                return next;

            if (hasNegativeLocalExpirationTime((Row) next))
            {
                outputHandler.debug(String.format("Found row with negative local expiration time: %s", next.toString(metadata(), false)));
                negativeLocalExpirationTimeMetrics.fixedRows++;
                return fixNegativeLocalExpirationTime((Row) next);
            }

            return next;
        }

        private boolean hasNegativeLocalExpirationTime(Row next)
        {
            Row row = next;
            if (row.primaryKeyLivenessInfo().isExpiring() && row.primaryKeyLivenessInfo().localExpirationTime() < 0)
            {
                return true;
            }

            for (ColumnData cd : row)
            {
                if (cd.column().isSimple())
                {
                    Cell cell = (Cell)cd;
                    if (cell.isExpiring() && cell.localDeletionTime() < 0)
                        return true;
                }
                else
                {
                    ComplexColumnData complexData = (ComplexColumnData)cd;
                    for (Cell cell : complexData)
                    {
                        if (cell.isExpiring() && cell.localDeletionTime() < 0)
                            return true;
                    }
                }
            }

            return false;
        }

        private Unfiltered fixNegativeLocalExpirationTime(Row row)
        {
            Row.Builder builder = HeapAllocator.instance.cloningBTreeRowBuilder();
            builder.newRow(row.clustering());
            builder.addPrimaryKeyLivenessInfo(row.primaryKeyLivenessInfo().isExpiring() && row.primaryKeyLivenessInfo().localExpirationTime() < 0 ?
                                              row.primaryKeyLivenessInfo().withUpdatedTimestampAndLocalDeletionTime(row.primaryKeyLivenessInfo().timestamp() + 1, AbstractCell.MAX_DELETION_TIME)
                                              :row.primaryKeyLivenessInfo());
            builder.addRowDeletion(row.deletion());
            for (ColumnData cd : row)
            {
                if (cd.column().isSimple())
                {
                    Cell cell = (Cell)cd;
                    builder.addCell(cell.isExpiring() && cell.localDeletionTime() < 0 ? cell.withUpdatedTimestampAndLocalDeletionTime(cell.timestamp() + 1, AbstractCell.MAX_DELETION_TIME) : cell);
                }
                else
                {
                    ComplexColumnData complexData = (ComplexColumnData)cd;
                    builder.addComplexDeletion(complexData.column(), complexData.complexDeletion());
                    for (Cell cell : complexData)
                    {
                        builder.addCell(cell.isExpiring() && cell.localDeletionTime() < 0 ? cell.withUpdatedTimestampAndLocalDeletionTime(cell.timestamp() + 1, AbstractCell.MAX_DELETION_TIME) : cell);
                    }
                }
            }
            return builder.build();
        }
    }

}<|MERGE_RESOLUTION|>--- conflicted
+++ resolved
@@ -80,7 +80,7 @@
     };
     private final SortedSet<Partition> outOfOrder = new TreeSet<>(partitionComparator);
 
-    public Scrubber(ColumnFamilyStore cfs, LifecycleTransaction transaction, boolean skipCorrupted, boolean checkData)
+    public Scrubber(ColumnFamilyStore cfs, LifecycleTransaction transaction, boolean skipCorrupted, boolean checkData) throws IOException
     {
         this(cfs, transaction, skipCorrupted, checkData, false);
     }
@@ -96,12 +96,8 @@
                     LifecycleTransaction transaction,
                     boolean skipCorrupted,
                     OutputHandler outputHandler,
-<<<<<<< HEAD
-                    boolean checkData)
-=======
                     boolean checkData,
                     boolean reinsertOverflowedTTLRows) throws IOException
->>>>>>> db145362
     {
         this.cfs = cfs;
         this.transaction = transaction;
@@ -112,6 +108,7 @@
         this.rowIndexEntrySerializer = sstable.descriptor.version.getSSTableFormat().getIndexSerializer(sstable.metadata,
                                                                                                         sstable.descriptor.version,
                                                                                                         sstable.header);
+
         List<SSTableReader> toScrub = Collections.singletonList(sstable);
 
 
@@ -343,12 +340,7 @@
         // OrderCheckerIterator will check, at iteration time, that the rows are in the proper order. If it detects
         // that one row is out of order, it will stop returning them. The remaining rows will be sorted and added
         // to the outOfOrder set that will be later written to a new SSTable.
-<<<<<<< HEAD
-        OrderCheckerIterator sstableIterator = new OrderCheckerIterator(new FixNegativeLocalDeletionTimeIterator(new RowMergingSSTableIterator(SSTableIdentityIterator.create(sstable, dataFile, key)),
-                                                                                                                 outputHandler, negativeLocalDeletionInfoMetrics),
-=======
         OrderCheckerIterator sstableIterator = new OrderCheckerIterator(getIterator(key),
->>>>>>> db145362
                                                                         cfs.metadata.comparator);
 
         try (UnfilteredRowIterator iterator = withValidation(sstableIterator, dataFile.getPath()))
@@ -380,7 +372,7 @@
      */
     private UnfilteredRowIterator getIterator(DecoratedKey key)
     {
-        RowMergingSSTableIterator rowMergingIterator = new RowMergingSSTableIterator(sstable, dataFile, key);
+        RowMergingSSTableIterator rowMergingIterator = new RowMergingSSTableIterator(SSTableIdentityIterator.create(sstable, dataFile, key));
         return reinsertOverflowedTTLRows ? new FixNegativeLocalDeletionTimeIterator(rowMergingIterator,
                                                                                     outputHandler,
                                                                                     negativeLocalDeletionInfoMetrics) : rowMergingIterator;
