/*
 * Licensed to the Apache Software Foundation (ASF) under one
 * or more contributor license agreements.  See the NOTICE file
 * distributed with this work for additional information
 * regarding copyright ownership.  The ASF licenses this file
 * to you under the Apache License, Version 2.0 (the
 * "License"); you may not use this file except in compliance
 * with the License.  You may obtain a copy of the License at
 *
 *     http://www.apache.org/licenses/LICENSE-2.0
 *
 * Unless required by applicable law or agreed to in writing, software
 * distributed under the License is distributed on an "AS IS" BASIS,
 * WITHOUT WARRANTIES OR CONDITIONS OF ANY KIND, either express or implied.
 * See the License for the specific language governing permissions and
 * limitations under the License.
 */
package org.apache.cassandra.db.compaction;

import java.util.*;

import com.google.common.annotations.VisibleForTesting;
import com.google.common.base.Throwables;
import com.google.common.collect.ImmutableMap;
import com.google.common.base.Predicate;
import com.google.common.collect.Iterables;

import org.apache.cassandra.db.Directories;
import org.apache.cassandra.db.SerializationHeader;
import org.apache.cassandra.index.Index;
import org.apache.cassandra.io.sstable.Descriptor;
import org.apache.cassandra.io.sstable.SSTableMultiWriter;
import org.apache.cassandra.io.sstable.SimpleSSTableMultiWriter;
import org.apache.cassandra.io.sstable.format.SSTableReader;
import org.slf4j.Logger;
import org.slf4j.LoggerFactory;

import org.apache.cassandra.db.ColumnFamilyStore;
import org.apache.cassandra.db.Memtable;
import org.apache.cassandra.db.lifecycle.LifecycleTransaction;
import org.apache.cassandra.dht.Range;
import org.apache.cassandra.dht.Token;
import org.apache.cassandra.exceptions.ConfigurationException;
import org.apache.cassandra.io.sstable.Component;
import org.apache.cassandra.io.sstable.ISSTableScanner;
import org.apache.cassandra.io.sstable.metadata.MetadataCollector;
import org.apache.cassandra.schema.CompactionParams;
import org.apache.cassandra.utils.JVMStabilityInspector;

/**
 * Pluggable compaction strategy determines how SSTables get merged.
 *
 * There are two main goals:
 *  - perform background compaction constantly as needed; this typically makes a tradeoff between
 *    i/o done by compaction, and merging done at read time.
 *  - perform a full (maximum possible) compaction if requested by the user
 */
public abstract class AbstractCompactionStrategy
{
    private static final Logger logger = LoggerFactory.getLogger(AbstractCompactionStrategy.class);

    protected static final float DEFAULT_TOMBSTONE_THRESHOLD = 0.2f;
    // minimum interval needed to perform tombstone removal compaction in seconds, default 86400 or 1 day.
    protected static final long DEFAULT_TOMBSTONE_COMPACTION_INTERVAL = 86400;
    protected static final boolean DEFAULT_UNCHECKED_TOMBSTONE_COMPACTION_OPTION = false;
    protected static final boolean DEFAULT_LOG_ALL_OPTION = false;

    protected static final String TOMBSTONE_THRESHOLD_OPTION = "tombstone_threshold";
    protected static final String TOMBSTONE_COMPACTION_INTERVAL_OPTION = "tombstone_compaction_interval";
    // disable range overlap check when deciding if an SSTable is candidate for tombstone compaction (CASSANDRA-6563)
    protected static final String UNCHECKED_TOMBSTONE_COMPACTION_OPTION = "unchecked_tombstone_compaction";
    protected static final String LOG_ALL_OPTION = "log_all";
    protected static final String COMPACTION_ENABLED = "enabled";
    public static final String ONLY_PURGE_REPAIRED_TOMBSTONES = "only_purge_repaired_tombstones";

    protected Map<String, String> options;

    protected final ColumnFamilyStore cfs;
    protected float tombstoneThreshold;
    protected long tombstoneCompactionInterval;
    protected boolean uncheckedTombstoneCompaction;
    protected boolean disableTombstoneCompactions = false;
    protected boolean logAll = true;

    private final Directories directories;

    /**
     * pause/resume/getNextBackgroundTask must synchronize.  This guarantees that after pause completes,
     * no new tasks will be generated; or put another way, pause can't run until in-progress tasks are
     * done being created.
     *
     * This allows runWithCompactionsDisabled to be confident that after pausing, once in-progress
     * tasks abort, it's safe to proceed with truncate/cleanup/etc.
     *
     * See CASSANDRA-3430
     */
    protected boolean isActive = false;

    protected AbstractCompactionStrategy(ColumnFamilyStore cfs, Map<String, String> options)
    {
        assert cfs != null;
        this.cfs = cfs;
        this.options = ImmutableMap.copyOf(options);

        /* checks must be repeated here, as user supplied strategies might not call validateOptions directly */

        try
        {
            validateOptions(options);
            String optionValue = options.get(TOMBSTONE_THRESHOLD_OPTION);
            tombstoneThreshold = optionValue == null ? DEFAULT_TOMBSTONE_THRESHOLD : Float.parseFloat(optionValue);
            optionValue = options.get(TOMBSTONE_COMPACTION_INTERVAL_OPTION);
            tombstoneCompactionInterval = optionValue == null ? DEFAULT_TOMBSTONE_COMPACTION_INTERVAL : Long.parseLong(optionValue);
            optionValue = options.get(UNCHECKED_TOMBSTONE_COMPACTION_OPTION);
            uncheckedTombstoneCompaction = optionValue == null ? DEFAULT_UNCHECKED_TOMBSTONE_COMPACTION_OPTION : Boolean.parseBoolean(optionValue);
            optionValue = options.get(LOG_ALL_OPTION);
            logAll = optionValue == null ? DEFAULT_LOG_ALL_OPTION : Boolean.parseBoolean(optionValue);
            if (!shouldBeEnabled())
                this.disable();
        }
        catch (ConfigurationException e)
        {
            logger.warn("Error setting compaction strategy options ({}), defaults will be used", e.getMessage());
            tombstoneThreshold = DEFAULT_TOMBSTONE_THRESHOLD;
            tombstoneCompactionInterval = DEFAULT_TOMBSTONE_COMPACTION_INTERVAL;
            uncheckedTombstoneCompaction = DEFAULT_UNCHECKED_TOMBSTONE_COMPACTION_OPTION;
        }

        directories = cfs.getDirectories();
    }

    public Directories getDirectories()
    {
        return directories;
    }

    /**
     * For internal, temporary suspension of background compactions so that we can do exceptional
     * things like truncate or major compaction
     */
    public synchronized void pause()
    {
        isActive = false;
    }

    /**
     * For internal, temporary suspension of background compactions so that we can do exceptional
     * things like truncate or major compaction
     */
    public synchronized void resume()
    {
        isActive = true;
    }

    /**
     * Performs any extra initialization required
     */
    public void startup()
    {
        isActive = true;
    }

    /**
     * Releases any resources if this strategy is shutdown (when the CFS is reloaded after a schema change).
     */
    public void shutdown()
    {
        isActive = false;
    }

    /**
     * @param gcBefore throw away tombstones older than this
     *
     * @return the next background/minor compaction task to run; null if nothing to do.
     *
     * Is responsible for marking its sstables as compaction-pending.
     */
    public abstract AbstractCompactionTask getNextBackgroundTask(final int gcBefore);

    /**
     * @param gcBefore throw away tombstones older than this
     *
     * @return a compaction task that should be run to compact this columnfamilystore
     * as much as possible.  Null if nothing to do.
     *
     * Is responsible for marking its sstables as compaction-pending.
     */
    public abstract Collection<AbstractCompactionTask> getMaximalTask(final int gcBefore, boolean splitOutput);

    /**
     * @param sstables SSTables to compact. Must be marked as compacting.
     * @param gcBefore throw away tombstones older than this
     *
     * @return a compaction task corresponding to the requested sstables.
     * Will not be null. (Will throw if user requests an invalid compaction.)
     *
     * Is responsible for marking its sstables as compaction-pending.
     */
    public abstract AbstractCompactionTask getUserDefinedTask(Collection<SSTableReader> sstables, final int gcBefore);

    public AbstractCompactionTask getCompactionTask(LifecycleTransaction txn, final int gcBefore, long maxSSTableBytes)
    {
        return new CompactionTask(cfs, txn, gcBefore);
    }

    /**
     * @return the number of background tasks estimated to still be needed for this columnfamilystore
     */
    public abstract int getEstimatedRemainingTasks();

    /**
     * @return size in bytes of the largest sstables for this strategy
     */
    public abstract long getMaxSSTableBytes();

    public void enable()
    {
    }

    public void disable()
    {
    }

    /**
     * @return whether or not MeteredFlusher should be able to trigger memtable flushes for this CF.
     */
    public boolean isAffectedByMeteredFlusher()
    {
        return true;
    }

    /**
     * If not affected by MeteredFlusher (and handling flushing on its own), override to tell MF how much
     * space to reserve for this CF, i.e., how much space to subtract from `memtable_total_space_in_mb` when deciding
     * if other memtables should be flushed or not.
     */
    public long getMemtableReservedSize()
    {
        return 0;
    }

    /**
     * Handle a flushed memtable.
     *
     * @param memtable the flushed memtable
     * @param sstables the written sstables. can be null or empty if the memtable was clean.
     */
    public void replaceFlushed(Memtable memtable, Collection<SSTableReader> sstables)
    {
        cfs.getTracker().replaceFlushed(memtable, sstables);
        if (sstables != null && !sstables.isEmpty())
            CompactionManager.instance.submitBackground(cfs);
    }

    /**
     * Filters SSTables that are to be blacklisted from the given collection
     *
     * @param originalCandidates The collection to check for blacklisted SSTables
     * @return list of the SSTables with blacklisted ones filtered out
     */
    public static Iterable<SSTableReader> filterSuspectSSTables(Iterable<SSTableReader> originalCandidates)
    {
        return Iterables.filter(originalCandidates, new Predicate<SSTableReader>()
        {
            public boolean apply(SSTableReader sstable)
            {
                return !sstable.isMarkedSuspect();
            }
        });
    }


    public ScannerList getScanners(Collection<SSTableReader> sstables, Range<Token> range)
    {
        return range == null ? getScanners(sstables, (Collection<Range<Token>>)null) : getScanners(sstables, Collections.singleton(range));
    }
    /**
     * Returns a list of KeyScanners given sstables and a range on which to scan.
     * The default implementation simply grab one SSTableScanner per-sstable, but overriding this method
     * allow for a more memory efficient solution if we know the sstable don't overlap (see
     * LeveledCompactionStrategy for instance).
     */
    @SuppressWarnings("resource")
    public ScannerList getScanners(Collection<SSTableReader> sstables, Collection<Range<Token>> ranges)
    {
        ArrayList<ISSTableScanner> scanners = new ArrayList<ISSTableScanner>();
        try
        {
            for (SSTableReader sstable : sstables)
                scanners.add(sstable.getScanner(ranges));
        }
        catch (Throwable t)
        {
            try
            {
                new ScannerList(scanners).close();
            }
            catch (Throwable t2)
            {
                t.addSuppressed(t2);
            }
            throw t;
        }
        return new ScannerList(scanners);
    }

    public boolean shouldDefragment()
    {
        return false;
    }

    public String getName()
    {
        return getClass().getSimpleName();
    }

    public synchronized void replaceSSTables(Collection<SSTableReader> removed, Collection<SSTableReader> added)
    {
        for (SSTableReader remove : removed)
            removeSSTable(remove);
        for (SSTableReader add : added)
            addSSTable(add);
    }

    public abstract void addSSTable(SSTableReader added);

    public synchronized void addSSTables(Iterable<SSTableReader> added)
    {
        for (SSTableReader sstable : added)
            addSSTable(sstable);
    }

    public abstract void removeSSTable(SSTableReader sstable);

    /**
     * Returns the sstables managed by this strategy instance
     */
    @VisibleForTesting
    protected abstract Set<SSTableReader> getSSTables();

    public static class ScannerList implements AutoCloseable
    {
        public final List<ISSTableScanner> scanners;
        public ScannerList(List<ISSTableScanner> scanners)
        {
            this.scanners = scanners;
        }

        public long getTotalBytesScanned()
        {
            long bytesScanned = 0L;
            for (ISSTableScanner scanner : scanners)
                bytesScanned += scanner.getBytesScanned();

            return bytesScanned;
        }

        public long getTotalCompressedSize()
        {
            long compressedSize = 0;
            for (ISSTableScanner scanner : scanners)
                compressedSize += scanner.getCompressedLengthInBytes();

            return compressedSize;
        }

        public double getCompressionRatio()
        {
            double compressed = 0.0;
            double uncompressed = 0.0;

            for (ISSTableScanner scanner : scanners)
            {
                compressed += scanner.getCompressedLengthInBytes();
                uncompressed += scanner.getLengthInBytes();
            }

            if (compressed == uncompressed || uncompressed == 0)
                return MetadataCollector.NO_COMPRESSION_RATIO;

            return compressed / uncompressed;
        }

        public void close()
        {
            Throwable t = null;
            for (ISSTableScanner scanner : scanners)
            {
                try
                {
                    scanner.close();
                }
                catch (Throwable t2)
                {
                    JVMStabilityInspector.inspectThrowable(t2);
                    if (t == null)
                        t = t2;
                    else
                        t.addSuppressed(t2);
                }
            }
            if (t != null)
                throw Throwables.propagate(t);
        }
    }

    public ScannerList getScanners(Collection<SSTableReader> toCompact)
    {
        return getScanners(toCompact, (Collection<Range<Token>>)null);
    }

    /**
     * Check if given sstable is worth dropping tombstones at gcBefore.
     * Check is skipped if tombstone_compaction_interval time does not elapse since sstable creation and returns false.
     *
     * @param sstable SSTable to check
     * @param gcBefore time to drop tombstones
     * @return true if given sstable's tombstones are expected to be removed
     */
    protected boolean worthDroppingTombstones(SSTableReader sstable, int gcBefore)
    {
        if (disableTombstoneCompactions || CompactionController.NEVER_PURGE_TOMBSTONES)
            return false;
        // since we use estimations to calculate, there is a chance that compaction will not drop tombstones actually.
        // if that happens we will end up in infinite compaction loop, so first we check enough if enough time has
        // elapsed since SSTable created.
        if (System.currentTimeMillis() < sstable.getCreationTimeFor(Component.DATA) + tombstoneCompactionInterval * 1000)
           return false;

        double droppableRatio = sstable.getEstimatedDroppableTombstoneRatio(gcBefore);
        if (droppableRatio <= tombstoneThreshold)
            return false;

        //sstable range overlap check is disabled. See CASSANDRA-6563.
        if (uncheckedTombstoneCompaction)
            return true;

        Collection<SSTableReader> overlaps = cfs.getOverlappingLiveSSTables(Collections.singleton(sstable));
        if (overlaps.isEmpty())
        {
            // there is no overlap, tombstones are safely droppable
            return true;
        }
        else if (CompactionController.getFullyExpiredSSTables(cfs, Collections.singleton(sstable), overlaps, gcBefore).size() > 0)
        {
            return true;
        }
        else
        {
            // what percentage of columns do we expect to compact outside of overlap?
            if (sstable.getIndexSummarySize() < 2)
            {
                // we have too few samples to estimate correct percentage
                return false;
            }
            // first, calculate estimated keys that do not overlap
            long keys = sstable.estimatedKeys();
            Set<Range<Token>> ranges = new HashSet<Range<Token>>(overlaps.size());
            for (SSTableReader overlap : overlaps)
                ranges.add(new Range<>(overlap.first.getToken(), overlap.last.getToken()));
            long remainingKeys = keys - sstable.estimatedKeysForRanges(ranges);
            // next, calculate what percentage of columns we have within those keys
            long columns = sstable.getEstimatedColumnCount().mean() * remainingKeys;
            double remainingColumnsRatio = ((double) columns) / (sstable.getEstimatedColumnCount().count() * sstable.getEstimatedColumnCount().mean());

            // return if we still expect to have droppable tombstones in rest of columns
            return remainingColumnsRatio * droppableRatio > tombstoneThreshold;
        }
    }

    public static Map<String, String> validateOptions(Map<String, String> options) throws ConfigurationException
    {
        String threshold = options.get(TOMBSTONE_THRESHOLD_OPTION);
        if (threshold != null)
        {
            try
            {
                float thresholdValue = Float.parseFloat(threshold);
                if (thresholdValue < 0)
                {
                    throw new ConfigurationException(String.format("%s must be greater than 0, but was %f", TOMBSTONE_THRESHOLD_OPTION, thresholdValue));
                }
            }
            catch (NumberFormatException e)
            {
                throw new ConfigurationException(String.format("%s is not a parsable int (base10) for %s", threshold, TOMBSTONE_THRESHOLD_OPTION), e);
            }
        }

        String interval = options.get(TOMBSTONE_COMPACTION_INTERVAL_OPTION);
        if (interval != null)
        {
            try
            {
                long tombstoneCompactionInterval = Long.parseLong(interval);
                if (tombstoneCompactionInterval < 0)
                {
                    throw new ConfigurationException(String.format("%s must be greater than 0, but was %d", TOMBSTONE_COMPACTION_INTERVAL_OPTION, tombstoneCompactionInterval));
                }
            }
            catch (NumberFormatException e)
            {
                throw new ConfigurationException(String.format("%s is not a parsable int (base10) for %s", interval, TOMBSTONE_COMPACTION_INTERVAL_OPTION), e);
            }
        }

        String unchecked = options.get(UNCHECKED_TOMBSTONE_COMPACTION_OPTION);
        if (unchecked != null)
        {
            if (!unchecked.equalsIgnoreCase("true") && !unchecked.equalsIgnoreCase("false"))
                throw new ConfigurationException(String.format("'%s' should be either 'true' or 'false', not '%s'", UNCHECKED_TOMBSTONE_COMPACTION_OPTION, unchecked));
        }

        String logAll = options.get(LOG_ALL_OPTION);
        if (logAll != null)
        {
            if (!logAll.equalsIgnoreCase("true") && !logAll.equalsIgnoreCase("false"))
            {
                throw new ConfigurationException(String.format("'%s' should either be 'true' or 'false', not %s", LOG_ALL_OPTION, logAll));
            }
        }

        String compactionEnabled = options.get(COMPACTION_ENABLED);
        if (compactionEnabled != null)
        {
            if (!compactionEnabled.equalsIgnoreCase("true") && !compactionEnabled.equalsIgnoreCase("false"))
            {
                throw new ConfigurationException(String.format("enabled should either be 'true' or 'false', not %s", compactionEnabled));
            }
        }

        Map<String, String> uncheckedOptions = new HashMap<String, String>(options);
        uncheckedOptions.remove(TOMBSTONE_THRESHOLD_OPTION);
        uncheckedOptions.remove(TOMBSTONE_COMPACTION_INTERVAL_OPTION);
        uncheckedOptions.remove(UNCHECKED_TOMBSTONE_COMPACTION_OPTION);
        uncheckedOptions.remove(LOG_ALL_OPTION);
        uncheckedOptions.remove(COMPACTION_ENABLED);
        uncheckedOptions.remove(ONLY_PURGE_REPAIRED_TOMBSTONES);
        uncheckedOptions.remove(CompactionParams.Option.PROVIDE_OVERLAPPING_TOMBSTONES.toString());
        return uncheckedOptions;
    }

    public boolean shouldBeEnabled()
    {
        String optionValue = options.get(COMPACTION_ENABLED);

        return optionValue == null || Boolean.parseBoolean(optionValue);
    }


    /**
     * Method for grouping similar SSTables together, This will be used by
     * anti-compaction to determine which SSTables should be anitcompacted
     * as a group. If a given compaction strategy creates sstables which
     * cannot be merged due to some constraint it must override this method.
     */
    public Collection<Collection<SSTableReader>> groupSSTablesForAntiCompaction(Collection<SSTableReader> sstablesToGroup)
    {
        int groupSize = 2;
        List<SSTableReader> sortedSSTablesToGroup = new ArrayList<>(sstablesToGroup);
        Collections.sort(sortedSSTablesToGroup, SSTableReader.sstableComparator);

        Collection<Collection<SSTableReader>> groupedSSTables = new ArrayList<>();
        Collection<SSTableReader> currGroup = new ArrayList<>();

        for (SSTableReader sstable : sortedSSTablesToGroup)
        {
            currGroup.add(sstable);
            if (currGroup.size() == groupSize)
            {
                groupedSSTables.add(currGroup);
                currGroup = new ArrayList<>();
            }
        }

        if (currGroup.size() != 0)
            groupedSSTables.add(currGroup);
        return groupedSSTables;
    }

    public CompactionLogger.Strategy strategyLogger()
    {
        return CompactionLogger.Strategy.none;
    }

    public SSTableMultiWriter createSSTableMultiWriter(Descriptor descriptor,
                                                       long keyCount,
                                                       long repairedAt,
<<<<<<< HEAD
=======
                                                       UUID pendingRepair,
>>>>>>> bd14400a
                                                       MetadataCollector meta,
                                                       SerializationHeader header,
                                                       Collection<Index> indexes,
                                                       LifecycleTransaction txn)
    {
<<<<<<< HEAD
        return SimpleSSTableMultiWriter.create(descriptor, keyCount, repairedAt, cfs.metadata, meta, header, indexes, txn);
=======
        return SimpleSSTableMultiWriter.create(descriptor, keyCount, repairedAt, pendingRepair, cfs.metadata, meta, header, indexes, txn);
>>>>>>> bd14400a
    }

    public boolean supportsEarlyOpen()
    {
        return true;
    }
}<|MERGE_RESOLUTION|>--- conflicted
+++ resolved
@@ -586,20 +586,13 @@
     public SSTableMultiWriter createSSTableMultiWriter(Descriptor descriptor,
                                                        long keyCount,
                                                        long repairedAt,
-<<<<<<< HEAD
-=======
                                                        UUID pendingRepair,
->>>>>>> bd14400a
                                                        MetadataCollector meta,
                                                        SerializationHeader header,
                                                        Collection<Index> indexes,
                                                        LifecycleTransaction txn)
     {
-<<<<<<< HEAD
-        return SimpleSSTableMultiWriter.create(descriptor, keyCount, repairedAt, cfs.metadata, meta, header, indexes, txn);
-=======
         return SimpleSSTableMultiWriter.create(descriptor, keyCount, repairedAt, pendingRepair, cfs.metadata, meta, header, indexes, txn);
->>>>>>> bd14400a
     }
 
     public boolean supportsEarlyOpen()
