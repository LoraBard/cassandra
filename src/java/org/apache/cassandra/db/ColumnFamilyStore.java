/*
 * Licensed to the Apache Software Foundation (ASF) under one
 * or more contributor license agreements.  See the NOTICE file
 * distributed with this work for additional information
 * regarding copyright ownership.  The ASF licenses this file
 * to you under the Apache License, Version 2.0 (the
 * "License"); you may not use this file except in compliance
 * with the License.  You may obtain a copy of the License at
 *
 *     http://www.apache.org/licenses/LICENSE-2.0
 *
 * Unless required by applicable law or agreed to in writing, software
 * distributed under the License is distributed on an "AS IS" BASIS,
 * WITHOUT WARRANTIES OR CONDITIONS OF ANY KIND, either express or implied.
 * See the License for the specific language governing permissions and
 * limitations under the License.
 */
package org.apache.cassandra.db;

import java.io.File;
import java.io.IOException;
import java.io.PrintStream;
import java.lang.management.ManagementFactory;
import java.lang.reflect.Constructor;
import java.lang.reflect.InvocationTargetException;
import java.nio.ByteBuffer;
import java.nio.file.Files;
import java.util.*;
import java.util.concurrent.*;
import java.util.concurrent.atomic.AtomicInteger;
import java.util.concurrent.atomic.AtomicReference;
import java.util.regex.Pattern;
import javax.management.*;
import javax.management.openmbean.*;

import com.google.common.annotations.VisibleForTesting;
import com.google.common.base.*;
import com.google.common.base.Throwables;
import com.google.common.collect.*;
import com.google.common.util.concurrent.*;
import org.slf4j.Logger;
import org.slf4j.LoggerFactory;

import com.clearspring.analytics.stream.Counter;
import org.apache.cassandra.cache.*;
import org.apache.cassandra.concurrent.*;
import org.apache.cassandra.config.*;
import org.apache.cassandra.db.commitlog.CommitLog;
import org.apache.cassandra.db.commitlog.CommitLogPosition;
import org.apache.cassandra.db.compaction.*;
import org.apache.cassandra.db.filter.ClusteringIndexFilter;
import org.apache.cassandra.db.filter.DataLimits;
import org.apache.cassandra.db.view.TableViews;
import org.apache.cassandra.db.lifecycle.*;
import org.apache.cassandra.db.partitions.CachedPartition;
import org.apache.cassandra.db.partitions.PartitionUpdate;
import org.apache.cassandra.db.rows.CellPath;
import org.apache.cassandra.dht.*;
import org.apache.cassandra.dht.Range;
import org.apache.cassandra.exceptions.ConfigurationException;
import org.apache.cassandra.exceptions.StartupException;
import org.apache.cassandra.index.SecondaryIndexManager;
import org.apache.cassandra.index.internal.CassandraIndex;
import org.apache.cassandra.index.transactions.UpdateTransaction;
import org.apache.cassandra.io.FSWriteError;
import org.apache.cassandra.io.sstable.Component;
import org.apache.cassandra.io.sstable.Descriptor;
import org.apache.cassandra.io.sstable.SSTableMultiWriter;
import org.apache.cassandra.io.sstable.format.*;
import org.apache.cassandra.io.sstable.metadata.MetadataCollector;
import org.apache.cassandra.io.util.FileUtils;
import org.apache.cassandra.metrics.TableMetrics;
import org.apache.cassandra.metrics.TableMetrics.Sampler;
import org.apache.cassandra.schema.*;
import org.apache.cassandra.schema.CompactionParams.TombstoneOption;
import org.apache.cassandra.service.CacheService;
import org.apache.cassandra.service.StorageService;
import org.apache.cassandra.utils.*;
import org.apache.cassandra.utils.TopKSampler.SamplerResult;
import org.apache.cassandra.utils.concurrent.OpOrder;
import org.apache.cassandra.utils.concurrent.Refs;
import org.apache.cassandra.utils.memory.MemtableAllocator;
import org.json.simple.JSONArray;
import org.json.simple.JSONObject;

import static org.apache.cassandra.utils.Throwables.maybeFail;

public class ColumnFamilyStore implements ColumnFamilyStoreMBean
{
    // The directories which will be searched for sstables on cfs instantiation.
    private static volatile Directories.DataDirectory[] initialDirectories = Directories.dataDirectories;

    /**
     * A hook to add additional directories to initialDirectories.
     * Any additional directories should be added prior to ColumnFamilyStore instantiation on startup
     *
     * Since the directories used by a given table are determined by the compaction strategy,
     * it's possible for sstables to be written to directories specified outside of cassandra.yaml.
     * By adding additional directories to initialDirectories, sstables in these extra locations are
     * made discoverable on sstable instantiation.
     */
    public static synchronized void addInitialDirectories(Directories.DataDirectory[] newDirectories)
    {
        assert newDirectories != null;

        Set<Directories.DataDirectory> existing = Sets.newHashSet(initialDirectories);

        List<Directories.DataDirectory> replacementList = Lists.newArrayList(initialDirectories);
        for (Directories.DataDirectory directory: newDirectories)
        {
            if (!existing.contains(directory))
            {
                replacementList.add(directory);
            }
        }

        Directories.DataDirectory[] replacementArray = new Directories.DataDirectory[replacementList.size()];
        replacementList.toArray(replacementArray);
        initialDirectories = replacementArray;
    }

    public static Directories.DataDirectory[] getInitialDirectories()
    {
        Directories.DataDirectory[] src = initialDirectories;
        return Arrays.copyOf(src, src.length);
    }

    private static final Logger logger = LoggerFactory.getLogger(ColumnFamilyStore.class);

    /*
    We keep a pool of threads for each data directory, size of each pool is memtable_flush_writers.
    When flushing we start a Flush runnable in the flushExecutor. Flush calculates how to split the
    memtable ranges over the existing data directories and creates a FlushRunnable for each of the directories.
    The FlushRunnables are executed in the perDiskflushExecutors and the Flush will block until all FlushRunnables
    are finished. By having flushExecutor size the same size as each of the perDiskflushExecutors we make sure we can
    have that many flushes going at the same time.
    */
    private static final ExecutorService flushExecutor = new JMXEnabledThreadPoolExecutor(DatabaseDescriptor.getFlushWriters(),
                                                                                          StageManager.KEEPALIVE,
                                                                                          TimeUnit.SECONDS,
                                                                                          new LinkedBlockingQueue<Runnable>(),
                                                                                          new NamedThreadFactory("MemtableFlushWriter"),
                                                                                          "internal");

    private static final ExecutorService [] perDiskflushExecutors = new ExecutorService[DatabaseDescriptor.getAllDataFileLocations().length];

    static
    {
        for (int i = 0; i < DatabaseDescriptor.getAllDataFileLocations().length; i++)
        {
            perDiskflushExecutors[i] = new JMXEnabledThreadPoolExecutor(DatabaseDescriptor.getFlushWriters(),
                                                                        StageManager.KEEPALIVE,
                                                                        TimeUnit.SECONDS,
                                                                        new LinkedBlockingQueue<Runnable>(),
                                                                        new NamedThreadFactory("PerDiskMemtableFlushWriter_"+i),
                                                                        "internal");
        }
    }

    // post-flush executor is single threaded to provide guarantee that any flush Future on a CF will never return until prior flushes have completed
    private static final ExecutorService postFlushExecutor = new JMXEnabledThreadPoolExecutor(1,
                                                                                              StageManager.KEEPALIVE,
                                                                                              TimeUnit.SECONDS,
                                                                                              new LinkedBlockingQueue<Runnable>(),
                                                                                              new NamedThreadFactory("MemtablePostFlush"),
                                                                                              "internal");

    private static final ExecutorService reclaimExecutor = new JMXEnabledThreadPoolExecutor(1,
                                                                                            StageManager.KEEPALIVE,
                                                                                            TimeUnit.SECONDS,
                                                                                            new LinkedBlockingQueue<Runnable>(),
                                                                                            new NamedThreadFactory("MemtableReclaimMemory"),
                                                                                            "internal");

    private static final String[] COUNTER_NAMES = new String[]{"raw", "count", "error", "string"};
    private static final String[] COUNTER_DESCS = new String[]
    { "partition key in raw hex bytes",
      "value of this partition for given sampler",
      "value is within the error bounds plus or minus of this",
      "the partition key turned into a human readable format" };
    private static final CompositeType COUNTER_COMPOSITE_TYPE;
    private static final TabularType COUNTER_TYPE;

    private static final String[] SAMPLER_NAMES = new String[]{"cardinality", "partitions"};
    private static final String[] SAMPLER_DESCS = new String[]
    { "cardinality of partitions",
      "list of counter results" };

    private static final String SAMPLING_RESULTS_NAME = "SAMPLING_RESULTS";
    private static final CompositeType SAMPLING_RESULT;

    public static final String SNAPSHOT_TRUNCATE_PREFIX = "truncated";
    public static final String SNAPSHOT_DROP_PREFIX = "dropped";

    static
    {
        try
        {
            OpenType<?>[] counterTypes = new OpenType[] { SimpleType.STRING, SimpleType.LONG, SimpleType.LONG, SimpleType.STRING };
            COUNTER_COMPOSITE_TYPE = new CompositeType(SAMPLING_RESULTS_NAME, SAMPLING_RESULTS_NAME, COUNTER_NAMES, COUNTER_DESCS, counterTypes);
            COUNTER_TYPE = new TabularType(SAMPLING_RESULTS_NAME, SAMPLING_RESULTS_NAME, COUNTER_COMPOSITE_TYPE, COUNTER_NAMES);

            OpenType<?>[] samplerTypes = new OpenType[] { SimpleType.LONG, COUNTER_TYPE };
            SAMPLING_RESULT = new CompositeType(SAMPLING_RESULTS_NAME, SAMPLING_RESULTS_NAME, SAMPLER_NAMES, SAMPLER_DESCS, samplerTypes);
        } catch (OpenDataException e)
        {
            throw Throwables.propagate(e);
        }
    }

    public final Keyspace keyspace;
    public final String name;
    public final TableMetadataRef metadata;
    private final String mbeanName;
    @Deprecated
    private final String oldMBeanName;
    private volatile boolean valid = true;

    /**
     * Memtables and SSTables on disk for this column family.
     *
     * We synchronize on the Tracker to ensure isolation when we want to make sure
     * that the memtable we're acting on doesn't change out from under us.  I.e., flush
     * syncronizes on it to make sure it can submit on both executors atomically,
     * so anyone else who wants to make sure flush doesn't interfere should as well.
     */
    private final Tracker data;

    /* The read order, used to track accesses to off-heap memtable storage */
    public final OpOrder readOrdering = new OpOrder();

    /* This is used to generate the next index for a SSTable */
    private final AtomicInteger fileIndexGenerator = new AtomicInteger(0);

    public final SecondaryIndexManager indexManager;
    public final TableViews viewManager;

    /* These are locally held copies to be changed from the config during runtime */
    private volatile DefaultValue<Integer> minCompactionThreshold;
    private volatile DefaultValue<Integer> maxCompactionThreshold;
    private volatile DefaultValue<Double> crcCheckChance;

    private final CompactionStrategyManager compactionStrategyManager;

    private volatile Directories directories;

    public final TableMetrics metric;
    public volatile long sampleLatencyNanos;
    private final ScheduledFuture<?> latencyCalculator;

    private volatile boolean compactionSpaceCheck = true;

    public static void shutdownPostFlushExecutor() throws InterruptedException
    {
        postFlushExecutor.shutdown();
        postFlushExecutor.awaitTermination(60, TimeUnit.SECONDS);
    }

    public void reload()
    {
        // metadata object has been mutated directly. make all the members jibe with new settings.

        // only update these runtime-modifiable settings if they have not been modified.
        if (!minCompactionThreshold.isModified())
            for (ColumnFamilyStore cfs : concatWithIndexes())
                cfs.minCompactionThreshold = new DefaultValue(metadata().params.compaction.minCompactionThreshold());
        if (!maxCompactionThreshold.isModified())
            for (ColumnFamilyStore cfs : concatWithIndexes())
                cfs.maxCompactionThreshold = new DefaultValue(metadata().params.compaction.maxCompactionThreshold());
        if (!crcCheckChance.isModified())
            for (ColumnFamilyStore cfs : concatWithIndexes())
                cfs.crcCheckChance = new DefaultValue(metadata().params.crcCheckChance);

        compactionStrategyManager.maybeReload(metadata());
        directories = compactionStrategyManager.getDirectories();

        scheduleFlush();

        indexManager.reload();

        // If the CF comparator has changed, we need to change the memtable,
        // because the old one still aliases the previous comparator.
        if (data.getView().getCurrentMemtable().initialComparator != metadata().comparator)
            switchMemtable();
    }

    void scheduleFlush()
    {
        int period = metadata().params.memtableFlushPeriodInMs;
        if (period > 0)
        {
            logger.trace("scheduling flush in {} ms", period);
            WrappedRunnable runnable = new WrappedRunnable()
            {
                protected void runMayThrow()
                {
                    synchronized (data)
                    {
                        Memtable current = data.getView().getCurrentMemtable();
                        // if we're not expired, we've been hit by a scheduled flush for an already flushed memtable, so ignore
                        if (current.isExpired())
                        {
                            if (current.isClean())
                            {
                                // if we're still clean, instead of swapping just reschedule a flush for later
                                scheduleFlush();
                            }
                            else
                            {
                                // we'll be rescheduled by the constructor of the Memtable.
                                forceFlush();
                            }
                        }
                    }
                }
            };
            ScheduledExecutors.scheduledTasks.schedule(runnable, period, TimeUnit.MILLISECONDS);
        }
    }

    public static Runnable getBackgroundCompactionTaskSubmitter()
    {
        return new Runnable()
        {
            public void run()
            {
                for (Keyspace keyspace : Keyspace.all())
                    for (ColumnFamilyStore cfs : keyspace.getColumnFamilyStores())
                        CompactionManager.instance.submitBackground(cfs);
            }
        };
    }

    public Map<String, String> getCompactionParameters()
    {
        return compactionStrategyManager.getCompactionParams().asMap();
    }

    public String getCompactionParametersJson()
    {
        return FBUtilities.json(getCompactionParameters());
    }

    public void setCompactionParameters(Map<String, String> options)
    {
        try
        {
            CompactionParams compactionParams = CompactionParams.fromMap(options);
            compactionParams.validate();
            compactionStrategyManager.setNewLocalCompactionStrategy(compactionParams);
        }
        catch (Throwable t)
        {
            logger.error("Could not set new local compaction strategy", t);
            // dont propagate the ConfigurationException over jmx, user will only see a ClassNotFoundException
            throw new IllegalArgumentException("Could not set new local compaction strategy: "+t.getMessage());
        }
    }

    public void setCompactionParametersJson(String options)
    {
        setCompactionParameters(FBUtilities.fromJsonMap(options));
    }

    public Map<String,String> getCompressionParameters()
    {
        return metadata().params.compression.asMap();
    }

    public String getCompressionParametersJson()
    {
        return FBUtilities.json(getCompressionParameters());
    }

    public void setCompressionParameters(Map<String,String> opts)
    {
        try
        {
            CompressionParams params = CompressionParams.fromMap(opts);
            params.validate();
            throw new UnsupportedOperationException(); // TODO FIXME CASSANDRA-12949
        }
        catch (ConfigurationException e)
        {
            throw new IllegalArgumentException(e.getMessage());
        }
    }

    public void setCompressionParametersJson(String options)
    {
        setCompressionParameters(FBUtilities.fromJsonMap(options));
    }

    @VisibleForTesting
    public ColumnFamilyStore(Keyspace keyspace,
                             String columnFamilyName,
                             int generation,
                             TableMetadataRef metadata,
                             Directories directories,
                             boolean loadSSTables,
                             boolean registerBookeeping,
                             boolean offline)
    {
        assert directories != null;
        assert metadata != null : "null metadata for " + keyspace + ":" + columnFamilyName;

        this.keyspace = keyspace;
        this.metadata = metadata;
        name = columnFamilyName;
<<<<<<< HEAD
        minCompactionThreshold = new DefaultValue<>(metadata.get().params.compaction.minCompactionThreshold());
        maxCompactionThreshold = new DefaultValue<>(metadata.get().params.compaction.maxCompactionThreshold());
        crcCheckChance = new DefaultValue<>(metadata.get().params.crcCheckChance);
        viewManager = keyspace.viewManager.forTable(metadata.id);
        metric = new TableMetrics(this);
=======
        minCompactionThreshold = new DefaultValue<>(metadata.params.compaction.minCompactionThreshold());
        maxCompactionThreshold = new DefaultValue<>(metadata.params.compaction.maxCompactionThreshold());
        crcCheckChance = new DefaultValue<>(metadata.params.crcCheckChance);
        indexManager = new SecondaryIndexManager(this);
        viewManager = keyspace.viewManager.forTable(metadata);
>>>>>>> 342e4aef
        fileIndexGenerator.set(generation);
        sampleLatencyNanos = TimeUnit.MILLISECONDS.toNanos(DatabaseDescriptor.getReadRpcTimeout() / 2);

        logger.info("Initializing {}.{}", keyspace.getName(), name);

        // Create Memtable only on online
        Memtable initialMemtable = null;
        if (DatabaseDescriptor.isDaemonInitialized())
            initialMemtable = new Memtable(new AtomicReference<>(CommitLog.instance.getCurrentPosition()), this);
        data = new Tracker(initialMemtable, loadSSTables);

        metric = new TableMetrics(this);

        /**
         * When creating a CFS offline we change the default logic needed by CASSANDRA-8671
         * and link the passed directories to be picked up by the compaction strategy
         */
        if (offline)
            this.directories = directories;
        else
            this.directories = new Directories(metadata.get(), Directories.dataDirectories);


        // compaction strategy should be created after the CFS has been prepared
        compactionStrategyManager = new CompactionStrategyManager(this);

        // Since compaction can re-define data dir we need to reinit directories
        this.directories = compactionStrategyManager.getDirectories();

        if (maxCompactionThreshold.value() <= 0 || minCompactionThreshold.value() <=0)
        {
            logger.warn("Disabling compaction strategy by setting compaction thresholds to 0 is deprecated, set the compaction option 'enabled' to 'false' instead.");
            this.compactionStrategyManager.disable();
        }

        // scan for sstables corresponding to this cf and load them
        if (data.loadsstables)
        {
            Directories.SSTableLister sstableFiles = directories.sstableLister(Directories.OnTxnErr.IGNORE).skipTemporary(true);
            Collection<SSTableReader> sstables = SSTableReader.openAll(sstableFiles.list().entrySet(), metadata);
            data.addInitialSSTables(sstables);
        }

        // create the private ColumnFamilyStores for the secondary column indexes
        indexManager = new SecondaryIndexManager(this);
        for (IndexMetadata info : metadata.get().indexes)
            indexManager.addIndex(info);

        if (registerBookeeping)
        {
            // register the mbean
            mbeanName = String.format("org.apache.cassandra.db:type=%s,keyspace=%s,table=%s",
                                         isIndex() ? "IndexTables" : "Tables",
                                         keyspace.getName(), name);
            oldMBeanName = String.format("org.apache.cassandra.db:type=%s,keyspace=%s,columnfamily=%s",
                                         isIndex() ? "IndexColumnFamilies" : "ColumnFamilies",
                                         keyspace.getName(), name);
            try
            {
                MBeanServer mbs = ManagementFactory.getPlatformMBeanServer();
                ObjectName[] objectNames = {new ObjectName(mbeanName), new ObjectName(oldMBeanName)};
                for (ObjectName objectName : objectNames)
                {
                    mbs.registerMBean(this, objectName);
                }
            }
            catch (Exception e)
            {
                throw new RuntimeException(e);
            }
            logger.trace("retryPolicy for {} is {}", name, this.metadata.get().params.speculativeRetry);
            latencyCalculator = ScheduledExecutors.optionalTasks.scheduleWithFixedDelay(new Runnable()
            {
                public void run()
                {
                    SpeculativeRetryParam retryPolicy = ColumnFamilyStore.this.metadata.get().params.speculativeRetry;
                    switch (retryPolicy.kind())
                    {
                        case PERCENTILE:
                            // get percentile in nanos
                            sampleLatencyNanos = (long) (metric.coordinatorReadLatency.getSnapshot().getValue(retryPolicy.threshold()));
                            break;
                        case CUSTOM:
                            sampleLatencyNanos = (long) retryPolicy.threshold();
                            break;
                        default:
                            sampleLatencyNanos = Long.MAX_VALUE;
                            break;
                    }
                }
            }, DatabaseDescriptor.getReadRpcTimeout(), DatabaseDescriptor.getReadRpcTimeout(), TimeUnit.MILLISECONDS);
        }
        else
        {
            latencyCalculator = ScheduledExecutors.optionalTasks.schedule(Runnables.doNothing(), 0, TimeUnit.NANOSECONDS);
            mbeanName = null;
            oldMBeanName= null;
        }
    }

    public TableMetadata metadata()
    {
        return metadata.get();
    }

    public Directories getDirectories()
    {
        return directories;
    }

    public SSTableMultiWriter createSSTableMultiWriter(Descriptor descriptor, long keyCount, long repairedAt, UUID pendingRepair, int sstableLevel, SerializationHeader header, LifecycleTransaction txn)
    {
        MetadataCollector collector = new MetadataCollector(metadata().comparator).sstableLevel(sstableLevel);
        return createSSTableMultiWriter(descriptor, keyCount, repairedAt, pendingRepair, collector, header, txn);
    }

    public SSTableMultiWriter createSSTableMultiWriter(Descriptor descriptor, long keyCount, long repairedAt, UUID pendingRepair, MetadataCollector metadataCollector, SerializationHeader header, LifecycleTransaction txn)
    {
        return getCompactionStrategyManager().createSSTableMultiWriter(descriptor, keyCount, repairedAt, pendingRepair, metadataCollector, header, indexManager.listIndexes(), txn);
    }

    public boolean supportsEarlyOpen()
    {
        return compactionStrategyManager.supportsEarlyOpen();
    }

    /** call when dropping or renaming a CF. Performs mbean housekeeping and invalidates CFS to other operations */
    public void invalidate()
    {
        invalidate(true);
    }

    public void invalidate(boolean expectMBean)
    {
        // disable and cancel in-progress compactions before invalidating
        valid = false;

        try
        {
            unregisterMBean();
        }
        catch (Exception e)
        {
            if (expectMBean)
            {
                JVMStabilityInspector.inspectThrowable(e);
                // this shouldn't block anything.
                logger.warn("Failed unregistering mbean: {}", mbeanName, e);
            }
        }

        latencyCalculator.cancel(false);
        compactionStrategyManager.shutdown();
        SystemKeyspace.removeTruncationRecord(metadata.id);

        data.dropSSTables();
        LifecycleTransaction.waitForDeletions();
        indexManager.dropAllIndexes();

        invalidateCaches();
    }

    /**
     * Removes every SSTable in the directory from the Tracker's view.
     * @param directory the unreadable directory, possibly with SSTables in it, but not necessarily.
     */
    void maybeRemoveUnreadableSSTables(File directory)
    {
        data.removeUnreadableSSTables(directory);
    }

    void unregisterMBean() throws MalformedObjectNameException, InstanceNotFoundException, MBeanRegistrationException
    {
        MBeanServer mbs = ManagementFactory.getPlatformMBeanServer();
        ObjectName[] objectNames = {new ObjectName(mbeanName), new ObjectName(oldMBeanName)};
        for (ObjectName objectName : objectNames)
        {
            if (mbs.isRegistered(objectName))
                mbs.unregisterMBean(objectName);
        }

        // unregister metrics
        metric.release();
    }


    public static ColumnFamilyStore createColumnFamilyStore(Keyspace keyspace, TableMetadataRef metadata, boolean loadSSTables)
    {
        return createColumnFamilyStore(keyspace, metadata.name, metadata, loadSSTables);
    }

    public static synchronized ColumnFamilyStore createColumnFamilyStore(Keyspace keyspace,
                                                                         String columnFamily,
                                                                         TableMetadataRef metadata,
                                                                         boolean loadSSTables)
    {
        Directories directories = new Directories(metadata.get(), initialDirectories);
        return createColumnFamilyStore(keyspace, columnFamily, metadata, directories, loadSSTables, true, false);
    }

    /** This is only directly used by offline tools */
    public static synchronized ColumnFamilyStore createColumnFamilyStore(Keyspace keyspace,
                                                                         String columnFamily,
                                                                         TableMetadataRef metadata,
                                                                         Directories directories,
                                                                         boolean loadSSTables,
                                                                         boolean registerBookkeeping,
                                                                         boolean offline)
    {
        // get the max generation number, to prevent generation conflicts
        Directories.SSTableLister lister = directories.sstableLister(Directories.OnTxnErr.IGNORE).includeBackups(true);
        List<Integer> generations = new ArrayList<Integer>();
        for (Map.Entry<Descriptor, Set<Component>> entry : lister.list().entrySet())
        {
            Descriptor desc = entry.getKey();
            generations.add(desc.generation);
            if (!desc.isCompatible())
                throw new RuntimeException(String.format("Incompatible SSTable found. Current version %s is unable to read file: %s. Please run upgradesstables.",
                                                         desc.getFormat().getLatestVersion(), desc));
        }
        Collections.sort(generations);
        int value = (generations.size() > 0) ? (generations.get(generations.size() - 1)) : 0;

        return new ColumnFamilyStore(keyspace, columnFamily, value, metadata, directories, loadSSTables, registerBookkeeping, offline);
    }

    /**
     * Removes unnecessary files from the cf directory at startup: these include temp files, orphans, zero-length files
     * and compacted sstables. Files that cannot be recognized will be ignored.
     */
    public static void  scrubDataDirectories(TableMetadata metadata) throws StartupException
    {
        Directories directories = new Directories(metadata, initialDirectories);
        Set<File> cleanedDirectories = new HashSet<>();

         // clear ephemeral snapshots that were not properly cleared last session (CASSANDRA-7357)
        clearEphemeralSnapshots(directories);

        directories.removeTemporaryDirectories();

        logger.trace("Removing temporary or obsoleted files from unfinished operations for table {}", metadata.name);
        if (!LifecycleTransaction.removeUnfinishedLeftovers(metadata))
            throw new StartupException(StartupException.ERR_WRONG_DISK_STATE,
                                       String.format("Cannot remove temporary or obsoleted files for %s due to a problem with transaction " +
                                                     "log files. Please check records with problems in the log messages above and fix them. " +
                                                     "Refer to the 3.0 upgrading instructions in NEWS.txt " +
                                                     "for a description of transaction log files.", metadata.toString()));

        logger.trace("Further extra check for orphan sstable files for {}", metadata.name);
        for (Map.Entry<Descriptor,Set<Component>> sstableFiles : directories.sstableLister(Directories.OnTxnErr.IGNORE).list().entrySet())
        {
            Descriptor desc = sstableFiles.getKey();
            File directory = desc.directory;
            Set<Component> components = sstableFiles.getValue();

            if (!cleanedDirectories.contains(directory))
            {
                cleanedDirectories.add(directory);
                for (File tmpFile : desc.getTemporaryFiles())
                    tmpFile.delete();
            }

            File dataFile = new File(desc.filenameFor(Component.DATA));
            if (components.contains(Component.DATA) && dataFile.length() > 0)
                // everything appears to be in order... moving on.
                continue;

            // missing the DATA file! all components are orphaned
            logger.warn("Removing orphans for {}: {}", desc, components);
            for (Component component : components)
            {
                File file = new File(desc.filenameFor(component));
                if (file.exists())
                    FileUtils.deleteWithConfirm(desc.filenameFor(component));
            }
        }

        // cleanup incomplete saved caches
        Pattern tmpCacheFilePattern = Pattern.compile(metadata.keyspace + "-" + metadata.name + "-(Key|Row)Cache.*\\.tmp$");
        File dir = new File(DatabaseDescriptor.getSavedCachesLocation());

        if (dir.exists())
        {
            assert dir.isDirectory();
            for (File file : dir.listFiles())
                if (tmpCacheFilePattern.matcher(file.getName()).matches())
                    if (!file.delete())
                        logger.warn("could not delete {}", file.getAbsolutePath());
        }

        // also clean out any index leftovers.
        for (IndexMetadata index : metadata.indexes)
            if (!index.isCustom())
            {
                TableMetadata indexMetadata = CassandraIndex.indexCfsMetadata(metadata, index);
                scrubDataDirectories(indexMetadata);
            }
    }

    /**
     * See #{@code StorageService.loadNewSSTables(String, String)} for more info
     *
     * @param ksName The keyspace name
     * @param cfName The columnFamily name
     */
    public static synchronized void loadNewSSTables(String ksName, String cfName)
    {
        /** ks/cf existence checks will be done by open and getCFS methods for us */
        Keyspace keyspace = Keyspace.open(ksName);
        keyspace.getColumnFamilyStore(cfName).loadNewSSTables();
    }

    /**
     * #{@inheritDoc}
     */
    public synchronized void loadNewSSTables()
    {
        logger.info("Loading new SSTables for {}/{}...", keyspace.getName(), name);

        Set<Descriptor> currentDescriptors = new HashSet<>();
        for (SSTableReader sstable : getSSTables(SSTableSet.CANONICAL))
            currentDescriptors.add(sstable.descriptor);
        Set<SSTableReader> newSSTables = new HashSet<>();

        Directories.SSTableLister lister = getDirectories().sstableLister(Directories.OnTxnErr.IGNORE).skipTemporary(true);
        for (Map.Entry<Descriptor, Set<Component>> entry : lister.list().entrySet())
        {
            Descriptor descriptor = entry.getKey();

            if (currentDescriptors.contains(descriptor))
                continue; // old (initialized) SSTable found, skipping

            if (!descriptor.isCompatible())
                throw new RuntimeException(String.format("Can't open incompatible SSTable! Current version %s, found file: %s",
                        descriptor.getFormat().getLatestVersion(),
                        descriptor));

            // force foreign sstables to level 0
            try
            {
                if (new File(descriptor.filenameFor(Component.STATS)).exists())
                    descriptor.getMetadataSerializer().mutateLevel(descriptor, 0);
            }
            catch (IOException e)
            {
                SSTableReader.logOpenException(entry.getKey(), e);
                continue;
            }

            // Increment the generation until we find a filename that doesn't exist. This is needed because the new
            // SSTables that are being loaded might already use these generation numbers.
            Descriptor newDescriptor;
            do
            {
                newDescriptor = new Descriptor(descriptor.version,
                                               descriptor.directory,
                                               descriptor.ksname,
                                               descriptor.cfname,
                                               fileIndexGenerator.incrementAndGet(),
                                               descriptor.formatType);
            }
            while (new File(newDescriptor.filenameFor(Component.DATA)).exists());

            logger.info("Renaming new SSTable {} to {}", descriptor, newDescriptor);
            SSTableWriter.rename(descriptor, newDescriptor, entry.getValue());

            SSTableReader reader;
            try
            {
                reader = SSTableReader.open(newDescriptor, entry.getValue(), metadata);
            }
            catch (IOException e)
            {
                SSTableReader.logOpenException(entry.getKey(), e);
                continue;
            }
            newSSTables.add(reader);
        }

        if (newSSTables.isEmpty())
        {
            logger.info("No new SSTables were found for {}/{}", keyspace.getName(), name);
            return;
        }

        logger.info("Loading new SSTables and building secondary indexes for {}/{}: {}", keyspace.getName(), name, newSSTables);

        try (Refs<SSTableReader> refs = Refs.ref(newSSTables))
        {
            data.addSSTables(newSSTables);
        }

        logger.info("Done loading load new SSTables for {}/{}", keyspace.getName(), name);
    }

    public void rebuildSecondaryIndex(String idxName)
    {
        rebuildSecondaryIndex(keyspace.getName(), metadata.name, idxName);
    }

    public static void rebuildSecondaryIndex(String ksName, String cfName, String... idxNames)
    {
        ColumnFamilyStore cfs = Keyspace.open(ksName).getColumnFamilyStore(cfName);

        logger.info("User Requested secondary index re-build for {}/{} indexes: {}", ksName, cfName, Joiner.on(',').join(idxNames));
        cfs.indexManager.rebuildIndexesBlocking(Sets.newHashSet(Arrays.asList(idxNames)));
    }

    public AbstractCompactionStrategy createCompactionStrategyInstance(CompactionParams compactionParams)
    {
        try
        {
            Constructor<? extends AbstractCompactionStrategy> constructor =
                compactionParams.klass().getConstructor(ColumnFamilyStore.class, Map.class);
            return constructor.newInstance(this, compactionParams.options());
        }
        catch (NoSuchMethodException | IllegalAccessException | InvocationTargetException | InstantiationException e)
        {
            throw new RuntimeException(e);
        }
    }

    @Deprecated
    public String getColumnFamilyName()
    {
        return getTableName();
    }

    public String getTableName()
    {
        return name;
    }

    public Descriptor newSSTableDescriptor(File directory)
    {
        return newSSTableDescriptor(directory, SSTableFormat.Type.current().info.getLatestVersion(), SSTableFormat.Type.current());
    }

    public Descriptor newSSTableDescriptor(File directory, SSTableFormat.Type format)
    {
        return newSSTableDescriptor(directory, format.info.getLatestVersion(), format);
    }

    private Descriptor newSSTableDescriptor(File directory, Version version, SSTableFormat.Type format)
    {
        return new Descriptor(version,
                              directory,
                              keyspace.getName(),
                              name,
                              fileIndexGenerator.incrementAndGet(),
                              format);
    }

    /**
     * Switches the memtable iff the live memtable is the one provided
     *
     * @param memtable
     */
    public ListenableFuture<CommitLogPosition> switchMemtableIfCurrent(Memtable memtable)
    {
        synchronized (data)
        {
            if (data.getView().getCurrentMemtable() == memtable)
                return switchMemtable();
        }
        return waitForFlushes();
    }

    /*
     * switchMemtable puts Memtable.getSortedContents on the writer executor.  When the write is complete,
     * we turn the writer into an SSTableReader and add it to ssTables where it is available for reads.
     * This method does not block except for synchronizing on Tracker, but the Future it returns will
     * not complete until the Memtable (and all prior Memtables) have been successfully flushed, and the CL
     * marked clean up to the position owned by the Memtable.
     */
    public ListenableFuture<CommitLogPosition> switchMemtable()
    {
        synchronized (data)
        {
            logFlush();
            Flush flush = new Flush(false);
            flushExecutor.execute(flush);
            postFlushExecutor.execute(flush.postFlushTask);
            return flush.postFlushTask;
        }
    }

    // print out size of all memtables we're enqueuing
    private void logFlush()
    {
        // reclaiming includes that which we are GC-ing;
        float onHeapRatio = 0, offHeapRatio = 0;
        long onHeapTotal = 0, offHeapTotal = 0;
        Memtable memtable = getTracker().getView().getCurrentMemtable();
        onHeapRatio +=  memtable.getAllocator().onHeap().ownershipRatio();
        offHeapRatio += memtable.getAllocator().offHeap().ownershipRatio();
        onHeapTotal += memtable.getAllocator().onHeap().owns();
        offHeapTotal += memtable.getAllocator().offHeap().owns();

        for (ColumnFamilyStore indexCfs : indexManager.getAllIndexColumnFamilyStores())
        {
            MemtableAllocator allocator = indexCfs.getTracker().getView().getCurrentMemtable().getAllocator();
            onHeapRatio += allocator.onHeap().ownershipRatio();
            offHeapRatio += allocator.offHeap().ownershipRatio();
            onHeapTotal += allocator.onHeap().owns();
            offHeapTotal += allocator.offHeap().owns();
        }

        logger.debug("Enqueuing flush of {}: {}",
                     name,
                     String.format("%s (%.0f%%) on-heap, %s (%.0f%%) off-heap",
                                   FBUtilities.prettyPrintMemory(onHeapTotal),
                                   onHeapRatio * 100,
                                   FBUtilities.prettyPrintMemory(offHeapTotal),
                                   offHeapRatio * 100));
    }


    /**
     * Flush if there is unflushed data in the memtables
     *
     * @return a Future yielding the commit log position that can be guaranteed to have been successfully written
     *         to sstables for this table once the future completes
     */
    public ListenableFuture<CommitLogPosition> forceFlush()
    {
        synchronized (data)
        {
            Memtable current = data.getView().getCurrentMemtable();
            for (ColumnFamilyStore cfs : concatWithIndexes())
                if (!cfs.data.getView().getCurrentMemtable().isClean())
                    return switchMemtableIfCurrent(current);
            return waitForFlushes();
        }
    }

    /**
     * Flush if there is unflushed data that was written to the CommitLog before @param flushIfDirtyBefore
     * (inclusive).
     *
     * @return a Future yielding the commit log position that can be guaranteed to have been successfully written
     *         to sstables for this table once the future completes
     */
    public ListenableFuture<?> forceFlush(CommitLogPosition flushIfDirtyBefore)
    {
        // we don't loop through the remaining memtables since here we only care about commit log dirtiness
        // and this does not vary between a table and its table-backed indexes
        Memtable current = data.getView().getCurrentMemtable();
        if (current.mayContainDataBefore(flushIfDirtyBefore))
            return switchMemtableIfCurrent(current);
        return waitForFlushes();
    }

    /**
     * @return a Future yielding the commit log position that can be guaranteed to have been successfully written
     *         to sstables for this table once the future completes
     */
    private ListenableFuture<CommitLogPosition> waitForFlushes()
    {
        // we grab the current memtable; once any preceding memtables have flushed, we know its
        // commitLogLowerBound has been set (as this it is set with the upper bound of the preceding memtable)
        final Memtable current = data.getView().getCurrentMemtable();
        ListenableFutureTask<CommitLogPosition> task = ListenableFutureTask.create(() -> {
            logger.debug("forceFlush requested but everything is clean in {}", name);
            return current.getCommitLogLowerBound();
        });
        postFlushExecutor.execute(task);
        return task;
    }

    public CommitLogPosition forceBlockingFlush()
    {
        return FBUtilities.waitOnFuture(forceFlush());
    }

    /**
     * Both synchronises custom secondary indexes and provides ordering guarantees for futures on switchMemtable/flush
     * etc, which expect to be able to wait until the flush (and all prior flushes) requested have completed.
     */
    private final class PostFlush implements Callable<CommitLogPosition>
    {
        final CountDownLatch latch = new CountDownLatch(1);
        final List<Memtable> memtables;
        volatile Throwable flushFailure = null;

        private PostFlush(List<Memtable> memtables)
        {
            this.memtables = memtables;
        }

        public CommitLogPosition call()
        {
            try
            {
                // we wait on the latch for the commitLogUpperBound to be set, and so that waiters
                // on this task can rely on all prior flushes being complete
                latch.await();
            }
            catch (InterruptedException e)
            {
                throw new IllegalStateException();
            }

            CommitLogPosition commitLogUpperBound = CommitLogPosition.NONE;
            // If a flush errored out but the error was ignored, make sure we don't discard the commit log.
            if (flushFailure == null && !memtables.isEmpty())
            {
                Memtable memtable = memtables.get(0);
                commitLogUpperBound = memtable.getCommitLogUpperBound();
                CommitLog.instance.discardCompletedSegments(metadata.id, memtable.getCommitLogLowerBound(), commitLogUpperBound);
            }

            metric.pendingFlushes.dec();

            if (flushFailure != null)
                throw Throwables.propagate(flushFailure);

            return commitLogUpperBound;
        }
    }

    /**
     * Should only be constructed/used from switchMemtable() or truncate(), with ownership of the Tracker monitor.
     * In the constructor the current memtable(s) are swapped, and a barrier on outstanding writes is issued;
     * when run by the flushWriter the barrier is waited on to ensure all outstanding writes have completed
     * before all memtables are immediately written, and the CL is either immediately marked clean or, if
     * there are custom secondary indexes, the post flush clean up is left to update those indexes and mark
     * the CL clean
     */
    private final class Flush implements Runnable
    {
        final OpOrder.Barrier writeBarrier;
        final List<Memtable> memtables = new ArrayList<>();
        final ListenableFutureTask<CommitLogPosition> postFlushTask;
        final PostFlush postFlush;
        final boolean truncate;

        private Flush(boolean truncate)
        {
            // if true, we won't flush, we'll just wait for any outstanding writes, switch the memtable, and discard
            this.truncate = truncate;

            metric.pendingFlushes.inc();
            /**
             * To ensure correctness of switch without blocking writes, run() needs to wait for all write operations
             * started prior to the switch to complete. We do this by creating a Barrier on the writeOrdering
             * that all write operations register themselves with, and assigning this barrier to the memtables,
             * after which we *.issue()* the barrier. This barrier is used to direct write operations started prior
             * to the barrier.issue() into the memtable we have switched out, and any started after to its replacement.
             * In doing so it also tells the write operations to update the commitLogUpperBound of the memtable, so
             * that we know the CL position we are dirty to, which can be marked clean when we complete.
             */
            writeBarrier = keyspace.writeOrder.newBarrier();

            // submit flushes for the memtable for any indexed sub-cfses, and our own
            AtomicReference<CommitLogPosition> commitLogUpperBound = new AtomicReference<>();
            for (ColumnFamilyStore cfs : concatWithIndexes())
            {
                // switch all memtables, regardless of their dirty status, setting the barrier
                // so that we can reach a coordinated decision about cleanliness once they
                // are no longer possible to be modified
                Memtable newMemtable = new Memtable(commitLogUpperBound, cfs);
                Memtable oldMemtable = cfs.data.switchMemtable(truncate, newMemtable);
                oldMemtable.setDiscarding(writeBarrier, commitLogUpperBound);
                memtables.add(oldMemtable);
            }

            // we then ensure an atomic decision is made about the upper bound of the continuous range of commit log
            // records owned by this memtable
            setCommitLogUpperBound(commitLogUpperBound);

            // we then issue the barrier; this lets us wait for all operations started prior to the barrier to complete;
            // since this happens after wiring up the commitLogUpperBound, we also know all operations with earlier
            // commit log segment position have also completed, i.e. the memtables are done and ready to flush
            writeBarrier.issue();
            postFlush = new PostFlush(memtables);
            postFlushTask = ListenableFutureTask.create(postFlush);
        }

        public void run()
        {
            // mark writes older than the barrier as blocking progress, permitting them to exceed our memory limit
            // if they are stuck waiting on it, then wait for them all to complete
            writeBarrier.markBlocking();
            writeBarrier.await();

            // mark all memtables as flushing, removing them from the live memtable list
            for (Memtable memtable : memtables)
                memtable.cfs.data.markFlushing(memtable);

            metric.memtableSwitchCount.inc();

            try
            {
                // Flush "data" memtable with non-cf 2i first;
                flushMemtable(memtables.get(0), true);
                for (int i = 1; i < memtables.size(); i++)
                    flushMemtable(memtables.get(i), false);
            }
            catch (Throwable t)
            {
                JVMStabilityInspector.inspectThrowable(t);
                postFlush.flushFailure = t;
            }
            // signal the post-flush we've done our work
            postFlush.latch.countDown();
        }

        public Collection<SSTableReader> flushMemtable(Memtable memtable, boolean flushNonCf2i)
        {
            long start = System.currentTimeMillis();
            if (memtable.isClean() || truncate)
            {
                memtable.cfs.replaceFlushed(memtable, Collections.emptyList());
                reclaim(memtable);
                return Collections.emptyList();
            }

            List<Future<SSTableMultiWriter>> futures = new ArrayList<>();
            long totalBytesOnDisk = 0;
            long maxBytesOnDisk = 0;
            long minBytesOnDisk = Long.MAX_VALUE;
            List<SSTableReader> sstables = new ArrayList<>();
            try (LifecycleTransaction txn = LifecycleTransaction.offline(OperationType.FLUSH))
            {
                List<Memtable.FlushRunnable> flushRunnables = null;
                List<SSTableMultiWriter> flushResults = null;

                try
                {
                    // flush the memtable
                    flushRunnables = memtable.flushRunnables(txn);

                    for (int i = 0; i < flushRunnables.size(); i++)
                        futures.add(perDiskflushExecutors[i].submit(flushRunnables.get(i)));

                    /**
                     * we can flush 2is as soon as the barrier completes, as they will be consistent with (or ahead of) the
                     * flushed memtables and CL position, which is as good as we can guarantee.
                     * TODO: SecondaryIndex should support setBarrier(), so custom implementations can co-ordinate exactly
                     * with CL as we do with memtables/CFS-backed SecondaryIndexes.
                     */
                    if (flushNonCf2i)
                        indexManager.flushAllNonCFSBackedIndexesBlocking();

                    flushResults = Lists.newArrayList(FBUtilities.waitOnFutures(futures));
                }
                catch (Throwable t)
                {
                    logger.error("Flushing {} failed with error", memtable.toString(), t);
                    t = memtable.abortRunnables(flushRunnables, t);
                    t = txn.abort(t);
                    throw Throwables.propagate(t);
                }

                try
                {
                    Iterator<SSTableMultiWriter> writerIterator = flushResults.iterator();
                    while (writerIterator.hasNext())
                    {
                        @SuppressWarnings("resource")
                        SSTableMultiWriter writer = writerIterator.next();
                        if (writer.getFilePointer() > 0)
                        {
                            writer.setOpenResult(true).prepareToCommit();
                        }
                        else
                        {
                            maybeFail(writer.abort(null));
                            writerIterator.remove();
                        }
                    }
                }
                catch (Throwable t)
                {
                    for (SSTableMultiWriter writer : flushResults)
                        t = writer.abort(t);
                    t = txn.abort(t);
                    Throwables.propagate(t);
                }

                txn.prepareToCommit();

                Throwable accumulate = null;
                for (SSTableMultiWriter writer : flushResults)
                    accumulate = writer.commit(accumulate);

                maybeFail(txn.commit(accumulate));

                for (SSTableMultiWriter writer : flushResults)
                {
                    Collection<SSTableReader> flushedSSTables = writer.finished();
                    for (SSTableReader sstable : flushedSSTables)
                    {
                        if (sstable != null)
                        {
                            sstables.add(sstable);
                            long size = sstable.bytesOnDisk();
                            totalBytesOnDisk += size;
                            maxBytesOnDisk = Math.max(maxBytesOnDisk, size);
                            minBytesOnDisk = Math.min(minBytesOnDisk, size);
                        }
                    }
                }
            }
            memtable.cfs.replaceFlushed(memtable, sstables);
            reclaim(memtable);
            memtable.cfs.compactionStrategyManager.compactionLogger.flush(sstables);
            logger.debug("Flushed to {} ({} sstables, {}), biggest {}, smallest {} ({}ms)",
                         sstables,
                         sstables.size(),
                         FBUtilities.prettyPrintMemory(totalBytesOnDisk),
                         FBUtilities.prettyPrintMemory(maxBytesOnDisk),
                         FBUtilities.prettyPrintMemory(minBytesOnDisk),
                         System.currentTimeMillis() - start);
            return sstables;
        }

        private void reclaim(final Memtable memtable)
        {
            // issue a read barrier for reclaiming the memory, and offload the wait to another thread
            final OpOrder.Barrier readBarrier = readOrdering.newBarrier();
            readBarrier.issue();
            postFlushTask.addListener(new WrappedRunnable()
            {
                public void runMayThrow()
                {
                    readBarrier.await();
                    memtable.setDiscarded();
                }
            }, reclaimExecutor);
        }
    }

    // atomically set the upper bound for the commit log
    private static void setCommitLogUpperBound(AtomicReference<CommitLogPosition> commitLogUpperBound)
    {
        // we attempt to set the holder to the current commit log context. at the same time all writes to the memtables are
        // also maintaining this value, so if somebody sneaks ahead of us somehow (should be rare) we simply retry,
        // so that we know all operations prior to the position have not reached it yet
        CommitLogPosition lastReplayPosition;
        while (true)
        {
            lastReplayPosition = new Memtable.LastCommitLogPosition((CommitLog.instance.getCurrentPosition()));
            CommitLogPosition currentLast = commitLogUpperBound.get();
            if ((currentLast == null || currentLast.compareTo(lastReplayPosition) <= 0)
                && commitLogUpperBound.compareAndSet(currentLast, lastReplayPosition))
                break;
        }
    }

    /**
     * Finds the largest memtable, as a percentage of *either* on- or off-heap memory limits, and immediately
     * queues it for flushing. If the memtable selected is flushed before this completes, no work is done.
     */
    public static class FlushLargestColumnFamily implements Runnable
    {
        public void run()
        {
            float largestRatio = 0f;
            Memtable largest = null;
            float liveOnHeap = 0, liveOffHeap = 0;
            for (ColumnFamilyStore cfs : ColumnFamilyStore.all())
            {
                // we take a reference to the current main memtable for the CF prior to snapping its ownership ratios
                // to ensure we have some ordering guarantee for performing the switchMemtableIf(), i.e. we will only
                // swap if the memtables we are measuring here haven't already been swapped by the time we try to swap them
                Memtable current = cfs.getTracker().getView().getCurrentMemtable();

                // find the total ownership ratio for the memtable and all SecondaryIndexes owned by this CF,
                // both on- and off-heap, and select the largest of the two ratios to weight this CF
                float onHeap = 0f, offHeap = 0f;
                onHeap += current.getAllocator().onHeap().ownershipRatio();
                offHeap += current.getAllocator().offHeap().ownershipRatio();

                for (ColumnFamilyStore indexCfs : cfs.indexManager.getAllIndexColumnFamilyStores())
                {
                    MemtableAllocator allocator = indexCfs.getTracker().getView().getCurrentMemtable().getAllocator();
                    onHeap += allocator.onHeap().ownershipRatio();
                    offHeap += allocator.offHeap().ownershipRatio();
                }

                float ratio = Math.max(onHeap, offHeap);
                if (ratio > largestRatio)
                {
                    largest = current;
                    largestRatio = ratio;
                }

                liveOnHeap += onHeap;
                liveOffHeap += offHeap;
            }

            if (largest != null)
            {
                float usedOnHeap = Memtable.MEMORY_POOL.onHeap.usedRatio();
                float usedOffHeap = Memtable.MEMORY_POOL.offHeap.usedRatio();
                float flushingOnHeap = Memtable.MEMORY_POOL.onHeap.reclaimingRatio();
                float flushingOffHeap = Memtable.MEMORY_POOL.offHeap.reclaimingRatio();
                float thisOnHeap = largest.getAllocator().onHeap().ownershipRatio();
                float thisOffHeap = largest.getAllocator().offHeap().ownershipRatio();
                logger.debug("Flushing largest {} to free up room. Used total: {}, live: {}, flushing: {}, this: {}",
                            largest.cfs, ratio(usedOnHeap, usedOffHeap), ratio(liveOnHeap, liveOffHeap),
                            ratio(flushingOnHeap, flushingOffHeap), ratio(thisOnHeap, thisOffHeap));
                largest.cfs.switchMemtableIfCurrent(largest);
            }
        }
    }

    private static String ratio(float onHeap, float offHeap)
    {
        return String.format("%.2f/%.2f", onHeap, offHeap);
    }

    /**
     * Insert/Update the column family for this key.
     * Caller is responsible for acquiring Keyspace.switchLock
     * param @ lock - lock that needs to be used.
     * param @ key - key for update/insert
     * param @ columnFamily - columnFamily changes
     */
    public void apply(PartitionUpdate update, UpdateTransaction indexer, OpOrder.Group opGroup, CommitLogPosition commitLogPosition)

    {
        long start = System.nanoTime();
        try
        {
            Memtable mt = data.getMemtableFor(opGroup, commitLogPosition);
            long timeDelta = mt.put(update, indexer, opGroup);
            DecoratedKey key = update.partitionKey();
            invalidateCachedPartition(key);
            metric.samplers.get(Sampler.WRITES).addSample(key.getKey(), key.hashCode(), 1);
            StorageHook.instance.reportWrite(metadata.id, update);
            metric.writeLatency.addNano(System.nanoTime() - start);
            // CASSANDRA-11117 - certain resolution paths on memtable put can result in very
            // large time deltas, either through a variety of sentinel timestamps (used for empty values, ensuring
            // a minimal write, etc). This limits the time delta to the max value the histogram
            // can bucket correctly. This also filters the Long.MAX_VALUE case where there was no previous value
            // to update.
            if(timeDelta < Long.MAX_VALUE)
                metric.colUpdateTimeDeltaHistogram.update(Math.min(18165375903306L, timeDelta));
        }
        catch (RuntimeException e)
        {
            throw new RuntimeException(e.getMessage()
                                       + " for ks: "
                                       + keyspace.getName() + ", table: " + name, e);
        }
    }

    /**
     * @param sstables
     * @return sstables whose key range overlaps with that of the given sstables, not including itself.
     * (The given sstables may or may not overlap with each other.)
     */
    public Collection<SSTableReader> getOverlappingLiveSSTables(Iterable<SSTableReader> sstables)
    {
        logger.trace("Checking for sstables overlapping {}", sstables);

        // a normal compaction won't ever have an empty sstables list, but we create a skeleton
        // compaction controller for streaming, and that passes an empty list.
        if (!sstables.iterator().hasNext())
            return ImmutableSet.of();

        View view = data.getView();

        List<SSTableReader> sortedByFirst = Lists.newArrayList(sstables);
        Collections.sort(sortedByFirst, (o1, o2) -> o1.first.compareTo(o2.first));

        List<AbstractBounds<PartitionPosition>> bounds = new ArrayList<>();
        DecoratedKey first = null, last = null;
        /*
        normalize the intervals covered by the sstables
        assume we have sstables like this (brackets representing first/last key in the sstable);
        [   ] [   ]    [   ]   [  ]
           [   ]         [       ]
        then we can, instead of searching the interval tree 6 times, normalize the intervals and
        only query the tree 2 times, for these intervals;
        [         ]    [          ]
         */
        for (SSTableReader sstable : sortedByFirst)
        {
            if (first == null)
            {
                first = sstable.first;
                last = sstable.last;
            }
            else
            {
                if (sstable.first.compareTo(last) <= 0) // we do overlap
                {
                    if (sstable.last.compareTo(last) > 0)
                        last = sstable.last;
                }
                else
                {
                    bounds.add(AbstractBounds.bounds(first, true, last, true));
                    first = sstable.first;
                    last = sstable.last;
                }
            }
        }
        bounds.add(AbstractBounds.bounds(first, true, last, true));
        Set<SSTableReader> results = new HashSet<>();

        for (AbstractBounds<PartitionPosition> bound : bounds)
            Iterables.addAll(results, view.liveSSTablesInBounds(bound.left, bound.right));

        return Sets.difference(results, ImmutableSet.copyOf(sstables));
    }

    /**
     * like getOverlappingSSTables, but acquires references before returning
     */
    public Refs<SSTableReader> getAndReferenceOverlappingLiveSSTables(Iterable<SSTableReader> sstables)
    {
        while (true)
        {
            Iterable<SSTableReader> overlapped = getOverlappingLiveSSTables(sstables);
            Refs<SSTableReader> refs = Refs.tryRef(overlapped);
            if (refs != null)
                return refs;
        }
    }

    /*
     * Called after a BinaryMemtable flushes its in-memory data, or we add a file
     * via bootstrap. This information is cached in the ColumnFamilyStore.
     * This is useful for reads because the ColumnFamilyStore first looks in
     * the in-memory store and the into the disk to find the key. If invoked
     * during recoveryMode the onMemtableFlush() need not be invoked.
     *
     * param @ filename - filename just flushed to disk
     */
    public void addSSTable(SSTableReader sstable)
    {
        assert sstable.getColumnFamilyName().equals(name);
        addSSTables(Collections.singletonList(sstable));
    }

    public void addSSTables(Collection<SSTableReader> sstables)
    {
        data.addSSTables(sstables);
        CompactionManager.instance.submitBackground(this);
    }

    /**
     * Calculate expected file size of SSTable after compaction.
     *
     * If operation type is {@code CLEANUP} and we're not dealing with an index sstable,
     * then we calculate expected file size with checking token range to be eliminated.
     *
     * Otherwise, we just add up all the files' size, which is the worst case file
     * size for compaction of all the list of files given.
     *
     * @param sstables SSTables to calculate expected compacted file size
     * @param operation Operation type
     * @return Expected file size of SSTable after compaction
     */
    public long getExpectedCompactedFileSize(Iterable<SSTableReader> sstables, OperationType operation)
    {
        if (operation != OperationType.CLEANUP || isIndex())
        {
            return SSTableReader.getTotalBytes(sstables);
        }

        // cleanup size estimation only counts bytes for keys local to this node
        long expectedFileSize = 0;
        Collection<Range<Token>> ranges = StorageService.instance.getLocalRanges(keyspace.getName());
        for (SSTableReader sstable : sstables)
        {
            List<Pair<Long, Long>> positions = sstable.getPositionsForRanges(ranges);
            for (Pair<Long, Long> position : positions)
                expectedFileSize += position.right - position.left;
        }

        double compressionRatio = metric.compressionRatio.getValue();
        if (compressionRatio > 0d)
            expectedFileSize *= compressionRatio;

        return expectedFileSize;
    }

    /*
     *  Find the maximum size file in the list .
     */
    public SSTableReader getMaxSizeFile(Iterable<SSTableReader> sstables)
    {
        long maxSize = 0L;
        SSTableReader maxFile = null;
        for (SSTableReader sstable : sstables)
        {
            if (sstable.onDiskLength() > maxSize)
            {
                maxSize = sstable.onDiskLength();
                maxFile = sstable;
            }
        }
        return maxFile;
    }

    public CompactionManager.AllSSTableOpStatus forceCleanup(int jobs) throws ExecutionException, InterruptedException
    {
        return CompactionManager.instance.performCleanup(ColumnFamilyStore.this, jobs);
    }

    public CompactionManager.AllSSTableOpStatus scrub(boolean disableSnapshot, boolean skipCorrupted, boolean checkData, int jobs) throws ExecutionException, InterruptedException
    {
        return scrub(disableSnapshot, skipCorrupted, false, checkData, jobs);
    }

    @VisibleForTesting
    public CompactionManager.AllSSTableOpStatus scrub(boolean disableSnapshot, boolean skipCorrupted, boolean alwaysFail, boolean checkData, int jobs) throws ExecutionException, InterruptedException
    {
        // skip snapshot creation during scrub, SEE JIRA 5891
        if(!disableSnapshot)
            snapshotWithoutFlush("pre-scrub-" + System.currentTimeMillis());

        try
        {
            return CompactionManager.instance.performScrub(ColumnFamilyStore.this, skipCorrupted, checkData, jobs);
        }
        catch(Throwable t)
        {
            if (!rebuildOnFailedScrub(t))
                throw t;

            return alwaysFail ? CompactionManager.AllSSTableOpStatus.ABORTED : CompactionManager.AllSSTableOpStatus.SUCCESSFUL;
        }
    }

    /**
     * CASSANDRA-5174 : For an index cfs we may be able to discard everything and just rebuild
     * the index when a scrub fails.
     *
     * @return true if we are an index cfs and we successfully rebuilt the index
     */
    public boolean rebuildOnFailedScrub(Throwable failure)
    {
        if (!isIndex() || !SecondaryIndexManager.isIndexColumnFamilyStore(this))
            return false;

        truncateBlocking();

        logger.warn("Rebuilding index for {} because of <{}>", name, failure.getMessage());

        ColumnFamilyStore parentCfs = SecondaryIndexManager.getParentCfs(this);
        assert parentCfs.indexManager.getAllIndexColumnFamilyStores().contains(this);

        String indexName = SecondaryIndexManager.getIndexName(this);

        parentCfs.rebuildSecondaryIndex(indexName);
        return true;
    }

    public CompactionManager.AllSSTableOpStatus verify(boolean extendedVerify) throws ExecutionException, InterruptedException
    {
        return CompactionManager.instance.performVerify(ColumnFamilyStore.this, extendedVerify);
    }

    public CompactionManager.AllSSTableOpStatus sstablesRewrite(boolean excludeCurrentVersion, int jobs) throws ExecutionException, InterruptedException
    {
        return CompactionManager.instance.performSSTableRewrite(ColumnFamilyStore.this, excludeCurrentVersion, jobs);
    }

    public CompactionManager.AllSSTableOpStatus relocateSSTables(int jobs) throws ExecutionException, InterruptedException
    {
        return CompactionManager.instance.relocateSSTables(this, jobs);
    }

    public CompactionManager.AllSSTableOpStatus garbageCollect(TombstoneOption tombstoneOption, int jobs) throws ExecutionException, InterruptedException
    {
        return CompactionManager.instance.performGarbageCollection(this, tombstoneOption, jobs);
    }

    public void markObsolete(Collection<SSTableReader> sstables, OperationType compactionType)
    {
        assert !sstables.isEmpty();
        maybeFail(data.dropSSTables(Predicates.in(sstables), compactionType, null));
    }

    void replaceFlushed(Memtable memtable, Collection<SSTableReader> sstables)
    {
        compactionStrategyManager.replaceFlushed(memtable, sstables);
    }

    public boolean isValid()
    {
        return valid;
    }

    /**
     * Package protected for access from the CompactionManager.
     */
    public Tracker getTracker()
    {
        return data;
    }

    public Set<SSTableReader> getLiveSSTables()
    {
        return data.getView().liveSSTables();
    }

    public Iterable<SSTableReader> getSSTables(SSTableSet sstableSet)
    {
        return data.getView().select(sstableSet);
    }

    public Iterable<SSTableReader> getUncompactingSSTables()
    {
        return data.getUncompacting();
    }

    public boolean isFilterFullyCoveredBy(ClusteringIndexFilter filter, DataLimits limits, CachedPartition cached, int nowInSec)
    {
        // We can use the cached value only if we know that no data it doesn't contain could be covered
        // by the query filter, that is if:
        //   1) either the whole partition is cached
        //   2) or we can ensure than any data the filter selects is in the cached partition

        // We can guarantee that a partition is fully cached if the number of rows it contains is less than
        // what we're caching. Wen doing that, we should be careful about expiring cells: we should count
        // something expired that wasn't when the partition was cached, or we could decide that the whole
        // partition is cached when it's not. This is why we use CachedPartition#cachedLiveRows.
        if (cached.cachedLiveRows() < metadata().params.caching.rowsPerPartitionToCache())
            return true;

        // If the whole partition isn't cached, then we must guarantee that the filter cannot select data that
        // is not in the cache. We can guarantee that if either the filter is a "head filter" and the cached
        // partition has more live rows that queried (where live rows refers to the rows that are live now),
        // or if we can prove that everything the filter selects is in the cached partition based on its content.
        return (filter.isHeadFilter() && limits.hasEnoughLiveData(cached, nowInSec)) || filter.isFullyCoveredBy(cached);
    }

    public int gcBefore(int nowInSec)
    {
        return nowInSec - metadata().params.gcGraceSeconds;
    }

    @SuppressWarnings("resource")
    public RefViewFragment selectAndReference(Function<View, Iterable<SSTableReader>> filter)
    {
        long failingSince = -1L;
        while (true)
        {
            ViewFragment view = select(filter);
            Refs<SSTableReader> refs = Refs.tryRef(view.sstables);
            if (refs != null)
                return new RefViewFragment(view.sstables, view.memtables, refs);
            if (failingSince <= 0)
            {
                failingSince = System.nanoTime();
            }
            else if (System.nanoTime() - failingSince > TimeUnit.MILLISECONDS.toNanos(100))
            {
                List<SSTableReader> released = new ArrayList<>();
                for (SSTableReader reader : view.sstables)
                    if (reader.selfRef().globalCount() == 0)
                        released.add(reader);
                NoSpamLogger.log(logger, NoSpamLogger.Level.WARN, 1, TimeUnit.SECONDS,
                                 "Spinning trying to capture readers {}, released: {}, ", view.sstables, released);
                failingSince = System.nanoTime();
            }
        }
    }

    public ViewFragment select(Function<View, Iterable<SSTableReader>> filter)
    {
        View view = data.getView();
        List<SSTableReader> sstables = Lists.newArrayList(filter.apply(view));
        return new ViewFragment(sstables, view.getAllMemtables());
    }

    // WARNING: this returns the set of LIVE sstables only, which may be only partially written
    public List<String> getSSTablesForKey(String key)
    {
        return getSSTablesForKey(key, false);
    }

    public List<String> getSSTablesForKey(String key, boolean hexFormat)
    {
        ByteBuffer keyBuffer = hexFormat ? ByteBufferUtil.hexToBytes(key) : metadata().partitionKeyType.fromString(key);
        DecoratedKey dk = decorateKey(keyBuffer);
        try (OpOrder.Group op = readOrdering.start())
        {
            List<String> files = new ArrayList<>();
            for (SSTableReader sstr : select(View.select(SSTableSet.LIVE, dk)).sstables)
            {
                // check if the key actually exists in this sstable
                if (sstr.contains(dk))
                    files.add(sstr.getFilename());
            }
            return files;
        }
    }


    public void beginLocalSampling(String sampler, int capacity)
    {
        metric.samplers.get(Sampler.valueOf(sampler)).beginSampling(capacity);
    }

    public CompositeData finishLocalSampling(String sampler, int count) throws OpenDataException
    {
        SamplerResult<ByteBuffer> samplerResults = metric.samplers.get(Sampler.valueOf(sampler))
                .finishSampling(count);
        TabularDataSupport result = new TabularDataSupport(COUNTER_TYPE);
        for (Counter<ByteBuffer> counter : samplerResults.topK)
        {
            //Not duplicating the buffer for safety because AbstractSerializer and ByteBufferUtil.bytesToHex
            //don't modify position or limit
            ByteBuffer key = counter.getItem();
            result.put(new CompositeDataSupport(COUNTER_COMPOSITE_TYPE, COUNTER_NAMES, new Object[] {
                    ByteBufferUtil.bytesToHex(key), // raw
                    counter.getCount(),  // count
                    counter.getError(),  // error
                    metadata().partitionKeyType.getString(key) })); // string
        }
        return new CompositeDataSupport(SAMPLING_RESULT, SAMPLER_NAMES, new Object[]{
                samplerResults.cardinality, result});
    }

    public boolean isCompactionDiskSpaceCheckEnabled()
    {
        return compactionSpaceCheck;
    }

    public void compactionDiskSpaceCheck(boolean enable)
    {
        compactionSpaceCheck = enable;
    }

    public void cleanupCache()
    {
        Collection<Range<Token>> ranges = StorageService.instance.getLocalRanges(keyspace.getName());

        for (Iterator<RowCacheKey> keyIter = CacheService.instance.rowCache.keyIterator();
             keyIter.hasNext(); )
        {
            RowCacheKey key = keyIter.next();
            DecoratedKey dk = decorateKey(ByteBuffer.wrap(key.key));
            if (key.sameTable(metadata()) && !Range.isInRanges(dk.getToken(), ranges))
                invalidateCachedPartition(dk);
        }

        if (metadata().isCounter())
        {
            for (Iterator<CounterCacheKey> keyIter = CacheService.instance.counterCache.keyIterator();
                 keyIter.hasNext(); )
            {
                CounterCacheKey key = keyIter.next();
                DecoratedKey dk = decorateKey(key.partitionKey());
                if (key.sameTable(metadata()) && !Range.isInRanges(dk.getToken(), ranges))
                    CacheService.instance.counterCache.remove(key);
            }
        }
    }

    public ClusteringComparator getComparator()
    {
        return metadata().comparator;
    }

    public void snapshotWithoutFlush(String snapshotName)
    {
        snapshotWithoutFlush(snapshotName, null, false, new HashSet<>());
    }

    /**
     * @param ephemeral If this flag is set to true, the snapshot will be cleaned during next startup
     */
    public Set<SSTableReader> snapshotWithoutFlush(String snapshotName, Predicate<SSTableReader> predicate, boolean ephemeral, Set<SSTableReader> alreadySnapshotted)
    {
        assert alreadySnapshotted != null;
        Set<SSTableReader> snapshottedSSTables = new HashSet<>();
        for (ColumnFamilyStore cfs : concatWithIndexes())
        {
            final JSONArray filesJSONArr = new JSONArray();
            try (RefViewFragment currentView = cfs.selectAndReference(View.select(SSTableSet.CANONICAL, (x) -> predicate == null || predicate.apply(x))))
            {
                for (SSTableReader ssTable : currentView.sstables)
                {
                    // As reported in APOLLO-290, custom indexes that use a regular Cassandra table as the backing data
                    // store (such as PartitionedVertexTable in DSE) can cause duplicate hardlink errors when a snapshot
                    // is performed.  This is because the backing table is also registered as an Index CFS (see Index.getBackingTable()),
                    // so it gets snapshotted once as an index table, and once as a normal table.  We check for duplicates
                    // and skip them here to avoid that.
                    if (alreadySnapshotted.contains(ssTable))
                        continue;

                    File snapshotDirectory = Directories.getSnapshotDirectory(ssTable.descriptor, snapshotName);
                    ssTable.createLinks(snapshotDirectory.getPath()); // hard links
                    filesJSONArr.add(ssTable.descriptor.relativeFilenameFor(Component.DATA));

                    if (logger.isTraceEnabled())
                        logger.trace("Snapshot for {} keyspace data file {} created in {}", keyspace, ssTable.getFilename(), snapshotDirectory);
                    snapshottedSSTables.add(ssTable);
                }

                writeSnapshotManifest(filesJSONArr, snapshotName);
                if (!SchemaConstants.SYSTEM_KEYSPACE_NAMES.contains(metadata.keyspace) && !SchemaConstants.REPLICATED_SYSTEM_KEYSPACE_NAMES.contains(metadata.keyspace))
                    writeSnapshotSchema(snapshotName);
            }
        }
        if (ephemeral)
            createEphemeralSnapshotMarkerFile(snapshotName);
        return snapshottedSSTables;
    }

    private void writeSnapshotManifest(final JSONArray filesJSONArr, final String snapshotName)
    {
        final File manifestFile = getDirectories().getSnapshotManifestFile(snapshotName);

        try
        {
            if (!manifestFile.getParentFile().exists())
                manifestFile.getParentFile().mkdirs();

            try (PrintStream out = new PrintStream(manifestFile))
            {
                final JSONObject manifestJSON = new JSONObject();
                manifestJSON.put("files", filesJSONArr);
                out.println(manifestJSON.toJSONString());
            }
        }
        catch (IOException e)
        {
            throw new FSWriteError(e, manifestFile);
        }
    }

    private void writeSnapshotSchema(final String snapshotName)
    {
        final File schemaFile = getDirectories().getSnapshotSchemaFile(snapshotName);

        try
        {
            if (!schemaFile.getParentFile().exists())
                schemaFile.getParentFile().mkdirs();

            try (PrintStream out = new PrintStream(schemaFile))
            {
                for (String s: ColumnFamilyStoreCQLHelper.dumpReCreateStatements(metadata()))
                    out.println(s);
            }
        }
        catch (IOException e)
        {
            throw new FSWriteError(e, schemaFile);
        }
    }

    private void createEphemeralSnapshotMarkerFile(final String snapshot)
    {
        final File ephemeralSnapshotMarker = getDirectories().getNewEphemeralSnapshotMarkerFile(snapshot);

        try
        {
            if (!ephemeralSnapshotMarker.getParentFile().exists())
                ephemeralSnapshotMarker.getParentFile().mkdirs();

            Files.createFile(ephemeralSnapshotMarker.toPath());
            logger.trace("Created ephemeral snapshot marker file on {}.", ephemeralSnapshotMarker.getAbsolutePath());
        }
        catch (IOException e)
        {
            logger.warn(String.format("Could not create marker file %s for ephemeral snapshot %s. " +
                                      "In case there is a failure in the operation that created " +
                                      "this snapshot, you may need to clean it manually afterwards.",
                                      ephemeralSnapshotMarker.getAbsolutePath(), snapshot), e);
        }
    }

    protected static void clearEphemeralSnapshots(Directories directories)
    {
        for (String ephemeralSnapshot : directories.listEphemeralSnapshots())
        {
            logger.trace("Clearing ephemeral snapshot {} leftover from previous session.", ephemeralSnapshot);
            Directories.clearSnapshot(ephemeralSnapshot, directories.getCFDirectories());
        }
    }

    public Refs<SSTableReader> getSnapshotSSTableReaders(String tag) throws IOException
    {
        Map<Integer, SSTableReader> active = new HashMap<>();
        for (SSTableReader sstable : getSSTables(SSTableSet.CANONICAL))
            active.put(sstable.descriptor.generation, sstable);
        Map<Descriptor, Set<Component>> snapshots = getDirectories().sstableLister(Directories.OnTxnErr.IGNORE).snapshots(tag).list();
        Refs<SSTableReader> refs = new Refs<>();
        try
        {
            for (Map.Entry<Descriptor, Set<Component>> entries : snapshots.entrySet())
            {
                // Try acquire reference to an active sstable instead of snapshot if it exists,
                // to avoid opening new sstables. If it fails, use the snapshot reference instead.
                SSTableReader sstable = active.get(entries.getKey().generation);
                if (sstable == null || !refs.tryRef(sstable))
                {
                    if (logger.isTraceEnabled())
                        logger.trace("using snapshot sstable {}", entries.getKey());
                    // open without tracking hotness
                    sstable = SSTableReader.open(entries.getKey(), entries.getValue(), metadata, true, false);
                    refs.tryRef(sstable);
                    // release the self ref as we never add the snapshot sstable to DataTracker where it is otherwise released
                    sstable.selfRef().release();
                }
                else if (logger.isTraceEnabled())
                {
                    logger.trace("using active sstable {}", entries.getKey());
                }
            }
        }
        catch (IOException | RuntimeException e)
        {
            // In case one of the snapshot sstables fails to open,
            // we must release the references to the ones we opened so far
            refs.release();
            throw e;
        }
        return refs;
    }

    public Set<SSTableReader> snapshot(String snapshotName)
    {
        return snapshot(snapshotName, null, false, false, new HashSet<>());
    }

    /**
     * @param ephemeral If this flag is set to true, the snapshot will be cleaned up during next startup
     * @param skipFlush Skip blocking flush of memtable
     * @param alreadySnapshotted the set of sstables that have already been snapshotted (to avoid duplicate hardlinks in
     *                           some edge cases)
     */
    public Set<SSTableReader> snapshot(String snapshotName, Predicate<SSTableReader> predicate, boolean ephemeral,
                                       boolean skipFlush, Set<SSTableReader> alreadySnapshotted)
    {
        if (!skipFlush)
            forceBlockingFlush();

        return snapshotWithoutFlush(snapshotName, predicate, ephemeral, alreadySnapshotted);
    }

    public boolean snapshotExists(String snapshotName)
    {
        return getDirectories().snapshotExists(snapshotName);
    }

    public long getSnapshotCreationTime(String snapshotName)
    {
        return getDirectories().snapshotCreationTime(snapshotName);
    }

    /**
     * Clear all the snapshots for a given column family.
     *
     * @param snapshotName the user supplied snapshot name. If left empty,
     *                     all the snapshots will be cleaned.
     */
    public void clearSnapshot(String snapshotName)
    {
        List<File> snapshotDirs = getDirectories().getCFDirectories();
        Directories.clearSnapshot(snapshotName, snapshotDirs);
    }
    /**
     *
     * @return  Return a map of all snapshots to space being used
     * The pair for a snapshot has true size and size on disk.
     */
    public Map<String, Pair<Long,Long>> getSnapshotDetails()
    {
        return getDirectories().getSnapshotDetails();
    }

    /**
     * @return the cached partition for @param key if it is already present in the cache.
     * Not that this will not readAndCache the parition if it is not present, nor
     * are these calls counted in cache statistics.
     *
     * Note that this WILL cause deserialization of a SerializingCache partition, so if all you
     * need to know is whether a partition is present or not, use containsCachedParition instead.
     */
    public CachedPartition getRawCachedPartition(DecoratedKey key)
    {
        if (!isRowCacheEnabled())
            return null;
        IRowCacheEntry cached = CacheService.instance.rowCache.getInternal(new RowCacheKey(metadata(), key));
        return cached == null || cached instanceof RowCacheSentinel ? null : (CachedPartition)cached;
    }

    private void invalidateCaches()
    {
        CacheService.instance.invalidateKeyCacheForCf(metadata());
        CacheService.instance.invalidateRowCacheForCf(metadata());
        if (metadata().isCounter())
            CacheService.instance.invalidateCounterCacheForCf(metadata());
    }

    public int invalidateRowCache(Collection<Bounds<Token>> boundsToInvalidate)
    {
        int invalidatedKeys = 0;
        for (Iterator<RowCacheKey> keyIter = CacheService.instance.rowCache.keyIterator();
             keyIter.hasNext(); )
        {
            RowCacheKey key = keyIter.next();
            DecoratedKey dk = decorateKey(ByteBuffer.wrap(key.key));
            if (key.sameTable(metadata()) && Bounds.isInBounds(dk.getToken(), boundsToInvalidate))
            {
                invalidateCachedPartition(dk);
                invalidatedKeys++;
            }
        }
        return invalidatedKeys;
    }

    public int invalidateCounterCache(Collection<Bounds<Token>> boundsToInvalidate)
    {
        int invalidatedKeys = 0;
        for (Iterator<CounterCacheKey> keyIter = CacheService.instance.counterCache.keyIterator();
             keyIter.hasNext(); )
        {
            CounterCacheKey key = keyIter.next();
            DecoratedKey dk = decorateKey(key.partitionKey());
            if (key.sameTable(metadata()) && Bounds.isInBounds(dk.getToken(), boundsToInvalidate))
            {
                CacheService.instance.counterCache.remove(key);
                invalidatedKeys++;
            }
        }
        return invalidatedKeys;
    }

    /**
     * @return true if @param key is contained in the row cache
     */
    public boolean containsCachedParition(DecoratedKey key)
    {
        return CacheService.instance.rowCache.getCapacity() != 0 && CacheService.instance.rowCache.containsKey(new RowCacheKey(metadata(), key));
    }

    public void invalidateCachedPartition(RowCacheKey key)
    {
        CacheService.instance.rowCache.remove(key);
    }

    public void invalidateCachedPartition(DecoratedKey key)
    {
        if (!isRowCacheEnabled())
            return;

        invalidateCachedPartition(new RowCacheKey(metadata(), key));
    }

    public ClockAndCount getCachedCounter(ByteBuffer partitionKey, Clustering clustering, ColumnMetadata column, CellPath path)
    {
        if (CacheService.instance.counterCache.getCapacity() == 0L) // counter cache disabled.
            return null;
        return CacheService.instance.counterCache.get(CounterCacheKey.create(metadata(), partitionKey, clustering, column, path));
    }

    public void putCachedCounter(ByteBuffer partitionKey, Clustering clustering, ColumnMetadata column, CellPath path, ClockAndCount clockAndCount)
    {
        if (CacheService.instance.counterCache.getCapacity() == 0L) // counter cache disabled.
            return;
        CacheService.instance.counterCache.put(CounterCacheKey.create(metadata(), partitionKey, clustering, column, path), clockAndCount);
    }

    public void forceMajorCompaction() throws InterruptedException, ExecutionException
    {
        forceMajorCompaction(false);
    }

    public void forceMajorCompaction(boolean splitOutput) throws InterruptedException, ExecutionException
    {
        CompactionManager.instance.performMaximal(this, splitOutput);
    }

    public void forceCompactionForTokenRange(Collection<Range<Token>> tokenRanges) throws ExecutionException, InterruptedException
    {
        CompactionManager.instance.forceCompactionForTokenRange(this, tokenRanges);
    }

    public static Iterable<ColumnFamilyStore> all()
    {
        List<Iterable<ColumnFamilyStore>> stores = new ArrayList<Iterable<ColumnFamilyStore>>(Schema.instance.getKeyspaces().size());
        for (Keyspace keyspace : Keyspace.all())
        {
            stores.add(keyspace.getColumnFamilyStores());
        }
        return Iterables.concat(stores);
    }

    public Iterable<DecoratedKey> keySamples(Range<Token> range)
    {
        try (RefViewFragment view = selectAndReference(View.selectFunction(SSTableSet.CANONICAL)))
        {
            Iterable<DecoratedKey>[] samples = new Iterable[view.sstables.size()];
            int i = 0;
            for (SSTableReader sstable: view.sstables)
            {
                samples[i++] = sstable.getKeySamples(range);
            }
            return Iterables.concat(samples);
        }
    }

    public long estimatedKeysForRange(Range<Token> range)
    {
        try (RefViewFragment view = selectAndReference(View.selectFunction(SSTableSet.CANONICAL)))
        {
            long count = 0;
            for (SSTableReader sstable : view.sstables)
                count += sstable.estimatedKeysForRanges(Collections.singleton(range));
            return count;
        }
    }

    /**
     * For testing.  No effort is made to clear historical or even the current memtables, nor for
     * thread safety.  All we do is wipe the sstable containers clean, while leaving the actual
     * data files present on disk.  (This allows tests to easily call loadNewSSTables on them.)
     */
    @VisibleForTesting
    public void clearUnsafe()
    {
        for (final ColumnFamilyStore cfs : concatWithIndexes())
        {
            cfs.runWithCompactionsDisabled(new Callable<Void>()
            {
                public Void call()
                {
                    cfs.data.reset(new Memtable(new AtomicReference<>(CommitLogPosition.NONE), cfs));
                    return null;
                }
            }, true, false);
        }
    }

    /**
     * Truncate deletes the entire column family's data with no expensive tombstone creation
     */
    public void truncateBlocking()
    {
        // We have two goals here:
        // - truncate should delete everything written before truncate was invoked
        // - but not delete anything that isn't part of the snapshot we create.
        // We accomplish this by first flushing manually, then snapshotting, and
        // recording the timestamp IN BETWEEN those actions. Any sstables created
        // with this timestamp or greater time, will not be marked for delete.
        //
        // Bonus complication: since we store commit log segment position in sstable metadata,
        // truncating those sstables means we will replay any CL segments from the
        // beginning if we restart before they [the CL segments] are discarded for
        // normal reasons post-truncate.  To prevent this, we store truncation
        // position in the System keyspace.
        logger.info("Truncating {}.{}", keyspace.getName(), name);

        final long truncatedAt;
        final CommitLogPosition replayAfter;

        if (keyspace.getMetadata().params.durableWrites || DatabaseDescriptor.isAutoSnapshot())
        {
            replayAfter = forceBlockingFlush();
            viewManager.forceBlockingFlush();
        }
        else
        {
            // just nuke the memtable data w/o writing to disk first
            viewManager.dumpMemtables();
            try
            {
                replayAfter = dumpMemtable().get();
            }
            catch (Exception e)
            {
                throw new RuntimeException(e);
            }
        }

        long now = System.currentTimeMillis();
        // make sure none of our sstables are somehow in the future (clock drift, perhaps)
        for (ColumnFamilyStore cfs : concatWithIndexes())
            for (SSTableReader sstable : cfs.getLiveSSTables())
                now = Math.max(now, sstable.maxDataAge);
        truncatedAt = now;

        Runnable truncateRunnable = new Runnable()
        {
            public void run()
            {
                logger.debug("Discarding sstable data for truncated CF + indexes");
                data.notifyTruncated(truncatedAt);

                if (DatabaseDescriptor.isAutoSnapshot())
                    snapshot(Keyspace.getTimestampedSnapshotNameWithPrefix(name, SNAPSHOT_TRUNCATE_PREFIX));

                discardSSTables(truncatedAt);

                indexManager.truncateAllIndexesBlocking(truncatedAt);
                viewManager.truncateBlocking(replayAfter, truncatedAt);

                SystemKeyspace.saveTruncationRecord(ColumnFamilyStore.this, truncatedAt, replayAfter);
                logger.trace("cleaning out row cache");
                invalidateCaches();
            }
        };

        runWithCompactionsDisabled(Executors.callable(truncateRunnable), true, true);
        logger.info("Truncate of {}.{} is complete", keyspace.getName(), name);
    }

    /**
     * Drops current memtable without flushing to disk. This should only be called when truncating a column family which is not durable.
     */
    public Future<CommitLogPosition> dumpMemtable()
    {
        synchronized (data)
        {
            final Flush flush = new Flush(true);
            flushExecutor.execute(flush);
            postFlushExecutor.execute(flush.postFlushTask);
            return flush.postFlushTask;
        }
    }

    public <V> V runWithCompactionsDisabled(Callable<V> callable, boolean interruptValidation, boolean interruptViews)
    {
        // synchronize so that concurrent invocations don't re-enable compactions partway through unexpectedly,
        // and so we only run one major compaction at a time
        synchronized (this)
        {
            logger.trace("Cancelling in-progress compactions for {}", metadata.name);

            Iterable<ColumnFamilyStore> selfWithAuxiliaryCfs = interruptViews
                                                               ? Iterables.concat(concatWithIndexes(), viewManager.allViewsCfs())
                                                               : concatWithIndexes();

            for (ColumnFamilyStore cfs : selfWithAuxiliaryCfs)
                cfs.getCompactionStrategyManager().pause();
            try
            {
                // interrupt in-progress compactions
                CompactionManager.instance.interruptCompactionForCFs(selfWithAuxiliaryCfs, interruptValidation);
                CompactionManager.instance.waitForCessation(selfWithAuxiliaryCfs);

                // doublecheck that we finished, instead of timing out
                for (ColumnFamilyStore cfs : selfWithAuxiliaryCfs)
                {
                    if (!cfs.getTracker().getCompacting().isEmpty())
                    {
                        logger.warn("Unable to cancel in-progress compactions for {}.  Perhaps there is an unusually large row in progress somewhere, or the system is simply overloaded.", metadata.name);
                        return null;
                    }
                }
                logger.trace("Compactions successfully cancelled");

                // run our task
                try
                {
                    return callable.call();
                }
                catch (Exception e)
                {
                    throw new RuntimeException(e);
                }
            }
            finally
            {
                for (ColumnFamilyStore cfs : selfWithAuxiliaryCfs)
                    cfs.getCompactionStrategyManager().resume();
            }
        }
    }

    public LifecycleTransaction markAllCompacting(final OperationType operationType)
    {
        Callable<LifecycleTransaction> callable = new Callable<LifecycleTransaction>()
        {
            public LifecycleTransaction call()
            {
                assert data.getCompacting().isEmpty() : data.getCompacting();
                Iterable<SSTableReader> sstables = getLiveSSTables();
                sstables = AbstractCompactionStrategy.filterSuspectSSTables(sstables);
                sstables = ImmutableList.copyOf(sstables);
                LifecycleTransaction modifier = data.tryModify(sstables, operationType);
                assert modifier != null: "something marked things compacting while compactions are disabled";
                return modifier;
            }
        };

        return runWithCompactionsDisabled(callable, false, false);
    }


    @Override
    public String toString()
    {
        return "CFS(" +
               "Keyspace='" + keyspace.getName() + '\'' +
               ", ColumnFamily='" + name + '\'' +
               ')';
    }

    public void disableAutoCompaction()
    {
        // we don't use CompactionStrategy.pause since we don't want users flipping that on and off
        // during runWithCompactionsDisabled
        compactionStrategyManager.disable();
    }

    public void enableAutoCompaction()
    {
        enableAutoCompaction(false);
    }

    /**
     * used for tests - to be able to check things after a minor compaction
     * @param waitForFutures if we should block until autocompaction is done
     */
    @VisibleForTesting
    public void enableAutoCompaction(boolean waitForFutures)
    {
        compactionStrategyManager.enable();
        List<Future<?>> futures = CompactionManager.instance.submitBackground(this);
        if (waitForFutures)
            FBUtilities.waitOnFutures(futures);
    }

    public boolean isAutoCompactionDisabled()
    {
        return !this.compactionStrategyManager.isEnabled();
    }

    /*
     JMX getters and setters for the Default<T>s.
       - get/set minCompactionThreshold
       - get/set maxCompactionThreshold
       - get     memsize
       - get     memops
       - get/set memtime
     */

    public CompactionStrategyManager getCompactionStrategyManager()
    {
        return compactionStrategyManager;
    }

    public void setCrcCheckChance(double crcCheckChance)
    {
        try
        {
            TableParams.builder().crcCheckChance(crcCheckChance).build().validate();
            for (ColumnFamilyStore cfs : concatWithIndexes())
            {
                cfs.crcCheckChance.set(crcCheckChance);
                for (SSTableReader sstable : cfs.getSSTables(SSTableSet.LIVE))
                    sstable.setCrcCheckChance(crcCheckChance);
            }
        }
        catch (ConfigurationException e)
        {
            throw new IllegalArgumentException(e.getMessage());
        }
    }


    public Double getCrcCheckChance()
    {
        return crcCheckChance.value();
    }

    public void setCompactionThresholds(int minThreshold, int maxThreshold)
    {
        validateCompactionThresholds(minThreshold, maxThreshold);

        minCompactionThreshold.set(minThreshold);
        maxCompactionThreshold.set(maxThreshold);
        CompactionManager.instance.submitBackground(this);
    }

    public int getMinimumCompactionThreshold()
    {
        return minCompactionThreshold.value();
    }

    public void setMinimumCompactionThreshold(int minCompactionThreshold)
    {
        validateCompactionThresholds(minCompactionThreshold, maxCompactionThreshold.value());
        this.minCompactionThreshold.set(minCompactionThreshold);
    }

    public int getMaximumCompactionThreshold()
    {
        return maxCompactionThreshold.value();
    }

    public void setMaximumCompactionThreshold(int maxCompactionThreshold)
    {
        validateCompactionThresholds(minCompactionThreshold.value(), maxCompactionThreshold);
        this.maxCompactionThreshold.set(maxCompactionThreshold);
    }

    private void validateCompactionThresholds(int minThreshold, int maxThreshold)
    {
        if (minThreshold > maxThreshold)
            throw new RuntimeException(String.format("The min_compaction_threshold cannot be larger than the max_compaction_threshold. " +
                                                     "Min is '%d', Max is '%d'.", minThreshold, maxThreshold));

        if (maxThreshold == 0 || minThreshold == 0)
            throw new RuntimeException("Disabling compaction by setting min_compaction_threshold or max_compaction_threshold to 0 " +
                    "is deprecated, set the compaction strategy option 'enabled' to 'false' instead or use the nodetool command 'disableautocompaction'.");
    }

    // End JMX get/set.

    /**
     * This method is here for compatibility reasons, use getMeanCells() instead.
     *
     * @return - the mean number of cells in a partition.
     */
    @Deprecated
    public int getMeanColumns()
    {
        return getMeanCells();
    }

    /**
     * @return - the mean number of cells in a partition.
     */
    public int getMeanCells()
    {
        long sum = 0;
        long count = 0;
        for (SSTableReader sstable : getSSTables(SSTableSet.CANONICAL))
        {
            long n = sstable.getEstimatedColumnCount().count();
            sum += sstable.getEstimatedColumnCount().mean() * n;
            count += n;
        }
        return count > 0 ? (int) (sum / count) : 0;
    }

    public double getMeanPartitionSize()
    {
        long sum = 0;
        long count = 0;
        for (SSTableReader sstable : getSSTables(SSTableSet.CANONICAL))
        {
            long n = sstable.getEstimatedPartitionSize().count();
            sum += sstable.getEstimatedPartitionSize().mean() * n;
            count += n;
        }
        return count > 0 ? sum * 1.0 / count : 0;
    }

    public long estimateKeys()
    {
        long n = 0;
        for (SSTableReader sstable : getSSTables(SSTableSet.CANONICAL))
            n += sstable.estimatedKeys();
        return n;
    }

    public IPartitioner getPartitioner()
    {
        return metadata().partitioner;
    }

    public DecoratedKey decorateKey(ByteBuffer key)
    {
        return getPartitioner().decorateKey(key);
    }

    /** true if this CFS contains secondary index data */
    public boolean isIndex()
    {
        return metadata().isIndex();
    }

    public Iterable<ColumnFamilyStore> concatWithIndexes()
    {
        // we return the main CFS first, which we rely on for simplicity in switchMemtable(), for getting the
        // latest commit log segment position
        return Iterables.concat(Collections.singleton(this), indexManager.getAllIndexColumnFamilyStores());
    }

    public List<String> getBuiltIndexes()
    {
       return indexManager.getBuiltIndexNames();
    }

    public int getUnleveledSSTables()
    {
        return compactionStrategyManager.getUnleveledSSTables();
    }

    public int[] getSSTableCountPerLevel()
    {
        return compactionStrategyManager.getSSTableCountPerLevel();
    }

    public int getLevelFanoutSize()
    {
        return compactionStrategyManager.getLevelFanoutSize();
    }

    public static class ViewFragment
    {
        public final List<SSTableReader> sstables;
        public final Iterable<Memtable> memtables;

        public ViewFragment(List<SSTableReader> sstables, Iterable<Memtable> memtables)
        {
            this.sstables = sstables;
            this.memtables = memtables;
        }
    }

    public static class RefViewFragment extends ViewFragment implements AutoCloseable
    {
        public final Refs<SSTableReader> refs;

        public RefViewFragment(List<SSTableReader> sstables, Iterable<Memtable> memtables, Refs<SSTableReader> refs)
        {
            super(sstables, memtables);
            this.refs = refs;
        }

        public void release()
        {
            refs.release();
        }

        public void close()
        {
            refs.release();
        }
    }

    public boolean isEmpty()
    {
        return data.getView().isEmpty();
    }

    public boolean isRowCacheEnabled()
    {

        boolean retval = metadata().params.caching.cacheRows() && CacheService.instance.rowCache.getCapacity() > 0;
        assert(!retval || !isIndex());
        return retval;
    }

    public boolean isCounterCacheEnabled()
    {
        return metadata().isCounter() && CacheService.instance.counterCache.getCapacity() > 0;
    }

    public boolean isKeyCacheEnabled()
    {
        return metadata().params.caching.cacheKeys() && CacheService.instance.keyCache.getCapacity() > 0;
    }

    /**
     * Discard all SSTables that were created before given timestamp.
     *
     * Caller should first ensure that comapctions have quiesced.
     *
     * @param truncatedAt The timestamp of the truncation
     *                    (all SSTables before that timestamp are going be marked as compacted)
     */
    public void discardSSTables(long truncatedAt)
    {
        assert data.getCompacting().isEmpty() : data.getCompacting();

        List<SSTableReader> truncatedSSTables = new ArrayList<>();

        for (SSTableReader sstable : getSSTables(SSTableSet.LIVE))
        {
            if (!sstable.newSince(truncatedAt))
                truncatedSSTables.add(sstable);
        }

        if (!truncatedSSTables.isEmpty())
            markObsolete(truncatedSSTables, OperationType.UNKNOWN);
    }

    public double getDroppableTombstoneRatio()
    {
        double allDroppable = 0;
        long allColumns = 0;
        int localTime = (int)(System.currentTimeMillis()/1000);

        for (SSTableReader sstable : getSSTables(SSTableSet.LIVE))
        {
            allDroppable += sstable.getDroppableTombstonesBefore(localTime - metadata().params.gcGraceSeconds);
            allColumns += sstable.getEstimatedColumnCount().mean() * sstable.getEstimatedColumnCount().count();
        }
        return allColumns > 0 ? allDroppable / allColumns : 0;
    }

    public long trueSnapshotsSize()
    {
        return getDirectories().trueSnapshotsSize();
    }

    @VisibleForTesting
    void resetFileIndexGenerator()
    {
        fileIndexGenerator.set(0);
    }

    /**
     * Returns a ColumnFamilyStore by id if it exists, null otherwise
     * Differently from others, this method does not throw exception if the table does not exist.
     */
    public static ColumnFamilyStore getIfExists(TableId id)
    {
        TableMetadata metadata = Schema.instance.getTableMetadata(id);
        if (metadata == null)
            return null;

        Keyspace keyspace = Keyspace.open(metadata.keyspace);
        if (keyspace == null)
            return null;

        return keyspace.hasColumnFamilyStore(id)
             ? keyspace.getColumnFamilyStore(id)
             : null;
    }

    /**
     * Returns a ColumnFamilyStore by ksname and cfname if it exists, null otherwise
     * Differently from others, this method does not throw exception if the keyspace or table does not exist.
     */
    public static ColumnFamilyStore getIfExists(String ksName, String cfName)
    {
        if (ksName == null || cfName == null)
            return null;

        Keyspace keyspace = Keyspace.open(ksName);
        if (keyspace == null)
            return null;

        TableMetadata table = Schema.instance.getTableMetadata(ksName, cfName);
        if (table == null)
            return null;

        return keyspace.getColumnFamilyStore(table.id);
    }
}<|MERGE_RESOLUTION|>--- conflicted
+++ resolved
@@ -407,19 +407,10 @@
         this.keyspace = keyspace;
         this.metadata = metadata;
         name = columnFamilyName;
-<<<<<<< HEAD
         minCompactionThreshold = new DefaultValue<>(metadata.get().params.compaction.minCompactionThreshold());
         maxCompactionThreshold = new DefaultValue<>(metadata.get().params.compaction.maxCompactionThreshold());
         crcCheckChance = new DefaultValue<>(metadata.get().params.crcCheckChance);
         viewManager = keyspace.viewManager.forTable(metadata.id);
-        metric = new TableMetrics(this);
-=======
-        minCompactionThreshold = new DefaultValue<>(metadata.params.compaction.minCompactionThreshold());
-        maxCompactionThreshold = new DefaultValue<>(metadata.params.compaction.maxCompactionThreshold());
-        crcCheckChance = new DefaultValue<>(metadata.params.crcCheckChance);
-        indexManager = new SecondaryIndexManager(this);
-        viewManager = keyspace.viewManager.forTable(metadata);
->>>>>>> 342e4aef
         fileIndexGenerator.set(generation);
         sampleLatencyNanos = TimeUnit.MILLISECONDS.toNanos(DatabaseDescriptor.getReadRpcTimeout() / 2);
 
@@ -441,7 +432,6 @@
             this.directories = directories;
         else
             this.directories = new Directories(metadata.get(), Directories.dataDirectories);
-
 
         // compaction strategy should be created after the CFS has been prepared
         compactionStrategyManager = new CompactionStrategyManager(this);
