--- conflicted
+++ resolved
@@ -1047,7 +1047,7 @@
                                    tokenMap.putAll(peer, deserializeTokens(row.getSet("tokens", UTF8Type.instance)));
                            }
                            return tokenMap;
-                         });
+                       });
     }
 
     /**
@@ -1577,11 +1577,37 @@
     /**
      * Clears size estimates for a table (on table drop)
      */
-<<<<<<< HEAD
     public static CompletableFuture<Void> clearSizeEstimates(String keyspace, String table)
     {
         String cql = format("DELETE FROM %s WHERE keyspace_name = ? AND table_name = ?", SizeEstimates.toString());
         return TPCUtils.toFutureVoid(executeInternalAsync(cql, keyspace, table));
+    }
+
+    /**
+     * Clears size estimates for a keyspace (used to manually clean when we miss a keyspace drop)
+     */
+    public static CompletableFuture<Void> clearSizeEstimates(String keyspace)
+    {
+        String cql = String.format("DELETE FROM %s.%s WHERE keyspace_name = ?", SchemaConstants.SYSTEM_KEYSPACE_NAME, SIZE_ESTIMATES);
+        return TPCUtils.toFutureVoid(executeInternalAsync(cql, keyspace));
+    }
+
+    /**
+     * @return A multimap from keyspace to table for all tables with entries in size estimates
+     */
+    public static synchronized CompletableFuture<SetMultimap<String, String>> getTablesWithSizeEstimates()
+    {
+        SetMultimap<String, String> keyspaceTableMap = HashMultimap.create();
+        String cql = String.format("SELECT keyspace_name, table_name FROM %s.%s", SchemaConstants.SYSTEM_KEYSPACE_NAME, SIZE_ESTIMATES);
+
+        return TPCUtils.toFuture(executeInternalAsync(cql))
+                       .thenApply(resultSet -> {
+                           for (UntypedResultSet.Row row : resultSet)
+                           {
+                               keyspaceTableMap.put(row.getString("keyspace_name"), row.getString("table_name"));
+                           }
+                           return keyspaceTableMap;
+                       });
     }
 
     public static CompletableFuture<Void> updateAvailableRanges(String keyspace, Collection<Range<Token>> completedRanges)
@@ -1612,60 +1638,6 @@
                                return ImmutableSet.copyOf(result);
                            });
         });
-=======
-    public static void clearSizeEstimates(String keyspace, String table)
-    {
-        String cql = format("DELETE FROM %s.%s WHERE keyspace_name = ? AND table_name = ?", SchemaConstants.SYSTEM_KEYSPACE_NAME, SIZE_ESTIMATES);
-        executeInternal(cql, keyspace, table);
-    }
-
-    /**
-     * Clears size estimates for a keyspace (used to manually clean when we miss a keyspace drop)
-     */
-    public static void clearSizeEstimates(String keyspace)
-    {
-        String cql = String.format("DELETE FROM %s.%s WHERE keyspace_name = ?", SchemaConstants.SYSTEM_KEYSPACE_NAME, SIZE_ESTIMATES);
-        executeInternal(cql, keyspace);
-    }
-
-    /**
-     * @return A multimap from keyspace to table for all tables with entries in size estimates
-     */
-
-    public static synchronized SetMultimap<String, String> getTablesWithSizeEstimates()
-    {
-        SetMultimap<String, String> keyspaceTableMap = HashMultimap.create();
-        String cql = String.format("SELECT keyspace_name, table_name FROM %s.%s", SchemaConstants.SYSTEM_KEYSPACE_NAME, SIZE_ESTIMATES);
-        UntypedResultSet rs = executeInternal(cql);
-        for (UntypedResultSet.Row row : rs)
-        {
-            keyspaceTableMap.put(row.getString("keyspace_name"), row.getString("table_name"));
-        }
-
-        return keyspaceTableMap;
-    }
-
-    public static synchronized void updateAvailableRanges(String keyspace, Collection<Range<Token>> completedRanges)
-    {
-        String cql = "UPDATE system.%s SET ranges = ranges + ? WHERE keyspace_name = ?";
-        executeInternal(format(cql, AVAILABLE_RANGES), rangesToUpdate(completedRanges), keyspace);
-    }
-
-    public static synchronized Set<Range<Token>> getAvailableRanges(String keyspace, IPartitioner partitioner)
-    {
-        Set<Range<Token>> result = new HashSet<>();
-        String query = "SELECT * FROM system.%s WHERE keyspace_name=?";
-        UntypedResultSet rs = executeInternal(format(query, AVAILABLE_RANGES), keyspace);
-        for (UntypedResultSet.Row row : rs)
-        {
-            Set<ByteBuffer> rawRanges = row.getSet("ranges", BytesType.instance);
-            for (ByteBuffer rawRange : rawRanges)
-            {
-                result.add(byteBufferToRange(rawRange, partitioner));
-            }
-        }
-        return ImmutableSet.copyOf(result);
->>>>>>> 9cb89f28
     }
 
     public static CompletableFuture<Void> resetAvailableRanges(String keyspace)
