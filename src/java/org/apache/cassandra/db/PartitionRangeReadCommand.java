--- conflicted
+++ resolved
@@ -69,13 +69,11 @@
                                      DataRange dataRange,
                                      Optional<IndexMetadata> index)
     {
-<<<<<<< HEAD
-        this(isDigest, digestVersion, isForThrift, metadata, nowInSec, columnFilter, rowFilter, limits, dataRange, index, null);
+        this(isDigest, digestVersion, metadata, nowInSec, columnFilter, rowFilter, limits, dataRange, index, null);
     }
 
     public PartitionRangeReadCommand(boolean isDigest,
                                       int digestVersion,
-                                      boolean isForThrift,
                                       CFMetaData metadata,
                                       int nowInSec,
                                       ColumnFilter columnFilter,
@@ -85,10 +83,7 @@
                                       Optional<IndexMetadata> index,
                                       Monitorable optionalMonitor)
     {
-        super(Kind.PARTITION_RANGE, isDigest, digestVersion, isForThrift, metadata, nowInSec, columnFilter, rowFilter, limits, optionalMonitor);
-=======
-        super(Kind.PARTITION_RANGE, isDigest, digestVersion, metadata, nowInSec, columnFilter, rowFilter, limits);
->>>>>>> 4881d9c3
+        super(Kind.PARTITION_RANGE, isDigest, digestVersion, metadata, nowInSec, columnFilter, rowFilter, limits, optionalMonitor);
         this.dataRange = dataRange;
         this.index = index;
     }
@@ -101,8 +96,7 @@
                                      DataRange dataRange,
                                      Optional<IndexMetadata> index)
     {
-<<<<<<< HEAD
-        this(false, 0, false, metadata, nowInSec, columnFilter, rowFilter, limits, dataRange, index, null);
+        this(false, 0, metadata, nowInSec, columnFilter, rowFilter, limits, dataRange, index, null);
     }
 
     public PartitionRangeReadCommand(CFMetaData metadata,
@@ -114,10 +108,7 @@
                                      Optional<IndexMetadata> index,
                                      Monitorable optionalMonitor)
     {
-        this(false, 0, false, metadata, nowInSec, columnFilter, rowFilter, limits, dataRange, index, optionalMonitor);
-=======
-        this(false, 0, metadata, nowInSec, columnFilter, rowFilter, limits, dataRange, index);
->>>>>>> 4881d9c3
+        this(false, 0, metadata, nowInSec, columnFilter, rowFilter, limits, dataRange, index, optionalMonitor);
     }
 
     /**
