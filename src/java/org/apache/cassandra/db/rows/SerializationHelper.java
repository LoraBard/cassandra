--- conflicted
+++ resolved
@@ -54,18 +54,12 @@
     private final Map<ByteBuffer, DroppedColumn> droppedColumns;
     private DroppedColumn currentDroppedComplex;
 
-
     public SerializationHelper(TableMetadata metadata, EncodingVersion version, Flag flag, ColumnFilter columnsToFetch)
     {
         this.flag = flag;
         this.version = version;
-<<<<<<< HEAD
-        this.columnsToFetch = columnsToFetch;
+        this.columnsToFetch = columnsToFetch == null ? null : columnsToFetch.withPartitionColumnsVerified(metadata.regularAndStaticColumns());
         this.droppedColumns = metadata.droppedColumns;
-=======
-        this.columnsToFetch = columnsToFetch == null ? null : columnsToFetch.withPartitionColumnsVerified(metadata.partitionColumns());
-        this.droppedColumns = metadata.getDroppedColumns();
->>>>>>> 0106f4fc
     }
 
     public SerializationHelper(TableMetadata metadata, EncodingVersion version, Flag flag)
