--- conflicted
+++ resolved
@@ -17,13 +17,11 @@
  */
 package org.apache.cassandra.db;
 
-<<<<<<< HEAD
 import javax.annotation.Nullable;
 
-=======
 import io.reactivex.Flowable;
->>>>>>> b7feee9c
 import io.reactivex.Single;
+
 import org.apache.cassandra.db.filter.DataLimits;
 import org.apache.cassandra.db.monitoring.Monitor;
 import org.apache.cassandra.db.monitoring.Monitorable;
@@ -75,11 +73,7 @@
             return Single.just(EmptyIterators.partition());
         }
 
-<<<<<<< HEAD
-        public Single<UnfilteredPartitionIterator> executeLocally(Monitor monitor)
-=======
-        public Flowable<FlowableUnfilteredPartition> executeLocally()
->>>>>>> b7feee9c
+        public Flowable<FlowableUnfilteredPartition> executeLocally(Monitor monitor)
         {
             return Flowable.empty();
         }
@@ -190,16 +184,12 @@
      *
      * @return the result of the read query.
      */
-<<<<<<< HEAD
-    public Single<UnfilteredPartitionIterator> executeLocally(@Nullable Monitor monitor);
-
-    public default Single<UnfilteredPartitionIterator> executeLocally()
+    public Flowable<FlowableUnfilteredPartition> executeLocally(@Nullable Monitor monitor);
+
+    default public Flowable<FlowableUnfilteredPartition> executeLocally()
     {
         return executeLocally(null);
     }
-=======
-    public Flowable<FlowableUnfilteredPartition> executeLocally();
->>>>>>> b7feee9c
 
     /**
      * Returns a pager for the query.
@@ -284,5 +274,4 @@
     {
         return FlowablePartitions.toPartitions(executeLocally(), metadata());
     }
-
 }