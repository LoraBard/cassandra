--- conflicted
+++ resolved
@@ -215,33 +215,25 @@
         return new Mutation(ks, key, modifications);
     }
 
-    private Completable applyAsync(boolean durableWrites)
+    private Completable applyAsync(boolean durableWrites, boolean isDroppable)
     {
         Keyspace ks = Keyspace.open(keyspaceName);
-<<<<<<< HEAD
-        return ks.apply(this, durableWrites);
+        return ks.applyFuture(this, durableWrites, isDroppable);
     }
 
     public Completable applyAsync()
     {
-        return applyAsync(Keyspace.open(keyspaceName).getMetadata().params.durableWrites);
-=======
-        return ks.applyFuture(this, Keyspace.open(keyspaceName).getMetadata().params.durableWrites, true);
+        return applyAsync(Keyspace.open(keyspaceName).getMetadata().params.durableWrites, true);
     }
 
     public void apply(boolean durableWrites, boolean isDroppable)
     {
         Keyspace.open(keyspaceName).apply(this, durableWrites, true, isDroppable);
->>>>>>> 75a88c59
     }
 
     public void apply(boolean durableWrites)
     {
-<<<<<<< HEAD
-        applyAsync(durableWrites).blockingGet();
-=======
-        apply(durableWrites, true);
->>>>>>> 75a88c59
+        applyAsync(durableWrites, true).blockingGet();
     }
 
     /*
