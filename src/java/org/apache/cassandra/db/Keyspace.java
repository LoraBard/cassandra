/*
 * Licensed to the Apache Software Foundation (ASF) under one
 * or more contributor license agreements.  See the NOTICE file
 * distributed with this work for additional information
 * regarding copyright ownership.  The ASF licenses this file
 * to you under the Apache License, Version 2.0 (the
 * "License"); you may not use this file except in compliance
 * with the License.  You may obtain a copy of the License at
 *
 *     http://www.apache.org/licenses/LICENSE-2.0
 *
 * Unless required by applicable law or agreed to in writing, software
 * distributed under the License is distributed on an "AS IS" BASIS,
 * WITHOUT WARRANTIES OR CONDITIONS OF ANY KIND, either express or implied.
 * See the License for the specific language governing permissions and
 * limitations under the License.
 */
package org.apache.cassandra.db;

import java.io.File;
import java.io.IOException;
import java.util.*;
import java.util.concurrent.*;
import java.util.concurrent.atomic.AtomicLong;
import java.util.concurrent.locks.Lock;

import com.google.common.base.Function;
import com.google.common.collect.Iterables;
import org.slf4j.Logger;
import org.slf4j.LoggerFactory;

import org.apache.cassandra.concurrent.Stage;
import org.apache.cassandra.concurrent.StageManager;
import org.apache.cassandra.config.*;
import org.apache.cassandra.db.commitlog.CommitLog;
import org.apache.cassandra.db.commitlog.CommitLogPosition;
import org.apache.cassandra.db.compaction.CompactionManager;
import org.apache.cassandra.db.lifecycle.SSTableSet;
import org.apache.cassandra.db.partitions.PartitionUpdate;
import org.apache.cassandra.db.rows.UnfilteredRowIterator;
import org.apache.cassandra.db.view.ViewManager;
import org.apache.cassandra.exceptions.WriteTimeoutException;
import org.apache.cassandra.index.Index;
import org.apache.cassandra.index.SecondaryIndexManager;
import org.apache.cassandra.index.transactions.UpdateTransaction;
import org.apache.cassandra.io.sstable.format.SSTableReader;
import org.apache.cassandra.locator.AbstractReplicationStrategy;
import org.apache.cassandra.metrics.KeyspaceMetrics;
import org.apache.cassandra.schema.KeyspaceMetadata;
import org.apache.cassandra.service.StorageService;
import org.apache.cassandra.tracing.Tracing;
import org.apache.cassandra.utils.*;
import org.apache.cassandra.utils.concurrent.OpOrder;

/**
 * It represents a Keyspace.
 */
public class Keyspace
{
    private static final Logger logger = LoggerFactory.getLogger(Keyspace.class);

    private static final String TEST_FAIL_WRITES_KS = System.getProperty("cassandra.test.fail_writes_ks", "");
    private static final boolean TEST_FAIL_WRITES = !TEST_FAIL_WRITES_KS.isEmpty();
    private static int TEST_FAIL_MV_LOCKS_COUNT = Integer.getInteger(System.getProperty("cassandra.test.fail_mv_locks_count", "0"), 0);

    public final KeyspaceMetrics metric;

    // It is possible to call Keyspace.open without a running daemon, so it makes sense to ensure
    // proper directories here as well as in CassandraDaemon.
    static
    {
        if (DatabaseDescriptor.isDaemonInitialized() || DatabaseDescriptor.isToolInitialized())
            DatabaseDescriptor.createAllDirectories();
    }

    private volatile KeyspaceMetadata metadata;

    //OpOrder is defined globally since we need to order writes across
    //Keyspaces in the case of Views (batchlog of view mutations)
    public static final OpOrder writeOrder = new OpOrder();

    /* ColumnFamilyStore per column family */
    private final ConcurrentMap<UUID, ColumnFamilyStore> columnFamilyStores = new ConcurrentHashMap<>();
    private volatile AbstractReplicationStrategy replicationStrategy;
    public final ViewManager viewManager;

    public static final Function<String,Keyspace> keyspaceTransformer = new Function<String, Keyspace>()
    {
        public Keyspace apply(String keyspaceName)
        {
            return Keyspace.open(keyspaceName);
        }
    };

    private static volatile boolean initialized = false;

    public static void setInitialized()
    {
        initialized = true;
    }

    public static Keyspace open(String keyspaceName)
    {
        assert initialized || SchemaConstants.isSystemKeyspace(keyspaceName);
        return open(keyspaceName, Schema.instance, true);
    }

    // to only be used by org.apache.cassandra.tools.Standalone* classes
    public static Keyspace openWithoutSSTables(String keyspaceName)
    {
        return open(keyspaceName, Schema.instance, false);
    }

    private static Keyspace open(String keyspaceName, Schema schema, boolean loadSSTables)
    {
        Keyspace keyspaceInstance = schema.getKeyspaceInstance(keyspaceName);

        if (keyspaceInstance == null)
        {
            // instantiate the Keyspace.  we could use putIfAbsent but it's important to making sure it is only done once
            // per keyspace, so we synchronize and re-check before doing it.
            synchronized (Keyspace.class)
            {
                keyspaceInstance = schema.getKeyspaceInstance(keyspaceName);
                if (keyspaceInstance == null)
                {
                    // open and store the keyspace
                    keyspaceInstance = new Keyspace(keyspaceName, loadSSTables);
                    schema.storeKeyspaceInstance(keyspaceInstance);
                }
            }
        }
        return keyspaceInstance;
    }

    public static Keyspace clear(String keyspaceName)
    {
        return clear(keyspaceName, Schema.instance);
    }

    public static Keyspace clear(String keyspaceName, Schema schema)
    {
        synchronized (Keyspace.class)
        {
            Keyspace t = schema.removeKeyspaceInstance(keyspaceName);
            if (t != null)
            {
                for (ColumnFamilyStore cfs : t.getColumnFamilyStores())
                    t.unloadCf(cfs);
                t.metric.release();
            }
            return t;
        }
    }

    public static ColumnFamilyStore openAndGetStore(CFMetaData cfm)
    {
        return open(cfm.ksName).getColumnFamilyStore(cfm.cfId);
    }

    /**
     * Removes every SSTable in the directory from the appropriate Tracker's view.
     * @param directory the unreadable directory, possibly with SSTables in it, but not necessarily.
     */
    public static void removeUnreadableSSTables(File directory)
    {
        for (Keyspace keyspace : Keyspace.all())
        {
            for (ColumnFamilyStore baseCfs : keyspace.getColumnFamilyStores())
            {
                for (ColumnFamilyStore cfs : baseCfs.concatWithIndexes())
                    cfs.maybeRemoveUnreadableSSTables(directory);
            }
        }
    }

    public void setMetadata(KeyspaceMetadata metadata)
    {
        this.metadata = metadata;
        createReplicationStrategy(metadata);
    }

    public KeyspaceMetadata getMetadata()
    {
        return metadata;
    }

    public Collection<ColumnFamilyStore> getColumnFamilyStores()
    {
        return Collections.unmodifiableCollection(columnFamilyStores.values());
    }

    public ColumnFamilyStore getColumnFamilyStore(String cfName)
    {
        UUID id = Schema.instance.getId(getName(), cfName);
        if (id == null)
            throw new IllegalArgumentException(String.format("Unknown keyspace/cf pair (%s.%s)", getName(), cfName));
        return getColumnFamilyStore(id);
    }

    public ColumnFamilyStore getColumnFamilyStore(UUID id)
    {
        ColumnFamilyStore cfs = columnFamilyStores.get(id);
        if (cfs == null)
            throw new IllegalArgumentException("Unknown CF " + id);
        return cfs;
    }

    public boolean hasColumnFamilyStore(UUID id)
    {
        return columnFamilyStores.containsKey(id);
    }

    /**
     * Take a snapshot of the specific column family, or the entire set of column families
     * if columnFamily is null with a given timestamp
     *
     * @param snapshotName     the tag associated with the name of the snapshot.  This value may not be null
     * @param columnFamilyName the column family to snapshot or all on null
     * @param skipFlush Skip blocking flush of memtable
     * @throws IOException if the column family doesn't exist
     */
    public void snapshot(String snapshotName, String columnFamilyName, boolean skipFlush) throws IOException
    {
        assert snapshotName != null;
        boolean tookSnapShot = false;
        for (ColumnFamilyStore cfStore : columnFamilyStores.values())
        {
            if (columnFamilyName == null || cfStore.name.equals(columnFamilyName))
            {
                tookSnapShot = true;
                cfStore.snapshot(snapshotName, skipFlush);
            }
        }

        if ((columnFamilyName != null) && !tookSnapShot)
            throw new IOException("Failed taking snapshot. Table " + columnFamilyName + " does not exist.");
    }

    /**
     * Take a snapshot of the specific column family, or the entire set of column families
     * if columnFamily is null with a given timestamp
     *
     * @param snapshotName     the tag associated with the name of the snapshot.  This value may not be null
     * @param columnFamilyName the column family to snapshot or all on null
     * @throws IOException if the column family doesn't exist
     */
    public void snapshot(String snapshotName, String columnFamilyName) throws IOException
    {
        snapshot(snapshotName, columnFamilyName, false);
    }

    /**
     * @param clientSuppliedName may be null.
     * @return the name of the snapshot
     */
    public static String getTimestampedSnapshotName(String clientSuppliedName)
    {
        String snapshotName = Long.toString(System.currentTimeMillis());
        if (clientSuppliedName != null && !clientSuppliedName.equals(""))
        {
            snapshotName = snapshotName + "-" + clientSuppliedName;
        }
        return snapshotName;
    }

    public static String getTimestampedSnapshotNameWithPrefix(String clientSuppliedName, String prefix)
    {
        return prefix + "-" + getTimestampedSnapshotName(clientSuppliedName);
    }

    /**
     * Check whether snapshots already exists for a given name.
     *
     * @param snapshotName the user supplied snapshot name
     * @return true if the snapshot exists
     */
    public boolean snapshotExists(String snapshotName)
    {
        assert snapshotName != null;
        for (ColumnFamilyStore cfStore : columnFamilyStores.values())
        {
            if (cfStore.snapshotExists(snapshotName))
                return true;
        }
        return false;
    }

    /**
     * Clear all the snapshots for a given keyspace.
     *
     * @param snapshotName the user supplied snapshot name. It empty or null,
     *                     all the snapshots will be cleaned
     */
    public static void clearSnapshot(String snapshotName, String keyspace)
    {
        List<File> snapshotDirs = Directories.getKSChildDirectories(keyspace, ColumnFamilyStore.getInitialDirectories());
        Directories.clearSnapshot(snapshotName, snapshotDirs);
    }

    /**
     * @return A list of open SSTableReaders
     */
    public List<SSTableReader> getAllSSTables(SSTableSet sstableSet)
    {
        List<SSTableReader> list = new ArrayList<>(columnFamilyStores.size());
        for (ColumnFamilyStore cfStore : columnFamilyStores.values())
            Iterables.addAll(list, cfStore.getSSTables(sstableSet));
        return list;
    }

    private Keyspace(String keyspaceName, boolean loadSSTables)
    {
        metadata = Schema.instance.getKSMetaData(keyspaceName);
        assert metadata != null : "Unknown keyspace " + keyspaceName;
        createReplicationStrategy(metadata);

        this.metric = new KeyspaceMetrics(this);
        this.viewManager = new ViewManager(this);
        for (CFMetaData cfm : metadata.tablesAndViews())
        {
            logger.trace("Initializing {}.{}", getName(), cfm.cfName);
            initCf(cfm, loadSSTables);
        }
        this.viewManager.reload();
    }

    private Keyspace(KeyspaceMetadata metadata)
    {
        this.metadata = metadata;
        createReplicationStrategy(metadata);
        this.metric = new KeyspaceMetrics(this);
        this.viewManager = new ViewManager(this);
    }

    public static Keyspace mockKS(KeyspaceMetadata metadata)
    {
        return new Keyspace(metadata);
    }

    private void createReplicationStrategy(KeyspaceMetadata ksm)
    {
        replicationStrategy = AbstractReplicationStrategy.createReplicationStrategy(ksm.name,
                                                                                    ksm.params.replication.klass,
                                                                                    StorageService.instance.getTokenMetadata(),
                                                                                    DatabaseDescriptor.getEndpointSnitch(),
                                                                                    ksm.params.replication.options);
    }

    // best invoked on the compaction mananger.
    public void dropCf(UUID cfId)
    {
        assert columnFamilyStores.containsKey(cfId);
        ColumnFamilyStore cfs = columnFamilyStores.remove(cfId);
        if (cfs == null)
            return;

        cfs.getCompactionStrategyManager().shutdown();
        CompactionManager.instance.interruptCompactionForCFs(cfs.concatWithIndexes(), true);
        // wait for any outstanding reads/writes that might affect the CFS
        cfs.keyspace.writeOrder.awaitNewBarrier();
        cfs.readOrdering.awaitNewBarrier();

        unloadCf(cfs);
    }

    // disassociate a cfs from this keyspace instance.
    private void unloadCf(ColumnFamilyStore cfs)
    {
        cfs.forceBlockingFlush();
        cfs.invalidate();
    }

    /**
     * Registers a custom cf instance with this keyspace.
     * This is required for offline tools what use non-standard directories.
     */
    public void initCfCustom(ColumnFamilyStore newCfs)
    {
        ColumnFamilyStore cfs = columnFamilyStores.get(newCfs.metadata.cfId);

        if (cfs == null)
        {
            // CFS being created for the first time, either on server startup or new CF being added.
            // We don't worry about races here; startup is safe, and adding multiple idential CFs
            // simultaneously is a "don't do that" scenario.
            ColumnFamilyStore oldCfs = columnFamilyStores.putIfAbsent(newCfs.metadata.cfId, newCfs);
            // CFS mbean instantiation will error out before we hit this, but in case that changes...
            if (oldCfs != null)
                throw new IllegalStateException("added multiple mappings for cf id " + newCfs.metadata.cfId);
        }
        else
        {
            throw new IllegalStateException("CFS is already initialized: " + cfs.name);
        }
    }

    /**
     * adds a cf to internal structures, ends up creating disk files).
     */
    public void initCf(CFMetaData metadata, boolean loadSSTables)
    {
        ColumnFamilyStore cfs = columnFamilyStores.get(metadata.cfId);

        if (cfs == null)
        {
            // CFS being created for the first time, either on server startup or new CF being added.
            // We don't worry about races here; startup is safe, and adding multiple idential CFs
            // simultaneously is a "don't do that" scenario.
            ColumnFamilyStore oldCfs = columnFamilyStores.putIfAbsent(metadata.cfId, ColumnFamilyStore.createColumnFamilyStore(this, metadata, loadSSTables));
            // CFS mbean instantiation will error out before we hit this, but in case that changes...
            if (oldCfs != null)
                throw new IllegalStateException("added multiple mappings for cf id " + metadata.cfId);
        }
        else
        {
            // re-initializing an existing CF.  This will happen if you cleared the schema
            // on this node and it's getting repopulated from the rest of the cluster.
            assert cfs.name.equals(metadata.cfName);
            cfs.reload();
        }
    }

    public CompletableFuture<?> apply(Mutation mutation, boolean writeCommitLog)
    {
        return apply(mutation, writeCommitLog, true, false, null);
    }

    /**
     * Should be used if caller is blocking and runs in mutation stage.
     * Otherwise there is a race condition where ALL mutation workers are beeing blocked ending
     * in a complete deadlock of the mutation stage. See CASSANDRA-12689.
     *
     * @param mutation
     * @param writeCommitLog
     * @return
     */
    public CompletableFuture<?> applyNotDeferrable(Mutation mutation, boolean writeCommitLog)
    {
        return apply(mutation, writeCommitLog, true, false, false, null);
    }

    public CompletableFuture<?> apply(Mutation mutation, boolean writeCommitLog, boolean updateIndexes)
    {
        return apply(mutation, writeCommitLog, updateIndexes, false, null);
    }

    public CompletableFuture<?> applyFromCommitLog(Mutation mutation)
    {
        return apply(mutation, false, true, true, null);
    }

    public CompletableFuture<?> apply(final Mutation mutation,
                                      final boolean writeCommitLog,
                                      boolean updateIndexes,
                                      boolean isClReplay,
                                      CompletableFuture<?> future)
    {
        return apply(mutation, writeCommitLog, updateIndexes, isClReplay, true, future);
    }

    /**
     * This method appends a row to the global CommitLog, then updates memtables and indexes.
     *
     * @param mutation       the row to write.  Must not be modified after calling apply, since commitlog append
     *                       may happen concurrently, depending on the CL Executor type.
     * @param writeCommitLog false to disable commitlog append entirely
     * @param updateIndexes  false to disable index updates (used by CollationController "defragmenting")
     * @param isClReplay     true if caller is the commitlog replayer
     * @param isDeferrable   true if caller is not waiting for future to complete, so that future may be deferred
     */
    public CompletableFuture<?> apply(final Mutation mutation,
                                      final boolean writeCommitLog,
                                      boolean updateIndexes,
                                      boolean isClReplay,
                                      boolean isDeferrable,
                                      CompletableFuture<?> future)
    {
        if (TEST_FAIL_WRITES && metadata.name.equals(TEST_FAIL_WRITES_KS))
            throw new RuntimeException("Testing write failures");

<<<<<<< HEAD
        Lock[] locks = null;
=======
>>>>>>> d38a732c
        boolean requiresViewUpdate = updateIndexes && viewManager.updatesAffectView(Collections.singleton(mutation), false);
        final CompletableFuture<?> mark = future == null ? new CompletableFuture<>() : future;

        Lock lock = null;
        if (requiresViewUpdate)
        {
            mutation.viewLockAcquireStart.compareAndSet(0L, System.currentTimeMillis());
<<<<<<< HEAD

            // the order of lock acquisition doesn't matter (from a deadlock perspective) because we only use tryLock()
            Collection<UUID> columnFamilyIds = mutation.getColumnFamilyIds();
            Iterator<UUID> idIterator = columnFamilyIds.iterator();
            locks = new Lock[columnFamilyIds.size()];

            for (int i = 0; i < columnFamilyIds.size(); i++)
            {
                UUID cfid = idIterator.next();
                int lockKey = Objects.hash(mutation.key().getKey(), cfid);
                Lock lock = ViewManager.acquireLockFor(lockKey);
                if (lock == null)
                {
                    // we will either time out or retry, so release all acquired locks
                    for (int j = 0; j < i; j++)
                        locks[j].unlock();

                    // avoid throwing a WTE during commitlog replay
                    if (!isClReplay && (System.currentTimeMillis() - mutation.createdAt) > DatabaseDescriptor.getWriteRpcTimeout())
                    {
                        logger.trace("Could not acquire lock for {} and table {}", ByteBufferUtil.bytesToHex(mutation.key().getKey()), columnFamilyStores.get(cfid).name);
                        Tracing.trace("Could not acquire MV lock");
                        if (future != null)
                            future.completeExceptionally(new WriteTimeoutException(WriteType.VIEW, ConsistencyLevel.LOCAL_ONE, 0, 1));
                        else
                            throw new WriteTimeoutException(WriteType.VIEW, ConsistencyLevel.LOCAL_ONE, 0, 1);
                    }
                    else
                    {
                        // This view update can't happen right now. so rather than keep this thread busy
                        // we will re-apply ourself to the queue and try again later
                        StageManager.getStage(Stage.MUTATION).execute(() ->
                            apply(mutation, writeCommitLog, true, isClReplay, mark)
                        );

                        return mark;
                    }
                }
=======
            while (true)
            {
                if (TEST_FAIL_MV_LOCKS_COUNT == 0)
                    lock = ViewManager.acquireLockFor(mutation.key().getKey());
>>>>>>> d38a732c
                else
                    TEST_FAIL_MV_LOCKS_COUNT--;

                if (lock == null)
                {
<<<<<<< HEAD
                    locks[i] = lock;
                }
            }

            long acquireTime = System.currentTimeMillis() - mutation.viewLockAcquireStart.get();
            if (!isClReplay)
            {
                for(UUID cfid : columnFamilyIds)
                    columnFamilyStores.get(cfid).metric.viewLockAcquireTime.update(acquireTime, TimeUnit.MILLISECONDS);
=======
                    // avoid throwing a WTE during commitlog replay
                    if (!isClReplay && (System.currentTimeMillis() - mutation.createdAt) > DatabaseDescriptor.getWriteRpcTimeout())
                    {
                        logger.trace("Could not acquire lock for {}", ByteBufferUtil.bytesToHex(mutation.key().getKey()));
                        Tracing.trace("Could not acquire MV lock");
                        if (future != null)
                        {
                            future.completeExceptionally(new WriteTimeoutException(WriteType.VIEW, ConsistencyLevel.LOCAL_ONE, 0, 1));
                            return mark;
                        }
                        else
                        {
                            throw new WriteTimeoutException(WriteType.VIEW, ConsistencyLevel.LOCAL_ONE, 0, 1);
                        }
                    }
                    else if (isDeferrable)
                    {
                        //This view update can't happen right now. so rather than keep this thread busy
                        // we will re-apply ourself to the queue and try again later
                        StageManager.getStage(Stage.MUTATION).execute(() ->
                                apply(mutation, writeCommitLog, true, isClReplay, mark)
                        );

                        return mark;
                    }
                    else
                    {
                        // Retry lock on same thread, if mutation is not deferrable.
                        // Mutation is not deferrable, if applied from MutationStage and caller is waiting for future to finish
                        // If blocking caller defers future, this may lead to deadlock situation with all MutationStage workers
                        // being blocked by waiting for futures which will never be processed as all workers are blocked
                        try
                        {
                            // Wait a little bit before retrying to lock
                            Thread.sleep(10);
                        }
                        catch (InterruptedException e)
                        {
                            // Just continue
                        }
                        // continue in while loop
                    }
                }
                else
                {
                    long acquireTime = System.currentTimeMillis() - mutation.viewLockAcquireStart.get();
                    if (!isClReplay)
                    {
                        for (UUID cfid : mutation.getColumnFamilyIds())
                            columnFamilyStores.get(cfid).metric.viewLockAcquireTime.update(acquireTime, TimeUnit.MILLISECONDS);
                    }
                    break;
                }
>>>>>>> d38a732c
            }
        }
        int nowInSec = FBUtilities.nowInSeconds();
        try (OpOrder.Group opGroup = writeOrder.start())
        {
            // write the mutation to the commitlog and memtables
            CommitLogPosition commitLogPosition = null;
            if (writeCommitLog)
            {
                Tracing.trace("Appending to commitlog");
                commitLogPosition = CommitLog.instance.add(mutation);
            }

            for (PartitionUpdate upd : mutation.getPartitionUpdates())
            {
                ColumnFamilyStore cfs = columnFamilyStores.get(upd.metadata().cfId);
                if (cfs == null)
                {
                    logger.error("Attempting to mutate non-existant table {} ({}.{})", upd.metadata().cfId, upd.metadata().ksName, upd.metadata().cfName);
                    continue;
                }
                AtomicLong baseComplete = new AtomicLong(Long.MAX_VALUE);

                if (requiresViewUpdate)
                {
                    try
                    {
                        Tracing.trace("Creating materialized view mutations from base table replica");
                        viewManager.forTable(upd.metadata()).pushViewReplicaUpdates(upd, writeCommitLog && !isClReplay, baseComplete);
                    }
                    catch (Throwable t)
                    {
                        JVMStabilityInspector.inspectThrowable(t);
                        logger.error(String.format("Unknown exception caught while attempting to update MaterializedView! %s.%s",
                                     upd.metadata().ksName, upd.metadata().cfName), t);
                        throw t;
                    }
                }

                Tracing.trace("Adding to {} memtable", upd.metadata().cfName);
                UpdateTransaction indexTransaction = updateIndexes
                                                     ? cfs.indexManager.newUpdateTransaction(upd, opGroup, nowInSec)
                                                     : UpdateTransaction.NO_OP;
                cfs.apply(upd, indexTransaction, opGroup, commitLogPosition);
                if (requiresViewUpdate)
                    baseComplete.set(System.currentTimeMillis());
            }
            mark.complete(null);
            return mark;
        }
        finally
        {
            if (locks != null)
            {
                for (Lock lock : locks)
                    lock.unlock();
            }
        }
    }

    public AbstractReplicationStrategy getReplicationStrategy()
    {
        return replicationStrategy;
    }

    /**
     * @param key row to index
     * @param cfs ColumnFamily to index partition in
     * @param indexes the indexes to submit the row to
     */
    public static void indexPartition(DecoratedKey key, ColumnFamilyStore cfs, Set<Index> indexes)
    {
        if (logger.isTraceEnabled())
            logger.trace("Indexing partition {} ", cfs.metadata.getKeyValidator().getString(key.getKey()));

        SinglePartitionReadCommand cmd = SinglePartitionReadCommand.fullPartitionRead(cfs.metadata,
                                                                                      FBUtilities.nowInSeconds(),
                                                                                      key);

        try (ReadExecutionController controller = cmd.executionController();
             UnfilteredRowIterator partition = cmd.queryMemtableAndDisk(cfs, controller);
             OpOrder.Group writeGroup = cfs.keyspace.writeOrder.start())
        {
            cfs.indexManager.indexPartition(partition, writeGroup, indexes, cmd.nowInSec());
        }
    }

    public List<Future<?>> flush()
    {
        List<Future<?>> futures = new ArrayList<>(columnFamilyStores.size());
        for (ColumnFamilyStore cfs : columnFamilyStores.values())
            futures.add(cfs.forceFlush());
        return futures;
    }

    public Iterable<ColumnFamilyStore> getValidColumnFamilies(boolean allowIndexes,
                                                              boolean autoAddIndexes,
                                                              String... cfNames) throws IOException
    {
        Set<ColumnFamilyStore> valid = new HashSet<>();

        if (cfNames.length == 0)
        {
            // all stores are interesting
            for (ColumnFamilyStore cfStore : getColumnFamilyStores())
            {
                valid.add(cfStore);
                if (autoAddIndexes)
                    valid.addAll(getIndexColumnFamilyStores(cfStore));
            }
            return valid;
        }

        // include the specified stores and possibly the stores of any of their indexes
        for (String cfName : cfNames)
        {
            if (SecondaryIndexManager.isIndexColumnFamily(cfName))
            {
                if (!allowIndexes)
                {
                    logger.warn("Operation not allowed on secondary Index table ({})", cfName);
                    continue;
                }
                String baseName = SecondaryIndexManager.getParentCfsName(cfName);
                String indexName = SecondaryIndexManager.getIndexName(cfName);

                ColumnFamilyStore baseCfs = getColumnFamilyStore(baseName);
                Index index = baseCfs.indexManager.getIndexByName(indexName);
                if (index == null)
                    throw new IllegalArgumentException(String.format("Invalid index specified: %s/%s.",
                                                                     baseCfs.metadata.cfName,
                                                                     indexName));

                if (index.getBackingTable().isPresent())
                    valid.add(index.getBackingTable().get());
            }
            else
            {
                ColumnFamilyStore cfStore = getColumnFamilyStore(cfName);
                valid.add(cfStore);
                if (autoAddIndexes)
                    valid.addAll(getIndexColumnFamilyStores(cfStore));
            }
        }

        return valid;
    }

    private Set<ColumnFamilyStore> getIndexColumnFamilyStores(ColumnFamilyStore baseCfs)
    {
        Set<ColumnFamilyStore> stores = new HashSet<>();
        for (ColumnFamilyStore indexCfs : baseCfs.indexManager.getAllIndexColumnFamilyStores())
        {
            logger.info("adding secondary index table {} to operation", indexCfs.metadata.cfName);
            stores.add(indexCfs);
        }
        return stores;
    }

    public static Iterable<Keyspace> all()
    {
        return Iterables.transform(Schema.instance.getKeyspaces(), keyspaceTransformer);
    }

    public static Iterable<Keyspace> nonSystem()
    {
        return Iterables.transform(Schema.instance.getNonSystemKeyspaces(), keyspaceTransformer);
    }

    public static Iterable<Keyspace> nonLocalStrategy()
    {
        return Iterables.transform(Schema.instance.getNonLocalStrategyKeyspaces(), keyspaceTransformer);
    }

    public static Iterable<Keyspace> system()
    {
        return Iterables.transform(SchemaConstants.SYSTEM_KEYSPACE_NAMES, keyspaceTransformer);
    }

    @Override
    public String toString()
    {
        return getClass().getSimpleName() + "(name='" + getName() + "')";
    }

    public String getName()
    {
        return metadata.name;
    }
}<|MERGE_RESOLUTION|>--- conflicted
+++ resolved
@@ -479,132 +479,95 @@
         if (TEST_FAIL_WRITES && metadata.name.equals(TEST_FAIL_WRITES_KS))
             throw new RuntimeException("Testing write failures");
 
-<<<<<<< HEAD
         Lock[] locks = null;
-=======
->>>>>>> d38a732c
+
         boolean requiresViewUpdate = updateIndexes && viewManager.updatesAffectView(Collections.singleton(mutation), false);
         final CompletableFuture<?> mark = future == null ? new CompletableFuture<>() : future;
 
-        Lock lock = null;
         if (requiresViewUpdate)
         {
             mutation.viewLockAcquireStart.compareAndSet(0L, System.currentTimeMillis());
-<<<<<<< HEAD
 
             // the order of lock acquisition doesn't matter (from a deadlock perspective) because we only use tryLock()
             Collection<UUID> columnFamilyIds = mutation.getColumnFamilyIds();
             Iterator<UUID> idIterator = columnFamilyIds.iterator();
+
             locks = new Lock[columnFamilyIds.size()];
-
             for (int i = 0; i < columnFamilyIds.size(); i++)
             {
                 UUID cfid = idIterator.next();
                 int lockKey = Objects.hash(mutation.key().getKey(), cfid);
-                Lock lock = ViewManager.acquireLockFor(lockKey);
-                if (lock == null)
+                while (true)
                 {
-                    // we will either time out or retry, so release all acquired locks
-                    for (int j = 0; j < i; j++)
-                        locks[j].unlock();
-
-                    // avoid throwing a WTE during commitlog replay
-                    if (!isClReplay && (System.currentTimeMillis() - mutation.createdAt) > DatabaseDescriptor.getWriteRpcTimeout())
+                    Lock lock = null;
+
+                    if (TEST_FAIL_MV_LOCKS_COUNT == 0)
+                        lock = ViewManager.acquireLockFor(lockKey);
+                    else
+                        TEST_FAIL_MV_LOCKS_COUNT--;
+
+                    if (lock == null)
                     {
-                        logger.trace("Could not acquire lock for {} and table {}", ByteBufferUtil.bytesToHex(mutation.key().getKey()), columnFamilyStores.get(cfid).name);
-                        Tracing.trace("Could not acquire MV lock");
-                        if (future != null)
-                            future.completeExceptionally(new WriteTimeoutException(WriteType.VIEW, ConsistencyLevel.LOCAL_ONE, 0, 1));
-                        else
-                            throw new WriteTimeoutException(WriteType.VIEW, ConsistencyLevel.LOCAL_ONE, 0, 1);
-                    }
-                    else
-                    {
-                        // This view update can't happen right now. so rather than keep this thread busy
-                        // we will re-apply ourself to the queue and try again later
-                        StageManager.getStage(Stage.MUTATION).execute(() ->
-                            apply(mutation, writeCommitLog, true, isClReplay, mark)
-                        );
-
-                        return mark;
-                    }
-                }
-=======
-            while (true)
-            {
-                if (TEST_FAIL_MV_LOCKS_COUNT == 0)
-                    lock = ViewManager.acquireLockFor(mutation.key().getKey());
->>>>>>> d38a732c
-                else
-                    TEST_FAIL_MV_LOCKS_COUNT--;
-
-                if (lock == null)
-                {
-<<<<<<< HEAD
-                    locks[i] = lock;
-                }
-            }
-
-            long acquireTime = System.currentTimeMillis() - mutation.viewLockAcquireStart.get();
-            if (!isClReplay)
-            {
-                for(UUID cfid : columnFamilyIds)
-                    columnFamilyStores.get(cfid).metric.viewLockAcquireTime.update(acquireTime, TimeUnit.MILLISECONDS);
-=======
-                    // avoid throwing a WTE during commitlog replay
-                    if (!isClReplay && (System.currentTimeMillis() - mutation.createdAt) > DatabaseDescriptor.getWriteRpcTimeout())
-                    {
-                        logger.trace("Could not acquire lock for {}", ByteBufferUtil.bytesToHex(mutation.key().getKey()));
-                        Tracing.trace("Could not acquire MV lock");
-                        if (future != null)
+                        // avoid throwing a WTE during commitlog replay
+                        if (!isClReplay && (System.currentTimeMillis() - mutation.createdAt) > DatabaseDescriptor.getWriteRpcTimeout())
                         {
-                            future.completeExceptionally(new WriteTimeoutException(WriteType.VIEW, ConsistencyLevel.LOCAL_ONE, 0, 1));
+                            for (int j = 0; j < i; j++)
+                                locks[j].unlock();
+
+                            logger.trace("Could not acquire lock for {} and table {}", ByteBufferUtil.bytesToHex(mutation.key().getKey()), columnFamilyStores.get(cfid).name);
+                            Tracing.trace("Could not acquire MV lock");
+                            if (future != null)
+                            {
+                                future.completeExceptionally(new WriteTimeoutException(WriteType.VIEW, ConsistencyLevel.LOCAL_ONE, 0, 1));
+                                return mark;
+                            }
+                            else
+                                throw new WriteTimeoutException(WriteType.VIEW, ConsistencyLevel.LOCAL_ONE, 0, 1);
+                        }
+                        else if (isDeferrable)
+                        {
+                            for (int j = 0; j < i; j++)
+                                locks[j].unlock();
+
+                            // This view update can't happen right now. so rather than keep this thread busy
+                            // we will re-apply ourself to the queue and try again later
+                            StageManager.getStage(Stage.MUTATION).execute(() ->
+                                                                          apply(mutation, writeCommitLog, true, isClReplay, mark)
+                            );
+
                             return mark;
                         }
                         else
                         {
-                            throw new WriteTimeoutException(WriteType.VIEW, ConsistencyLevel.LOCAL_ONE, 0, 1);
+                            // Retry lock on same thread, if mutation is not deferrable.
+                            // Mutation is not deferrable, if applied from MutationStage and caller is waiting for future to finish
+                            // If blocking caller defers future, this may lead to deadlock situation with all MutationStage workers
+                            // being blocked by waiting for futures which will never be processed as all workers are blocked
+                            try
+                            {
+                                // Wait a little bit before retrying to lock
+                                Thread.sleep(10);
+                            }
+                            catch (InterruptedException e)
+                            {
+                                // Just continue
+                            }
+                            continue;
                         }
-                    }
-                    else if (isDeferrable)
-                    {
-                        //This view update can't happen right now. so rather than keep this thread busy
-                        // we will re-apply ourself to the queue and try again later
-                        StageManager.getStage(Stage.MUTATION).execute(() ->
-                                apply(mutation, writeCommitLog, true, isClReplay, mark)
-                        );
-
-                        return mark;
                     }
                     else
                     {
-                        // Retry lock on same thread, if mutation is not deferrable.
-                        // Mutation is not deferrable, if applied from MutationStage and caller is waiting for future to finish
-                        // If blocking caller defers future, this may lead to deadlock situation with all MutationStage workers
-                        // being blocked by waiting for futures which will never be processed as all workers are blocked
-                        try
-                        {
-                            // Wait a little bit before retrying to lock
-                            Thread.sleep(10);
-                        }
-                        catch (InterruptedException e)
-                        {
-                            // Just continue
-                        }
-                        // continue in while loop
-                    }
-                }
-                else
-                {
-                    long acquireTime = System.currentTimeMillis() - mutation.viewLockAcquireStart.get();
-                    if (!isClReplay)
-                    {
-                        for (UUID cfid : mutation.getColumnFamilyIds())
-                            columnFamilyStores.get(cfid).metric.viewLockAcquireTime.update(acquireTime, TimeUnit.MILLISECONDS);
+                        locks[i] = lock;
                     }
                     break;
                 }
->>>>>>> d38a732c
+            }
+
+            long acquireTime = System.currentTimeMillis() - mutation.viewLockAcquireStart.get();
+            if (!isClReplay)
+            {
+                for(UUID cfid : columnFamilyIds)
+                    columnFamilyStores.get(cfid).metric.viewLockAcquireTime.update(acquireTime, TimeUnit.MILLISECONDS);
             }
         }
         int nowInSec = FBUtilities.nowInSeconds();
@@ -660,7 +623,8 @@
             if (locks != null)
             {
                 for (Lock lock : locks)
-                    lock.unlock();
+                    if (lock != null)
+                        lock.unlock();
             }
         }
     }
