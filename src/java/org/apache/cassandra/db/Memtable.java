--- conflicted
+++ resolved
@@ -64,12 +64,8 @@
 import org.apache.cassandra.utils.ByteBufferUtil;
 import org.apache.cassandra.utils.FBUtilities;
 import org.apache.cassandra.utils.ObjectSizes;
-<<<<<<< HEAD
-import org.apache.cassandra.service.StorageService;
 import org.apache.cassandra.utils.MergeIterator;
 import org.apache.cassandra.utils.Reducer;
-=======
->>>>>>> a01019d2
 import org.apache.cassandra.utils.concurrent.OpOrder;
 import org.apache.cassandra.utils.flow.FlowSource;
 import org.apache.cassandra.utils.flow.FlowSubscriber;
@@ -418,7 +414,6 @@
 
     public long getMinTimestamp()
     {
-<<<<<<< HEAD
         long min = Long.MAX_VALUE;
         for (MemtableSubrange subrange : subranges)
             min =  Long.min(min, subrange.minTimestamp);
@@ -453,30 +448,6 @@
         public boolean trivialReduceIsTrivial()
         {
             return true;
-=======
-        return createFlushRunnables(txn);
-    }
-
-    private List<FlushRunnable> createFlushRunnables(LifecycleTransaction txn)
-    {
-        DiskBoundaries diskBoundaries = cfs.getDiskBoundaries();
-        List<PartitionPosition> boundaries = diskBoundaries.positions;
-        List<Directories.DataDirectory> locations = diskBoundaries.directories;
-        if (boundaries == null)
-            return Collections.singletonList(new FlushRunnable(txn));
-
-        List<FlushRunnable> runnables = new ArrayList<>(boundaries.size());
-        PartitionPosition rangeStart = cfs.getPartitioner().getMinimumToken().minKeyBound();
-        try
-        {
-            for (int i = 0; i < boundaries.size(); i++)
-            {
-                PartitionPosition t = boundaries.get(i);
-                runnables.add(new FlushRunnable(rangeStart, t, locations.get(i), txn));
-                rangeStart = t;
-            }
-            return runnables;
->>>>>>> a01019d2
         }
 
         public void onKeyChange()
@@ -644,22 +615,19 @@
             return getSequentialPartitions(columnFilter, dataRange);
     }
 
-    public List<FlushRunnable> createFlushRunnables(LifecycleTransaction txn)
-    {
-        List<Range<Token>> localRanges = Range.sort(StorageService.instance.getLocalRanges(cfs.keyspace.getName()));
-
-        if (!cfs.getPartitioner().splitter().isPresent() || localRanges.isEmpty())
+    List<FlushRunnable> createFlushRunnables(LifecycleTransaction txn)
+    {
+        return createFlushRunnables(txn, cfs.getDiskBoundaries());
+    }
+
+    @VisibleForTesting
+    List<FlushRunnable> createFlushRunnables(LifecycleTransaction txn, DiskBoundaries diskBoundaries)
+    {
+        List<PartitionPosition> boundaries = diskBoundaries.positions;
+        List<Directories.DataDirectory> locations = diskBoundaries.directories;
+        if (boundaries == null)
             return Collections.singletonList(createFlushRunnable(txn));
 
-        return createFlushRunnables(localRanges, cfs.getDirectories().getWriteableLocations(), txn);
-    }
-
-    @VisibleForTesting
-    List<FlushRunnable> createFlushRunnables(List<Range<Token>> localRanges, Directories.DataDirectory[] locations, LifecycleTransaction txn)
-    {
-        assert cfs.getPartitioner().splitter().isPresent();
-
-        List<PartitionPosition> boundaries = StorageService.getDiskBoundaries(localRanges, cfs.getPartitioner(), locations);
         List<FlushRunnable> runnables = new ArrayList<>(boundaries.size());
         PartitionPosition rangeStart = cfs.getPartitioner().getMinimumToken().minKeyBound();
         try
@@ -667,7 +635,7 @@
             for (int i = 0; i < boundaries.size(); i++)
             {
                 PartitionPosition t = boundaries.get(i);
-                runnables.add(createFlushRunnable(rangeStart, t, locations[i], txn));
+                runnables.add(createFlushRunnable(rangeStart, t, locations.get(i), txn));
                 rangeStart = t;
             }
             return runnables;
