--- conflicted
+++ resolved
@@ -30,15 +30,11 @@
 import org.apache.cassandra.db.rows.*;
 import org.apache.cassandra.io.util.DataInputPlus;
 import org.apache.cassandra.io.util.DataOutputPlus;
-<<<<<<< HEAD
 import org.apache.cassandra.utils.Serializer;
 import org.apache.cassandra.utils.flow.Flow;
 import org.apache.cassandra.utils.flow.FlowSource;
 import org.apache.cassandra.utils.versioning.Versioned;
-=======
-import org.apache.cassandra.net.MessagingService;
 import org.apache.cassandra.schema.TableMetadata;
->>>>>>> 39bcdcd3
 import org.apache.cassandra.utils.ByteBufferUtil;
 import org.apache.cassandra.utils.HashingUtils;
 
@@ -129,20 +125,13 @@
                 try (UnfilteredRowIterator partition = iter.next())
                 {
                     if (partition.partitionKey().equals(key))
-<<<<<<< HEAD
-                        return ArrayBackedPartition.create(partition).toString();
-=======
                         return toDebugString(partition, command.metadata());
->>>>>>> 39bcdcd3
                 }
             }
         }
         return "<key " + key + " not found>";
     }
 
-<<<<<<< HEAD
-    protected static Single<ByteBuffer> makeDigest(Flow<FlowableUnfilteredPartition> partitions, ReadCommand command)
-=======
     private String toDebugString(UnfilteredRowIterator partition, TableMetadata metadata)
     {
         StringBuilder sb = new StringBuilder();
@@ -162,8 +151,7 @@
         return sb.toString();
     }
 
-    protected static ByteBuffer makeDigest(UnfilteredPartitionIterator iterator, ReadCommand command)
->>>>>>> 39bcdcd3
+    protected static Single<ByteBuffer> makeDigest(Flow<FlowableUnfilteredPartition> partitions, ReadCommand command)
     {
         Hasher hasher = HashingUtils.CURRENT_HASH_FUNCTION.newHasher();
         return UnfilteredPartitionIterators.digest(partitions,
