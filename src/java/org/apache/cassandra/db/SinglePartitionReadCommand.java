--- conflicted
+++ resolved
@@ -1046,26 +1046,18 @@
         public final List<SinglePartitionReadCommand> commands;
         private final DataLimits limits;
         private final int nowInSec;
-<<<<<<< HEAD
         private Monitorable optionalMonitor;
-=======
         private final boolean selectsFullPartitions;
->>>>>>> 7aa89a64
 
         public Group(List<SinglePartitionReadCommand> commands, DataLimits limits)
         {
             assert !commands.isEmpty();
             this.commands = commands;
             this.limits = limits;
-<<<<<<< HEAD
-            this.nowInSec = commands.get(0).nowInSec();
             this.optionalMonitor = null;
-
-=======
             SinglePartitionReadCommand firstCommand = commands.get(0);
             this.nowInSec = firstCommand.nowInSec();
             this.selectsFullPartitions = firstCommand.selectsFullPartition();
->>>>>>> 7aa89a64
             for (int i = 1; i < commands.size(); i++)
                 assert commands.get(i).nowInSec() == nowInSec;
         }
