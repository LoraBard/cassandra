--- conflicted
+++ resolved
@@ -61,7 +61,6 @@
 import org.apache.cassandra.utils.Reducer;
 import org.apache.cassandra.utils.Wrapped;
 import org.apache.cassandra.utils.WrappedInt;
-import org.apache.cassandra.utils.flow.Threads;
 import org.apache.cassandra.utils.JVMStabilityInspector;
 import org.apache.cassandra.utils.SearchIterator;
 import org.apache.cassandra.utils.WrappedBoolean;
@@ -363,15 +362,9 @@
 
     public CsFlow<FlowableUnfilteredPartition> deferredQuery(final ColumnFamilyStore cfs, ReadExecutionController executionController)
     {
-<<<<<<< HEAD
         //return Threads.evaluateOnCore(() -> queryMemtableAndDisk(cfs, executionController),
-        //                              TPCScheduler.getCoreForKey(metadata().keyspace, partitionKey()));
-
+        //                              TPC.getCoreForKey(cfs.keyspace, partitionKey()));
         return queryMemtableAndDisk(cfs, executionController);
-=======
-        return Threads.evaluateOnCore(() -> queryMemtableAndDisk(cfs, executionController),
-                                      TPC.getCoreForKey(cfs.keyspace, partitionKey()));
->>>>>>> 38cbb3ba
     }
 
     /**
