<<<<<<< HEAD
DSE 5.1.4
 * Do not leak body buffer in case of protocol exceptions and upgrade Netty to 4.0.52 (APOLLO-1257)
 * Ensure that the list and set selectors elements are all of the same type (APOLLO-905)
 * Always define execution_profiles in cqlsh.py (APOLLO-1150)
 * Fix stress-tool not outputting row/s (APOLLO-1123)
Merged from dse5.0:
=======
DSE 5.0.12
 * Add metrics on coordination of read commands (APOLLO-637)


DSE 5.0.11
>>>>>>> 4f947aa1
 * Added "-Dcassandra.replace_consistency" to support replace from multiple sources (APOLLO-247)
 * Add cross_dc_rtt_in_ms to cross dc requests, default 0 (APOLLO-854)
 * Backport CASSANDRA-13299, Throttle base partitions during MV repair streaming to prevent OOM (APOLLO-878)
 * Backport CASSANDRA-13079: Warn user to run full repair when increasing replication factor (APOLLO-602)
 * Add anticompaction metrics and warn users when incremental repair is inefficient (APOLLO-689)
 * Make scrub validate the partition key, add validation to schema mutation creation (APOLLO-657)

DSE 5.1.3
Merged from dse5.0:
 * Group multiple view updates within the same base partition to speedup view build process(APOLLO-969)
 * Add nodetool mark_unrepaired command (APOLLO-692)
 * Make full repair default and disallow incremental repair on MV/CDC tables (APOLLO-596)
 * Revert CASSANDRA-11223 behavior in AbstractReadCommandBuilder (APOLLO-1010)
 * Simplify role-permissions handling (APOLLO-796)
 * Prevent marking remote SSTables shadowing compacted data as repaired (APOLLO-688)
 * fix completed rebuild logging always says 0 bytes (APOLLO-810)
 * nodetool rebuild & bootstrap improvements (APOLLO-581)
Merged from DSE 4.8.14:
  * Allow aggressive expiration of fully expired sstables without timestamp/key overlap checks (APOLLO-902)


DSE 5.1.2
 * Make o.a.c.metrics extend org.codahale.metrics to fix Metrics Reporter (APOLLO-811)
 * Make sure to handle range queries while filtering (APOLLO-546)
 * Allow mapping a single column to multiple SASI indexes (APOLLO-521)
 * Properly evict pstmts from prepared statements cache (APOLLO-818)
 * Add `nodetool sequence` batch functionality (APOLLO-651)
 * Show correct protocol version in cqlsh (APOLLO-616)
 * null assertion in MemtablePostFlush (APOLLO-708)
Merged from dse5.0:
 * Skip complex column range tombstones on simple columns (APOLLO-480)
 * Fail remaining ongoing tasks when aborting a repair job (APOLLO-669)
 * On node failure, fail only repair tasks of that node (APOLLO-669)
 * Coerce integer JSON values to timestamp as well as long values (APOLLO-483)
Merged from DSE 4.8.14:
* Integrate top threads command in nodetool (APOLLO-652)


DSE 5.1.1
 * Update to logback-1.2.3 and redefine default rotation policy (APOLLO-643)
 * Guard mapped memory accesses with an assertion instead of segfaulting JVM (APOLLO-586)
 * Backport follow-up commit to CASSANDRA-12929
 * Fix version check to enable streaming keep-alive (backport CASSANDRA-12929)
Merged from dse5.0:
 * Handle missing metadata when opening a keyspace (APOLLO-395)


DSE 5.1.0
 * Only perform drop below RF check on decommission for non-partitioned keyspaces (APOLLO-589)
 * Fix SmallInt and TinyInt serialization (APOLLO-542)
 * Check for null/empty password before calling legacyAuthenticate from CassandraLoginModule (APOLLO-412)
 * Allow registering user expression on SelectStatement (APOLLO-491)
 * Apply request timeout in cqlsh COPY correctly, after upgrading to execution profiles (APOLLO-411)
 * Update java driver to DSE driver version 1.2.0-eap5-SNAPSHOT (APOLLO-357)
 * Fix AssertionError in Continuous Paging Request on select count(*) query (APOLLO-387)
 * Update internal DSE driver and fix formatting for Duration type (APOLLO-417)
 * Replace open source Python driver with Datastax Enterprise driver (APOLLO-349)
 * Fix OutOfSpaceTest broken by APOLLO-227 (APOLLO-350)
 * Allow to add IndexRestrictions to SelectStatement in an immutable way (APOLLO-323)
 * Allow grammar extensions to be added to cqlsh for tab completion (APOLLO-295)
 * Improve compaction performance (APOLLO-123)
 * Add client warning to SASI index (APOLLO-93)
 * Cqlsh copy-from: add support for UNSET values (APOLLO-4)
 * Improve error message for incompatible authn/authz config (APOLLO-226)
 * Continuous paging (APOLLO-3, APOLLO-267, APOLLO-277, APOLLO-291, APOLLO-312, APOLLO-316, APOLLO-432, APOLLO-438, APOLLO-517)
 * Added show-queries, query-log-file and no-progress log options to cassandra-stress (APOLLO-41)
 * Allow large partition generation in cassandra-stress user mode (APOLLO-35)
 * Optimize VIntCoding and BufferedDataOutputStreamPlus (APOLLO-49)
 * Improve metrics and reduce overhead under contention (APOLLO-81)
 * Make SinglePartitionReadCommand::queriesMulticellType() faster (APOLLO-117)
 * Accept internal resource name in GRANT/REVOKE statements (APOLLO-113)
 * Improve StatementRestrictions::getPartitionKeys() execution speed (APOLLO-115)
 * Move responsibility for qualifying ks in authz stmts to IResource (APOLLO-76)
 * Insert default superuser role with fixed timestamp (APOLLO-18)
 * Make Permissions extensible (APOLLO-26)
 * Make IResource more easily extensible (APOLLO-26)
 * Add method to IAuthenticator to login by user as well as by role (APOLLO-70)
 * Add private protocol version (APOLLO-2)
 * Backport CASSANDRA-13084: Avoid byte-array copy when key cache is disabled (no APOLLO ticket)
 * Backport CASSANDRA-12510: Require forceful decommission if number of nodes is less than replication factor (no APOLLO ticket)
 * Backport CASSANDRA-12654: Allow IN restrictions on column families with collections (no APOLLO ticket)
 * Backport CASSANDRA-13028: Log message size in trace message in OutboundTcpConnection (no APOLLO ticket)
 * Backport CASSANDRA-13029: Add timeUnit Days for cassandra-stress (no APOLLO ticket)
 * Backport CASSANDRA-12649: Add mutation size and batch metrics (no APOLLO ticket)
 * Backport CASSANDRA-12999: Add method to get size of endpoints to TokenMetadata (no APOLLO ticket)
 * Backport CASSANDRA-8398: Expose time spent waiting in thread pool queue (no APOLLO ticket)
 * Backport CASSANDRA-12969: Conditionally update index built status to avoid unnecessary flushes (no APOLLO ticket)
 * Backport CASSANDRA-12946: cqlsh auto completion: refactor definition of compaction strategy options (no APOLLO ticket)
 * Backport CASSANDRA-11935: Add support for arithmetic operators (no APOLLO ticket)
Merged from dse5.0:
 * Bounded range splitting token allocation for first RF nodes (APOLLO-121)
 * Backport CASSANDRA-12858: Add the range limit for the split ratio in PartitionerTestCase (APOLLO-121)
 * Partial backport of token splitting from CASSANDRA-12777: Implement the NoReplicationTokenAllocator (APOLLO-121)
 * Log when waiting remaining repair tasks to finish (APOLLO-103)
 * Avoid AssertionError when shutting down finished repair executor (APOLLO-119)
 * Add allocate_tokens_for_local_replication_factor flag (APOLLO-34)
 * Backport CASSANDRA-13080: Use new token allocation for non bootstrap case as well (APOLLO-34)
 * Backport CASSANDRA-12990: More fixes to the TokenAllocator (APOLLO-34)
 * cqlsh SOURCE cmd shouldn't assume PlainTextAuthenticator (APOLLO-492)
 * Skip flush on repair streaming (APOLLO-466)
 * Minor optimization in GPFS, and related snitches (APOLLO-479)
 * Issue CQL native protocol warning that DTCS is deprecated (APOLLO-327)
 * Log message when rebuild has finished (APOLLO-465)
 * Improve repair overstreaming for multi-DCs and large RFs (APOLLO-390)
 * Connection refused should be logged less frequently (APOLLO-455)
 * Always log flush errors (APOLLO-227)
 * Disable preemptive sstable opening if sstable_preemptive_open_interval_in_mb <= 0,
   and warn about high GC pressure for values below 4 (APOLLO-386)
 * Filter out duplicate sstables when performing snapshots to avoid
   duplicate hardlink errors (APOLLO-290)
 * Prevent duplicate SyncUtil.force() in SeqentialWriter on close (APOLLO-351)
 * Perform repair sync sequentially to avoid overloading coordinator (APOLLO-216)
 * Backport CASSANDRA-11503: Add repaired percentage metric (APOLLO-88)
 * Backport CASSANDRA-10134: Always perform collision check before joining ring (APOLLO-232)
 * Backport CASSANDRA-12461: (Add pre- and post-shutdown hooks to Storage Service) (APOLLO-48)
 * Wait for remaining tasks to finish on RepairJob after task failure (APOLLO-87)
 * Exponential backoff when hint delivery fails (APOLLO-17)<|MERGE_RESOLUTION|>--- conflicted
+++ resolved
@@ -1,17 +1,14 @@
-<<<<<<< HEAD
+DSE 5.1.6
+Merged from dse5.0:
+* Add metrics on coordination of read commands (APOLLO-637)
+
+
 DSE 5.1.4
  * Do not leak body buffer in case of protocol exceptions and upgrade Netty to 4.0.52 (APOLLO-1257)
  * Ensure that the list and set selectors elements are all of the same type (APOLLO-905)
  * Always define execution_profiles in cqlsh.py (APOLLO-1150)
  * Fix stress-tool not outputting row/s (APOLLO-1123)
 Merged from dse5.0:
-=======
-DSE 5.0.12
- * Add metrics on coordination of read commands (APOLLO-637)
-
-
-DSE 5.0.11
->>>>>>> 4f947aa1
  * Added "-Dcassandra.replace_consistency" to support replace from multiple sources (APOLLO-247)
  * Add cross_dc_rtt_in_ms to cross dc requests, default 0 (APOLLO-854)
  * Backport CASSANDRA-13299, Throttle base partitions during MV repair streaming to prevent OOM (APOLLO-878)
