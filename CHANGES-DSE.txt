<<<<<<< HEAD
DSE 5.1.8
 * Add support again for "" as selectable to select SuperColumns (DB-1599)
 * Read connection ssl option from cqlshrc (DB-1800)
 * Fix SASI AND/OR semantics for StandardAnalyzer (DB-548)
Merged from dse5.0:
=======
DSE 5.0.13
 * Init timestamp with Long.MIN_VALUE instead of -1 (DB-1823)
>>>>>>> 0dc61eb0
 * Fix AssertionError in ThrottledUnfilteredIterator due to empty UnfilteredRowIterator (DB-1859)
 * Make sstableloader use cassandra.config.loader instead of hardcoded YamlConfigurationLoader (DB-1750)
 * Backport CASSANDRA-9241, fix 'nodetool toppartitions' (DB-1825)
 * Ignore lost+found directory on startup checks (DB-1215)
Merged from DSE 4.8:
 * Protect against BigDecimals with large scale (DB-1848)


DSE 5.1.7
 * Remove invalid path from compaction-stress script, populate data base on initial size (DB-1652)
 * Fix infinite loop when replaying a truncated commit log file and truncation is tolerated (DB-1557)
Merged from dse5.0:
 * Fix NPE via QueryProcessor.resultify (DB-1739)
 * Handle output stream flush failed before closing OutboundTcpConnection (DB-1774)
 * Make PFS compatibility mode for GPFS opt-in (DB-1663)
 * Fix how duplicated Tombstones in legacy layout within the same clustering are handled (DB-1745)
 * Avoid NPE when providing invalid number of arguments for token function (DB-855)
 * Fetch/query no columns in priming connections to avoid errors if system.local columns are changed (DB-1708)
 * Allow skipping commit log replay does not fail on descriptor errors (DB-1650)
 * Protect against overflow of local expiration time (DB-1619)
 * Fix connections per host in Nodetool GetStreamThroughput (DB-1602)
 * Avoid hibernate on startup for boostrap node to avoid WTE due to not being marked alive (DB-1544)
 * Prevent received SSTables with tombstones during repair from being compacted (DB-1333)
 * Non-disruptive seed node list reload (DB-1626)
 * Make `ReservedKeywords` mutable (DB-1637)
 * Fix tpc connection being reset due to dc compression and flush socket before reset (DB-1636)
 * Skip legacy range tombstones if only their clustering is corrupted (DB-1579)
 * Fix AssertionError in ReadResponse$Serializer.serializedSize (DB-1471)
Merged from dse4.8:
  * Improve live-node-replacement (DB-1327)


DSE 5.1.6
 * Switch RMIExporter to dynamic proxy (DB-1591)
 * Do not fetch columns that are not in the filter fetched set (DB-1444)
 * Allow selecting static column only when querying static index (DB-1467)
 * Require only MODIFY permission on base when updating table with MV (DB-1089)
 * Force sstableloader exit to prevent hanging due to non-daemon threads running (DB-1560)
 * Add autoclosable to CompressionMetadata and fix leaks in SSTableMetadataViewer (DB-1529)
 * Use all columns to calculate estimatedRowSize for aggregation internal query (DB-1336)
 * Prevent continuous schema exchange between DSE 5.0 and DSE 5.1 nodes (DB-1477)
 * Allow DiskBoundaryManager to cache different Directories (DB-1454)
 * Do not apply read timeouts to aggregated queries and use a minimum internal page size (DB-1381)
 * Handle cont paging state for empty partitions with static rows (DB-1352)
 * Skip building views during base table streams on range movements (Backport CASSANDRA-13065) (DB-1311)
 * Add invalid-sstable-root JVM argument to all relevant test entries in build.xml (DB-1133)
 * Do not leak body buffer in case of protocol exceptions and upgrade Netty to 4.0.52 (DB-1257)
 * Ensure that the list and set selectors elements are all of the same type (DB-905)
Merged from dse5.0:
 * Backport ColumnFilters unit tests and reduce scope of DB-1444 to the case where queried == null (DB-1607)
 * Allow ALTER of system_distributed keyspace tables (DB-1604)
 * Separate commit log replay and commit throwable inspection and policy handling (DB-673)
 * Fix for Local DC connections are compressed despite internode_compression: dc (DB-734)
 * Expanded hinted handoff instrumentation (DB-853)
 * Improve Gossip Dissemination Time (DB-996)
 * Use more intelligent level picking when we have a non-l0 file (DB-639, DB-1558)
 * LCS levels are not respected for `nodetool refresh` and replacing a node (DB-639, DB-1558)
 * Keep sstable level for decommision, remove and move operations (DB-908)
 * More quickly detect down nodes for batchlogs using the incoming connections (DB-809)
 * Fixes for waitForGossiper (DB-671)
 * Keep sstable level for decommision, remove and move operations (DB-908)
 * Print heap histogram on OOM errors by default (DB-1489)
 * Support frozen collection list and set in stress (DB-1464)
 * Improved streams logging (DB-1409)
 * Make migration-delay configurable (DB-1404)
 * Improved schema migration logging (DB-1410)
 * Register SizeEstimatesRecorder earlier and enable cleanup of invalid entries (DB-913)
 * Only serialize failed batchlog replay mutations to hints (DB-1377)
 * nodetool arguments with spaces print script errors (DB-1183)
 * Change token allocation to use RF=1 method when RF equals rack count (DB-1253)
 * Add -Dcassandra.native_transport_startup_delay_seconds to delay startup of native transport, default 0 (DB-1315)
 * New metrics for batchlog-replays (DB-1314)
 * Failed bootstrap streaming leaves auth uninitialized (DB-1274)
 * Eliminate thread roundtrip for version handshake (DB-1285)
 * Add new rebuild mode reset-no-snapshot (DB-1224)
 * Add 'nodetool abortrebuild' (DB-1234)
 * Make assassinate more resilient to missing tokens (DB-1283)
 * Add metrics on coordination of read commands (DB-637)
 * Add cross_dc_rtt_in_ms to cross dc requests, default 0 (DB-854)
 * Backport CASSANDRA-13299, Throttle base partitions during MV repair streaming to prevent OOM (DB-878)


DSE 5.1.4
 * Always define execution_profiles in cqlsh.py (DB-1150)
 * Fix stress-tool not outputting row/s (DB-1123)
Merged from dse5.0:
 * Backport CASSANDRA-13079: Warn user to run full repair when increasing replication factor (DB-602)
 * Add anticompaction metrics and warn users when incremental repair is inefficient (DB-689)
 * Make scrub validate the partition key, add validation to schema mutation creation (DB-657)

DSE 5.1.3
Merged from dse5.0:
 * Group multiple view updates within the same base partition to speedup view build process(DB-969)
 * Add nodetool mark_unrepaired command (DB-692)
 * Make full repair default and disallow incremental repair on MV/CDC tables (DB-596)
 * Revert CASSANDRA-11223 behavior in AbstractReadCommandBuilder (DB-1010)
 * Simplify role-permissions handling (DB-796)
 * Prevent marking remote SSTables shadowing compacted data as repaired (DB-688)
 * fix completed rebuild logging always says 0 bytes (DB-810)
 * nodetool rebuild & bootstrap improvements (DB-581)
Merged from DSE 4.8.14:
  * Allow aggressive expiration of fully expired sstables without timestamp/key overlap checks (DB-902)


DSE 5.1.2
 * Make o.a.c.metrics extend org.codahale.metrics to fix Metrics Reporter (DB-811)
 * Make sure to handle range queries while filtering (DB-546)
 * Allow mapping a single column to multiple SASI indexes (DB-521)
 * Properly evict pstmts from prepared statements cache (DB-818)
 * Add `nodetool sequence` batch functionality (DB-651)
 * Show correct protocol version in cqlsh (DB-616)
 * null assertion in MemtablePostFlush (DB-708)
Merged from dse5.0:
 * Skip complex column range tombstones on simple columns (DB-480)
 * Fail remaining ongoing tasks when aborting a repair job (DB-669)
 * On node failure, fail only repair tasks of that node (DB-669)
 * Coerce integer JSON values to timestamp as well as long values (DB-483)
Merged from DSE 4.8.14:
* Integrate top threads command in nodetool (DB-652)


DSE 5.1.1
 * Update to logback-1.2.3 and redefine default rotation policy (DB-643)
 * Guard mapped memory accesses with an assertion instead of segfaulting JVM (DB-586)
 * Backport follow-up commit to CASSANDRA-12929
 * Fix version check to enable streaming keep-alive (backport CASSANDRA-12929)
Merged from dse5.0:
 * Handle missing metadata when opening a keyspace (DB-395)


DSE 5.1.0
 * Only perform drop below RF check on decommission for non-partitioned keyspaces (DB-589)
 * Fix SmallInt and TinyInt serialization (DB-542)
 * Check for null/empty password before calling legacyAuthenticate from CassandraLoginModule (DB-412)
 * Allow registering user expression on SelectStatement (DB-491)
 * Apply request timeout in cqlsh COPY correctly, after upgrading to execution profiles (DB-411)
 * Update java driver to DSE driver version 1.2.0-eap5-SNAPSHOT (DB-357)
 * Fix AssertionError in Continuous Paging Request on select count(*) query (DB-387)
 * Update internal DSE driver and fix formatting for Duration type (DB-417)
 * Replace open source Python driver with Datastax Enterprise driver (DB-349)
 * Fix OutOfSpaceTest broken by DB-227 (DB-350)
 * Allow to add IndexRestrictions to SelectStatement in an immutable way (DB-323)
 * Allow grammar extensions to be added to cqlsh for tab completion (DB-295)
 * Improve compaction performance (DB-123)
 * Add client warning to SASI index (DB-93)
 * Cqlsh copy-from: add support for UNSET values (DB-4)
 * Improve error message for incompatible authn/authz config (DB-226)
 * Continuous paging (DB-3, DB-267, DB-277, DB-291, DB-312, DB-316, DB-432, DB-438, DB-517)
 * Added show-queries, query-log-file and no-progress log options to cassandra-stress (DB-41)
 * Allow large partition generation in cassandra-stress user mode (DB-35)
 * Optimize VIntCoding and BufferedDataOutputStreamPlus (DB-49)
 * Improve metrics and reduce overhead under contention (DB-81)
 * Make SinglePartitionReadCommand::queriesMulticellType() faster (DB-117)
 * Accept internal resource name in GRANT/REVOKE statements (DB-113)
 * Improve StatementRestrictions::getPartitionKeys() execution speed (DB-115)
 * Move responsibility for qualifying ks in authz stmts to IResource (DB-76)
 * Insert default superuser role with fixed timestamp (DB-18)
 * Make Permissions extensible (DB-26)
 * Make IResource more easily extensible (DB-26)
 * Add method to IAuthenticator to login by user as well as by role (DB-70)
 * Add private protocol version (DB-2)
 * Backport CASSANDRA-13084: Avoid byte-array copy when key cache is disabled (no DB ticket)
 * Backport CASSANDRA-12510: Require forceful decommission if number of nodes is less than replication factor (no DB ticket)
 * Backport CASSANDRA-12654: Allow IN restrictions on column families with collections (no DB ticket)
 * Backport CASSANDRA-13028: Log message size in trace message in OutboundTcpConnection (no DB ticket)
 * Backport CASSANDRA-13029: Add timeUnit Days for cassandra-stress (no DB ticket)
 * Backport CASSANDRA-12649: Add mutation size and batch metrics (no DB ticket)
 * Backport CASSANDRA-12999: Add method to get size of endpoints to TokenMetadata (no DB ticket)
 * Backport CASSANDRA-8398: Expose time spent waiting in thread pool queue (no DB ticket)
 * Backport CASSANDRA-12969: Conditionally update index built status to avoid unnecessary flushes (no DB ticket)
 * Backport CASSANDRA-12946: cqlsh auto completion: refactor definition of compaction strategy options (no DB ticket)
 * Backport CASSANDRA-11935: Add support for arithmetic operators (no DB ticket)
Merged from dse5.0:
 * Bounded range splitting token allocation for first RF nodes (DB-121)
 * Backport CASSANDRA-12858: Add the range limit for the split ratio in PartitionerTestCase (DB-121)
 * Partial backport of token splitting from CASSANDRA-12777: Implement the NoReplicationTokenAllocator (DB-121)
 * Log when waiting remaining repair tasks to finish (DB-103)
 * Avoid AssertionError when shutting down finished repair executor (DB-119)
 * Add allocate_tokens_for_local_replication_factor flag (DB-34)
 * Backport CASSANDRA-13080: Use new token allocation for non bootstrap case as well (DB-34)
 * Backport CASSANDRA-12990: More fixes to the TokenAllocator (DB-34)
 * cqlsh SOURCE cmd shouldn't assume PlainTextAuthenticator (DB-492)
 * Skip flush on repair streaming (DB-466)
 * Minor optimization in GPFS, and related snitches (DB-479)
 * Issue CQL native protocol warning that DTCS is deprecated (DB-327)
 * Log message when rebuild has finished (DB-465)
 * Improve repair overstreaming for multi-DCs and large RFs (DB-390)
 * Connection refused should be logged less frequently (DB-455)
 * Always log flush errors (DB-227)
 * Disable preemptive sstable opening if sstable_preemptive_open_interval_in_mb <= 0,
   and warn about high GC pressure for values below 4 (DB-386)
 * Filter out duplicate sstables when performing snapshots to avoid
   duplicate hardlink errors (DB-290)
 * Prevent duplicate SyncUtil.force() in SeqentialWriter on close (DB-351)
 * Perform repair sync sequentially to avoid overloading coordinator (DB-216)
 * Backport CASSANDRA-11503: Add repaired percentage metric (DB-88)
 * Backport CASSANDRA-10134: Always perform collision check before joining ring (DB-232)
 * Backport CASSANDRA-12461: (Add pre- and post-shutdown hooks to Storage Service) (DB-48)
 * Wait for remaining tasks to finish on RepairJob after task failure (DB-87)
 * Exponential backoff when hint delivery fails (DB-17)<|MERGE_RESOLUTION|>--- conflicted
+++ resolved
@@ -1,13 +1,9 @@
-<<<<<<< HEAD
 DSE 5.1.8
  * Add support again for "" as selectable to select SuperColumns (DB-1599)
  * Read connection ssl option from cqlshrc (DB-1800)
  * Fix SASI AND/OR semantics for StandardAnalyzer (DB-548)
 Merged from dse5.0:
-=======
-DSE 5.0.13
  * Init timestamp with Long.MIN_VALUE instead of -1 (DB-1823)
->>>>>>> 0dc61eb0
  * Fix AssertionError in ThrottledUnfilteredIterator due to empty UnfilteredRowIterator (DB-1859)
  * Make sstableloader use cassandra.config.loader instead of hardcoded YamlConfigurationLoader (DB-1750)
  * Backport CASSANDRA-9241, fix 'nodetool toppartitions' (DB-1825)
