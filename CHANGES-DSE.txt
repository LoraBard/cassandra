<<<<<<< HEAD
dse 6.0.0s
 * Rename artifacts to "db” (DB-1201)
 * Forbid advancing KeyScanningIterator before either exhausting or closing the current iterator (DB-1199)
 * Add result set metadata to prepared statement MD5 hash calculation (DB-608)
 * Add command line tool for NodeSync (DB-948)
 * Always split local token range based on num of cores (DB-934)
 * Update bundled Python driver to 2.2.0.post0-d075d57 (DB-1152)
 * Rename ITrigger interface method from "augment" to "augmentNonBlocking" (DB-1046)
 * Remove unnecessary options and stages post-TPC (DB-945)
 * Changes Flow to combine subscription with first request (DB-1074)
 * Make incremental repair opt-in (DB-1126)
 * Expose ports (storage, native protocol, JMX) in system local and peers tables (DB-1040)
 * Fix trie file construction bugs (DB-1055)
 * Continuous paging backpressure and integration with TPC (DB-707)
 * SystemKeyspace.snapshotOnVersionChange() never called in production code (DB-797)
 * Internal implementation of paging by bytes (DB-414).
 * Check for mismatched versions when answering schema pulls (DB-1026)
 * Add nodesync as a valid choice to cqlshlib completion tests for table creation (DB-1056)
 * Limit the number of concurrent requests in TPC and retry on EAGAIN (DB-1011)
 * Allow altering nodesync param on distributed system tables (DB-965)
 * Clarify resource clean-up by Flow and flowable partitions (DB-1074)
 * Do not use memory-mapping for the commit log (DB-1061)
 * Introduce new STARTUP message parameters to identify clients (DB-1054)
 * Load mmapped buffer into physical memory after mlocking it for MemoryOnlyStrategy (DB-1052)
 * Change protocol to allow sending key space independent of query string (DB-600)
 * Various optimizations to the Flow infrastructure (DB-970)
 * Prevent multiple serializations of Mutation (DB-370)
 * Allow to grant/revoke multiple permissions in one statement (DB-792)
 * Fix bug in counting iterated sstables for choosing whether or not to defrag in timestamp ordered path (DB-1018)
 * Corrects improper use of Flow.close() for cancellation (DB-1031)
 * TPC counterpart to thread pool statistics (DB-712)
 * Improvements to trie index size (DB-759)
 * Use shaded mobility-rpc jar to fix DSE build issues (DB-839)
 * Better exception handling for counter mutations (DB-576)
 * When "repairing" Paxos commits, only block on nodes being repaired (DB-761)
 * MigrationManager should use toDebugString() when logging TableMetadata (DB-739)
 * Fix LWT asserts for immutable TableMetadata (DB-728)
 * Add DSE columns to system tables (DB-716)
 * Avoid unnecessary deserialization of terminal arguments when executing functions(DB-588)
 * Allow to aggregate by time intervals (DB-75)
 * Port Memory Only Strategy from DSE to internal DB (DB-342)
 * Internode message interceptors for testing (DB-419)
 * Byte-ordered types and trie-based indices (DB-111)
 * Refactor messaging service code (DB-497)
 * Bump default client protocol version from V4 to DSE_V1 (DB-553)
 * Fix build due to "ow2" repository issues (DB-master follow-up of CASSANDRA-13278) (DB-494)
 * For TWCS, flush to separate sstables based on write time (DB-42)
 * Cleanup maven dependencies and download sources on maven ant tasks (DB-302)
Merged from dse5.1:
 * Ensure that the list and set selectors elements are all of the same type (DB-905)
 * Always define execution_profiles in cqlsh.py (DB-1150)
 * Fix stress-tool not outputting row/s (DB-1123)
 * Make o.a.c.metrics extend org.codahale.metrics to fix Metrics Reporter (DB-811)
 * Make sure to handle range queries while filtering (DB-546)
 * Allow mapping a single column to multiple SASI indexes (DB-521)
 * Properly evict pstmts from prepared statements cache (DB-818)
 * Add `nodetool sequence` batch functionality (DB-651)
 * null assertion in MemtablePostFlush (DB-708)
 * Show correct protocol version in cqlsh (DB-616)
 * Update to logback-1.2.3 and redefine default rotation policy (DB-643)
 * Guard mapped memory accesses with an assertion instead of segfaulting JVM (DB-586)
 * Backport follow-up commit to CASSANDRA-12929
 * Fix version check to enable streaming keep-alive (backport CASSANDRA-12929)
 * Only perform drop below RF check on decommission for non-partitioned keyspaces (DB-589)
 * Fix SmallInt and TinyInt serialization (DB-542)
 * Check for null/empty password before calling legacyAuthenticate from CassandraLoginModule (DB-412)
 * Allow registering user expression on SelectStatement (DB-491)
 * Apply request timeout in cqlsh COPY correctly, after upgrading to execution profiles (DB-411)
 * Update java driver to DSE driver version 1.2.0-eap5-SNAPSHOT (DB-357)
 * Fix AssertionError in Continuous Paging Request on select count(*) query (DB-387)
 * Update internal DSE driver and fix formatting for Duration type (DB-417)
 * Replace open source Python driver with Datastax Enterprise driver (DB-349)
 * Fix OutOfSpaceTest broken by DB-227 (DB-350)
 * Allow to add IndexRestrictions to SelectStatement in an immutable way (DB-323)
 * Allow grammar extensions to be added to cqlsh for tab completion (DB-295)
 * Improve compaction performance (DB-123)
 * Add client warning to SASI index (DB-93)
 * Cqlsh copy-from: add support for UNSET values (DB-4)
 * Improve error message for incompatible authn/authz config (DB-226)
 * Continuous paging (DB-3, DB-267, DB-277, DB-291, DB-312, DB-316, DB-432, DB-438, DB-517)
 * Added show-queries, query-log-file and no-progress log options to cassandra-stress (DB-41)
 * Allow large partition generation in cassandra-stress user mode (DB-35)
 * Optimize VIntCoding and BufferedDataOutputStreamPlus (DB-49)
 * Improve metrics and reduce overhead under contention (DB-81)
 * Make SinglePartitionReadCommand::queriesMulticellType() faster (DB-117)
 * Accept internal resource name in GRANT/REVOKE statements (DB-113)
 * Improve StatementRestrictions::getPartitionKeys() execution speed (DB-115)
 * Move responsibility for qualifying ks in authz stmts to IResource (DB-76)
 * Insert default superuser role with fixed timestamp (DB-18)
 * Make Permissions extensible (DB-26)
 * Make IResource more easily extensible (DB-26)
 * Add method to IAuthenticator to login by user as well as by role (DB-70)
 * Add private protocol version (DB-2)
 * Backport CASSANDRA-13084: Avoid byte-array copy when key cache is disabled (no internal DB ticket)
 * Backport CASSANDRA-12510: Require forceful decommission if number of nodes is less than replication factor (no internal DB ticket)
 * Backport CASSANDRA-12654: Allow IN restrictions on column families with collections (no internal DB ticket)
 * Backport CASSANDRA-13028: Log message size in trace message in OutboundTcpConnection (no internal DB ticket)
 * Backport CASSANDRA-13029: Add timeUnit Days for cassandra-stress (no internal DB ticket)
 * Backport CASSANDRA-12649: Add mutation size and batch metrics (no internal DB ticket)
 * Backport CASSANDRA-12999: Add method to get size of endpoints to TokenMetadata (no internal DB ticket)
 * Backport CASSANDRA-8398: Expose time spent waiting in thread pool queue (no internal DB ticket)
 * Backport CASSANDRA-12969: Conditionally update index built status to avoid unnecessary flushes (no internal DB ticket)
 * Backport CASSANDRA-12946: cqlsh auto completion: refactor definition of compaction strategy options (no internal DB ticket)
 * Backport CASSANDRA-11935: Add support for arithmetic operators (no internal DB ticket)
=======
DSE 5.1.6
 * Add invalid-sstable-root JVM argument to all relevant test entries in build.xml (DB-1133)
>>>>>>> 5f66a7a6
Merged from dse5.0:
 * Add new rebuild mode reset-no-snapshot (DB-1224)
 * Add 'nodetool abortrebuild' (DB-1234)
 * Make assassinate more resilient to missing tokens (DB-1283)
 * Add metrics on coordination of read commands (DB-637)
 * Added "-Dcassandra.replace_consistency" to support replace from multiple sources (DB-247)
 * Add cross_dc_rtt_in_ms to cross dc requests, default 0 (DB-854)
 * Make scrub validate the partition key, add validation to schema mutation creation (DB-657)
 * Group multiple view updates within the same base partition to speedup view build process(DB-969)
 * Add nodetool mark_unrepaired command (DB-692)
 * Disallow incremental repair on MV/CDC tables (DB-596)
 * Revert CASSANDRA-11223 behavior in AbstractReadCommandBuilder (DB-1010)
 * Simplify role-permissions handling (DB-796)
 * fix completed rebuild logging always says 0 bytes (DB-810)
 * nodetool rebuild & bootstrap improvements (DB-581)
 * Coerce integer JSON values to timestamp as well as long values (DB-483)
 * On node failure, fail only repair tasks of that node (DB-669)
 * Fail remaining ongoing tasks when aborting a repair job (DB-669)
 * Handle missing metadata when opening a keyspace (DB-395)
 * Bounded range splitting token allocation for first RF nodes (DB-121)
 * Backport CASSANDRA-12858: Add the range limit for the split ratio in PartitionerTestCase (DB-121)
 * Partial backport of token splitting from CASSANDRA-12777: Implement the NoReplicationTokenAllocator (DB-121)
 * Log when waiting remaining repair tasks to finish (DB-103)
 * Avoid AssertionError when shutting down finished repair executor (DB-119)
 * Add allocate_tokens_for_local_replication_factor flag (DB-34)
 * Backport CASSANDRA-13080: Use new token allocation for non bootstrap case as well (DB-34)
 * Backport CASSANDRA-12990: More fixes to the TokenAllocator (DB-34)
 * cqlsh SOURCE cmd shouldn't assume PlainTextAuthenticator (DB-492)
 * Skip flush on repair streaming (DB-466)
 * Minor optimization in GPFS, and related snitches (DB-479)
 * Issue CQL native protocol warning that DTCS is deprecated (DB-327)
 * Log message when rebuild has finished (DB-465)
 * Improve repair overstreaming for multi-DCs and large RFs (DB-390)
 * Connection refused should be logged less frequently (DB-455)
 * Always log flush errors (DB-227)
 * Disable preemptive sstable opening if sstable_preemptive_open_interval_in_mb <= 0,
   and warn about high GC pressure for values below 4 (DB-386)
 * Filter out duplicate sstables when performing snapshots to avoid
   duplicate hardlink errors (DB-290)
 * Prevent duplicate SyncUtil.force() in SeqentialWriter on close (DB-351)
 * Perform repair sync sequentially to avoid overloading coordinator (DB-216)
 * Backport CASSANDRA-11503: Add repaired percentage metric (DB-88)
 * Backport CASSANDRA-10134: Always perform collision check before joining ring (DB-232)
 * Backport CASSANDRA-12461: (Add pre- and post-shutdown hooks to Storage Service) (DB-48)
 * Wait for remaining tasks to finish on RepairJob after task failure (DB-87)
 * Exponential backoff when hint delivery fails (DB-17)
Merged from DSE 4.8.14:
 * Allow aggressive expiration of fully expired sstables without timestamp/key overlap checks (DB-902)
 * Integrate top threads command in nodetool (DB-652)
<|MERGE_RESOLUTION|>--- conflicted
+++ resolved
@@ -1,4 +1,3 @@
-<<<<<<< HEAD
 dse 6.0.0s
  * Rename artifacts to "db” (DB-1201)
  * Forbid advancing KeyScanningIterator before either exhausting or closing the current iterator (DB-1199)
@@ -48,6 +47,7 @@
  * For TWCS, flush to separate sstables based on write time (DB-42)
  * Cleanup maven dependencies and download sources on maven ant tasks (DB-302)
 Merged from dse5.1:
+ * Add invalid-sstable-root JVM argument to all relevant test entries in build.xml (DB-1133)
  * Ensure that the list and set selectors elements are all of the same type (DB-905)
  * Always define execution_profiles in cqlsh.py (DB-1150)
  * Fix stress-tool not outputting row/s (DB-1123)
@@ -103,10 +103,6 @@
  * Backport CASSANDRA-12969: Conditionally update index built status to avoid unnecessary flushes (no internal DB ticket)
  * Backport CASSANDRA-12946: cqlsh auto completion: refactor definition of compaction strategy options (no internal DB ticket)
  * Backport CASSANDRA-11935: Add support for arithmetic operators (no internal DB ticket)
-=======
-DSE 5.1.6
- * Add invalid-sstable-root JVM argument to all relevant test entries in build.xml (DB-1133)
->>>>>>> 5f66a7a6
 Merged from dse5.0:
  * Add new rebuild mode reset-no-snapshot (DB-1224)
  * Add 'nodetool abortrebuild' (DB-1234)
