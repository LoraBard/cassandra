<<<<<<< HEAD
DSE 5.1.3
Merged from dse5.0:
=======
DSE 5.0.10
 * Simplify role-permissions handling (APOLLO-796)
>>>>>>> d16b3ab9
 * Prevent marking remote SSTables shadowing compacted data as repaired (APOLLO-688)
 * fix completed rebuild logging always says 0 bytes (APOLLO-810)
 * nodetool rebuild & bootstrap improvements (APOLLO-581)
Merged from DSE 4.8.14:
  * Allow aggressive expiration of fully expired sstables without timestamp/key overlap checks (APOLLO-902)


DSE 5.1.2
 * Make o.a.c.metrics extend org.codahale.metrics to fix Metrics Reporter (APOLLO-811)
 * Make sure to handle range queries while filtering (APOLLO-546)
 * Allow mapping a single column to multiple SASI indexes (APOLLO-521)
 * Properly evict pstmts from prepared statements cache (APOLLO-818)
 * Add `nodetool sequence` batch functionality (APOLLO-651)
 * Show correct protocol version in cqlsh (APOLLO-616)
 * null assertion in MemtablePostFlush (APOLLO-708)
Merged from dse5.0:
 * Skip complex column range tombstones on simple columns (APOLLO-480)
 * Fail remaining ongoing tasks when aborting a repair job (APOLLO-669)
 * On node failure, fail only repair tasks of that node (APOLLO-669)
 * Coerce integer JSON values to timestamp as well as long values (APOLLO-483)
Merged from DSE 4.8.14:
* Integrate top threads command in nodetool (APOLLO-652)


DSE 5.1.1
 * Update to logback-1.2.3 and redefine default rotation policy (APOLLO-643)
 * Guard mapped memory accesses with an assertion instead of segfaulting JVM (APOLLO-586)
 * Backport follow-up commit to CASSANDRA-12929
 * Fix version check to enable streaming keep-alive (backport CASSANDRA-12929)
Merged from dse5.0:
 * Handle missing metadata when opening a keyspace (APOLLO-395)


DSE 5.1.0
 * Only perform drop below RF check on decommission for non-partitioned keyspaces (APOLLO-589)
 * Fix SmallInt and TinyInt serialization (APOLLO-542)
 * Check for null/empty password before calling legacyAuthenticate from CassandraLoginModule (APOLLO-412)
 * Allow registering user expression on SelectStatement (APOLLO-491)
 * Apply request timeout in cqlsh COPY correctly, after upgrading to execution profiles (APOLLO-411)
 * Update java driver to DSE driver version 1.2.0-eap5-SNAPSHOT (APOLLO-357)
 * Fix AssertionError in Continuous Paging Request on select count(*) query (APOLLO-387)
 * Update internal DSE driver and fix formatting for Duration type (APOLLO-417)
 * Replace open source Python driver with Datastax Enterprise driver (APOLLO-349)
 * Fix OutOfSpaceTest broken by APOLLO-227 (APOLLO-350)
 * Allow to add IndexRestrictions to SelectStatement in an immutable way (APOLLO-323)
 * Allow grammar extensions to be added to cqlsh for tab completion (APOLLO-295)
 * Improve compaction performance (APOLLO-123)
 * Add client warning to SASI index (APOLLO-93)
 * Cqlsh copy-from: add support for UNSET values (APOLLO-4)
 * Improve error message for incompatible authn/authz config (APOLLO-226)
 * Continuous paging (APOLLO-3, APOLLO-267, APOLLO-277, APOLLO-291, APOLLO-312, APOLLO-316, APOLLO-432, APOLLO-438, APOLLO-517)
 * Added show-queries, query-log-file and no-progress log options to cassandra-stress (APOLLO-41)
 * Allow large partition generation in cassandra-stress user mode (APOLLO-35)
 * Optimize VIntCoding and BufferedDataOutputStreamPlus (APOLLO-49)
 * Improve metrics and reduce overhead under contention (APOLLO-81)
 * Make SinglePartitionReadCommand::queriesMulticellType() faster (APOLLO-117)
 * Accept internal resource name in GRANT/REVOKE statements (APOLLO-113)
 * Improve StatementRestrictions::getPartitionKeys() execution speed (APOLLO-115)
 * Move responsibility for qualifying ks in authz stmts to IResource (APOLLO-76)
 * Insert default superuser role with fixed timestamp (APOLLO-18)
 * Make Permissions extensible (APOLLO-26)
 * Make IResource more easily extensible (APOLLO-26)
 * Add method to IAuthenticator to login by user as well as by role (APOLLO-70)
 * Add private protocol version (APOLLO-2)
 * Backport CASSANDRA-13084: Avoid byte-array copy when key cache is disabled (no APOLLO ticket)
 * Backport CASSANDRA-12510: Require forceful decommission if number of nodes is less than replication factor (no APOLLO ticket)
 * Backport CASSANDRA-12654: Allow IN restrictions on column families with collections (no APOLLO ticket)
 * Backport CASSANDRA-13028: Log message size in trace message in OutboundTcpConnection (no APOLLO ticket)
 * Backport CASSANDRA-13029: Add timeUnit Days for cassandra-stress (no APOLLO ticket)
 * Backport CASSANDRA-12649: Add mutation size and batch metrics (no APOLLO ticket)
 * Backport CASSANDRA-12999: Add method to get size of endpoints to TokenMetadata (no APOLLO ticket)
 * Backport CASSANDRA-8398: Expose time spent waiting in thread pool queue (no APOLLO ticket)
 * Backport CASSANDRA-12969: Conditionally update index built status to avoid unnecessary flushes (no APOLLO ticket)
 * Backport CASSANDRA-12946: cqlsh auto completion: refactor definition of compaction strategy options (no APOLLO ticket)
 * Backport CASSANDRA-11935: Add support for arithmetic operators (no APOLLO ticket)
Merged from dse5.0:
 * Bounded range splitting token allocation for first RF nodes (APOLLO-121)
 * Backport CASSANDRA-12858: Add the range limit for the split ratio in PartitionerTestCase (APOLLO-121)
 * Partial backport of token splitting from CASSANDRA-12777: Implement the NoReplicationTokenAllocator (APOLLO-121)
 * Log when waiting remaining repair tasks to finish (APOLLO-103)
 * Avoid AssertionError when shutting down finished repair executor (APOLLO-119)
 * Add allocate_tokens_for_local_replication_factor flag (APOLLO-34)
 * Backport CASSANDRA-13080: Use new token allocation for non bootstrap case as well (APOLLO-34)
 * Backport CASSANDRA-12990: More fixes to the TokenAllocator (APOLLO-34)
 * cqlsh SOURCE cmd shouldn't assume PlainTextAuthenticator (APOLLO-492)
 * Skip flush on repair streaming (APOLLO-466)
 * Minor optimization in GPFS, and related snitches (APOLLO-479)
 * Issue CQL native protocol warning that DTCS is deprecated (APOLLO-327)
 * Log message when rebuild has finished (APOLLO-465)
 * Improve repair overstreaming for multi-DCs and large RFs (APOLLO-390)
 * Connection refused should be logged less frequently (APOLLO-455)
 * Always log flush errors (APOLLO-227)
 * Disable preemptive sstable opening if sstable_preemptive_open_interval_in_mb <= 0,
   and warn about high GC pressure for values below 4 (APOLLO-386)
 * Filter out duplicate sstables when performing snapshots to avoid
   duplicate hardlink errors (APOLLO-290)
 * Prevent duplicate SyncUtil.force() in SeqentialWriter on close (APOLLO-351)
 * Perform repair sync sequentially to avoid overloading coordinator (APOLLO-216)
 * Backport CASSANDRA-11503: Add repaired percentage metric (APOLLO-88)
 * Backport CASSANDRA-10134: Always perform collision check before joining ring (APOLLO-232)
 * Backport CASSANDRA-12461: (Add pre- and post-shutdown hooks to Storage Service) (APOLLO-48)
 * Wait for remaining tasks to finish on RepairJob after task failure (APOLLO-87)
 * Exponential backoff when hint delivery fails (APOLLO-17)<|MERGE_RESOLUTION|>--- conflicted
+++ resolved
@@ -1,10 +1,6 @@
-<<<<<<< HEAD
 DSE 5.1.3
 Merged from dse5.0:
-=======
-DSE 5.0.10
  * Simplify role-permissions handling (APOLLO-796)
->>>>>>> d16b3ab9
  * Prevent marking remote SSTables shadowing compacted data as repaired (APOLLO-688)
  * fix completed rebuild logging always says 0 bytes (APOLLO-810)
  * nodetool rebuild & bootstrap improvements (APOLLO-581)
