<<<<<<< HEAD
DSE 5.2.0
 * Fix build due to "ow2" repository issues (apollo-master follow-up of CASSANDRA-13278) (APOLLO-494)
 * For TWCS, flush to separate sstables based on write time (APOLLO-42)
 * Cleanup maven dependencies and download sources on maven ant tasks (APOLLO-302)
Merged from dse5.1:
=======
DSE 5.1.0
 * Allow registering user expression on SelectStatement (APOLLO-491)
>>>>>>> a0641fff
 * Apply request timeout in cqlsh COPY correctly, after upgrading to execution profiles (APOLLO-411)
 * Update java driver to DSE driver version 1.2.0-eap5-SNAPSHOT (APOLLO-357)
 * Fix AssertionError in Continuous Paging Request on select count(*) query (APOLLO-387)
 * Update internal DSE driver and fix formatting for Duration type (APOLLO-417)
 * Replace open source Python driver with Datastax Enterprise driver (APOLLO-349)
 * Fix OutOfSpaceTest broken by APOLLO-227 (APOLLO-350)
 * Allow to add IndexRestrictions to SelectStatement in an immutable way (APOLLO-323)
 * Allow grammar extensions to be added to cqlsh for tab completion (APOLLO-295)
 * Improve compaction performance (APOLLO-123)
 * Add client warning to SASI index (APOLLO-93)
 * Cqlsh copy-from: add support for UNSET values (APOLLO-4)
 * Improve error message for incompatible authn/authz config (APOLLO-226)
 * Continuous paging (APOLLO-3, APOLLO-267, APOLLO-277, APOLLO-291, APOLLO-312, APOLLO-316, APOLLO-432, APOLLO-438)
 * Added show-queries, query-log-file and no-progress log options to cassandra-stress (APOLLO-41)
 * Allow large partition generation in cassandra-stress user mode (APOLLO-35)
 * Optimize VIntCoding and BufferedDataOutputStreamPlus (APOLLO-49)
 * Improve metrics and reduce overhead under contention (APOLLO-81)
 * Make SinglePartitionReadCommand::queriesMulticellType() faster (APOLLO-117)
 * Accept internal resource name in GRANT/REVOKE statements (APOLLO-113)
 * Improve StatementRestrictions::getPartitionKeys() execution speed (APOLLO-115)
 * Move responsibility for qualifying ks in authz stmts to IResource (APOLLO-76)
 * Insert default superuser role with fixed timestamp (APOLLO-18)
 * Make Permissions extensible (APOLLO-26)
 * Make IResource more easily extensible (APOLLO-26)
 * Add method to IAuthenticator to login by user as well as by role (APOLLO-70)
 * Add private protocol version (APOLLO-2)
 * Backport CASSANDRA-13084: Avoid byte-array copy when key cache is disabled (no APOLLO ticket)
 * Backport CASSANDRA-12510: Require forceful decommission if number of nodes is less than replication factor (no APOLLO ticket)
 * Backport CASSANDRA-12654: Allow IN restrictions on column families with collections (no APOLLO ticket)
 * Backport CASSANDRA-13028: Log message size in trace message in OutboundTcpConnection (no APOLLO ticket)
 * Backport CASSANDRA-13029: Add timeUnit Days for cassandra-stress (no APOLLO ticket)
 * Backport CASSANDRA-12649: Add mutation size and batch metrics (no APOLLO ticket)
 * Backport CASSANDRA-12999: Add method to get size of endpoints to TokenMetadata (no APOLLO ticket)
 * Backport CASSANDRA-8398: Expose time spent waiting in thread pool queue (no APOLLO ticket)
 * Backport CASSANDRA-12969: Conditionally update index built status to avoid unnecessary flushes (no APOLLO ticket)
 * Backport CASSANDRA-12946: cqlsh auto completion: refactor definition of compaction strategy options (no APOLLO ticket)
 * Backport CASSANDRA-11935: Add support for arithmetic operators (no APOLLO ticket)
Merged from dse5.0:
 * cqlsh SOURCE cmd shouldn't assume PlainTextAuthenticator (APOLLO-492)
 * Skip flush on repair streaming (APOLLO-466)
 * Minor optimization in GPFS, and related snitches (APOLLO-479)
 * Issue CQL native protocol warning that DTCS is deprecated (APOLLO-327)
 * Log message when rebuild has finished (APOLLO-465)
 * Improve repair overstreaming for multi-DCs and large RFs (APOLLO-390)
 * Connection refused should be logged less frequently (APOLLO-455)
 * Always log flush errors (APOLLO-227)
 * Disable preemptive sstable opening if sstable_preemptive_open_interval_in_mb <= 0,
   and warn about high GC pressure for values below 4 (APOLLO-386)
 * Filter out duplicate sstables when performing snapshots to avoid
   duplicate hardlink errors (APOLLO-290)
 * Prevent duplicate SyncUtil.force() in SeqentialWriter on close (APOLLO-351)
 * Perform repair sync sequentially to avoid overloading coordinator (APOLLO-216)
 * Backport CASSANDRA-11503: Add repaired percentage metric (APOLLO-88)
 * Backport CASSANDRA-10134: Always perform collision check before joining ring (APOLLO-232)
 * Backport CASSANDRA-12461: (Add pre- and post-shutdown hooks to Storage Service) (APOLLO-48)
 * Wait for remaining tasks to finish on RepairJob after task failure (APOLLO-87)
 * Exponential backoff when hint delivery fails (APOLLO-17)<|MERGE_RESOLUTION|>--- conflicted
+++ resolved
@@ -1,13 +1,9 @@
-<<<<<<< HEAD
 DSE 5.2.0
  * Fix build due to "ow2" repository issues (apollo-master follow-up of CASSANDRA-13278) (APOLLO-494)
  * For TWCS, flush to separate sstables based on write time (APOLLO-42)
  * Cleanup maven dependencies and download sources on maven ant tasks (APOLLO-302)
 Merged from dse5.1:
-=======
-DSE 5.1.0
  * Allow registering user expression on SelectStatement (APOLLO-491)
->>>>>>> a0641fff
  * Apply request timeout in cqlsh COPY correctly, after upgrading to execution profiles (APOLLO-411)
  * Update java driver to DSE driver version 1.2.0-eap5-SNAPSHOT (APOLLO-357)
  * Fix AssertionError in Continuous Paging Request on select count(*) query (APOLLO-387)
