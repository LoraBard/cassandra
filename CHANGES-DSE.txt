<<<<<<< HEAD
dse 6.0.0
 * Improvements to trie index size (APOLLO-759)
 * Use shaded mobility-rpc jar to fix DSE build issues (APOLLO-839)
 * Better exception handling for counter mutations (APOLLO-576)
 * When "repairing" Paxos commits, only block on nodes being repaired (APOLLO-761)
 * MigrationManager should use toDebugString() when logging TableMetadata (APOLLO-739)
 * Fix LWT asserts for immutable TableMetadata (APOLLO-728)
 * Add DSE columns to system tables (APOLLO-716)
 * Avoid unnecessary deserialization of terminal arguments when executing functions(APOLLO-588)
 * Allow to aggregate by time intervals (APOLLO-75)
 * Port Memory Only Strategy from DSE to Apollo (APOLLO-342)
 * Internode message interceptors for testing (APOLLO-419)
 * Byte-ordered types and trie-based indices (APOLLO-111)
 * Refactor messaging service code (APOLLO-497)
 * Bump default client protocol version from V4 to DSE_V1 (APOLLO-553)
 * Fix build due to "ow2" repository issues (apollo-master follow-up of CASSANDRA-13278) (APOLLO-494)
 * For TWCS, flush to separate sstables based on write time (APOLLO-42)
 * Cleanup maven dependencies and download sources on maven ant tasks (APOLLO-302)
Merged from dse5.1:
=======
DSE 5.1.3
Merged from dse5.0:
 * Simplify role-permissions handling (APOLLO-796)
 * Prevent marking remote SSTables shadowing compacted data as repaired (APOLLO-688)
 * fix completed rebuild logging always says 0 bytes (APOLLO-810)
 * nodetool rebuild & bootstrap improvements (APOLLO-581)
Merged from DSE 4.8.14:
  * Allow aggressive expiration of fully expired sstables without timestamp/key overlap checks (APOLLO-902)


DSE 5.1.2
>>>>>>> c22c1736
 * Make o.a.c.metrics extend org.codahale.metrics to fix Metrics Reporter (APOLLO-811)
 * Make sure to handle range queries while filtering (APOLLO-546)
 * Allow mapping a single column to multiple SASI indexes (APOLLO-521)
 * Properly evict pstmts from prepared statements cache (APOLLO-818)
 * Add `nodetool sequence` batch functionality (APOLLO-651)
 * null assertion in MemtablePostFlush (APOLLO-708)
 * Show correct protocol version in cqlsh (APOLLO-616)
 * Update to logback-1.2.3 and redefine default rotation policy (APOLLO-643)
 * Guard mapped memory accesses with an assertion instead of segfaulting JVM (APOLLO-586)
 * Backport follow-up commit to CASSANDRA-12929
 * Fix version check to enable streaming keep-alive (backport CASSANDRA-12929)
 * Only perform drop below RF check on decommission for non-partitioned keyspaces (APOLLO-589)
 * Fix SmallInt and TinyInt serialization (APOLLO-542)
 * Check for null/empty password before calling legacyAuthenticate from CassandraLoginModule (APOLLO-412)
 * Allow registering user expression on SelectStatement (APOLLO-491)
 * Apply request timeout in cqlsh COPY correctly, after upgrading to execution profiles (APOLLO-411)
 * Update java driver to DSE driver version 1.2.0-eap5-SNAPSHOT (APOLLO-357)
 * Fix AssertionError in Continuous Paging Request on select count(*) query (APOLLO-387)
 * Update internal DSE driver and fix formatting for Duration type (APOLLO-417)
 * Replace open source Python driver with Datastax Enterprise driver (APOLLO-349)
 * Fix OutOfSpaceTest broken by APOLLO-227 (APOLLO-350)
 * Allow to add IndexRestrictions to SelectStatement in an immutable way (APOLLO-323)
 * Allow grammar extensions to be added to cqlsh for tab completion (APOLLO-295)
 * Improve compaction performance (APOLLO-123)
 * Add client warning to SASI index (APOLLO-93)
 * Cqlsh copy-from: add support for UNSET values (APOLLO-4)
 * Improve error message for incompatible authn/authz config (APOLLO-226)
 * Continuous paging (APOLLO-3, APOLLO-267, APOLLO-277, APOLLO-291, APOLLO-312, APOLLO-316, APOLLO-432, APOLLO-438, APOLLO-517)
 * Added show-queries, query-log-file and no-progress log options to cassandra-stress (APOLLO-41)
 * Allow large partition generation in cassandra-stress user mode (APOLLO-35)
 * Optimize VIntCoding and BufferedDataOutputStreamPlus (APOLLO-49)
 * Improve metrics and reduce overhead under contention (APOLLO-81)
 * Make SinglePartitionReadCommand::queriesMulticellType() faster (APOLLO-117)
 * Accept internal resource name in GRANT/REVOKE statements (APOLLO-113)
 * Improve StatementRestrictions::getPartitionKeys() execution speed (APOLLO-115)
 * Move responsibility for qualifying ks in authz stmts to IResource (APOLLO-76)
 * Insert default superuser role with fixed timestamp (APOLLO-18)
 * Make Permissions extensible (APOLLO-26)
 * Make IResource more easily extensible (APOLLO-26)
 * Add method to IAuthenticator to login by user as well as by role (APOLLO-70)
 * Add private protocol version (APOLLO-2)
 * Backport CASSANDRA-13084: Avoid byte-array copy when key cache is disabled (no APOLLO ticket)
 * Backport CASSANDRA-12510: Require forceful decommission if number of nodes is less than replication factor (no APOLLO ticket)
 * Backport CASSANDRA-12654: Allow IN restrictions on column families with collections (no APOLLO ticket)
 * Backport CASSANDRA-13028: Log message size in trace message in OutboundTcpConnection (no APOLLO ticket)
 * Backport CASSANDRA-13029: Add timeUnit Days for cassandra-stress (no APOLLO ticket)
 * Backport CASSANDRA-12649: Add mutation size and batch metrics (no APOLLO ticket)
 * Backport CASSANDRA-12999: Add method to get size of endpoints to TokenMetadata (no APOLLO ticket)
 * Backport CASSANDRA-8398: Expose time spent waiting in thread pool queue (no APOLLO ticket)
 * Backport CASSANDRA-12969: Conditionally update index built status to avoid unnecessary flushes (no APOLLO ticket)
 * Backport CASSANDRA-12946: cqlsh auto completion: refactor definition of compaction strategy options (no APOLLO ticket)
 * Backport CASSANDRA-11935: Add support for arithmetic operators (no APOLLO ticket)
Merged from dse5.0:
 * fix completed rebuild logging always says 0 bytes (APOLLO-810)
 * nodetool rebuild & bootstrap improvements (APOLLO-581)
 * Coerce integer JSON values to timestamp as well as long values (APOLLO-483)
 * On node failure, fail only repair tasks of that node (APOLLO-669)
 * Fail remaining ongoing tasks when aborting a repair job (APOLLO-669)
 * Handle missing metadata when opening a keyspace (APOLLO-395)
 * Bounded range splitting token allocation for first RF nodes (APOLLO-121)
 * Backport CASSANDRA-12858: Add the range limit for the split ratio in PartitionerTestCase (APOLLO-121)
 * Partial backport of token splitting from CASSANDRA-12777: Implement the NoReplicationTokenAllocator (APOLLO-121)
 * Log when waiting remaining repair tasks to finish (APOLLO-103)
 * Avoid AssertionError when shutting down finished repair executor (APOLLO-119)
 * Add allocate_tokens_for_local_replication_factor flag (APOLLO-34)
 * Backport CASSANDRA-13080: Use new token allocation for non bootstrap case as well (APOLLO-34)
 * Backport CASSANDRA-12990: More fixes to the TokenAllocator (APOLLO-34)
 * cqlsh SOURCE cmd shouldn't assume PlainTextAuthenticator (APOLLO-492)
 * Skip flush on repair streaming (APOLLO-466)
 * Minor optimization in GPFS, and related snitches (APOLLO-479)
 * Issue CQL native protocol warning that DTCS is deprecated (APOLLO-327)
 * Log message when rebuild has finished (APOLLO-465)
 * Improve repair overstreaming for multi-DCs and large RFs (APOLLO-390)
 * Connection refused should be logged less frequently (APOLLO-455)
 * Always log flush errors (APOLLO-227)
 * Disable preemptive sstable opening if sstable_preemptive_open_interval_in_mb <= 0,
   and warn about high GC pressure for values below 4 (APOLLO-386)
 * Filter out duplicate sstables when performing snapshots to avoid
   duplicate hardlink errors (APOLLO-290)
 * Prevent duplicate SyncUtil.force() in SeqentialWriter on close (APOLLO-351)
 * Perform repair sync sequentially to avoid overloading coordinator (APOLLO-216)
 * Backport CASSANDRA-11503: Add repaired percentage metric (APOLLO-88)
 * Backport CASSANDRA-10134: Always perform collision check before joining ring (APOLLO-232)
 * Backport CASSANDRA-12461: (Add pre- and post-shutdown hooks to Storage Service) (APOLLO-48)
 * Wait for remaining tasks to finish on RepairJob after task failure (APOLLO-87)
 * Exponential backoff when hint delivery fails (APOLLO-17)
Merged from DSE 4.8.14:
 * Allow aggressive expiration of fully expired sstables without timestamp/key overlap checks (APOLLO-902)
 * Integrate top threads command in nodetool (APOLLO-652)
<|MERGE_RESOLUTION|>--- conflicted
+++ resolved
@@ -1,4 +1,3 @@
-<<<<<<< HEAD
 dse 6.0.0
  * Improvements to trie index size (APOLLO-759)
  * Use shaded mobility-rpc jar to fix DSE build issues (APOLLO-839)
@@ -18,19 +17,6 @@
  * For TWCS, flush to separate sstables based on write time (APOLLO-42)
  * Cleanup maven dependencies and download sources on maven ant tasks (APOLLO-302)
 Merged from dse5.1:
-=======
-DSE 5.1.3
-Merged from dse5.0:
- * Simplify role-permissions handling (APOLLO-796)
- * Prevent marking remote SSTables shadowing compacted data as repaired (APOLLO-688)
- * fix completed rebuild logging always says 0 bytes (APOLLO-810)
- * nodetool rebuild & bootstrap improvements (APOLLO-581)
-Merged from DSE 4.8.14:
-  * Allow aggressive expiration of fully expired sstables without timestamp/key overlap checks (APOLLO-902)
-
-
-DSE 5.1.2
->>>>>>> c22c1736
  * Make o.a.c.metrics extend org.codahale.metrics to fix Metrics Reporter (APOLLO-811)
  * Make sure to handle range queries while filtering (APOLLO-546)
  * Allow mapping a single column to multiple SASI indexes (APOLLO-521)
@@ -84,6 +70,7 @@
  * Backport CASSANDRA-12946: cqlsh auto completion: refactor definition of compaction strategy options (no APOLLO ticket)
  * Backport CASSANDRA-11935: Add support for arithmetic operators (no APOLLO ticket)
 Merged from dse5.0:
+ * Simplify role-permissions handling (APOLLO-796)
  * fix completed rebuild logging always says 0 bytes (APOLLO-810)
  * nodetool rebuild & bootstrap improvements (APOLLO-581)
  * Coerce integer JSON values to timestamp as well as long values (APOLLO-483)
