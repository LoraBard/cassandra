dse 6.0.0:
 * Introduce fetch type in ColumnFilter, fix and improve ColumnFilterTest (DB-1607)
 * Add trace_ttl_sec to NodeSyncConfig hashing, equality, and string map (DB-1600)
 * Handle race condition on dropping keyspace and opening keyspace (DB-1570)
 * Abort repair when there is only one node (DB-1511)
 * Fix OutOfMemory during view update (DB-1493)
 * Drop response on view lock acquisition timeout and add ViewLockAcquisitionTimeouts metric (DB-1522)
 * Allow UDFs within GROUP BY clause (DB-672)
 * Add rate argument to `nodesync validation submit` (DB-1271)
 * Added batchlog_endpoint_strategy config to improve batchlog endpoint selection (DB-1367)
 * Batchlog replays do not leverage remote coordinators (DB-1337)
 * Avoid copying EMPTY_STATIC_ROW to heap again with offheap memtable (DB-1375)
 * Emit client warning when a GRANT/REVOKE/RESTRICT/UNRESTRICT has no effect (DB-1083)
 * System keyspace filtering (DB-404)
 * Authentication & Authorization improviements (DB-909)
 * Separation of duties (DB-757)
 * Match 'DSE protocol' in cqlshlib test regexes (DB-1058)
 * Warn when the 'cassandra' superuser logs in (DB-104)
 * Ensure that empty clusterings with kind==CLUSTERING are Clustering.EMPTY (DB-1248)
 * Rename artifacts to "db” (DB-1201)
 * Forbid advancing KeyScanningIterator before either exhausting or closing the current iterator (DB-1199)
 * Add result set metadata to prepared statement MD5 hash calculation (DB-608)
 * Add command line tool for NodeSync (DB-948)
 * Always split local token range based on num of cores (DB-934)
 * Update bundled Python driver to 2.2.0.post0-d075d57 (DB-1152)
 * Rename ITrigger interface method from "augment" to "augmentNonBlocking" (DB-1046)
 * Remove unnecessary options and stages post-TPC (DB-945)
 * Changes Flow to combine subscription with first request (DB-1074)
 * Make incremental repair opt-in (DB-1126)
 * Expose ports (storage, native protocol, JMX) in system local and peers tables (DB-1040)
 * Fix trie file construction bugs (DB-1055)
 * Continuous paging backpressure and integration with TPC (DB-707)
 * SystemKeyspace.snapshotOnVersionChange() never called in production code (DB-797)
 * Internal implementation of paging by bytes (DB-414).
 * Check for mismatched versions when answering schema pulls (DB-1026)
 * Add nodesync as a valid choice to cqlshlib completion tests for table creation (DB-1056)
 * Limit the number of concurrent requests in TPC and retry on EAGAIN (DB-1011)
 * Allow altering nodesync param on distributed system tables (DB-965)
 * Clarify resource clean-up by Flow and flowable partitions (DB-1074)
 * Do not use memory-mapping for the commit log (DB-1061)
 * Introduce new STARTUP message parameters to identify clients (DB-1054)
 * Load mmapped buffer into physical memory after mlocking it for MemoryOnlyStrategy (DB-1052)
 * Change protocol to allow sending key space independent of query string (DB-600)
 * Various optimizations to the Flow infrastructure (DB-970)
 * Prevent multiple serializations of Mutation (DB-370)
 * Allow to grant/revoke multiple permissions in one statement (DB-792)
 * Fix bug in counting iterated sstables for choosing whether or not to defrag in timestamp ordered path (DB-1018)
 * Corrects improper use of Flow.close() for cancellation (DB-1031)
 * TPC counterpart to thread pool statistics (DB-712)
 * Improvements to trie index size (DB-759)
 * Use shaded mobility-rpc jar to fix DSE build issues (DB-839)
 * Better exception handling for counter mutations (DB-576)
 * When "repairing" Paxos commits, only block on nodes being repaired (DB-761)
 * MigrationManager should use toDebugString() when logging TableMetadata (DB-739)
 * Fix LWT asserts for immutable TableMetadata (DB-728)
 * Add DSE columns to system tables (DB-716)
 * Avoid unnecessary deserialization of terminal arguments when executing functions(DB-588)
 * Allow to aggregate by time intervals (DB-75)
 * Port Memory Only Strategy from DSE to internal DB (DB-342)
 * Internode message interceptors for testing (DB-419)
 * Byte-ordered types and trie-based indices (DB-111)
 * Refactor messaging service code (DB-497)
 * Bump default client protocol version from V4 to DSE_V1 (DB-553)
 * Fix build due to "ow2" repository issues (DB-master follow-up of CASSANDRA-13278) (DB-494)
 * For TWCS, flush to separate sstables based on write time (DB-42)
 * Cleanup maven dependencies and download sources on maven ant tasks (DB-302)
Merged from dse5.1:
 * Fix infinite loop when replaying a truncated commit log file and truncation is tolerated (DB-1557)
<<<<<<< HEAD
=======
Merged from dse5.0:
 * Wait RING_DELAY for schema to settle before starting view builder (DB-1328)
 * Non-disruptive seed node list reload (DB-1626)
 * Make `ReservedKeywords` mutable (DB-1637)
 * Fix tpc connection being reset due to dc compression and flush socket before reset (DB-1636)
 * Skip legacy range tombstones if only their clustering is corrupted (DB-1579)
 * Fix AssertionError in ReadResponse$Serializer.serializedSize (DB-1471)
Merged from dse4.8:
  * Improve live-node-replacement (DB-1327)


DSE 5.1.6
>>>>>>> 562cad05
 * Switch RMIExporter to dynamic proxy (DB-1591)
 * Do not fetch columns that are not in the filter fetched set (DB-1444)
 * Allow selecting static column only when querying static index (DB-1467)
 * Require only MODIFY permission on base when updating table with MV (DB-1089)
 * Force sstableloader exit to prevent hanging due to non-daemon threads running (DB-1560)
 * Add autoclosable to CompressionMetadata and fix leaks in SSTableMetadataViewer (DB-1529)
 * Use all columns to calculate estimatedRowSize for aggregation internal query (DB-1336)
 * Allow DiskBoundaryManager to cache different Directories (DB-1454)
 * Do not apply read timeouts to aggregated queries and use a minimum internal page size (DB-1381)
 * Handle cont paging state for empty partitions with static rows (DB-1352)
 * Add invalid-sstable-root JVM argument to all relevant test entries in build.xml (DB-1133)
 * Ensure that the list and set selectors elements are all of the same type (DB-905)
 * Always define execution_profiles in cqlsh.py (DB-1150)
 * Fix stress-tool not outputting row/s (DB-1123)
 * Make o.a.c.metrics extend org.codahale.metrics to fix Metrics Reporter (DB-811)
 * Make sure to handle range queries while filtering (DB-546)
 * Allow mapping a single column to multiple SASI indexes (DB-521)
 * Properly evict pstmts from prepared statements cache (DB-818)
 * Add `nodetool sequence` batch functionality (DB-651)
 * null assertion in MemtablePostFlush (DB-708)
 * Show correct protocol version in cqlsh (DB-616)
 * Update to logback-1.2.3 and redefine default rotation policy (DB-643)
 * Guard mapped memory accesses with an assertion instead of segfaulting JVM (DB-586)
 * Backport follow-up commit to CASSANDRA-12929
 * Fix version check to enable streaming keep-alive (backport CASSANDRA-12929)
 * Only perform drop below RF check on decommission for non-partitioned keyspaces (DB-589)
 * Fix SmallInt and TinyInt serialization (DB-542)
 * Check for null/empty password before calling legacyAuthenticate from CassandraLoginModule (DB-412)
 * Allow registering user expression on SelectStatement (DB-491)
 * Apply request timeout in cqlsh COPY correctly, after upgrading to execution profiles (DB-411)
 * Update java driver to DSE driver version 1.2.0-eap5-SNAPSHOT (DB-357)
 * Fix AssertionError in Continuous Paging Request on select count(*) query (DB-387)
 * Update internal DSE driver and fix formatting for Duration type (DB-417)
 * Replace open source Python driver with Datastax Enterprise driver (DB-349)
 * Fix OutOfSpaceTest broken by DB-227 (DB-350)
 * Allow to add IndexRestrictions to SelectStatement in an immutable way (DB-323)
 * Allow grammar extensions to be added to cqlsh for tab completion (DB-295)
 * Improve compaction performance (DB-123)
 * Add client warning to SASI index (DB-93)
 * Cqlsh copy-from: add support for UNSET values (DB-4)
 * Improve error message for incompatible authn/authz config (DB-226)
 * Continuous paging (DB-3, DB-267, DB-277, DB-291, DB-312, DB-316, DB-432, DB-438, DB-517)
 * Added show-queries, query-log-file and no-progress log options to cassandra-stress (DB-41)
 * Allow large partition generation in cassandra-stress user mode (DB-35)
 * Optimize VIntCoding and BufferedDataOutputStreamPlus (DB-49)
 * Improve metrics and reduce overhead under contention (DB-81)
 * Make SinglePartitionReadCommand::queriesMulticellType() faster (DB-117)
 * Accept internal resource name in GRANT/REVOKE statements (DB-113)
 * Improve StatementRestrictions::getPartitionKeys() execution speed (DB-115)
 * Move responsibility for qualifying ks in authz stmts to IResource (DB-76)
 * Insert default superuser role with fixed timestamp (DB-18)
 * Make Permissions extensible (DB-26)
 * Make IResource more easily extensible (DB-26)
 * Add method to IAuthenticator to login by user as well as by role (DB-70)
 * Add private protocol version (DB-2)
 * Backport CASSANDRA-13084: Avoid byte-array copy when key cache is disabled (no internal DB ticket)
 * Backport CASSANDRA-12510: Require forceful decommission if number of nodes is less than replication factor (no internal DB ticket)
 * Backport CASSANDRA-12654: Allow IN restrictions on column families with collections (no internal DB ticket)
 * Backport CASSANDRA-13028: Log message size in trace message in OutboundTcpConnection (no internal DB ticket)
 * Backport CASSANDRA-13029: Add timeUnit Days for cassandra-stress (no internal DB ticket)
 * Backport CASSANDRA-12649: Add mutation size and batch metrics (no internal DB ticket)
 * Backport CASSANDRA-12999: Add method to get size of endpoints to TokenMetadata (no internal DB ticket)
 * Backport CASSANDRA-8398: Expose time spent waiting in thread pool queue (no internal DB ticket)
 * Backport CASSANDRA-12969: Conditionally update index built status to avoid unnecessary flushes (no internal DB ticket)
 * Backport CASSANDRA-12946: cqlsh auto completion: refactor definition of compaction strategy options (no internal DB ticket)
 * Backport CASSANDRA-11935: Add support for arithmetic operators (no internal DB ticket)
Merged from dse5.0:
 * Make `ReservedKeywords` mutable (DB-1637)
 * Non-disruptive seed node list reload (DB-1626)
 * Fix tpc connection being reset due to dc compression and flush socket before reset (DB-1636)
 * Separate commit log replay and commit throwable inspection and policy handling (DB-673)
 * Fix for Local DC connections are compressed despite internode_compression: dc (DB-734)
 * Expanded hinted handoff instrumentation (DB-853)
 * Improve Gossip Dissemination Time (DB-996)
 * Use more intelligent level picking when we have a non-l0 file (DB-639, DB-1558)
 * LCS levels are not respected for `nodetool refresh` and replacing a node (DB-639, DB-1558)
 * Keep sstable level for decommision, remove and move operations (DB-908)
 * More quickly detect down nodes for batchlogs using the incoming connections (DB-809)
 * Fixes for waitForGossiper (DB-671)
 * Keep sstable level for decommision, remove and move operations (DB-908)
 * Print heap histogram on OOM errors by default (DB-1489)
 * Support frozen collection list and set in stress (DB-1464)
 * Improved streams logging (DB-1409)
 * Make migration-delay configurable (DB-1404)
 * Improved schema migration logging (DB-1410)
 * Register SizeEstimatesRecorder earlier and enable cleanup of invalid entries (DB-913)
 * Only serialize failed batchlog replay mutations to hints (DB-1377)
 * nodetool arguments with spaces print script errors (DB-1183)
 * Change token allocation to use RF=1 method when RF equals rack count (DB-1253)
 * Add -Dcassandra.native_transport_startup_delay_seconds to delay startup of native transport, default 0 (DB-1315)
 * New metrics for batchlog-replays (DB-1314)
 * Failed bootstrap streaming leaves auth uninitialized (DB-1274)
 * Eliminate thread roundtrip for version handshake (DB-1285)
 * Add new rebuild mode reset-no-snapshot (DB-1224)
 * Add 'nodetool abortrebuild' (DB-1234)
 * Make assassinate more resilient to missing tokens (DB-1283)
 * Add metrics on coordination of read commands (DB-637)
 * Add cross_dc_rtt_in_ms to cross dc requests, default 0 (DB-854)
 * Make scrub validate the partition key, add validation to schema mutation creation (DB-657)
 * Group multiple view updates within the same base partition to speedup view build process(DB-969)
 * Add nodetool mark_unrepaired command (DB-692)
 * Disallow incremental repair on MV/CDC tables (DB-596)
 * Revert CASSANDRA-11223 behavior in AbstractReadCommandBuilder (DB-1010)
 * Simplify role-permissions handling (DB-796)
 * fix completed rebuild logging always says 0 bytes (DB-810)
 * nodetool rebuild & bootstrap improvements (DB-581)
 * Coerce integer JSON values to timestamp as well as long values (DB-483)
 * On node failure, fail only repair tasks of that node (DB-669)
 * Fail remaining ongoing tasks when aborting a repair job (DB-669)
 * Handle missing metadata when opening a keyspace (DB-395)
 * Bounded range splitting token allocation for first RF nodes (DB-121)
 * Backport CASSANDRA-12858: Add the range limit for the split ratio in PartitionerTestCase (DB-121)
 * Partial backport of token splitting from CASSANDRA-12777: Implement the NoReplicationTokenAllocator (DB-121)
 * Log when waiting remaining repair tasks to finish (DB-103)
 * Avoid AssertionError when shutting down finished repair executor (DB-119)
 * Add allocate_tokens_for_local_replication_factor flag (DB-34)
 * Backport CASSANDRA-13080: Use new token allocation for non bootstrap case as well (DB-34)
 * Backport CASSANDRA-12990: More fixes to the TokenAllocator (DB-34)
 * cqlsh SOURCE cmd shouldn't assume PlainTextAuthenticator (DB-492)
 * Skip flush on repair streaming (DB-466)
 * Minor optimization in GPFS, and related snitches (DB-479)
 * Issue CQL native protocol warning that DTCS is deprecated (DB-327)
 * Log message when rebuild has finished (DB-465)
 * Improve repair overstreaming for multi-DCs and large RFs (DB-390)
 * Connection refused should be logged less frequently (DB-455)
 * Always log flush errors (DB-227)
 * Disable preemptive sstable opening if sstable_preemptive_open_interval_in_mb <= 0,
   and warn about high GC pressure for values below 4 (DB-386)
 * Filter out duplicate sstables when performing snapshots to avoid
   duplicate hardlink errors (DB-290)
 * Prevent duplicate SyncUtil.force() in SeqentialWriter on close (DB-351)
 * Perform repair sync sequentially to avoid overloading coordinator (DB-216)
 * Backport CASSANDRA-11503: Add repaired percentage metric (DB-88)
 * Backport CASSANDRA-10134: Always perform collision check before joining ring (DB-232)
 * Backport CASSANDRA-12461: (Add pre- and post-shutdown hooks to Storage Service) (DB-48)
 * Wait for remaining tasks to finish on RepairJob after task failure (DB-87)
 * Exponential backoff when hint delivery fails (DB-17)
Merged from DSE 4.8:
 * Improve live-node-replacement (DB-1327)
 * Allow aggressive expiration of fully expired sstables without timestamp/key overlap checks (DB-902)
 * Integrate top threads command in nodetool (DB-652)
<|MERGE_RESOLUTION|>--- conflicted
+++ resolved
@@ -66,21 +66,6 @@
  * Cleanup maven dependencies and download sources on maven ant tasks (DB-302)
 Merged from dse5.1:
  * Fix infinite loop when replaying a truncated commit log file and truncation is tolerated (DB-1557)
-<<<<<<< HEAD
-=======
-Merged from dse5.0:
- * Wait RING_DELAY for schema to settle before starting view builder (DB-1328)
- * Non-disruptive seed node list reload (DB-1626)
- * Make `ReservedKeywords` mutable (DB-1637)
- * Fix tpc connection being reset due to dc compression and flush socket before reset (DB-1636)
- * Skip legacy range tombstones if only their clustering is corrupted (DB-1579)
- * Fix AssertionError in ReadResponse$Serializer.serializedSize (DB-1471)
-Merged from dse4.8:
-  * Improve live-node-replacement (DB-1327)
-
-
-DSE 5.1.6
->>>>>>> 562cad05
  * Switch RMIExporter to dynamic proxy (DB-1591)
  * Do not fetch columns that are not in the filter fetched set (DB-1444)
  * Allow selecting static column only when querying static index (DB-1467)
@@ -148,6 +133,7 @@
  * Backport CASSANDRA-12946: cqlsh auto completion: refactor definition of compaction strategy options (no internal DB ticket)
  * Backport CASSANDRA-11935: Add support for arithmetic operators (no internal DB ticket)
 Merged from dse5.0:
+ * Wait RING_DELAY for schema to settle before starting view builder (DB-1328)
  * Make `ReservedKeywords` mutable (DB-1637)
  * Non-disruptive seed node list reload (DB-1626)
  * Fix tpc connection being reset due to dc compression and flush socket before reset (DB-1636)
