--- conflicted
+++ resolved
@@ -1,11 +1,7 @@
-<<<<<<< HEAD
 DSE 5.1.9
  * Upgrade netty to 4.0.54 same as BDP; Avoid log spam for unclean client shutdown (DB-1834)
 Merged from dse5.0:
-=======
-DSE 5.0.13
  * Add getConcurrentCompactors to JMX in order to avoid loading DatabaseDescriptor to check its value in nodetool (DB-1730)
->>>>>>> 70a3c23b
  * Fix legacy complex range tombstone serialization+deserialization for static and regular columns (DB-1757)
  * Fix error in MVs referencing a function with uppercase letters on its name (DB-1874)
 
