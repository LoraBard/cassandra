#!/bin/sh
# -*- mode: Python -*-

# Licensed to the Apache Software Foundation (ASF) under one
# or more contributor license agreements.  See the NOTICE file
# distributed with this work for additional information
# regarding copyright ownership.  The ASF licenses this file
# to you under the Apache License, Version 2.0 (the
# "License"); you may not use this file except in compliance
# with the License.  You may obtain a copy of the License at
#
#     http://www.apache.org/licenses/LICENSE-2.0
#
# Unless required by applicable law or agreed to in writing, software
# distributed under the License is distributed on an "AS IS" BASIS,
# WITHOUT WARRANTIES OR CONDITIONS OF ANY KIND, either express or implied.
# See the License for the specific language governing permissions and
# limitations under the License.

""":"
# bash code here; finds a suitable python interpreter and execs this file.
# prefer unqualified "python" if suitable:
python -c 'import sys; sys.exit(not (0x020700b0 < sys.hexversion < 0x03000000))' 2>/dev/null \
    && exec python "$0" "$@"
for pyver in 2.7; do
    which python$pyver > /dev/null 2>&1 && exec python$pyver "$0" "$@"
done
echo "No appropriate python interpreter found." >&2
exit 1
":"""

from __future__ import with_statement

import cmd
import codecs
import ConfigParser
import csv
import getpass
import optparse
import os
import platform
import sys
import traceback
import warnings
import webbrowser
from StringIO import StringIO
from contextlib import contextmanager
from glob import glob
from uuid import UUID

if sys.version_info[0] != 2 or sys.version_info[1] != 7:
    sys.exit("\nCQL Shell supports only Python 2.7\n")

# see CASSANDRA-10428
if platform.python_implementation().startswith('Jython'):
    sys.exit("\nCQL Shell does not run on Jython\n")

UTF8 = 'utf-8'
CP65001 = 'cp65001'  # Win utf-8 variant

description = "CQL Shell for Apache Cassandra"
version = "5.0.1"

readline = None
try:
    # check if tty first, cause readline doesn't check, and only cares
    # about $TERM. we don't want the funky escape code stuff to be
    # output if not a tty.
    if sys.stdin.isatty():
        import readline
except ImportError:
    pass

CQL_LIB_PREFIX = 'cassandra-driver-internal-only-'

CASSANDRA_PATH = os.path.join(os.path.dirname(os.path.realpath(__file__)), '..')
CASSANDRA_CQL_HTML_FALLBACK = 'https://cassandra.apache.org/doc/cql3/CQL-3.2.html'

# default location of local CQL.html
if os.path.exists(CASSANDRA_PATH + '/doc/cql3/CQL.html'):
    # default location of local CQL.html
    CASSANDRA_CQL_HTML = 'file://' + CASSANDRA_PATH + '/doc/cql3/CQL.html'
elif os.path.exists('/usr/share/doc/cassandra/CQL.html'):
    # fallback to package file
    CASSANDRA_CQL_HTML = 'file:///usr/share/doc/cassandra/CQL.html'
else:
    # fallback to online version
    CASSANDRA_CQL_HTML = CASSANDRA_CQL_HTML_FALLBACK

# On Linux, the Python webbrowser module uses the 'xdg-open' executable
# to open a file/URL. But that only works, if the current session has been
# opened from _within_ a desktop environment. I.e. 'xdg-open' will fail,
# if the session's been opened via ssh to a remote box.
#
# Use 'python' to get some information about the detected browsers.
# >>> import webbrowser
# >>> webbrowser._tryorder
# >>> webbrowser._browser
#
if len(webbrowser._tryorder) == 0:
    CASSANDRA_CQL_HTML = CASSANDRA_CQL_HTML_FALLBACK
elif webbrowser._tryorder[0] == 'xdg-open' and os.environ.get('XDG_DATA_DIRS', '') == '':
    # only on Linux (some OS with xdg-open)
    webbrowser._tryorder.remove('xdg-open')
    webbrowser._tryorder.append('xdg-open')

# use bundled libs for python-cql and thrift, if available. if there
# is a ../lib dir, use bundled libs there preferentially.
ZIPLIB_DIRS = [os.path.join(CASSANDRA_PATH, 'lib')]
myplatform = platform.system()
is_win = myplatform == 'Windows'

# Workaround for supporting CP65001 encoding on python < 3.3 (https://bugs.python.org/issue13216)
if is_win and sys.version_info < (3, 3):
    codecs.register(lambda name: codecs.lookup(UTF8) if name == CP65001 else None)

if myplatform == 'Linux':
    ZIPLIB_DIRS.append('/usr/share/cassandra/lib')

if os.environ.get('CQLSH_NO_BUNDLED', ''):
    ZIPLIB_DIRS = ()


def find_zip(libprefix):
    for ziplibdir in ZIPLIB_DIRS:
        zips = glob(os.path.join(ziplibdir, libprefix + '*.zip'))
        if zips:
            return max(zips)   # probably the highest version, if multiple


cql_zip = find_zip(CQL_LIB_PREFIX)
if cql_zip:
    ver = os.path.splitext(os.path.basename(cql_zip))[0][len(CQL_LIB_PREFIX):]
    sys.path.insert(0, os.path.join(cql_zip, 'cassandra-driver-' + ver))

third_parties = ('futures-', 'six-')

for lib in third_parties:
    lib_zip = find_zip(lib)
    if lib_zip:
        sys.path.insert(0, lib_zip)

warnings.filterwarnings("ignore", r".*blist.*")
try:
    import cassandra
except ImportError, e:
    sys.exit("\nPython Cassandra driver not installed, or not on PYTHONPATH.\n"
             'You might try "pip install cassandra-driver".\n\n'
             'Python: %s\n'
             'Module load path: %r\n\n'
             'Error: %s\n' % (sys.executable, sys.path, e))

from cassandra.auth import PlainTextAuthProvider
from cassandra.cluster import Cluster
from cassandra.cqltypes import cql_typename
from cassandra.marshal import int64_unpack
from cassandra.metadata import (ColumnMetadata, KeyspaceMetadata,
                                TableMetadata, protect_name, protect_names)
from cassandra.policies import WhiteListRoundRobinPolicy
from cassandra.query import SimpleStatement, ordered_dict_factory, TraceUnavailable
from cassandra.util import datetime_from_timestamp

# cqlsh should run correctly when run out of a Cassandra source tree,
# out of an unpacked Cassandra tarball, and after a proper package install.
cqlshlibdir = os.path.join(CASSANDRA_PATH, 'pylib')
if os.path.isdir(cqlshlibdir):
    sys.path.insert(0, cqlshlibdir)

from cqlshlib import cql3handling, cqlhandling, pylexotron, sslhandling, cqlshhandling
from cqlshlib.copyutil import ExportTask, ImportTask
from cqlshlib.displaying import (ANSI_RESET, BLUE, COLUMN_NAME_COLORS, CYAN,
                                 RED, WHITE, FormattedValue, colorme)
from cqlshlib.formatting import (DEFAULT_DATE_FORMAT, DEFAULT_NANOTIME_FORMAT,
                                 DEFAULT_TIMESTAMP_FORMAT, CqlType, DateTimeFormat,
                                 format_by_type, formatter_for)
from cqlshlib.tracing import print_trace, print_trace_session
from cqlshlib.util import get_file_encoding_bomsize, trim_if_present

DEFAULT_HOST = '127.0.0.1'
DEFAULT_PORT = 9042
<<<<<<< HEAD
DEFAULT_SSL = False
=======
>>>>>>> 0388d89e
DEFAULT_CONNECT_TIMEOUT_SECONDS = 5
DEFAULT_REQUEST_TIMEOUT_SECONDS = 10

DEFAULT_FLOAT_PRECISION = 5
DEFAULT_DOUBLE_PRECISION = 5
DEFAULT_MAX_TRACE_WAIT = 10

if readline is not None and readline.__doc__ is not None and 'libedit' in readline.__doc__:
    DEFAULT_COMPLETEKEY = '\t'
else:
    DEFAULT_COMPLETEKEY = 'tab'

cqldocs = None
cqlruleset = None

epilog = """Connects to %(DEFAULT_HOST)s:%(DEFAULT_PORT)d by default. These
defaults can be changed by setting $CQLSH_HOST and/or $CQLSH_PORT. When a
host (and optional port number) are given on the command line, they take
precedence over any defaults.""" % globals()

parser = optparse.OptionParser(description=description, epilog=epilog,
                               usage="Usage: %prog [options] [host [port]]",
                               version='cqlsh ' + version)
parser.add_option("-C", "--color", action='store_true', dest='color',
                  help='Always use color output')
parser.add_option("--no-color", action='store_false', dest='color',
                  help='Never use color output')
parser.add_option("--browser", dest='browser', help="""The browser to use to display CQL help, where BROWSER can be:
                                                    - one of the supported browsers in https://docs.python.org/2/library/webbrowser.html.
                                                    - browser path followed by %s, example: /usr/bin/google-chrome-stable %s""")
parser.add_option('--ssl', action='store_true', help='Use SSL', default=False)
parser.add_option('--no_compact', action='store_true', help='No Compact', default=False)
parser.add_option("-u", "--username", help="Authenticate as user.")
parser.add_option("-p", "--password", help="Authenticate using password.")
parser.add_option('-k', '--keyspace', help='Authenticate to the given keyspace.')
parser.add_option("-f", "--file", help="Execute commands from FILE, then exit")
parser.add_option('--debug', action='store_true',
                  help='Show additional debugging information')
parser.add_option("--encoding", help="Specify a non-default encoding for output." +
                  " (Default: %s)" % (UTF8,))
parser.add_option("--cqlshrc", help="Specify an alternative cqlshrc file location.")
parser.add_option('--cqlversion', default=None,
                  help='Specify a particular CQL version, '
                       'by default the highest version supported by the server will be used.'
                       ' Examples: "3.0.3", "3.1.0"')
parser.add_option("--protocol-version", type="int", default=None,
                  help='Specify a specific protcol version otherwise the client will default and downgrade as necessary')

parser.add_option("-e", "--execute", help='Execute the statement and quit.')
parser.add_option("--connect-timeout", default=DEFAULT_CONNECT_TIMEOUT_SECONDS, dest='connect_timeout',
                  help='Specify the connection timeout in seconds (default: %default seconds).')
parser.add_option("--request-timeout", default=DEFAULT_REQUEST_TIMEOUT_SECONDS, dest='request_timeout',
                  help='Specify the default request timeout in seconds (default: %default seconds).')
parser.add_option("-t", "--tty", action='store_true', dest='tty',
                  help='Force tty mode (command prompt).')

optvalues = optparse.Values()
(options, arguments) = parser.parse_args(sys.argv[1:], values=optvalues)

# BEGIN history/config definition
HISTORY_DIR = os.path.expanduser(os.path.join('~', '.cassandra'))

if hasattr(options, 'cqlshrc'):
    CONFIG_FILE = options.cqlshrc
    if not os.path.exists(CONFIG_FILE):
        print '\nWarning: Specified cqlshrc location `%s` does not exist.  Using `%s` instead.\n' % (CONFIG_FILE, HISTORY_DIR)
        CONFIG_FILE = os.path.join(HISTORY_DIR, 'cqlshrc')
else:
    CONFIG_FILE = os.path.join(HISTORY_DIR, 'cqlshrc')

HISTORY = os.path.join(HISTORY_DIR, 'cqlsh_history')
if not os.path.exists(HISTORY_DIR):
    try:
        os.mkdir(HISTORY_DIR)
    except OSError:
        print '\nWarning: Cannot create directory at `%s`. Command history will not be saved.\n' % HISTORY_DIR

OLD_CONFIG_FILE = os.path.expanduser(os.path.join('~', '.cqlshrc'))
if os.path.exists(OLD_CONFIG_FILE):
    if os.path.exists(CONFIG_FILE):
        print '\nWarning: cqlshrc config files were found at both the old location (%s) and \
                the new location (%s), the old config file will not be migrated to the new \
                location, and the new location will be used for now.  You should manually \
                consolidate the config files at the new location and remove the old file.' \
                % (OLD_CONFIG_FILE, CONFIG_FILE)
    else:
        os.rename(OLD_CONFIG_FILE, CONFIG_FILE)
OLD_HISTORY = os.path.expanduser(os.path.join('~', '.cqlsh_history'))
if os.path.exists(OLD_HISTORY):
    os.rename(OLD_HISTORY, HISTORY)
# END history/config definition

CQL_ERRORS = (
    cassandra.AlreadyExists, cassandra.AuthenticationFailed, cassandra.CoordinationFailure,
    cassandra.InvalidRequest, cassandra.Timeout, cassandra.Unauthorized, cassandra.OperationTimedOut,
    cassandra.cluster.NoHostAvailable,
    cassandra.connection.ConnectionBusy, cassandra.connection.ProtocolError, cassandra.connection.ConnectionException,
    cassandra.protocol.ErrorMessage, cassandra.protocol.InternalError, cassandra.query.TraceUnavailable
)

debug_completion = bool(os.environ.get('CQLSH_DEBUG_COMPLETION', '') == 'YES')


class NoKeyspaceError(Exception):
    pass


class KeyspaceNotFound(Exception):
    pass


class ColumnFamilyNotFound(Exception):
    pass


class IndexNotFound(Exception):
    pass


class MaterializedViewNotFound(Exception):
    pass


class ObjectNotFound(Exception):
    pass


class VersionNotSupported(Exception):
    pass


class UserTypeNotFound(Exception):
    pass


class FunctionNotFound(Exception):
    pass


class AggregateNotFound(Exception):
    pass


class DecodeError(Exception):
    verb = 'decode'

    def __init__(self, thebytes, err, colname=None):
        self.thebytes = thebytes
        self.err = err
        self.colname = colname

    def __str__(self):
        return str(self.thebytes)

    def message(self):
        what = 'value %r' % (self.thebytes,)
        if self.colname is not None:
            what = 'value %r (for column %r)' % (self.thebytes, self.colname)
        return 'Failed to %s %s : %s' \
               % (self.verb, what, self.err)

    def __repr__(self):
        return '<%s %s>' % (self.__class__.__name__, self.message())


class FormatError(DecodeError):
    verb = 'format'


def full_cql_version(ver):
    while ver.count('.') < 2:
        ver += '.0'
    ver_parts = ver.split('-', 1) + ['']
    vertuple = tuple(map(int, ver_parts[0].split('.')) + [ver_parts[1]])
    return ver, vertuple


def format_value(val, cqltype, encoding, addcolor=False, date_time_format=None,
                 float_precision=None, colormap=None, nullval=None):
    if isinstance(val, DecodeError):
        if addcolor:
            return colorme(repr(val.thebytes), colormap, 'error')
        else:
            return FormattedValue(repr(val.thebytes))
    return format_by_type(val, cqltype=cqltype, encoding=encoding, colormap=colormap,
                          addcolor=addcolor, nullval=nullval, date_time_format=date_time_format,
                          float_precision=float_precision)


def show_warning_without_quoting_line(message, category, filename, lineno, file=None, line=None):
    if file is None:
        file = sys.stderr
    try:
        file.write(warnings.formatwarning(message, category, filename, lineno, line=''))
    except IOError:
        pass


warnings.showwarning = show_warning_without_quoting_line
warnings.filterwarnings('always', category=cql3handling.UnexpectedTableStructure)


def insert_driver_hooks():

    class DateOverFlowWarning(RuntimeWarning):
        pass

    # Native datetime types blow up outside of datetime.[MIN|MAX]_YEAR. We will fall back to an int timestamp
    def deserialize_date_fallback_int(byts, protocol_version):
        timestamp_ms = int64_unpack(byts)
        try:
            return datetime_from_timestamp(timestamp_ms / 1000.0)
        except OverflowError:
            warnings.warn(DateOverFlowWarning("Some timestamps are larger than Python datetime can represent. "
                                              "Timestamps are displayed in milliseconds from epoch."))
            return timestamp_ms

    cassandra.cqltypes.DateType.deserialize = staticmethod(deserialize_date_fallback_int)

    if hasattr(cassandra, 'deserializers'):
        del cassandra.deserializers.DesDateType

    # Return cassandra.cqltypes.EMPTY instead of None for empty values
    cassandra.cqltypes.CassandraType.support_empty_values = True


class FrozenType(cassandra.cqltypes._ParameterizedType):
    """
    Needed until the bundled python driver adds FrozenType.
    """
    typename = "frozen"
    num_subtypes = 1

    @classmethod
    def deserialize_safe(cls, byts, protocol_version):
        subtype, = cls.subtypes
        return subtype.from_binary(byts)

    @classmethod
    def serialize_safe(cls, val, protocol_version):
        subtype, = cls.subtypes
        return subtype.to_binary(val, protocol_version)


class Shell(cmd.Cmd):
    custom_prompt = os.getenv('CQLSH_PROMPT', '')
    if custom_prompt is not '':
        custom_prompt += "\n"
    default_prompt = custom_prompt + "cqlsh> "
    continue_prompt = "   ... "
    keyspace_prompt = custom_prompt + "cqlsh:%s> "
    keyspace_continue_prompt = "%s    ... "
    show_line_nums = False
    debug = False
    stop = False
    last_hist = None
    shunted_query_out = None
    use_paging = True

    default_page_size = 100

    def __init__(self, hostname, port, color=False,
                 username=None, password=None, encoding=None, stdin=None, tty=True,
                 completekey=DEFAULT_COMPLETEKEY, browser=None, use_conn=None,
                 cqlver=None, keyspace=None,
                 tracing_enabled=False, expand_enabled=False,
                 no_compact=False,
                 display_nanotime_format=DEFAULT_NANOTIME_FORMAT,
                 display_timestamp_format=DEFAULT_TIMESTAMP_FORMAT,
                 display_date_format=DEFAULT_DATE_FORMAT,
                 display_float_precision=DEFAULT_FLOAT_PRECISION,
                 display_double_precision=DEFAULT_DOUBLE_PRECISION,
                 display_timezone=None,
                 max_trace_wait=DEFAULT_MAX_TRACE_WAIT,
                 ssl=False,
                 single_statement=None,
                 request_timeout=DEFAULT_REQUEST_TIMEOUT_SECONDS,
                 protocol_version=None,
                 connect_timeout=DEFAULT_CONNECT_TIMEOUT_SECONDS):
        cmd.Cmd.__init__(self, completekey=completekey)
        self.hostname = hostname
        self.port = port
        self.auth_provider = None
        if username:
            if not password:
                password = getpass.getpass()
            self.auth_provider = PlainTextAuthProvider(username=username, password=password)
        self.username = username
        self.keyspace = keyspace
        self.ssl = ssl
        self.tracing_enabled = tracing_enabled
        self.page_size = self.default_page_size
        self.expand_enabled = expand_enabled
        if use_conn:
            self.conn = use_conn
        else:
            kwargs = {}
            if protocol_version is not None:
                kwargs['protocol_version'] = protocol_version
<<<<<<< HEAD
            self.conn = Cluster(contact_points=(self.hostname,), port=self.port, cql_version=cqlver,
                                auth_provider=self.auth_provider,
                                no_compact=no_compact,
=======
            if cqlver is not None:
                kwargs['cql_version'] = cqlver
            self.conn = Cluster(contact_points=(self.hostname,), port=self.port,
                                auth_provider=self.auth_provider, no_compact=no_compact,
>>>>>>> 0388d89e
                                ssl_options=sslhandling.ssl_settings(hostname, CONFIG_FILE) if ssl else None,
                                load_balancing_policy=WhiteListRoundRobinPolicy([self.hostname]),
                                control_connection_timeout=connect_timeout,
                                connect_timeout=connect_timeout,
                                **kwargs)
        self.owns_connection = not use_conn

        if keyspace:
            self.session = self.conn.connect(keyspace)
        else:
            self.session = self.conn.connect()

        if browser == "":
            browser = None
        self.browser = browser
        self.color = color

        self.display_nanotime_format = display_nanotime_format
        self.display_timestamp_format = display_timestamp_format
        self.display_date_format = display_date_format

        self.display_float_precision = display_float_precision
        self.display_double_precision = display_double_precision

        self.display_timezone = display_timezone

        self.session.default_timeout = request_timeout
        self.session.row_factory = ordered_dict_factory
        self.session.default_consistency_level = cassandra.ConsistencyLevel.ONE
        self.get_connection_versions()
        self.set_expanded_cql_version(self.connection_versions['cql'])

        self.current_keyspace = keyspace

        self.max_trace_wait = max_trace_wait
        self.session.max_trace_wait = max_trace_wait

        self.tty = tty
        self.encoding = encoding
        self.check_windows_encoding()

        self.output_codec = codecs.lookup(encoding)

        self.statement = StringIO()
        self.lineno = 1
        self.in_comment = False

        self.prompt = ''
        if stdin is None:
            stdin = sys.stdin

        if tty:
            self.reset_prompt()
            self.report_connection()
            print 'Use HELP for help.'
        else:
            self.show_line_nums = True
        self.stdin = stdin
        self.query_out = sys.stdout
        self.consistency_level = cassandra.ConsistencyLevel.ONE
        self.serial_consistency_level = cassandra.ConsistencyLevel.SERIAL

        self.empty_lines = 0
        self.statement_error = False
        self.single_statement = single_statement

    @property
    def is_using_utf8(self):
        # utf8 encodings from https://docs.python.org/{2,3}/library/codecs.html
        return self.encoding.replace('-', '_').lower() in ['utf', 'utf_8', 'u8', 'utf8', CP65001]

    def check_windows_encoding(self):
        if is_win and os.name == 'nt' and self.tty and \
           self.is_using_utf8 and sys.stdout.encoding != CP65001:
            self.printerr("\nWARNING: console codepage must be set to cp65001 "
                          "to support {} encoding on Windows platforms.\n"
                          "If you experience encoding problems, change your console"
                          " codepage with 'chcp 65001' before starting cqlsh.\n".format(self.encoding))

    def set_expanded_cql_version(self, ver):
        ver, vertuple = full_cql_version(ver)
        self.cql_version = ver
        self.cql_ver_tuple = vertuple

    def cqlver_atleast(self, major, minor=0, patch=0):
        return self.cql_ver_tuple[:3] >= (major, minor, patch)

    def myformat_value(self, val, cqltype=None, **kwargs):
        if isinstance(val, DecodeError):
            self.decoding_errors.append(val)
        try:
            dtformats = DateTimeFormat(timestamp_format=self.display_timestamp_format,
                                       date_format=self.display_date_format, nanotime_format=self.display_nanotime_format,
                                       timezone=self.display_timezone)
            precision = self.display_double_precision if cqltype is not None and cqltype.type_name == 'double' \
                else self.display_float_precision
            return format_value(val, cqltype=cqltype, encoding=self.output_codec.name,
                                addcolor=self.color, date_time_format=dtformats,
                                float_precision=precision, **kwargs)
        except Exception, e:
            err = FormatError(val, e)
            self.decoding_errors.append(err)
            return format_value(err, cqltype=cqltype, encoding=self.output_codec.name, addcolor=self.color)

    def myformat_colname(self, name, table_meta=None):
        column_colors = COLUMN_NAME_COLORS.copy()
        # check column role and color appropriately
        if table_meta:
            if name in [col.name for col in table_meta.partition_key]:
                column_colors.default_factory = lambda: RED
            elif name in [col.name for col in table_meta.clustering_key]:
                column_colors.default_factory = lambda: CYAN
            elif name in table_meta.columns and table_meta.columns[name].is_static:
                column_colors.default_factory = lambda: WHITE
        return self.myformat_value(name, colormap=column_colors)

    def report_connection(self):
        self.show_host()
        self.show_version()

    def show_host(self):
        print "Connected to %s at %s:%d." % \
            (self.applycolor(self.get_cluster_name(), BLUE),
              self.hostname,
              self.port)

    def show_version(self):
        vers = self.connection_versions.copy()
        vers['shver'] = version
        # system.Versions['cql'] apparently does not reflect changes with
        # set_cql_version.
        vers['cql'] = self.cql_version
        print "[cqlsh %(shver)s | Cassandra %(build)s | CQL spec %(cql)s | Native protocol v%(protocol)s]" % vers

    def show_session(self, sessionid, partial_session=False):
        print_trace_session(self, self.session, sessionid, partial_session)

    def get_connection_versions(self):
        result, = self.session.execute("select * from system.local where key = 'local'")
        vers = {
            'build': result['release_version'],
            'cql': result['cql_version'],
        }
        vers['protocol'] = self.conn.protocol_version
        self.connection_versions = vers

    def get_keyspace_names(self):
        return map(str, self.conn.metadata.keyspaces.keys())

    def get_columnfamily_names(self, ksname=None):
        if ksname is None:
            ksname = self.current_keyspace

        return map(str, self.get_keyspace_meta(ksname).tables.keys())

    def get_materialized_view_names(self, ksname=None):
        if ksname is None:
            ksname = self.current_keyspace

        return map(str, self.get_keyspace_meta(ksname).views.keys())

    def get_index_names(self, ksname=None):
        if ksname is None:
            ksname = self.current_keyspace

        return map(str, self.get_keyspace_meta(ksname).indexes.keys())

    def get_column_names(self, ksname, cfname):
        if ksname is None:
            ksname = self.current_keyspace
        layout = self.get_table_meta(ksname, cfname)
        return [unicode(col) for col in layout.columns]

    def get_usertype_names(self, ksname=None):
        if ksname is None:
            ksname = self.current_keyspace

        return self.get_keyspace_meta(ksname).user_types.keys()

    def get_usertype_layout(self, ksname, typename):
        if ksname is None:
            ksname = self.current_keyspace

        ks_meta = self.get_keyspace_meta(ksname)

        try:
            user_type = ks_meta.user_types[typename]
        except KeyError:
            raise UserTypeNotFound("User type %r not found" % typename)

        return zip(user_type.field_names, user_type.field_types)

    def get_userfunction_names(self, ksname=None):
        if ksname is None:
            ksname = self.current_keyspace

        return map(lambda f: f.name, self.get_keyspace_meta(ksname).functions.values())

    def get_useraggregate_names(self, ksname=None):
        if ksname is None:
            ksname = self.current_keyspace

        return map(lambda f: f.name, self.get_keyspace_meta(ksname).aggregates.values())

    def get_cluster_name(self):
        return self.conn.metadata.cluster_name

    def get_partitioner(self):
        return self.conn.metadata.partitioner

    def get_keyspace_meta(self, ksname):
        if ksname not in self.conn.metadata.keyspaces:
            raise KeyspaceNotFound('Keyspace %r not found.' % ksname)
        return self.conn.metadata.keyspaces[ksname]

    def get_keyspaces(self):
        return self.conn.metadata.keyspaces.values()

    def get_ring(self, ks):
        self.conn.metadata.token_map.rebuild_keyspace(ks, build_if_absent=True)
        return self.conn.metadata.token_map.tokens_to_hosts_by_ks[ks]

    def get_table_meta(self, ksname, tablename):
        if ksname is None:
            ksname = self.current_keyspace
        ksmeta = self.get_keyspace_meta(ksname)

        if tablename not in ksmeta.tables:
            if ksname == 'system_auth' and tablename in ['roles', 'role_permissions']:
                self.get_fake_auth_table_meta(ksname, tablename)
            else:
                raise ColumnFamilyNotFound("Column family %r not found" % tablename)
        else:
            return ksmeta.tables[tablename]

    def get_fake_auth_table_meta(self, ksname, tablename):
        # may be using external auth implementation so internal tables
        # aren't actually defined in schema. In this case, we'll fake
        # them up
        if tablename == 'roles':
            ks_meta = KeyspaceMetadata(ksname, True, None, None)
            table_meta = TableMetadata(ks_meta, 'roles')
            table_meta.columns['role'] = ColumnMetadata(table_meta, 'role', cassandra.cqltypes.UTF8Type)
            table_meta.columns['is_superuser'] = ColumnMetadata(table_meta, 'is_superuser', cassandra.cqltypes.BooleanType)
            table_meta.columns['can_login'] = ColumnMetadata(table_meta, 'can_login', cassandra.cqltypes.BooleanType)
        elif tablename == 'role_permissions':
            ks_meta = KeyspaceMetadata(ksname, True, None, None)
            table_meta = TableMetadata(ks_meta, 'role_permissions')
            table_meta.columns['role'] = ColumnMetadata(table_meta, 'role', cassandra.cqltypes.UTF8Type)
            table_meta.columns['resource'] = ColumnMetadata(table_meta, 'resource', cassandra.cqltypes.UTF8Type)
            table_meta.columns['permission'] = ColumnMetadata(table_meta, 'permission', cassandra.cqltypes.UTF8Type)
        else:
            raise ColumnFamilyNotFound("Column family %r not found" % tablename)

    def get_index_meta(self, ksname, idxname):
        if ksname is None:
            ksname = self.current_keyspace
        ksmeta = self.get_keyspace_meta(ksname)

        if idxname not in ksmeta.indexes:
            raise IndexNotFound("Index %r not found" % idxname)

        return ksmeta.indexes[idxname]

    def get_view_meta(self, ksname, viewname):
        if ksname is None:
            ksname = self.current_keyspace
        ksmeta = self.get_keyspace_meta(ksname)

        if viewname not in ksmeta.views:
            raise MaterializedViewNotFound("Materialized view %r not found" % viewname)
        return ksmeta.views[viewname]

    def get_object_meta(self, ks, name):
        if name is None:
            if ks and ks in self.conn.metadata.keyspaces:
                return self.conn.metadata.keyspaces[ks]
            elif self.current_keyspace is None:
                raise ObjectNotFound("%r not found in keyspaces" % (ks))
            else:
                name = ks
                ks = self.current_keyspace

        if ks is None:
            ks = self.current_keyspace

        ksmeta = self.get_keyspace_meta(ks)

        if name in ksmeta.tables:
            return ksmeta.tables[name]
        elif name in ksmeta.indexes:
            return ksmeta.indexes[name]
        elif name in ksmeta.views:
            return ksmeta.views[name]

        raise ObjectNotFound("%r not found in keyspace %r" % (name, ks))

    def get_usertypes_meta(self):
        data = self.session.execute("select * from system.schema_usertypes")
        if not data:
            return cql3handling.UserTypesMeta({})

        return cql3handling.UserTypesMeta.from_layout(data)

    def get_trigger_names(self, ksname=None):
        if ksname is None:
            ksname = self.current_keyspace

        return [trigger.name
                for table in self.get_keyspace_meta(ksname).tables.values()
                for trigger in table.triggers.values()]

    def reset_statement(self):
        self.reset_prompt()
        self.statement.truncate(0)
        self.empty_lines = 0

    def reset_prompt(self):
        if self.current_keyspace is None:
            self.set_prompt(self.default_prompt, True)
        else:
            self.set_prompt(self.keyspace_prompt % self.current_keyspace, True)

    def set_continue_prompt(self):
        if self.empty_lines >= 3:
            self.set_prompt("Statements are terminated with a ';'.  You can press CTRL-C to cancel an incomplete statement.")
            self.empty_lines = 0
            return
        if self.current_keyspace is None:
            self.set_prompt(self.continue_prompt)
        else:
            spaces = ' ' * len(str(self.current_keyspace))
            self.set_prompt(self.keyspace_continue_prompt % spaces)
        self.empty_lines = self.empty_lines + 1 if not self.lastcmd else 0

    @contextmanager
    def prepare_loop(self):
        readline = None
        if self.tty and self.completekey:
            try:
                import readline
            except ImportError:
                if is_win:
                    print "WARNING: pyreadline dependency missing.  Install to enable tab completion."
                pass
            else:
                old_completer = readline.get_completer()
                readline.set_completer(self.complete)
                if readline.__doc__ is not None and 'libedit' in readline.__doc__:
                    readline.parse_and_bind("bind -e")
                    readline.parse_and_bind("bind '" + self.completekey + "' rl_complete")
                    readline.parse_and_bind("bind ^R em-inc-search-prev")
                else:
                    readline.parse_and_bind(self.completekey + ": complete")
        try:
            yield
        finally:
            if readline is not None:
                readline.set_completer(old_completer)

    def get_input_line(self, prompt=''):
        if self.tty:
            try:
                self.lastcmd = raw_input(prompt).decode(self.encoding)
            except UnicodeDecodeError:
                self.lastcmd = ''
                traceback.print_exc()
                self.check_windows_encoding()
            line = self.lastcmd + '\n'
        else:
            self.lastcmd = self.stdin.readline()
            line = self.lastcmd
            if not len(line):
                raise EOFError
        self.lineno += 1
        return line

    def use_stdin_reader(self, until='', prompt=''):
        until += '\n'
        while True:
            try:
                newline = self.get_input_line(prompt=prompt)
            except EOFError:
                return
            if newline == until:
                return
            yield newline

    def cmdloop(self):
        """
        Adapted from cmd.Cmd's version, because there is literally no way with
        cmd.Cmd.cmdloop() to tell the difference between "EOF" showing up in
        input and an actual EOF.
        """
        with self.prepare_loop():
            while not self.stop:
                try:
                    if self.single_statement:
                        line = self.single_statement
                        self.stop = True
                    else:
                        line = self.get_input_line(self.prompt)
                    self.statement.write(line)
                    if self.onecmd(self.statement.getvalue()):
                        self.reset_statement()
                except EOFError:
                    self.handle_eof()
                except CQL_ERRORS, cqlerr:
                    self.printerr(cqlerr.message.decode(encoding='utf-8'))
                except KeyboardInterrupt:
                    self.reset_statement()
                    print

    def onecmd(self, statementtext):
        """
        Returns true if the statement is complete and was handled (meaning it
        can be reset).
        """

        try:
            statements, endtoken_escaped = cqlruleset.cql_split_statements(statementtext)
        except pylexotron.LexingError, e:
            if self.show_line_nums:
                self.printerr('Invalid syntax at char %d' % (e.charnum,))
            else:
                self.printerr('Invalid syntax at line %d, char %d'
                              % (e.linenum, e.charnum))
            statementline = statementtext.split('\n')[e.linenum - 1]
            self.printerr('  %s' % statementline)
            self.printerr(' %s^' % (' ' * e.charnum))
            return True

        while statements and not statements[-1]:
            statements = statements[:-1]
        if not statements:
            return True
        if endtoken_escaped or statements[-1][-1][0] != 'endtoken':
            self.set_continue_prompt()
            return
        for st in statements:
            try:
                self.handle_statement(st, statementtext)
            except Exception, e:
                if self.debug:
                    traceback.print_exc()
                else:
                    self.printerr(e)
        return True

    def handle_eof(self):
        if self.tty:
            print
        statement = self.statement.getvalue()
        if statement.strip():
            if not self.onecmd(statement):
                self.printerr('Incomplete statement at end of file')
        self.do_exit()

    def handle_statement(self, tokens, srcstr):
        # Concat multi-line statements and insert into history
        if readline is not None:
            nl_count = srcstr.count("\n")

            new_hist = srcstr.replace("\n", " ").rstrip()

            if nl_count > 1 and self.last_hist != new_hist:
                readline.add_history(new_hist.encode(self.encoding))

            self.last_hist = new_hist
        cmdword = tokens[0][1]
        if cmdword == '?':
            cmdword = 'help'
        custom_handler = getattr(self, 'do_' + cmdword.lower(), None)
        if custom_handler:
            parsed = cqlruleset.cql_whole_parse_tokens(tokens, srcstr=srcstr,
                                                       startsymbol='cqlshCommand')
            if parsed and not parsed.remainder:
                # successful complete parse
                return custom_handler(parsed)
            else:
                return self.handle_parse_error(cmdword, tokens, parsed, srcstr)
        return self.perform_statement(cqlruleset.cql_extract_orig(tokens, srcstr))

    def handle_parse_error(self, cmdword, tokens, parsed, srcstr):
        if cmdword.lower() in ('select', 'insert', 'update', 'delete', 'truncate',
                               'create', 'drop', 'alter', 'grant', 'revoke',
                               'batch', 'list'):
            # hey, maybe they know about some new syntax we don't. type
            # assumptions won't work, but maybe the query will.
            return self.perform_statement(cqlruleset.cql_extract_orig(tokens, srcstr))
        if parsed:
            self.printerr('Improper %s command (problem at %r).' % (cmdword, parsed.remainder[0]))
        else:
            self.printerr('Improper %s command.' % cmdword)

    def do_use(self, parsed):
        ksname = parsed.get_binding('ksname')
        success, _ = self.perform_simple_statement(SimpleStatement(parsed.extract_orig()))
        if success:
            if ksname[0] == '"' and ksname[-1] == '"':
                self.current_keyspace = self.cql_unprotect_name(ksname)
            else:
                self.current_keyspace = ksname.lower()

    def do_select(self, parsed):
        tracing_was_enabled = self.tracing_enabled
        ksname = parsed.get_binding('ksname')
        stop_tracing = ksname == 'system_traces' or (ksname is None and self.current_keyspace == 'system_traces')
        self.tracing_enabled = self.tracing_enabled and not stop_tracing
        statement = parsed.extract_orig()
        self.perform_statement(statement)
        self.tracing_enabled = tracing_was_enabled

    def perform_statement(self, statement):
        stmt = SimpleStatement(statement, consistency_level=self.consistency_level, serial_consistency_level=self.serial_consistency_level, fetch_size=self.page_size if self.use_paging else None)
        success, future = self.perform_simple_statement(stmt)

        if future:
            if future.warnings:
                self.print_warnings(future.warnings)

            if self.tracing_enabled:
                try:
                    for trace in future.get_all_query_traces(max_wait_per=self.max_trace_wait, query_cl=self.consistency_level):
                        print_trace(self, trace)
                except TraceUnavailable:
                    msg = "Statement trace did not complete within %d seconds; trace data may be incomplete." % (self.session.max_trace_wait,)
                    self.writeresult(msg, color=RED)
                    for trace_id in future.get_query_trace_ids():
                        self.show_session(trace_id, partial_session=True)
                except Exception, err:
                    self.printerr("Unable to fetch query trace: %s" % (str(err),))

        return success

    def parse_for_select_meta(self, query_string):
        try:
            parsed = cqlruleset.cql_parse(query_string)[1]
        except IndexError:
            return None
        ks = self.cql_unprotect_name(parsed.get_binding('ksname', None))
        name = self.cql_unprotect_name(parsed.get_binding('cfname', None))
        try:
            return self.get_table_meta(ks, name)
        except ColumnFamilyNotFound:
            try:
                return self.get_view_meta(ks, name)
            except MaterializedViewNotFound:
                raise ObjectNotFound("%r not found in keyspace %r" % (name, ks))

    def parse_for_update_meta(self, query_string):
        try:
            parsed = cqlruleset.cql_parse(query_string)[1]
        except IndexError:
            return None
        ks = self.cql_unprotect_name(parsed.get_binding('ksname', None))
        cf = self.cql_unprotect_name(parsed.get_binding('cfname'))
        return self.get_table_meta(ks, cf)

    def perform_simple_statement(self, statement):
        if not statement:
            return False, None

        future = self.session.execute_async(statement, trace=self.tracing_enabled)
        result = None
        try:
            result = future.result()
        except CQL_ERRORS, err:
            self.printerr(unicode(err.__class__.__name__) + u": " + err.message.decode(encoding='utf-8'))
        except Exception:
            import traceback
            self.printerr(traceback.format_exc())

        # Even if statement failed we try to refresh schema if not agreed (see CASSANDRA-9689)
        if not future.is_schema_agreed:
            try:
                self.conn.refresh_schema_metadata(5)  # will throw exception if there is a schema mismatch
            except Exception:
                self.printerr("Warning: schema version mismatch detected; check the schema versions of your "
                              "nodes in system.local and system.peers.")
                self.conn.refresh_schema_metadata(-1)

        if result is None:
            return False, None

        if statement.query_string[:6].lower() == 'select':
            self.print_result(result, self.parse_for_select_meta(statement.query_string))
        elif statement.query_string.lower().startswith("list users") or statement.query_string.lower().startswith("list roles"):
            self.print_result(result, self.get_table_meta('system_auth', 'roles'))
        elif statement.query_string.lower().startswith("list"):
            self.print_result(result, self.get_table_meta('system_auth', 'role_permissions'))
        elif result:
            # CAS INSERT/UPDATE
            self.writeresult("")
            self.print_static_result(result, self.parse_for_update_meta(statement.query_string))
        self.flush_output()
        return True, future

    def print_result(self, result, table_meta):
        self.decoding_errors = []

        self.writeresult("")
        if result.has_more_pages and self.tty:
            num_rows = 0
            while True:
                if result.current_rows:
                    num_rows += len(result.current_rows)
                    self.print_static_result(result, table_meta)
                if result.has_more_pages:
                    raw_input("---MORE---")
                    result.fetch_next_page()
                else:
                    break
        else:
            num_rows = len(result.current_rows)
            self.print_static_result(result, table_meta)
        self.writeresult("(%d rows)" % num_rows)

        if self.decoding_errors:
            for err in self.decoding_errors[:2]:
                self.writeresult(err.message(), color=RED)
            if len(self.decoding_errors) > 2:
                self.writeresult('%d more decoding errors suppressed.'
                                 % (len(self.decoding_errors) - 2), color=RED)

    def print_static_result(self, result, table_meta):
        if not result.column_names and not table_meta:
            return

        column_names = result.column_names or table_meta.columns.keys()
        formatted_names = [self.myformat_colname(name, table_meta) for name in column_names]
        if not result.current_rows:
            # print header only
            self.print_formatted_result(formatted_names, None)
            return

        cql_types = []
        if result.column_types:
            ks_name = table_meta.keyspace_name if table_meta else self.current_keyspace
            ks_meta = self.conn.metadata.keyspaces.get(ks_name, None)
            cql_types = [CqlType(cql_typename(t), ks_meta) for t in result.column_types]

        formatted_values = [map(self.myformat_value, [row[column] for column in column_names], cql_types) for row in result.current_rows]

        if self.expand_enabled:
            self.print_formatted_result_vertically(formatted_names, formatted_values)
        else:
            self.print_formatted_result(formatted_names, formatted_values)

    def print_formatted_result(self, formatted_names, formatted_values):
        # determine column widths
        widths = [n.displaywidth for n in formatted_names]
        if formatted_values is not None:
            for fmtrow in formatted_values:
                for num, col in enumerate(fmtrow):
                    widths[num] = max(widths[num], col.displaywidth)

        # print header
        header = ' | '.join(hdr.ljust(w, color=self.color) for (hdr, w) in zip(formatted_names, widths))
        self.writeresult(' ' + header.rstrip())
        self.writeresult('-%s-' % '-+-'.join('-' * w for w in widths))

        # stop if there are no rows
        if formatted_values is None:
            self.writeresult("")
            return

        # print row data
        for row in formatted_values:
            line = ' | '.join(col.rjust(w, color=self.color) for (col, w) in zip(row, widths))
            self.writeresult(' ' + line)

        self.writeresult("")

    def print_formatted_result_vertically(self, formatted_names, formatted_values):
        max_col_width = max([n.displaywidth for n in formatted_names])
        max_val_width = max([n.displaywidth for row in formatted_values for n in row])

        # for each row returned, list all the column-value pairs
        for row_id, row in enumerate(formatted_values):
            self.writeresult("@ Row %d" % (row_id + 1))
            self.writeresult('-%s-' % '-+-'.join(['-' * max_col_width, '-' * max_val_width]))
            for field_id, field in enumerate(row):
                column = formatted_names[field_id].ljust(max_col_width, color=self.color)
                value = field.ljust(field.displaywidth, color=self.color)
                self.writeresult(' ' + " | ".join([column, value]))
            self.writeresult('')

    def print_warnings(self, warnings):
        if warnings is None or len(warnings) == 0:
            return

        self.writeresult('')
        self.writeresult('Warnings :')
        for warning in warnings:
            self.writeresult(warning)
            self.writeresult('')

    def emptyline(self):
        pass

    def parseline(self, line):
        # this shouldn't be needed
        raise NotImplementedError

    def complete(self, text, state):
        if readline is None:
            return
        if state == 0:
            try:
                self.completion_matches = self.find_completions(text)
            except Exception:
                if debug_completion:
                    import traceback
                    traceback.print_exc()
                else:
                    raise
        try:
            return self.completion_matches[state]
        except IndexError:
            return None

    def find_completions(self, text):
        curline = readline.get_line_buffer()
        prevlines = self.statement.getvalue()
        wholestmt = prevlines + curline
        begidx = readline.get_begidx() + len(prevlines)
        stuff_to_complete = wholestmt[:begidx]
        return cqlruleset.cql_complete(stuff_to_complete, text, cassandra_conn=self,
                                       debug=debug_completion, startsymbol='cqlshCommand')

    def set_prompt(self, prompt, prepend_user=False):
        if prepend_user and self.username:
            self.prompt = "%s@%s" % (self.username, prompt)
            return
        self.prompt = prompt

    def cql_unprotect_name(self, namestr):
        if namestr is None:
            return
        return cqlruleset.dequote_name(namestr)

    def cql_unprotect_value(self, valstr):
        if valstr is not None:
            return cqlruleset.dequote_value(valstr)

    def print_recreate_keyspace(self, ksdef, out):
        out.write(ksdef.export_as_string())
        out.write("\n")

    def print_recreate_columnfamily(self, ksname, cfname, out):
        """
        Output CQL commands which should be pasteable back into a CQL session
        to recreate the given table.

        Writes output to the given out stream.
        """
        out.write(self.get_table_meta(ksname, cfname).export_as_string())
        out.write("\n")

    def print_recreate_index(self, ksname, idxname, out):
        """
        Output CQL commands which should be pasteable back into a CQL session
        to recreate the given index.

        Writes output to the given out stream.
        """
        out.write(self.get_index_meta(ksname, idxname).export_as_string())
        out.write("\n")

    def print_recreate_materialized_view(self, ksname, viewname, out):
        """
        Output CQL commands which should be pasteable back into a CQL session
        to recreate the given materialized view.

        Writes output to the given out stream.
        """
        out.write(self.get_view_meta(ksname, viewname).export_as_string())
        out.write("\n")

    def print_recreate_object(self, ks, name, out):
        """
        Output CQL commands which should be pasteable back into a CQL session
        to recreate the given object (ks, table or index).

        Writes output to the given out stream.
        """
        out.write(self.get_object_meta(ks, name).export_as_string())
        out.write("\n")

    def describe_keyspaces(self):
        print
        cmd.Cmd.columnize(self, protect_names(self.get_keyspace_names()))
        print

    def describe_keyspace(self, ksname):
        print
        self.print_recreate_keyspace(self.get_keyspace_meta(ksname), sys.stdout)
        print

    def describe_columnfamily(self, ksname, cfname):
        if ksname is None:
            ksname = self.current_keyspace
        if ksname is None:
            raise NoKeyspaceError("No keyspace specified and no current keyspace")
        print
        self.print_recreate_columnfamily(ksname, cfname, sys.stdout)
        print

    def describe_index(self, ksname, idxname):
        print
        self.print_recreate_index(ksname, idxname, sys.stdout)
        print

    def describe_materialized_view(self, ksname, viewname):
        if ksname is None:
            ksname = self.current_keyspace
        if ksname is None:
            raise NoKeyspaceError("No keyspace specified and no current keyspace")
        print
        self.print_recreate_materialized_view(ksname, viewname, sys.stdout)
        print

    def describe_object(self, ks, name):
        print
        self.print_recreate_object(ks, name, sys.stdout)
        print

    def describe_columnfamilies(self, ksname):
        print
        if ksname is None:
            for k in self.get_keyspaces():
                name = protect_name(k.name)
                print 'Keyspace %s' % (name,)
                print '---------%s' % ('-' * len(name))
                cmd.Cmd.columnize(self, protect_names(self.get_columnfamily_names(k.name)))
                print
        else:
            cmd.Cmd.columnize(self, protect_names(self.get_columnfamily_names(ksname)))
            print

    def describe_functions(self, ksname):
        print
        if ksname is None:
            for ksmeta in self.get_keyspaces():
                name = protect_name(ksmeta.name)
                print 'Keyspace %s' % (name,)
                print '---------%s' % ('-' * len(name))
                self._columnize_unicode(ksmeta.functions.keys())
        else:
            ksmeta = self.get_keyspace_meta(ksname)
            self._columnize_unicode(ksmeta.functions.keys())

    def describe_function(self, ksname, functionname):
        if ksname is None:
            ksname = self.current_keyspace
        if ksname is None:
            raise NoKeyspaceError("No keyspace specified and no current keyspace")
        print
        ksmeta = self.get_keyspace_meta(ksname)
        functions = filter(lambda f: f.name == functionname, ksmeta.functions.values())
        if len(functions) == 0:
            raise FunctionNotFound("User defined function %r not found" % functionname)
        print "\n\n".join(func.export_as_string() for func in functions)
        print

    def describe_aggregates(self, ksname):
        print
        if ksname is None:
            for ksmeta in self.get_keyspaces():
                name = protect_name(ksmeta.name)
                print 'Keyspace %s' % (name,)
                print '---------%s' % ('-' * len(name))
                self._columnize_unicode(ksmeta.aggregates.keys())
        else:
            ksmeta = self.get_keyspace_meta(ksname)
            self._columnize_unicode(ksmeta.aggregates.keys())

    def describe_aggregate(self, ksname, aggregatename):
        if ksname is None:
            ksname = self.current_keyspace
        if ksname is None:
            raise NoKeyspaceError("No keyspace specified and no current keyspace")
        print
        ksmeta = self.get_keyspace_meta(ksname)
        aggregates = filter(lambda f: f.name == aggregatename, ksmeta.aggregates.values())
        if len(aggregates) == 0:
            raise FunctionNotFound("User defined aggregate %r not found" % aggregatename)
        print "\n\n".join(aggr.export_as_string() for aggr in aggregates)
        print

    def describe_usertypes(self, ksname):
        print
        if ksname is None:
            for ksmeta in self.get_keyspaces():
                name = protect_name(ksmeta.name)
                print 'Keyspace %s' % (name,)
                print '---------%s' % ('-' * len(name))
                self._columnize_unicode(ksmeta.user_types.keys(), quote=True)
        else:
            ksmeta = self.get_keyspace_meta(ksname)
            self._columnize_unicode(ksmeta.user_types.keys(), quote=True)

    def describe_usertype(self, ksname, typename):
        if ksname is None:
            ksname = self.current_keyspace
        if ksname is None:
            raise NoKeyspaceError("No keyspace specified and no current keyspace")
        print
        ksmeta = self.get_keyspace_meta(ksname)
        try:
            usertype = ksmeta.user_types[typename]
        except KeyError:
            raise UserTypeNotFound("User type %r not found" % typename)
        print usertype.export_as_string()

    def _columnize_unicode(self, name_list, quote=False):
        """
        Used when columnizing identifiers that may contain unicode
        """
        names = [n.encode('utf-8') for n in name_list]
        if quote:
            names = protect_names(names)
        cmd.Cmd.columnize(self, names)
        print

    def describe_cluster(self):
        print '\nCluster: %s' % self.get_cluster_name()
        p = trim_if_present(self.get_partitioner(), 'org.apache.cassandra.dht.')
        print 'Partitioner: %s\n' % p
        # TODO: snitch?
        # snitch = trim_if_present(self.get_snitch(), 'org.apache.cassandra.locator.')
        # print 'Snitch: %s\n' % snitch
        if self.current_keyspace is not None and self.current_keyspace != 'system':
            print "Range ownership:"
            ring = self.get_ring(self.current_keyspace)
            for entry in ring.items():
                print ' %39s  [%s]' % (str(entry[0].value), ', '.join([host.address for host in entry[1]]))
            print

    def describe_schema(self, include_system=False):
        print
        for k in self.get_keyspaces():
            if include_system or k.name not in cql3handling.SYSTEM_KEYSPACES:
                self.print_recreate_keyspace(k, sys.stdout)
                print

    def do_describe(self, parsed):
        """
        DESCRIBE [cqlsh only]

        (DESC may be used as a shorthand.)

          Outputs information about the connected Cassandra cluster, or about
          the data objects stored in the cluster. Use in one of the following ways:

        DESCRIBE KEYSPACES

          Output the names of all keyspaces.

        DESCRIBE KEYSPACE [<keyspacename>]

          Output CQL commands that could be used to recreate the given keyspace,
          and the objects in it (such as tables, types, functions, etc.).
          In some cases, as the CQL interface matures, there will be some metadata
          about a keyspace that is not representable with CQL. That metadata will not be shown.

          The '<keyspacename>' argument may be omitted, in which case the current
          keyspace will be described.

        DESCRIBE TABLES

          Output the names of all tables in the current keyspace, or in all
          keyspaces if there is no current keyspace.

        DESCRIBE TABLE [<keyspace>.]<tablename>

          Output CQL commands that could be used to recreate the given table.
          In some cases, as above, there may be table metadata which is not
          representable and which will not be shown.

        DESCRIBE INDEX <indexname>

          Output the CQL command that could be used to recreate the given index.
          In some cases, there may be index metadata which is not representable
          and which will not be shown.

        DESCRIBE MATERIALIZED VIEW <viewname>

          Output the CQL command that could be used to recreate the given materialized view.
          In some cases, there may be materialized view metadata which is not representable
          and which will not be shown.

        DESCRIBE CLUSTER

          Output information about the connected Cassandra cluster, such as the
          cluster name, and the partitioner and snitch in use. When you are
          connected to a non-system keyspace, also shows endpoint-range
          ownership information for the Cassandra ring.

        DESCRIBE [FULL] SCHEMA

          Output CQL commands that could be used to recreate the entire (non-system) schema.
          Works as though "DESCRIBE KEYSPACE k" was invoked for each non-system keyspace
          k. Use DESCRIBE FULL SCHEMA to include the system keyspaces.

        DESCRIBE TYPES

          Output the names of all user-defined-types in the current keyspace, or in all
          keyspaces if there is no current keyspace.

        DESCRIBE TYPE [<keyspace>.]<type>

          Output the CQL command that could be used to recreate the given user-defined-type.

        DESCRIBE FUNCTIONS

          Output the names of all user-defined-functions in the current keyspace, or in all
          keyspaces if there is no current keyspace.

        DESCRIBE FUNCTION [<keyspace>.]<function>

          Output the CQL command that could be used to recreate the given user-defined-function.

        DESCRIBE AGGREGATES

          Output the names of all user-defined-aggregates in the current keyspace, or in all
          keyspaces if there is no current keyspace.

        DESCRIBE AGGREGATE [<keyspace>.]<aggregate>

          Output the CQL command that could be used to recreate the given user-defined-aggregate.

        DESCRIBE <objname>

          Output CQL commands that could be used to recreate the entire object schema,
          where object can be either a keyspace or a table or an index or a materialized
          view (in this order).
  """
        what = parsed.matched[1][1].lower()
        if what == 'functions':
            self.describe_functions(self.current_keyspace)
        elif what == 'function':
            ksname = self.cql_unprotect_name(parsed.get_binding('ksname', None))
            functionname = self.cql_unprotect_name(parsed.get_binding('udfname'))
            self.describe_function(ksname, functionname)
        elif what == 'aggregates':
            self.describe_aggregates(self.current_keyspace)
        elif what == 'aggregate':
            ksname = self.cql_unprotect_name(parsed.get_binding('ksname', None))
            aggregatename = self.cql_unprotect_name(parsed.get_binding('udaname'))
            self.describe_aggregate(ksname, aggregatename)
        elif what == 'keyspaces':
            self.describe_keyspaces()
        elif what == 'keyspace':
            ksname = self.cql_unprotect_name(parsed.get_binding('ksname', ''))
            if not ksname:
                ksname = self.current_keyspace
                if ksname is None:
                    self.printerr('Not in any keyspace.')
                    return
            self.describe_keyspace(ksname)
        elif what in ('columnfamily', 'table'):
            ks = self.cql_unprotect_name(parsed.get_binding('ksname', None))
            cf = self.cql_unprotect_name(parsed.get_binding('cfname'))
            self.describe_columnfamily(ks, cf)
        elif what == 'index':
            ks = self.cql_unprotect_name(parsed.get_binding('ksname', None))
            idx = self.cql_unprotect_name(parsed.get_binding('idxname', None))
            self.describe_index(ks, idx)
        elif what == 'materialized' and parsed.matched[2][1].lower() == 'view':
            ks = self.cql_unprotect_name(parsed.get_binding('ksname', None))
            mv = self.cql_unprotect_name(parsed.get_binding('mvname'))
            self.describe_materialized_view(ks, mv)
        elif what in ('columnfamilies', 'tables'):
            self.describe_columnfamilies(self.current_keyspace)
        elif what == 'types':
            self.describe_usertypes(self.current_keyspace)
        elif what == 'type':
            ks = self.cql_unprotect_name(parsed.get_binding('ksname', None))
            ut = self.cql_unprotect_name(parsed.get_binding('utname'))
            self.describe_usertype(ks, ut)
        elif what == 'cluster':
            self.describe_cluster()
        elif what == 'schema':
            self.describe_schema(False)
        elif what == 'full' and parsed.matched[2][1].lower() == 'schema':
            self.describe_schema(True)
        elif what:
            ks = self.cql_unprotect_name(parsed.get_binding('ksname', None))
            name = self.cql_unprotect_name(parsed.get_binding('cfname'))
            if not name:
                name = self.cql_unprotect_name(parsed.get_binding('idxname', None))
            if not name:
                name = self.cql_unprotect_name(parsed.get_binding('mvname', None))
            self.describe_object(ks, name)
    do_desc = do_describe

    def do_copy(self, parsed):
        r"""
        COPY [cqlsh only]

          COPY x FROM: Imports CSV data into a Cassandra table
          COPY x TO: Exports data from a Cassandra table in CSV format.

        COPY <table_name> [ ( column [, ...] ) ]
             FROM ( '<file_pattern_1, file_pattern_2, ... file_pattern_n>' | STDIN )
             [ WITH <option>='value' [AND ...] ];

        File patterns are either file names or valid python glob expressions, e.g. *.csv or folder/*.csv.

        COPY <table_name> [ ( column [, ...] ) ]
             TO ( '<filename>' | STDOUT )
             [ WITH <option>='value' [AND ...] ];

        Available common COPY options and defaults:

          DELIMITER=','           - character that appears between records
          QUOTE='"'               - quoting character to be used to quote fields
          ESCAPE='\'              - character to appear before the QUOTE char when quoted
          HEADER=false            - whether to ignore the first line
          NULL=''                 - string that represents a null value
          DATETIMEFORMAT=         - timestamp strftime format
            '%Y-%m-%d %H:%M:%S%z'   defaults to time_format value in cqlshrc
          MAXATTEMPTS=5           - the maximum number of attempts per batch or range
          REPORTFREQUENCY=0.25    - the frequency with which we display status updates in seconds
          DECIMALSEP='.'          - the separator for decimal values
          THOUSANDSSEP=''         - the separator for thousands digit groups
          BOOLSTYLE='True,False'  - the representation for booleans, case insensitive, specify true followed by false,
                                    for example yes,no or 1,0
          NUMPROCESSES=n          - the number of worker processes, by default the number of cores minus one
                                    capped at 16
          CONFIGFILE=''           - a configuration file with the same format as .cqlshrc (see the Python ConfigParser
                                    documentation) where you can specify WITH options under the following optional
                                    sections: [copy], [copy-to], [copy-from], [copy:ks.table], [copy-to:ks.table],
                                    [copy-from:ks.table], where <ks> is your keyspace name and <table> is your table
                                    name. Options are read from these sections, in the order specified
                                    above, and command line options always override options in configuration files.
                                    Depending on the COPY direction, only the relevant copy-from or copy-to sections
                                    are used. If no configfile is specified then .cqlshrc is searched instead.
          RATEFILE=''             - an optional file where to print the output statistics

        Available COPY FROM options and defaults:

          CHUNKSIZE=5000          - the size of chunks passed to worker processes
          INGESTRATE=100000       - an approximate ingest rate in rows per second
          MINBATCHSIZE=10         - the minimum size of an import batch
          MAXBATCHSIZE=20         - the maximum size of an import batch
          MAXROWS=-1              - the maximum number of rows, -1 means no maximum
          SKIPROWS=0              - the number of rows to skip
          SKIPCOLS=''             - a comma separated list of column names to skip
          MAXPARSEERRORS=-1       - the maximum global number of parsing errors, -1 means no maximum
          MAXINSERTERRORS=1000    - the maximum global number of insert errors, -1 means no maximum
          ERRFILE=''              - a file where to store all rows that could not be imported, by default this is
                                    import_ks_table.err where <ks> is your keyspace and <table> is your table name.
          PREPAREDSTATEMENTS=True - whether to use prepared statements when importing, by default True. Set this to
                                    False if you don't mind shifting data parsing to the cluster. The cluster will also
                                    have to compile every batch statement. For large and oversized clusters
                                    this will result in a faster import but for smaller clusters it may generate
                                    timeouts.
          TTL=3600                - the time to live in seconds, by default data will not expire

        Available COPY TO options and defaults:

          ENCODING='utf8'          - encoding for CSV output
          PAGESIZE='1000'          - the page size for fetching results
          PAGETIMEOUT=10           - the page timeout in seconds for fetching results
          BEGINTOKEN=''            - the minimum token string to consider when exporting data
          ENDTOKEN=''              - the maximum token string to consider when exporting data
          MAXREQUESTS=6            - the maximum number of requests each worker process can work on in parallel
          MAXOUTPUTSIZE='-1'       - the maximum size of the output file measured in number of lines,
                                     beyond this maximum the output file will be split into segments,
                                     -1 means unlimited.
          FLOATPRECISION=5         - the number of digits displayed after the decimal point for cql float values
          DOUBLEPRECISION=12       - the number of digits displayed after the decimal point for cql double values

        When entering CSV data on STDIN, you can use the sequence "\."
        on a line by itself to end the data input.
        """

        ks = self.cql_unprotect_name(parsed.get_binding('ksname', None))
        if ks is None:
            ks = self.current_keyspace
            if ks is None:
                raise NoKeyspaceError("Not in any keyspace.")
        table = self.cql_unprotect_name(parsed.get_binding('cfname'))
        columns = parsed.get_binding('colnames', None)
        if columns is not None:
            columns = map(self.cql_unprotect_name, columns)
        else:
            # default to all known columns
            columns = self.get_column_names(ks, table)

        fname = parsed.get_binding('fname', None)
        if fname is not None:
            fname = self.cql_unprotect_value(fname)

        copyoptnames = map(str.lower, parsed.get_binding('optnames', ()))
        copyoptvals = map(self.cql_unprotect_value, parsed.get_binding('optvals', ()))
        opts = dict(zip(copyoptnames, copyoptvals))

        direction = parsed.get_binding('dir').upper()
        if direction == 'FROM':
            task = ImportTask(self, ks, table, columns, fname, opts, self.conn.protocol_version, CONFIG_FILE)
        elif direction == 'TO':
            task = ExportTask(self, ks, table, columns, fname, opts, self.conn.protocol_version, CONFIG_FILE)
        else:
            raise SyntaxError("Unknown direction %s" % direction)

        task.run()

    def do_show(self, parsed):
        """
        SHOW [cqlsh only]

          Displays information about the current cqlsh session. Can be called in
          the following ways:

        SHOW VERSION

          Shows the version and build of the connected Cassandra instance, as
          well as the versions of the CQL spec and the Thrift protocol that
          the connected Cassandra instance understands.

        SHOW HOST

          Shows where cqlsh is currently connected.

        SHOW SESSION <sessionid>

          Pretty-prints the requested tracing session.
        """
        showwhat = parsed.get_binding('what').lower()
        if showwhat == 'version':
            self.get_connection_versions()
            self.show_version()
        elif showwhat == 'host':
            self.show_host()
        elif showwhat.startswith('session'):
            session_id = parsed.get_binding('sessionid').lower()
            self.show_session(UUID(session_id))
        else:
            self.printerr('Wait, how do I show %r?' % (showwhat,))

    def do_source(self, parsed):
        """
        SOURCE [cqlsh only]

        Executes a file containing CQL statements. Gives the output for each
        statement in turn, if any, or any errors that occur along the way.

        Errors do NOT abort execution of the CQL source file.

        Usage:

          SOURCE '<file>';

        That is, the path to the file to be executed must be given inside a
        string literal. The path is interpreted relative to the current working
        directory. The tilde shorthand notation ('~/mydir') is supported for
        referring to $HOME.

        See also the --file option to cqlsh.
        """
        fname = parsed.get_binding('fname')
        fname = os.path.expanduser(self.cql_unprotect_value(fname))
        try:
            encoding, bom_size = get_file_encoding_bomsize(fname)
            f = codecs.open(fname, 'r', encoding)
            f.seek(bom_size)
        except IOError, e:
            self.printerr('Could not open %r: %s' % (fname, e))
            return
        username = self.auth_provider.username if self.auth_provider else None
        password = self.auth_provider.password if self.auth_provider else None
        subshell = Shell(self.hostname, self.port, color=self.color,
                         username=username, password=password,
                         encoding=self.encoding, stdin=f, tty=False, use_conn=self.conn,
                         cqlver=self.cql_version, keyspace=self.current_keyspace,
                         tracing_enabled=self.tracing_enabled,
                         display_nanotime_format=self.display_nanotime_format,
                         display_timestamp_format=self.display_timestamp_format,
                         display_date_format=self.display_date_format,
                         display_float_precision=self.display_float_precision,
                         display_double_precision=self.display_double_precision,
                         display_timezone=self.display_timezone,
                         max_trace_wait=self.max_trace_wait, ssl=self.ssl,
                         request_timeout=self.session.default_timeout,
                         connect_timeout=self.conn.connect_timeout)
        subshell.cmdloop()
        f.close()

    def do_capture(self, parsed):
        """
        CAPTURE [cqlsh only]

        Begins capturing command output and appending it to a specified file.
        Output will not be shown at the console while it is captured.

        Usage:

          CAPTURE '<file>';
          CAPTURE OFF;
          CAPTURE;

        That is, the path to the file to be appended to must be given inside a
        string literal. The path is interpreted relative to the current working
        directory. The tilde shorthand notation ('~/mydir') is supported for
        referring to $HOME.

        Only query result output is captured. Errors and output from cqlsh-only
        commands will still be shown in the cqlsh session.

        To stop capturing output and show it in the cqlsh session again, use
        CAPTURE OFF.

        To inspect the current capture configuration, use CAPTURE with no
        arguments.
        """
        fname = parsed.get_binding('fname')
        if fname is None:
            if self.shunted_query_out is not None:
                print "Currently capturing query output to %r." % (self.query_out.name,)
            else:
                print "Currently not capturing query output."
            return

        if fname.upper() == 'OFF':
            if self.shunted_query_out is None:
                self.printerr('Not currently capturing output.')
                return
            self.query_out.close()
            self.query_out = self.shunted_query_out
            self.color = self.shunted_color
            self.shunted_query_out = None
            del self.shunted_color
            return

        if self.shunted_query_out is not None:
            self.printerr('Already capturing output to %s. Use CAPTURE OFF'
                          ' to disable.' % (self.query_out.name,))
            return

        fname = os.path.expanduser(self.cql_unprotect_value(fname))
        try:
            f = open(fname, 'a')
        except IOError, e:
            self.printerr('Could not open %r for append: %s' % (fname, e))
            return
        self.shunted_query_out = self.query_out
        self.shunted_color = self.color
        self.query_out = f
        self.color = False
        print 'Now capturing query output to %r.' % (fname,)

    def do_tracing(self, parsed):
        """
        TRACING [cqlsh]

          Enables or disables request tracing.

        TRACING ON

          Enables tracing for all further requests.

        TRACING OFF

          Disables tracing.

        TRACING

          TRACING with no arguments shows the current tracing status.
        """
        self.tracing_enabled = SwitchCommand("TRACING", "Tracing").execute(self.tracing_enabled, parsed, self.printerr)

    def do_expand(self, parsed):
        """
        EXPAND [cqlsh]

          Enables or disables expanded (vertical) output.

        EXPAND ON

          Enables expanded (vertical) output.

        EXPAND OFF

          Disables expanded (vertical) output.

        EXPAND

          EXPAND with no arguments shows the current value of expand setting.
        """
        self.expand_enabled = SwitchCommand("EXPAND", "Expanded output").execute(self.expand_enabled, parsed, self.printerr)

    def do_consistency(self, parsed):
        """
        CONSISTENCY [cqlsh only]

           Overrides default consistency level (default level is ONE).

        CONSISTENCY <level>

           Sets consistency level for future requests.

           Valid consistency levels:

           ANY, ONE, TWO, THREE, QUORUM, ALL, LOCAL_ONE, LOCAL_QUORUM, EACH_QUORUM, SERIAL and LOCAL_SERIAL.

           SERIAL and LOCAL_SERIAL may be used only for SELECTs; will be rejected with updates.

        CONSISTENCY

           CONSISTENCY with no arguments shows the current consistency level.
        """
        level = parsed.get_binding('level')
        if level is None:
            print 'Current consistency level is %s.' % (cassandra.ConsistencyLevel.value_to_name[self.consistency_level])
            return

        self.consistency_level = cassandra.ConsistencyLevel.name_to_value[level.upper()]
        print 'Consistency level set to %s.' % (level.upper(),)

    def do_serial(self, parsed):
        """
        SERIAL CONSISTENCY [cqlsh only]

           Overrides serial consistency level (default level is SERIAL).

        SERIAL CONSISTENCY <level>

           Sets consistency level for future conditional updates.

           Valid consistency levels:

           SERIAL, LOCAL_SERIAL.

        SERIAL CONSISTENCY

           SERIAL CONSISTENCY with no arguments shows the current consistency level.
        """
        level = parsed.get_binding('level')
        if level is None:
            print 'Current serial consistency level is %s.' % (cassandra.ConsistencyLevel.value_to_name[self.serial_consistency_level])
            return

        self.serial_consistency_level = cassandra.ConsistencyLevel.name_to_value[level.upper()]
        print 'Serial consistency level set to %s.' % (level.upper(),)

    def do_login(self, parsed):
        """
        LOGIN [cqlsh only]

           Changes login information without requiring restart.

        LOGIN <username> (<password>)

           Login using the specified username. If password is specified, it will be used
           otherwise, you will be prompted to enter.
        """
        username = parsed.get_binding('username')
        password = parsed.get_binding('password')
        if password is None:
            password = getpass.getpass()
        else:
            password = password[1:-1]

        auth_provider = PlainTextAuthProvider(username=username, password=password)

        conn = Cluster(contact_points=(self.hostname,), port=self.port, cql_version=self.conn.cql_version,
                       protocol_version=self.conn.protocol_version,
                       auth_provider=auth_provider,
                       ssl_options=self.conn.ssl_options,
                       load_balancing_policy=WhiteListRoundRobinPolicy([self.hostname]),
                       control_connection_timeout=self.conn.connect_timeout,
                       connect_timeout=self.conn.connect_timeout)

        if self.current_keyspace:
            session = conn.connect(self.current_keyspace)
        else:
            session = conn.connect()

        # Copy session properties
        session.default_timeout = self.session.default_timeout
        session.row_factory = self.session.row_factory
        session.default_consistency_level = self.session.default_consistency_level
        session.max_trace_wait = self.session.max_trace_wait

        # Update after we've connected in case we fail to authenticate
        self.conn = conn
        self.auth_provider = auth_provider
        self.username = username
        self.session = session

    def do_exit(self, parsed=None):
        """
        EXIT/QUIT [cqlsh only]

        Exits cqlsh.
        """
        self.stop = True
        if self.owns_connection:
            self.conn.shutdown()
    do_quit = do_exit

    def do_clear(self, parsed):
        """
        CLEAR/CLS [cqlsh only]

        Clears the console.
        """
        import subprocess
        subprocess.call(['clear', 'cls'][is_win], shell=True)
    do_cls = do_clear

    def do_debug(self, parsed):
        import pdb
        pdb.set_trace()

    def get_help_topics(self):
        topics = [t[3:] for t in dir(self) if t.startswith('do_') and getattr(self, t, None).__doc__]
        for hide_from_help in ('quit',):
            topics.remove(hide_from_help)
        return topics

    def columnize(self, slist, *a, **kw):
        return cmd.Cmd.columnize(self, sorted([u.upper() for u in slist]), *a, **kw)

    def do_help(self, parsed):
        """
        HELP [cqlsh only]

        Gives information about cqlsh commands. To see available topics,
        enter "HELP" without any arguments. To see help on a topic,
        use "HELP <topic>".
        """
        topics = parsed.get_binding('topic', ())
        if not topics:
            shell_topics = [t.upper() for t in self.get_help_topics()]
            self.print_topics("\nDocumented shell commands:", shell_topics, 15, 80)
            cql_topics = [t.upper() for t in cqldocs.get_help_topics()]
            self.print_topics("CQL help topics:", cql_topics, 15, 80)
            return
        for t in topics:
            if t.lower() in self.get_help_topics():
                doc = getattr(self, 'do_' + t.lower()).__doc__
                self.stdout.write(doc + "\n")
            elif t.lower() in cqldocs.get_help_topics():
                urlpart = cqldocs.get_help_topic(t)
                if urlpart is not None:
                    url = "%s#%s" % (CASSANDRA_CQL_HTML, urlpart)
                    if len(webbrowser._tryorder) == 0:
                        self.printerr("*** No browser to display CQL help. URL for help topic %s : %s" % (t, url))
                    elif self.browser is not None:
                        webbrowser.get(self.browser).open_new_tab(url)
                    else:
                        webbrowser.open_new_tab(url)
            else:
                self.printerr("*** No help on %s" % (t,))

    def do_unicode(self, parsed):
        """
        Textual input/output

        When control characters, or other characters which can't be encoded
        in your current locale, are found in values of 'text' or 'ascii'
        types, it will be shown as a backslash escape. If color is enabled,
        any such backslash escapes will be shown in a different color from
        the surrounding text.

        Unicode code points in your data will be output intact, if the
        encoding for your locale is capable of decoding them. If you prefer
        that non-ascii characters be shown with Python-style "\\uABCD"
        escape sequences, invoke cqlsh with an ASCII locale (for example,
        by setting the $LANG environment variable to "C").
        """

    def do_paging(self, parsed):
        """
        PAGING [cqlsh]

          Enables or disables query paging.

        PAGING ON

          Enables query paging for all further queries.

        PAGING OFF

          Disables paging.

        PAGING

          PAGING with no arguments shows the current query paging status.
        """
        (self.use_paging, requested_page_size) = SwitchCommandWithValue(
            "PAGING", "Query paging", value_type=int).execute(self.use_paging, parsed, self.printerr)
        if self.use_paging and requested_page_size is not None:
            self.page_size = requested_page_size
        if self.use_paging:
            print("Page size: {}".format(self.page_size))
        else:
            self.page_size = self.default_page_size

    def applycolor(self, text, color=None):
        if not color or not self.color:
            return text
        return color + text + ANSI_RESET

    def writeresult(self, text, color=None, newline=True, out=None):
        if out is None:
            out = self.query_out

        # convert Exceptions, etc to text
        if not isinstance(text, (unicode, str)):
            text = unicode(text)

        if isinstance(text, unicode):
            text = text.encode(self.encoding)

        to_write = self.applycolor(text, color) + ('\n' if newline else '')
        out.write(to_write)

    def flush_output(self):
        self.query_out.flush()

    def printerr(self, text, color=RED, newline=True, shownum=None):
        self.statement_error = True
        if shownum is None:
            shownum = self.show_line_nums
        if shownum:
            text = '%s:%d:%s' % (self.stdin.name, self.lineno, text)
        self.writeresult(text, color, newline=newline, out=sys.stderr)


class SwitchCommand(object):
    command = None
    description = None

    def __init__(self, command, desc):
        self.command = command
        self.description = desc

    def execute(self, state, parsed, printerr):
        switch = parsed.get_binding('switch')
        if switch is None:
            if state:
                print "%s is currently enabled. Use %s OFF to disable" \
                      % (self.description, self.command)
            else:
                print "%s is currently disabled. Use %s ON to enable." \
                      % (self.description, self.command)
            return state

        if switch.upper() == 'ON':
            if state:
                printerr('%s is already enabled. Use %s OFF to disable.'
                         % (self.description, self.command))
                return state
            print 'Now %s is enabled' % (self.description,)
            return True

        if switch.upper() == 'OFF':
            if not state:
                printerr('%s is not enabled.' % (self.description,))
                return state
            print 'Disabled %s.' % (self.description,)
            return False


class SwitchCommandWithValue(SwitchCommand):
    """The same as SwitchCommand except it also accepts a value in place of ON.

    This returns a tuple of the form: (SWITCH_VALUE, PASSED_VALUE)
    eg: PAGING 50 returns (True, 50)
        PAGING OFF returns (False, None)
        PAGING ON returns (True, None)

    The value_type must match for the PASSED_VALUE, otherwise it will return None.
    """
    def __init__(self, command, desc, value_type=int):
        SwitchCommand.__init__(self, command, desc)
        self.value_type = value_type

    def execute(self, state, parsed, printerr):
        binary_switch_value = SwitchCommand.execute(self, state, parsed, printerr)
        switch = parsed.get_binding('switch')
        try:
            value = self.value_type(switch)
            binary_switch_value = True
        except (ValueError, TypeError):
            value = None
        return (binary_switch_value, value)


def option_with_default(cparser_getter, section, option, default=None):
    try:
        return cparser_getter(section, option)
    except ConfigParser.Error:
        return default


def raw_option_with_default(configs, section, option, default=None):
    """
    Same (almost) as option_with_default() but won't do any string interpolation.
    Useful for config values that include '%' symbol, e.g. time format string.
    """
    try:
        return configs.get(section, option, raw=True)
    except ConfigParser.Error:
        return default


def should_use_color():
    if not sys.stdout.isatty():
        return False
    if os.environ.get('TERM', '') in ('dumb', ''):
        return False
    try:
        import subprocess
        p = subprocess.Popen(['tput', 'colors'], stdout=subprocess.PIPE)
        stdout, _ = p.communicate()
        if int(stdout.strip()) < 8:
            return False
    except (OSError, ImportError, ValueError):
        # oh well, we tried. at least we know there's a $TERM and it's
        # not "dumb".
        pass
    return True


def read_options(cmdlineargs, environment):
    configs = ConfigParser.SafeConfigParser()
    configs.read(CONFIG_FILE)

    rawconfigs = ConfigParser.RawConfigParser()
    rawconfigs.read(CONFIG_FILE)

    optvalues = optparse.Values()
    optvalues.username = option_with_default(configs.get, 'authentication', 'username')
    optvalues.password = option_with_default(rawconfigs.get, 'authentication', 'password')
    optvalues.keyspace = option_with_default(configs.get, 'authentication', 'keyspace')
    optvalues.browser = option_with_default(configs.get, 'ui', 'browser', None)
    optvalues.completekey = option_with_default(configs.get, 'ui', 'completekey',
                                                DEFAULT_COMPLETEKEY)
    optvalues.color = option_with_default(configs.getboolean, 'ui', 'color')
    optvalues.time_format = raw_option_with_default(configs, 'ui', 'time_format',
                                                    DEFAULT_TIMESTAMP_FORMAT)
    optvalues.nanotime_format = raw_option_with_default(configs, 'ui', 'nanotime_format',
                                                        DEFAULT_NANOTIME_FORMAT)
    optvalues.date_format = raw_option_with_default(configs, 'ui', 'date_format',
                                                    DEFAULT_DATE_FORMAT)
    optvalues.float_precision = option_with_default(configs.getint, 'ui', 'float_precision',
                                                    DEFAULT_FLOAT_PRECISION)
    optvalues.double_precision = option_with_default(configs.getint, 'ui', 'double_precision',
                                                     DEFAULT_DOUBLE_PRECISION)
    optvalues.field_size_limit = option_with_default(configs.getint, 'csv', 'field_size_limit', csv.field_size_limit())
    optvalues.max_trace_wait = option_with_default(configs.getfloat, 'tracing', 'max_trace_wait',
                                                   DEFAULT_MAX_TRACE_WAIT)
    optvalues.timezone = option_with_default(configs.get, 'ui', 'timezone', None)

    optvalues.debug = False
    optvalues.file = None
    optvalues.ssl = option_with_default(configs.getboolean, 'connection', 'ssl', DEFAULT_SSL)
    optvalues.no_compact = False
    optvalues.encoding = option_with_default(configs.get, 'ui', 'encoding', UTF8)

    optvalues.tty = option_with_default(configs.getboolean, 'ui', 'tty', sys.stdin.isatty())
<<<<<<< HEAD
    optvalues.protocol_version = option_with_default(configs.getint, 'protocol', 'version', None)
    optvalues.cqlversion = option_with_default(configs.get, 'cql', 'version', None)
=======
    optvalues.cqlversion = option_with_default(configs.get, 'cql', 'version', None)
    optvalues.protocol_version = option_with_default(configs.getint, 'protocol', 'version', None)
>>>>>>> 0388d89e
    optvalues.connect_timeout = option_with_default(configs.getint, 'connection', 'timeout', DEFAULT_CONNECT_TIMEOUT_SECONDS)
    optvalues.request_timeout = option_with_default(configs.getint, 'connection', 'request_timeout', DEFAULT_REQUEST_TIMEOUT_SECONDS)
    optvalues.execute = None

    (options, arguments) = parser.parse_args(cmdlineargs, values=optvalues)

    hostname = option_with_default(configs.get, 'connection', 'hostname', DEFAULT_HOST)
    port = option_with_default(configs.get, 'connection', 'port', DEFAULT_PORT)

    try:
        options.connect_timeout = int(options.connect_timeout)
    except ValueError:
        parser.error('"%s" is not a valid connect timeout.' % (options.connect_timeout,))
        options.connect_timeout = DEFAULT_CONNECT_TIMEOUT_SECONDS

    try:
        options.request_timeout = int(options.request_timeout)
    except ValueError:
        parser.error('"%s" is not a valid request timeout.' % (options.request_timeout,))
        options.request_timeout = DEFAULT_REQUEST_TIMEOUT_SECONDS

    hostname = environment.get('CQLSH_HOST', hostname)
    port = environment.get('CQLSH_PORT', port)

    if len(arguments) > 0:
        hostname = arguments[0]
    if len(arguments) > 1:
        port = arguments[1]

    if options.file or options.execute:
        options.tty = False

    if options.execute and not options.execute.endswith(';'):
        options.execute += ';'

    if optvalues.color in (True, False):
        options.color = optvalues.color
    else:
        if options.file is not None:
            options.color = False
        else:
            options.color = should_use_color()

    if options.cqlversion is not None:
        options.cqlversion, cqlvertup = full_cql_version(options.cqlversion)
        if cqlvertup[0] < 3:
            parser.error('%r is not a supported CQL version.' % options.cqlversion)
    options.cqlmodule = cql3handling

    try:
        port = int(port)
    except ValueError:
        parser.error('%r is not a valid port number.' % port)
    return options, hostname, port


def setup_cqlruleset(cqlmodule):
    global cqlruleset
    cqlruleset = cqlmodule.CqlRuleSet
    cqlruleset.append_rules(cqlshhandling.cqlsh_extra_syntax_rules)
    for rulename, termname, func in cqlshhandling.cqlsh_syntax_completers:
        cqlruleset.completer_for(rulename, termname)(func)
    cqlruleset.commands_end_with_newline.update(cqlshhandling.my_commands_ending_with_newline)


def setup_cqldocs(cqlmodule):
    global cqldocs
    cqldocs = cqlmodule.cqldocs


def init_history():
    if readline is not None:
        try:
            readline.read_history_file(HISTORY)
        except IOError:
            pass
        delims = readline.get_completer_delims()
        delims.replace("'", "")
        delims += '.'
        readline.set_completer_delims(delims)


def save_history():
    if readline is not None:
        try:
            readline.write_history_file(HISTORY)
        except IOError:
            pass


def main(options, hostname, port):
    setup_cqlruleset(options.cqlmodule)
    setup_cqldocs(options.cqlmodule)
    init_history()
    csv.field_size_limit(options.field_size_limit)

    if options.file is None:
        stdin = None
    else:
        try:
            encoding, bom_size = get_file_encoding_bomsize(options.file)
            stdin = codecs.open(options.file, 'r', encoding)
            stdin.seek(bom_size)
        except IOError, e:
            sys.exit("Can't open %r: %s" % (options.file, e))

    if options.debug:
        sys.stderr.write("Using CQL driver: %s\n" % (cassandra,))
        sys.stderr.write("Using connect timeout: %s seconds\n" % (options.connect_timeout,))
        sys.stderr.write("Using '%s' encoding\n" % (options.encoding,))
        sys.stderr.write("Using ssl: %s\n" % (options.ssl,))

    # create timezone based on settings, environment or auto-detection
    timezone = None
    if options.timezone or 'TZ' in os.environ:
        try:
            import pytz
            if options.timezone:
                try:
                    timezone = pytz.timezone(options.timezone)
                except Exception:
                    sys.stderr.write("Warning: could not recognize timezone '%s' specified in cqlshrc\n\n" % (options.timezone))
            if 'TZ' in os.environ:
                try:
                    timezone = pytz.timezone(os.environ['TZ'])
                except Exception:
                    sys.stderr.write("Warning: could not recognize timezone '%s' from environment value TZ\n\n" % (os.environ['TZ']))
        except ImportError:
            sys.stderr.write("Warning: Timezone defined and 'pytz' module for timezone conversion not installed. Timestamps will be displayed in UTC timezone.\n\n")

    # try auto-detect timezone if tzlocal is installed
    if not timezone:
        try:
            from tzlocal import get_localzone
            timezone = get_localzone()
        except ImportError:
            # we silently ignore and fallback to UTC unless a custom timestamp format (which likely
            # does contain a TZ part) was specified
            if options.time_format != DEFAULT_TIMESTAMP_FORMAT:
                sys.stderr.write("Warning: custom timestamp format specified in cqlshrc, but local timezone could not be detected.\n" +
                                 "Either install Python 'tzlocal' module for auto-detection or specify client timezone in your cqlshrc.\n\n")

    try:
        shell = Shell(hostname,
                      port,
                      color=options.color,
                      username=options.username,
                      password=options.password,
                      stdin=stdin,
                      tty=options.tty,
                      completekey=options.completekey,
                      browser=options.browser,
                      protocol_version=options.protocol_version,
                      cqlver=options.cqlversion,
                      keyspace=options.keyspace,
                      no_compact=options.no_compact,
                      display_timestamp_format=options.time_format,
                      display_nanotime_format=options.nanotime_format,
                      display_date_format=options.date_format,
                      display_float_precision=options.float_precision,
                      display_double_precision=options.double_precision,
                      display_timezone=timezone,
                      max_trace_wait=options.max_trace_wait,
                      ssl=options.ssl,
                      single_statement=options.execute,
                      request_timeout=options.request_timeout,
                      connect_timeout=options.connect_timeout,
                      encoding=options.encoding)
    except KeyboardInterrupt:
        sys.exit('Connection aborted.')
    except CQL_ERRORS, e:
        sys.exit('Connection error: %s' % (e,))
    except VersionNotSupported, e:
        sys.exit('Unsupported CQL version: %s' % (e,))
    if options.debug:
        shell.debug = True

    shell.cmdloop()
    save_history()
    batch_mode = options.file or options.execute
    if batch_mode and shell.statement_error:
        sys.exit(2)


# always call this regardless of module name: when a sub-process is spawned
# on Windows then the module name is not __main__, see CASSANDRA-9304
insert_driver_hooks()

if __name__ == '__main__':
    main(*read_options(sys.argv[1:], os.environ))

# vim: set ft=python et ts=4 sw=4 :<|MERGE_RESOLUTION|>--- conflicted
+++ resolved
@@ -178,10 +178,7 @@
 
 DEFAULT_HOST = '127.0.0.1'
 DEFAULT_PORT = 9042
-<<<<<<< HEAD
 DEFAULT_SSL = False
-=======
->>>>>>> 0388d89e
 DEFAULT_CONNECT_TIMEOUT_SECONDS = 5
 DEFAULT_REQUEST_TIMEOUT_SECONDS = 10
 
@@ -481,16 +478,9 @@
             kwargs = {}
             if protocol_version is not None:
                 kwargs['protocol_version'] = protocol_version
-<<<<<<< HEAD
             self.conn = Cluster(contact_points=(self.hostname,), port=self.port, cql_version=cqlver,
                                 auth_provider=self.auth_provider,
                                 no_compact=no_compact,
-=======
-            if cqlver is not None:
-                kwargs['cql_version'] = cqlver
-            self.conn = Cluster(contact_points=(self.hostname,), port=self.port,
-                                auth_provider=self.auth_provider, no_compact=no_compact,
->>>>>>> 0388d89e
                                 ssl_options=sslhandling.ssl_settings(hostname, CONFIG_FILE) if ssl else None,
                                 load_balancing_policy=WhiteListRoundRobinPolicy([self.hostname]),
                                 control_connection_timeout=connect_timeout,
@@ -2259,13 +2249,8 @@
     optvalues.encoding = option_with_default(configs.get, 'ui', 'encoding', UTF8)
 
     optvalues.tty = option_with_default(configs.getboolean, 'ui', 'tty', sys.stdin.isatty())
-<<<<<<< HEAD
     optvalues.protocol_version = option_with_default(configs.getint, 'protocol', 'version', None)
     optvalues.cqlversion = option_with_default(configs.get, 'cql', 'version', None)
-=======
-    optvalues.cqlversion = option_with_default(configs.get, 'cql', 'version', None)
-    optvalues.protocol_version = option_with_default(configs.getint, 'protocol', 'version', None)
->>>>>>> 0388d89e
     optvalues.connect_timeout = option_with_default(configs.getint, 'connection', 'timeout', DEFAULT_CONNECT_TIMEOUT_SECONDS)
     optvalues.request_timeout = option_with_default(configs.getint, 'connection', 'request_timeout', DEFAULT_REQUEST_TIMEOUT_SECONDS)
     optvalues.execute = None
