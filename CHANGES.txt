4.0
 * Add Zstd compressor (CASSANDRA-14482)
 * Fix IR prepare anti-compaction race (CASSANDRA-15027)
 * Fix SimpleStrategy option validation (CASSANDRA-15007)
 * Don't try to cancel 2i compactions when starting anticompaction (CASSANDRA-15024)
 * Avoid NPE in RepairRunnable.recordFailure (CASSANDRA-15025)
 * SSL Cert Hot Reloading should check for sanity of the new keystore/truststore before loading it (CASSANDRA-14991)
 * Avoid leaking threads when failing anticompactions and rate limit anticompactions (CASSANDRA-15002)
 * Validate token() arguments early instead of throwing NPE at execution (CASSANDRA-14989)
 * Add a new tool to dump audit logs (CASSANDRA-14885)
 * Fix generating javadoc with Java11 (CASSANDRA-14988)
 * Only cancel conflicting compactions when starting anticompactions and sub range compactions (CASSANDRA-14935)
 * Use a stub IndexRegistry for non-daemon use cases (CASSANDRA-14938)
 * Don't enable client transports when bootstrap is pending (CASSANDRA-14525)
 * Make antiCompactGroup throw exception on error and anticompaction non cancellable
   again (CASSANDRA-14936)
 * Catch empty/invalid bounds in SelectStatement (CASSANDRA-14849)
 * Auto-expand replication_factor for NetworkTopologyStrategy (CASSANDRA-14303)
 * Transient Replication: support EACH_QUORUM (CASSANDRA-14727)
 * BufferPool: allocating thread for new chunks should acquire directly (CASSANDRA-14832)
 * Send correct messaging version in internode messaging handshake's third message (CASSANDRA-14896)
 * Make Read and Write Latency columns consistent for proxyhistograms and tablehistograms (CASSANDRA-11939)
 * Make protocol checksum type option case insensitive (CASSANDRA-14716)
 * Forbid re-adding static columns as regular and vice versa (CASSANDRA-14913)
 * Audit log allows system keyspaces to be audited via configuration options (CASSANDRA-14498)
 * Lower default chunk_length_in_kb from 64kb to 16kb (CASSANDRA-13241)
 * Startup checker should wait for count rather than percentage (CASSANDRA-14297)
 * Fix incorrect sorting of replicas in SimpleStrategy.calculateNaturalReplicas (CASSANDRA-14862)
 * Partitioned outbound internode TCP connections can occur when nodes restart (CASSANDRA-14358)
 * Don't write to system_distributed.repair_history, system_traces.sessions, system_traces.events in mixed version 3.X/4.0 clusters (CASSANDRA-14841)
 * Avoid running query to self through messaging service (CASSANDRA-14807)
 * Allow using custom script for chronicle queue BinLog archival (CASSANDRA-14373)
 * Transient->Full range movements mishandle consistency level upgrade (CASSANDRA-14759)
 * ReplicaCollection follow-up (CASSANDRA-14726)
 * Transient node receives full data requests (CASSANDRA-14762)
 * Enable snapshot artifacts publish (CASSANDRA-12704)
 * Introduce RangesAtEndpoint.unwrap to simplify StreamSession.addTransferRanges (CASSANDRA-14770)
 * LOCAL_QUORUM may speculate to non-local nodes, resulting in Timeout instead of Unavailable (CASSANDRA-14735)
 * Avoid creating empty compaction tasks after truncate (CASSANDRA-14780)
 * Fail incremental repair prepare phase if it encounters sstables from un-finalized sessions (CASSANDRA-14763)
 * Add a check for receiving digest response from transient node (CASSANDRA-14750)
 * Fail query on transient replica if coordinator only expects full data (CASSANDRA-14704)
 * Remove mentions of transient replication from repair path (CASSANDRA-14698)
 * Fix handleRepairStatusChangedNotification to remove first then add (CASSANDRA-14720)
 * Allow transient node to serve as a repair coordinator (CASSANDRA-14693)
 * DecayingEstimatedHistogramReservoir.EstimatedHistogramReservoirSnapshot returns wrong value for size() and incorrectly calculates count (CASSANDRA-14696)
 * AbstractReplicaCollection equals and hash code should throw due to conflict between order sensitive/insensitive uses (CASSANDRA-14700)
 * Detect inconsistencies in repaired data on the read path (CASSANDRA-14145)
 * Add checksumming to the native protocol (CASSANDRA-13304)
 * Make AuthCache more easily extendable (CASSANDRA-14662)
 * Extend RolesCache to include detailed role info (CASSANDRA-14497)
 * Add fqltool compare (CASSANDRA-14619)
 * Add fqltool replay (CASSANDRA-14618)
 * Log keyspace in full query log (CASSANDRA-14656)
 * Transient Replication and Cheap Quorums (CASSANDRA-14404)
 * Log server-generated timestamp and nowInSeconds used by queries in FQL (CASSANDRA-14675)
 * Add diagnostic events for read repairs (CASSANDRA-14668)
 * Use consistent nowInSeconds and timestamps values within a request (CASSANDRA-14671)
 * Add sampler for query time and expose with nodetool (CASSANDRA-14436)
 * Clean up Message.Request implementations (CASSANDRA-14677)
 * Disable old native protocol versions on demand (CASANDRA-14659)
 * Allow specifying now-in-seconds in native protocol (CASSANDRA-14664)
 * Improve BTree build performance by avoiding data copy (CASSANDRA-9989)
 * Make monotonic read / read repair configurable (CASSANDRA-14635)
 * Refactor CompactionStrategyManager (CASSANDRA-14621)
 * Flush netty client messages immediately by default (CASSANDRA-13651)
 * Improve read repair blocking behavior (CASSANDRA-10726)
 * Add a virtual table to expose settings (CASSANDRA-14573)
 * Fix up chunk cache handling of metrics (CASSANDRA-14628)
 * Extend IAuthenticator to accept peer SSL certificates (CASSANDRA-14652)
 * Incomplete handling of exceptions when decoding incoming messages (CASSANDRA-14574)
 * Add diagnostic events for user audit logging (CASSANDRA-13668)
 * Allow retrieving diagnostic events via JMX (CASSANDRA-14435)
 * Add base classes for diagnostic events (CASSANDRA-13457)
 * Clear view system metadata when dropping keyspace (CASSANDRA-14646)
 * Allocate ReentrantLock on-demand in java11 AtomicBTreePartitionerBase (CASSANDRA-14637)
 * Make all existing virtual tables use LocalPartitioner (CASSANDRA-14640)
 * Revert 4.0 GC alg back to CMS (CASANDRA-14636)
 * Remove hardcoded java11 jvm args in idea workspace files (CASSANDRA-14627)
 * Update netty to 4.1.128 (CASSANDRA-14633)
 * Add a virtual table to expose thread pools (CASSANDRA-14523)
 * Add a virtual table to expose caches (CASSANDRA-14538, CASSANDRA-14626)
 * Fix toDate function for timestamp arguments (CASSANDRA-14502)
 * Revert running dtests by default in circleci (CASSANDRA-14614)
 * Stream entire SSTables when possible (CASSANDRA-14556)
 * Cell reconciliation should not depend on nowInSec (CASSANDRA-14592)
 * Add experimental support for Java 11 (CASSANDRA-9608)
 * Make PeriodicCommitLogService.blockWhenSyncLagsNanos configurable (CASSANDRA-14580)
 * Improve logging in MessageInHandler's constructor (CASSANDRA-14576)
 * Set broadcast address in internode messaging handshake (CASSANDRA-14579)
 * Wait for schema agreement prior to building MVs (CASSANDRA-14571)
 * Make all DDL statements idempotent and not dependent on global state (CASSANDRA-13426)
 * Bump the hints messaging version to match the current one (CASSANDRA-14536)
 * OffsetAwareConfigurationLoader doesn't set ssl storage port causing bind errors in CircleCI (CASSANDRA-14546)
 * Report why native_transport_port fails to bind (CASSANDRA-14544)
 * Optimize internode messaging protocol (CASSANDRA-14485)
 * Internode messaging handshake sends wrong messaging version number (CASSANDRA-14540)
 * Add a virtual table to expose active client connections (CASSANDRA-14458)
 * Clean up and refactor client metrics (CASSANDRA-14524)
 * Nodetool import row cache invalidation races with adding sstables to tracker (CASSANDRA-14529)
 * Fix assertions in LWTs after TableMetadata was made immutable (CASSANDRA-14356)
 * Abort compactions quicker (CASSANDRA-14397)
 * Support light-weight transactions in cassandra-stress (CASSANDRA-13529)
 * Make AsyncOneResponse use the correct timeout (CASSANDRA-14509)
 * Add option to sanity check tombstones on reads/compactions (CASSANDRA-14467)
 * Add a virtual table to expose all running sstable tasks (CASSANDRA-14457)
 * Let nodetool import take a list of directories (CASSANDRA-14442)
 * Avoid unneeded memory allocations / cpu for disabled log levels (CASSANDRA-14488)
 * Implement virtual keyspace interface (CASSANDRA-7622)
 * nodetool import cleanup and improvements (CASSANDRA-14417)
 * Bump jackson version to >= 2.9.5 (CASSANDRA-14427)
 * Allow nodetool toppartitions without specifying table (CASSANDRA-14360)
 * Audit logging for database activity (CASSANDRA-12151)
 * Clean up build artifacts in docs container (CASSANDRA-14432)
 * Minor network authz improvements (Cassandra-14413)
 * Automatic sstable upgrades (CASSANDRA-14197)
 * Replace deprecated junit.framework.Assert usages with org.junit.Assert (CASSANDRA-14431)
 * Cassandra-stress throws NPE if insert section isn't specified in user profile (CASSSANDRA-14426)
 * List clients by protocol versions `nodetool clientstats --by-protocol` (CASSANDRA-14335)
 * Improve LatencyMetrics performance by reducing write path processing (CASSANDRA-14281)
 * Add network authz (CASSANDRA-13985)
 * Use the correct IP/Port for Streaming when localAddress is left unbound (CASSANDRA-14389)
 * nodetool listsnapshots is missing local system keyspace snapshots (CASSANDRA-14381)
 * Remove StreamCoordinator.streamExecutor thread pool (CASSANDRA-14402)
 * Rename nodetool --with-port to --print-port to disambiguate from --port (CASSANDRA-14392)
 * Client TOPOLOGY_CHANGE messages have wrong port. (CASSANDRA-14398)
 * Add ability to load new SSTables from a separate directory (CASSANDRA-6719)
 * Eliminate background repair and probablistic read_repair_chance table options
   (CASSANDRA-13910)
 * Bind to correct local address in 4.0 streaming (CASSANDRA-14362)
 * Use standard Amazon naming for datacenter and rack in Ec2Snitch (CASSANDRA-7839)
 * Fix junit failure for SSTableReaderTest (CASSANDRA-14387)
 * Abstract write path for pluggable storage (CASSANDRA-14118)
 * nodetool describecluster should be more informative (CASSANDRA-13853)
 * Compaction performance improvements (CASSANDRA-14261) 
 * Refactor Pair usage to avoid boxing ints/longs (CASSANDRA-14260)
 * Add options to nodetool tablestats to sort and limit output (CASSANDRA-13889)
 * Rename internals to reflect CQL vocabulary (CASSANDRA-14354)
 * Add support for hybrid MIN(), MAX() speculative retry policies
   (CASSANDRA-14293, CASSANDRA-14338, CASSANDRA-14352)
 * Fix some regressions caused by 14058 (CASSANDRA-14353)
 * Abstract repair for pluggable storage (CASSANDRA-14116)
 * Add meaningful toString() impls (CASSANDRA-13653)
 * Add sstableloader option to accept target keyspace name (CASSANDRA-13884)
 * Move processing of EchoMessage response to gossip stage (CASSANDRA-13713)
 * Add coordinator write metric per CF (CASSANDRA-14232)
 * Correct and clarify SSLFactory.getSslContext method and call sites (CASSANDRA-14314)
 * Handle static and partition deletion properly on ThrottledUnfilteredIterator (CASSANDRA-14315)
 * NodeTool clientstats should show SSL Cipher (CASSANDRA-14322)
 * Add ability to specify driver name and version (CASSANDRA-14275)
 * Abstract streaming for pluggable storage (CASSANDRA-14115)
 * Forced incremental repairs should promote sstables if they can (CASSANDRA-14294)
 * Use Murmur3 for validation compactions (CASSANDRA-14002)
 * Comma at the end of the seed list is interpretated as localhost (CASSANDRA-14285)
 * Refactor read executor and response resolver, abstract read repair (CASSANDRA-14058)
 * Add optional startup delay to wait until peers are ready (CASSANDRA-13993)
 * Add a few options to nodetool verify (CASSANDRA-14201)
 * CVE-2017-5929 Security vulnerability and redefine default log rotation policy (CASSANDRA-14183)
 * Use JVM default SSL validation algorithm instead of custom default (CASSANDRA-13259)
 * Better document in code InetAddressAndPort usage post 7544, incorporate port into UUIDGen node (CASSANDRA-14226)
 * Fix sstablemetadata date string for minLocalDeletionTime (CASSANDRA-14132)
 * Make it possible to change neverPurgeTombstones during runtime (CASSANDRA-14214)
 * Remove GossipDigestSynVerbHandler#doSort() (CASSANDRA-14174)
 * Add nodetool clientlist (CASSANDRA-13665)
 * Revert ProtocolVersion changes from CASSANDRA-7544 (CASSANDRA-14211)
 * Non-disruptive seed node list reload (CASSANDRA-14190)
 * Nodetool tablehistograms to print statics for all the tables (CASSANDRA-14185)
 * Migrate dtests to use pytest and python3 (CASSANDRA-14134)
 * Allow storage port to be configurable per node (CASSANDRA-7544)
 * Make sub-range selection for non-frozen collections return null instead of empty (CASSANDRA-14182)
 * BloomFilter serialization format should not change byte ordering (CASSANDRA-9067)
 * Remove unused on-heap BloomFilter implementation (CASSANDRA-14152)
 * Delete temp test files on exit (CASSANDRA-14153)
 * Make PartitionUpdate and Mutation immutable (CASSANDRA-13867)
 * Fix CommitLogReplayer exception for CDC data (CASSANDRA-14066)
 * Fix cassandra-stress startup failure (CASSANDRA-14106)
 * Remove initialDirectories from CFS (CASSANDRA-13928)
 * Fix trivial log format error (CASSANDRA-14015)
 * Allow sstabledump to do a json object per partition (CASSANDRA-13848)
 * Add option to optimise merkle tree comparison across replicas (CASSANDRA-3200)
 * Remove unused and deprecated methods from AbstractCompactionStrategy (CASSANDRA-14081)
 * Fix Distribution.average in cassandra-stress (CASSANDRA-14090)
 * Support a means of logging all queries as they were invoked (CASSANDRA-13983)
 * Presize collections (CASSANDRA-13760)
 * Add GroupCommitLogService (CASSANDRA-13530)
 * Parallelize initial materialized view build (CASSANDRA-12245)
 * Fix flaky SecondaryIndexManagerTest.assert[Not]MarkedAsBuilt (CASSANDRA-13965)
 * Make LWTs send resultset metadata on every request (CASSANDRA-13992)
 * Fix flaky indexWithFailedInitializationIsNotQueryableAfterPartialRebuild (CASSANDRA-13963)
 * Introduce leaf-only iterator (CASSANDRA-9988)
 * Upgrade Guava to 23.3 and Airline to 0.8 (CASSANDRA-13997)
 * Allow only one concurrent call to StatusLogger (CASSANDRA-12182)
 * Refactoring to specialised functional interfaces (CASSANDRA-13982)
 * Speculative retry should allow more friendly params (CASSANDRA-13876)
 * Throw exception if we send/receive repair messages to incompatible nodes (CASSANDRA-13944)
 * Replace usages of MessageDigest with Guava's Hasher (CASSANDRA-13291)
 * Add nodetool cmd to print hinted handoff window (CASSANDRA-13728)
 * Fix some alerts raised by static analysis (CASSANDRA-13799)
 * Checksum sstable metadata (CASSANDRA-13321, CASSANDRA-13593)
 * Add result set metadata to prepared statement MD5 hash calculation (CASSANDRA-10786)
 * Refactor GcCompactionTest to avoid boxing (CASSANDRA-13941)
 * Expose recent histograms in JmxHistograms (CASSANDRA-13642)
 * Fix buffer length comparison when decompressing in netty-based streaming (CASSANDRA-13899)
 * Properly close StreamCompressionInputStream to release any ByteBuf (CASSANDRA-13906)
 * Add SERIAL and LOCAL_SERIAL support for cassandra-stress (CASSANDRA-13925)
 * LCS needlessly checks for L0 STCS candidates multiple times (CASSANDRA-12961)
 * Correctly close netty channels when a stream session ends (CASSANDRA-13905)
 * Update lz4 to 1.4.0 (CASSANDRA-13741)
 * Optimize Paxos prepare and propose stage for local requests (CASSANDRA-13862)
 * Throttle base partitions during MV repair streaming to prevent OOM (CASSANDRA-13299)
 * Use compaction threshold for STCS in L0 (CASSANDRA-13861)
 * Fix problem with min_compress_ratio: 1 and disallow ratio < 1 (CASSANDRA-13703)
 * Add extra information to SASI timeout exception (CASSANDRA-13677)
 * Add incremental repair support for --hosts, --force, and subrange repair (CASSANDRA-13818)
 * Rework CompactionStrategyManager.getScanners synchronization (CASSANDRA-13786)
 * Add additional unit tests for batch behavior, TTLs, Timestamps (CASSANDRA-13846)
 * Add keyspace and table name in schema validation exception (CASSANDRA-13845)
 * Emit metrics whenever we hit tombstone failures and warn thresholds (CASSANDRA-13771)
 * Make netty EventLoopGroups daemon threads (CASSANDRA-13837)
 * Race condition when closing stream sessions (CASSANDRA-13852)
 * NettyFactoryTest is failing in trunk on macOS (CASSANDRA-13831)
 * Allow changing log levels via nodetool for related classes (CASSANDRA-12696)
 * Add stress profile yaml with LWT (CASSANDRA-7960)
 * Reduce memory copies and object creations when acting on ByteBufs (CASSANDRA-13789)
 * Simplify mx4j configuration (Cassandra-13578)
 * Fix trigger example on 4.0 (CASSANDRA-13796)
 * Force minumum timeout value (CASSANDRA-9375)
 * Use netty for streaming (CASSANDRA-12229)
 * Use netty for internode messaging (CASSANDRA-8457)
 * Add bytes repaired/unrepaired to nodetool tablestats (CASSANDRA-13774)
 * Don't delete incremental repair sessions if they still have sstables (CASSANDRA-13758)
 * Fix pending repair manager index out of bounds check (CASSANDRA-13769)
 * Don't use RangeFetchMapCalculator when RF=1 (CASSANDRA-13576)
 * Don't optimise trivial ranges in RangeFetchMapCalculator (CASSANDRA-13664)
 * Use an ExecutorService for repair commands instead of new Thread(..).start() (CASSANDRA-13594)
 * Fix race / ref leak in anticompaction (CASSANDRA-13688)
 * Expose tasks queue length via JMX (CASSANDRA-12758)
 * Fix race / ref leak in PendingRepairManager (CASSANDRA-13751)
 * Enable ppc64le runtime as unsupported architecture (CASSANDRA-13615)
 * Improve sstablemetadata output (CASSANDRA-11483)
 * Support for migrating legacy users to roles has been dropped (CASSANDRA-13371)
 * Introduce error metrics for repair (CASSANDRA-13387)
 * Refactoring to primitive functional interfaces in AuthCache (CASSANDRA-13732)
 * Update metrics to 3.1.5 (CASSANDRA-13648)
 * batch_size_warn_threshold_in_kb can now be set at runtime (CASSANDRA-13699)
 * Avoid always rebuilding secondary indexes at startup (CASSANDRA-13725)
 * Upgrade JMH from 1.13 to 1.19 (CASSANDRA-13727)
 * Upgrade SLF4J from 1.7.7 to 1.7.25 (CASSANDRA-12996)
 * Default for start_native_transport now true if not set in config (CASSANDRA-13656)
 * Don't add localhost to the graph when calculating where to stream from (CASSANDRA-13583)
 * Make CDC availability more deterministic via hard-linking (CASSANDRA-12148)
 * Allow skipping equality-restricted clustering columns in ORDER BY clause (CASSANDRA-10271)
 * Use common nowInSec for validation compactions (CASSANDRA-13671)
 * Improve handling of IR prepare failures (CASSANDRA-13672)
 * Send IR coordinator messages synchronously (CASSANDRA-13673)
 * Flush system.repair table before IR finalize promise (CASSANDRA-13660)
 * Fix column filter creation for wildcard queries (CASSANDRA-13650)
 * Add 'nodetool getbatchlogreplaythrottle' and 'nodetool setbatchlogreplaythrottle' (CASSANDRA-13614)
 * fix race condition in PendingRepairManager (CASSANDRA-13659)
 * Allow noop incremental repair state transitions (CASSANDRA-13658)
 * Run repair with down replicas (CASSANDRA-10446)
 * Added started & completed repair metrics (CASSANDRA-13598)
 * Added started & completed repair metrics (CASSANDRA-13598)
 * Improve secondary index (re)build failure and concurrency handling (CASSANDRA-10130)
 * Improve calculation of available disk space for compaction (CASSANDRA-13068)
 * Change the accessibility of RowCacheSerializer for third party row cache plugins (CASSANDRA-13579)
 * Allow sub-range repairs for a preview of repaired data (CASSANDRA-13570)
 * NPE in IR cleanup when columnfamily has no sstables (CASSANDRA-13585)
 * Fix Randomness of stress values (CASSANDRA-12744)
 * Allow selecting Map values and Set elements (CASSANDRA-7396)
 * Fast and garbage-free Streaming Histogram (CASSANDRA-13444)
 * Update repairTime for keyspaces on completion (CASSANDRA-13539)
 * Add configurable upper bound for validation executor threads (CASSANDRA-13521)
 * Bring back maxHintTTL propery (CASSANDRA-12982)
 * Add testing guidelines (CASSANDRA-13497)
 * Add more repair metrics (CASSANDRA-13531)
 * RangeStreamer should be smarter when picking endpoints for streaming (CASSANDRA-4650)
 * Avoid rewrapping an exception thrown for cache load functions (CASSANDRA-13367)
 * Log time elapsed for each incremental repair phase (CASSANDRA-13498)
 * Add multiple table operation support to cassandra-stress (CASSANDRA-8780)
 * Fix incorrect cqlsh results when selecting same columns multiple times (CASSANDRA-13262)
 * Fix WriteResponseHandlerTest is sensitive to test execution order (CASSANDRA-13421)
 * Improve incremental repair logging (CASSANDRA-13468)
 * Start compaction when incremental repair finishes (CASSANDRA-13454)
 * Add repair streaming preview (CASSANDRA-13257)
 * Cleanup isIncremental/repairedAt usage (CASSANDRA-13430)
 * Change protocol to allow sending key space independent of query string (CASSANDRA-10145)
 * Make gc_log and gc_warn settable at runtime (CASSANDRA-12661)
 * Take number of files in L0 in account when estimating remaining compaction tasks (CASSANDRA-13354)
 * Skip building views during base table streams on range movements (CASSANDRA-13065)
 * Improve error messages for +/- operations on maps and tuples (CASSANDRA-13197)
 * Remove deprecated repair JMX APIs (CASSANDRA-11530)
 * Fix version check to enable streaming keep-alive (CASSANDRA-12929)
 * Make it possible to monitor an ideal consistency level separate from actual consistency level (CASSANDRA-13289)
 * Outbound TCP connections ignore internode authenticator (CASSANDRA-13324)
 * Upgrade junit from 4.6 to 4.12 (CASSANDRA-13360)
 * Cleanup ParentRepairSession after repairs (CASSANDRA-13359)
 * Upgrade snappy-java to 1.1.2.6 (CASSANDRA-13336)
 * Incremental repair not streaming correct sstables (CASSANDRA-13328)
 * Upgrade the jna version to 4.3.0 (CASSANDRA-13300)
 * Add the currentTimestamp, currentDate, currentTime and currentTimeUUID functions (CASSANDRA-13132)
 * Remove config option index_interval (CASSANDRA-10671)
 * Reduce lock contention for collection types and serializers (CASSANDRA-13271)
 * Make it possible to override MessagingService.Verb ids (CASSANDRA-13283)
 * Avoid synchronized on prepareForRepair in ActiveRepairService (CASSANDRA-9292)
 * Adds the ability to use uncompressed chunks in compressed files (CASSANDRA-10520)
 * Don't flush sstables when streaming for incremental repair (CASSANDRA-13226)
 * Remove unused method (CASSANDRA-13227)
 * Fix minor bugs related to #9143 (CASSANDRA-13217)
 * Output warning if user increases RF (CASSANDRA-13079)
 * Remove pre-3.0 streaming compatibility code for 4.0 (CASSANDRA-13081)
 * Add support for + and - operations on dates (CASSANDRA-11936)
 * Fix consistency of incrementally repaired data (CASSANDRA-9143)
 * Increase commitlog version (CASSANDRA-13161)
 * Make TableMetadata immutable, optimize Schema (CASSANDRA-9425)
 * Refactor ColumnCondition (CASSANDRA-12981)
 * Parallelize streaming of different keyspaces (CASSANDRA-4663)
 * Improved compactions metrics (CASSANDRA-13015)
 * Speed-up start-up sequence by avoiding un-needed flushes (CASSANDRA-13031)
 * Use Caffeine (W-TinyLFU) for on-heap caches (CASSANDRA-10855)
 * Thrift removal (CASSANDRA-11115)
 * Remove pre-3.0 compatibility code for 4.0 (CASSANDRA-12716)
 * Add column definition kind to dropped columns in schema (CASSANDRA-12705)
 * Add (automate) Nodetool Documentation (CASSANDRA-12672)
 * Update bundled cqlsh python driver to 3.7.0 (CASSANDRA-12736)
 * Reject invalid replication settings when creating or altering a keyspace (CASSANDRA-12681)
 * Clean up the SSTableReader#getScanner API wrt removal of RateLimiter (CASSANDRA-12422)
 * Use new token allocation for non bootstrap case as well (CASSANDRA-13080)
 * Avoid byte-array copy when key cache is disabled (CASSANDRA-13084)
 * Require forceful decommission if number of nodes is less than replication factor (CASSANDRA-12510)
 * Allow IN restrictions on column families with collections (CASSANDRA-12654)
 * Log message size in trace message in OutboundTcpConnection (CASSANDRA-13028)
 * Add timeUnit Days for cassandra-stress (CASSANDRA-13029)
 * Add mutation size and batch metrics (CASSANDRA-12649)
 * Add method to get size of endpoints to TokenMetadata (CASSANDRA-12999)
 * Expose time spent waiting in thread pool queue (CASSANDRA-8398)
 * Conditionally update index built status to avoid unnecessary flushes (CASSANDRA-12969)
 * cqlsh auto completion: refactor definition of compaction strategy options (CASSANDRA-12946)
 * Add support for arithmetic operators (CASSANDRA-11935)
 * Add histogram for delay to deliver hints (CASSANDRA-13234)
 * Fix cqlsh automatic protocol downgrade regression (CASSANDRA-13307)
 * Changing `max_hint_window_in_ms` at runtime (CASSANDRA-11720)
 * Trivial format error in StorageProxy (CASSANDRA-13551)
 * Nodetool repair can hang forever if we lose the notification for the repair completing/failing (CASSANDRA-13480)
 * Anticompaction can cause noisy log messages (CASSANDRA-13684)
 * Switch to client init for sstabledump (CASSANDRA-13683)
 * CQLSH: Don't pause when capturing data (CASSANDRA-13743)
 * nodetool clearsnapshot requires --all to clear all snapshots (CASSANDRA-13391)
 * Correctly count range tombstones in traces and tombstone thresholds (CASSANDRA-8527)
 * cqlshrc.sample uses incorrect option for time formatting (CASSANDRA-14243)


3.11.5
 * Add flag to disable SASI indexes, and warnings on creation (CASSANDRA-14866)
Merged from 3.0:
 * Improve `nodetool status -r` speed (CASSANDRA-14847)
 * Improve merkle tree size and time on heap (CASSANDRA-14096)
 * Add missing commands to nodetool_completion (CASSANDRA-14916)
 * Anti-compaction temporarily corrupts sstable state for readers (CASSANDRA-15004)
Merged from 2.2:
 * Fixing invalid CQL in security documentation (CASSANDRA-15020)
<<<<<<< HEAD
 * Make tools/bin/token-generator py2/3 compatible (CASSANDRA-15012)
=======
 * Multi-version in-JVM dtests (CASSANDRA-14937)
>>>>>>> 036fff39


3.11.4
 * Make stop-server.bat wait for Cassandra to terminate (CASSANDRA-14829)
 * Correct sstable sorting for garbagecollect and levelled compaction (CASSANDRA-14870)
Merged from 3.0:
 * Improve merkle tree size and time on heap (CASSANDRA-14096)
 * Severe concurrency issues in STCS,DTCS,TWCS,TMD.Topology,TypeParser
 * Add a script to make running the cqlsh tests in cassandra repo easier (CASSANDRA-14951)
 * If SizeEstimatesRecorder misses a 'onDropTable' notification, the size_estimates table will never be cleared for that table. (CASSANDRA-14905)
 * Streaming needs to synchronise access to LifecycleTransaction (CASSANDRA-14554)
 * Fix cassandra-stress write hang with default options (CASSANDRA-14616)
 * Netty epoll IOExceptions caused by unclean client disconnects being logged at INFO (CASSANDRA-14909)
 * Unfiltered.isEmpty conflicts with Row extends AbstractCollection.isEmpty (CASSANDRA-14588)
 * RangeTombstoneList doesn't properly clean up mergeable or superseded rts in some cases (CASSANDRA-14894)
 * Fix handling of collection tombstones for dropped columns from legacy sstables (CASSANDRA-14912)
 * Throw exception if Columns serialized subset encode more columns than possible (CASSANDRA-14591)
 * Drop/add column name with different Kind can result in corruption (CASSANDRA-14843)
 * Fix missing rows when reading 2.1 SSTables with static columns in 3.0 (CASSANDRA-14873)
 * Move TWCS message 'No compaction necessary for bucket size' to Trace level (CASSANDRA-14884)
 * Sstable min/max metadata can cause data loss (CASSANDRA-14861)
 * Dropped columns can cause reverse sstable iteration to return prematurely (CASSANDRA-14838)
 * Legacy sstables with  multi block range tombstones create invalid bound sequences (CASSANDRA-14823)
 * Expand range tombstone validation checks to multiple interim request stages (CASSANDRA-14824)
 * Reverse order reads can return incomplete results (CASSANDRA-14803)
 * Avoid calling iter.next() in a loop when notifying indexers about range tombstones (CASSANDRA-14794)
 * Fix purging semi-expired RT boundaries in reversed iterators (CASSANDRA-14672)
 * DESC order reads can fail to return the last Unfiltered in the partition (CASSANDRA-14766)
 * Fix corrupted collection deletions for dropped columns in 3.0 <-> 2.{1,2} messages (CASSANDRA-14568)
 * Fix corrupted static collection deletions in 3.0 <-> 2.{1,2} messages (CASSANDRA-14568)
 * Handle failures in parallelAllSSTableOperation (cleanup/upgradesstables/etc) (CASSANDRA-14657)
 * Improve TokenMetaData cache populating performance avoid long locking (CASSANDRA-14660)
 * Backport: Flush netty client messages immediately (not by default) (CASSANDRA-13651)
 * Fix static column order for SELECT * wildcard queries (CASSANDRA-14638)
 * sstableloader should use discovered broadcast address to connect intra-cluster (CASSANDRA-14522)
 * Fix reading columns with non-UTF names from schema (CASSANDRA-14468)
Merged from 2.2:
 * CircleCI docker image should bake in more dependencies (CASSANDRA-14985)
 * MigrationManager attempts to pull schema from different major version nodes (CASSANDRA-14928)
 * Returns null instead of NaN or Infinity in JSON strings (CASSANDRA-14377)
Merged from 2.1:
 * Paged Range Slice queries with DISTINCT can drop rows from results (CASSANDRA-14956)
 * Update release checksum algorithms to SHA-256, SHA-512 (CASSANDRA-14970)


3.11.3
 * Validate supported column type with SASI analyzer (CASSANDRA-13669)
 * Remove BTree.Builder Recycler to reduce memory usage (CASSANDRA-13929)
 * Reduce nodetool GC thread count (CASSANDRA-14475)
 * Fix New SASI view creation during Index Redistribution (CASSANDRA-14055)
 * Remove string formatting lines from BufferPool hot path (CASSANDRA-14416)
 * Detect OpenJDK jvm type and architecture (CASSANDRA-12793)
 * Don't use guava collections in the non-system keyspace jmx attributes (CASSANDRA-12271)
 * Allow existing nodes to use all peers in shadow round (CASSANDRA-13851)
 * Fix cqlsh to read connection.ssl cqlshrc option again (CASSANDRA-14299)
 * Downgrade log level to trace for CommitLogSegmentManager (CASSANDRA-14370)
 * CQL fromJson(null) throws NullPointerException (CASSANDRA-13891)
 * Serialize empty buffer as empty string for json output format (CASSANDRA-14245)
 * Allow logging implementation to be interchanged for embedded testing (CASSANDRA-13396)
 * SASI tokenizer for simple delimiter based entries (CASSANDRA-14247)
 * Fix Loss of digits when doing CAST from varint/bigint to decimal (CASSANDRA-14170)
 * RateBasedBackPressure unnecessarily invokes a lock on the Guava RateLimiter (CASSANDRA-14163)
 * Fix wildcard GROUP BY queries (CASSANDRA-14209)
Merged from 3.0:
 * Fix corrupted static collection deletions in 3.0 -> 2.{1,2} messages (CASSANDRA-14568)
 * Fix potential IndexOutOfBoundsException with counters (CASSANDRA-14167)
 * Always close RT markers returned by ReadCommand#executeLocally() (CASSANDRA-14515)
 * Reverse order queries with range tombstones can cause data loss (CASSANDRA-14513)
 * Fix regression of lagging commitlog flush log message (CASSANDRA-14451)
 * Add Missing dependencies in pom-all (CASSANDRA-14422)
 * Cleanup StartupClusterConnectivityChecker and PING Verb (CASSANDRA-14447)
 * Cassandra not starting when using enhanced startup scripts in windows (CASSANDRA-14418)
 * Fix progress stats and units in compactionstats (CASSANDRA-12244)
 * Better handle missing partition columns in system_schema.columns (CASSANDRA-14379)
 * Delay hints store excise by write timeout to avoid race with decommission (CASSANDRA-13740)
 * Add missed CQL keywords to documentation (CASSANDRA-14359)
 * Fix unbounded validation compactions on repair / revert CASSANDRA-13797 (CASSANDRA-14332)
 * Avoid deadlock when running nodetool refresh before node is fully up (CASSANDRA-14310)
 * Handle all exceptions when opening sstables (CASSANDRA-14202)
 * Handle incompletely written hint descriptors during startup (CASSANDRA-14080)
 * Handle repeat open bound from SRP in read repair (CASSANDRA-14330)
 * Use zero as default score in DynamicEndpointSnitch (CASSANDRA-14252)
 * Respect max hint window when hinting for LWT (CASSANDRA-14215)
 * Adding missing WriteType enum values to v3, v4, and v5 spec (CASSANDRA-13697)
 * Don't regenerate bloomfilter and summaries on startup (CASSANDRA-11163)
 * Fix NPE when performing comparison against a null frozen in LWT (CASSANDRA-14087)
 * Log when SSTables are deleted (CASSANDRA-14302)
 * Fix batch commitlog sync regression (CASSANDRA-14292)
 * Write to pending endpoint when view replica is also base replica (CASSANDRA-14251)
 * Chain commit log marker potential performance regression in batch commit mode (CASSANDRA-14194)
 * Fully utilise specified compaction threads (CASSANDRA-14210)
 * Pre-create deletion log records to finish compactions quicker (CASSANDRA-12763)
Merged from 2.2:
 * Fix compaction failure caused by reading un-flushed data (CASSANDRA-12743)
 * Use Bounds instead of Range for sstables in anticompaction (CASSANDRA-14411)
 * Fix JSON queries with IN restrictions and ORDER BY clause (CASSANDRA-14286)
 * CQL fromJson(null) throws NullPointerException (CASSANDRA-13891)
Merged from 2.1:
 * Check checksum before decompressing data (CASSANDRA-14284)


3.11.2
 * Fix ReadCommandTest (CASSANDRA-14234)
 * Remove trailing period from latency reports at keyspace level (CASSANDRA-14233)
 * Remove dependencies on JVM internal classes from JMXServerUtils (CASSANDRA-14173) 
 * Add DEFAULT, UNSET, MBEAN and MBEANS to `ReservedKeywords` (CASSANDRA-14205)
 * Print correct snitch info from nodetool describecluster (CASSANDRA-13528)
 * Enable CDC unittest (CASSANDRA-14141)
 * Acquire read lock before accessing CompactionStrategyManager fields (CASSANDRA-14139)
 * Avoid invalidating disk boundaries unnecessarily (CASSANDRA-14083)
 * Avoid exposing compaction strategy index externally (CASSANDRA-14082)
 * Fix imbalanced disks when replacing node with same address with JBOD (CASSANDRA-14084)
 * Reload compaction strategies when disk boundaries are invalidated (CASSANDRA-13948)
 * Remove OpenJDK log warning (CASSANDRA-13916)
 * Prevent compaction strategies from looping indefinitely (CASSANDRA-14079)
 * Cache disk boundaries (CASSANDRA-13215)
 * Add asm jar to build.xml for maven builds (CASSANDRA-11193)
 * Round buffer size to powers of 2 for the chunk cache (CASSANDRA-13897)
 * Update jackson JSON jars (CASSANDRA-13949)
 * Avoid locks when checking LCS fanout and if we should defrag (CASSANDRA-13930)
Merged from 3.0:
 * Fix unit test failures in ViewComplexTest (CASSANDRA-14219)
 * Add MinGW uname check to start scripts (CASSANDRA-12840)
 * Use the correct digest file and reload sstable metadata in nodetool verify (CASSANDRA-14217)
 * Handle failure when mutating repaired status in Verifier (CASSANDRA-13933)
 * Set encoding for javadoc generation (CASSANDRA-14154)
 * Fix index target computation for dense composite tables with dropped compact storage (CASSANDRA-14104)
 * Improve commit log chain marker updating (CASSANDRA-14108)
 * Extra range tombstone bound creates double rows (CASSANDRA-14008)
 * Fix SStable ordering by max timestamp in SinglePartitionReadCommand (CASSANDRA-14010)
 * Accept role names containing forward-slash (CASSANDRA-14088)
 * Optimize CRC check chance probability calculations (CASSANDRA-14094)
 * Fix cleanup on keyspace with no replicas (CASSANDRA-13526)
 * Fix updating base table rows with TTL not removing materialized view entries (CASSANDRA-14071)
 * Reduce garbage created by DynamicSnitch (CASSANDRA-14091)
 * More frequent commitlog chained markers (CASSANDRA-13987)
 * Fix serialized size of DataLimits (CASSANDRA-14057)
 * Add flag to allow dropping oversized read repair mutations (CASSANDRA-13975)
 * Fix SSTableLoader logger message (CASSANDRA-14003)
 * Fix repair race that caused gossip to block (CASSANDRA-13849)
 * Tracing interferes with digest requests when using RandomPartitioner (CASSANDRA-13964)
 * Add flag to disable materialized views, and warnings on creation (CASSANDRA-13959)
 * Don't let user drop or generally break tables in system_distributed (CASSANDRA-13813)
 * Provide a JMX call to sync schema with local storage (CASSANDRA-13954)
 * Mishandling of cells for removed/dropped columns when reading legacy files (CASSANDRA-13939)
 * Deserialise sstable metadata in nodetool verify (CASSANDRA-13922)
Merged from 2.2:
 * Fix the inspectJvmOptions startup check (CASSANDRA-14112)
 * Fix race that prevents submitting compaction for a table when executor is full (CASSANDRA-13801)
 * Rely on the JVM to handle OutOfMemoryErrors (CASSANDRA-13006)
 * Grab refs during scrub/index redistribution/cleanup (CASSANDRA-13873)
Merged from 2.1:
 * Protect against overflow of local expiration time (CASSANDRA-14092)
 * RPM package spec: fix permissions for installed jars and config files (CASSANDRA-14181)
 * More PEP8 compliance for cqlsh


3.11.1
 * Fix the computation of cdc_total_space_in_mb for exabyte filesystems (CASSANDRA-13808)
 * AbstractTokenTreeBuilder#serializedSize returns wrong value when there is a single leaf and overflow collisions (CASSANDRA-13869)
 * Add a compaction option to TWCS to ignore sstables overlapping checks (CASSANDRA-13418)
 * BTree.Builder memory leak (CASSANDRA-13754)
 * Revert CASSANDRA-10368 of supporting non-pk column filtering due to correctness (CASSANDRA-13798)
 * Add a skip read validation flag to cassandra-stress (CASSANDRA-13772)
 * Fix cassandra-stress hang issues when an error during cluster connection happens (CASSANDRA-12938)
 * Better bootstrap failure message when blocked by (potential) range movement (CASSANDRA-13744)
 * "ignore" option is ignored in sstableloader (CASSANDRA-13721)
 * Deadlock in AbstractCommitLogSegmentManager (CASSANDRA-13652)
 * Duplicate the buffer before passing it to analyser in SASI operation (CASSANDRA-13512)
 * Properly evict pstmts from prepared statements cache (CASSANDRA-13641)
Merged from 3.0:
 * Improve TRUNCATE performance (CASSANDRA-13909)
 * Implement short read protection on partition boundaries (CASSANDRA-13595)
 * Fix ISE thrown by UPI.Serializer.hasNext() for some SELECT queries (CASSANDRA-13911)
 * Filter header only commit logs before recovery (CASSANDRA-13918)
 * AssertionError prepending to a list (CASSANDRA-13149)
 * Fix support for SuperColumn tables (CASSANDRA-12373)
 * Handle limit correctly on tables with strict liveness (CASSANDRA-13883)
 * Fix missing original update in TriggerExecutor (CASSANDRA-13894)
 * Remove non-rpc-ready nodes from counter leader candidates (CASSANDRA-13043)
 * Improve short read protection performance (CASSANDRA-13794)
 * Fix sstable reader to support range-tombstone-marker for multi-slices (CASSANDRA-13787)
 * Fix short read protection for tables with no clustering columns (CASSANDRA-13880)
 * Make isBuilt volatile in PartitionUpdate (CASSANDRA-13619)
 * Prevent integer overflow of timestamps in CellTest and RowsTest (CASSANDRA-13866)
 * Fix counter application order in short read protection (CASSANDRA-12872)
 * Don't block RepairJob execution on validation futures (CASSANDRA-13797)
 * Wait for all management tasks to complete before shutting down CLSM (CASSANDRA-13123)
 * INSERT statement fails when Tuple type is used as clustering column with default DESC order (CASSANDRA-13717)
 * Fix pending view mutations handling and cleanup batchlog when there are local and remote paired mutations (CASSANDRA-13069)
 * Improve config validation and documentation on overflow and NPE (CASSANDRA-13622)
 * Range deletes in a CAS batch are ignored (CASSANDRA-13655)
 * Avoid assertion error when IndexSummary > 2G (CASSANDRA-12014)
 * Change repair midpoint logging for tiny ranges (CASSANDRA-13603)
 * Better handle corrupt final commitlog segment (CASSANDRA-11995)
 * StreamingHistogram is not thread safe (CASSANDRA-13756)
 * Fix MV timestamp issues (CASSANDRA-11500)
 * Better tolerate improperly formatted bcrypt hashes (CASSANDRA-13626)
 * Fix race condition in read command serialization (CASSANDRA-13363)
 * Fix AssertionError in short read protection (CASSANDRA-13747)
 * Don't skip corrupted sstables on startup (CASSANDRA-13620)
 * Fix the merging of cells with different user type versions (CASSANDRA-13776)
 * Copy session properties on cqlsh.py do_login (CASSANDRA-13640)
 * Potential AssertionError during ReadRepair of range tombstone and partition deletions (CASSANDRA-13719)
 * Don't let stress write warmup data if n=0 (CASSANDRA-13773)
 * Gossip thread slows down when using batch commit log (CASSANDRA-12966)
 * Randomize batchlog endpoint selection with only 1 or 2 racks (CASSANDRA-12884)
 * Fix digest calculation for counter cells (CASSANDRA-13750)
 * Fix ColumnDefinition.cellValueType() for non-frozen collection and change SSTabledump to use type.toJSONString() (CASSANDRA-13573)
 * Skip materialized view addition if the base table doesn't exist (CASSANDRA-13737)
 * Drop table should remove corresponding entries in dropped_columns table (CASSANDRA-13730)
 * Log warn message until legacy auth tables have been migrated (CASSANDRA-13371)
 * Fix incorrect [2.1 <- 3.0] serialization of counter cells created in 2.0 (CASSANDRA-13691)
 * Fix invalid writetime for null cells (CASSANDRA-13711)
 * Fix ALTER TABLE statement to atomically propagate changes to the table and its MVs (CASSANDRA-12952)
 * Fixed ambiguous output of nodetool tablestats command (CASSANDRA-13722)
 * Fix Digest mismatch Exception if hints file has UnknownColumnFamily (CASSANDRA-13696)
 * Purge tombstones created by expired cells (CASSANDRA-13643)
 * Make concat work with iterators that have different subsets of columns (CASSANDRA-13482)
 * Set test.runners based on cores and memory size (CASSANDRA-13078)
 * Allow different NUMACTL_ARGS to be passed in (CASSANDRA-13557)
 * Allow native function calls in CQLSSTableWriter (CASSANDRA-12606)
 * Fix secondary index queries on COMPACT tables (CASSANDRA-13627)
 * Nodetool listsnapshots output is missing a newline, if there are no snapshots (CASSANDRA-13568)
 * sstabledump reports incorrect usage for argument order (CASSANDRA-13532)
Merged from 2.2:
 * Safely handle empty buffers when outputting to JSON (CASSANDRA-13868)
 * Copy session properties on cqlsh.py do_login (CASSANDRA-13847)
 * Fix load over calculated issue in IndexSummaryRedistribution (CASSANDRA-13738)
 * Fix compaction and flush exception not captured (CASSANDRA-13833)
 * Uncaught exceptions in Netty pipeline (CASSANDRA-13649)
 * Prevent integer overflow on exabyte filesystems (CASSANDRA-13067)
 * Fix queries with LIMIT and filtering on clustering columns (CASSANDRA-11223)
 * Fix potential NPE when resume bootstrap fails (CASSANDRA-13272)
 * Fix toJSONString for the UDT, tuple and collection types (CASSANDRA-13592)
 * Fix nested Tuples/UDTs validation (CASSANDRA-13646)
Merged from 2.1:
 * Clone HeartBeatState when building gossip messages. Make its generation/version volatile (CASSANDRA-13700)


3.11.0
 * Allow native function calls in CQLSSTableWriter (CASSANDRA-12606)
 * Replace string comparison with regex/number checks in MessagingService test (CASSANDRA-13216)
 * Fix formatting of duration columns in CQLSH (CASSANDRA-13549)
 * Fix the problem with duplicated rows when using paging with SASI (CASSANDRA-13302)
 * Allow CONTAINS statements filtering on the partition key and it’s parts (CASSANDRA-13275)
 * Fall back to even ranges calculation in clusters with vnodes when tokens are distributed unevenly (CASSANDRA-13229)
 * Fix duration type validation to prevent overflow (CASSANDRA-13218)
 * Forbid unsupported creation of SASI indexes over partition key columns (CASSANDRA-13228)
 * Reject multiple values for a key in CQL grammar. (CASSANDRA-13369)
 * UDA fails without input rows (CASSANDRA-13399)
 * Fix compaction-stress by using daemonInitialization (CASSANDRA-13188)
 * V5 protocol flags decoding broken (CASSANDRA-13443)
 * Use write lock not read lock for removing sstables from compaction strategies. (CASSANDRA-13422)
 * Use corePoolSize equal to maxPoolSize in JMXEnabledThreadPoolExecutors (CASSANDRA-13329)
 * Avoid rebuilding SASI indexes containing no values (CASSANDRA-12962)
 * Add charset to Analyser input stream (CASSANDRA-13151)
 * Fix testLimitSSTables flake caused by concurrent flush (CASSANDRA-12820)
 * cdc column addition strikes again (CASSANDRA-13382)
 * Fix static column indexes (CASSANDRA-13277)
 * DataOutputBuffer.asNewBuffer broken (CASSANDRA-13298)
 * unittest CipherFactoryTest failed on MacOS (CASSANDRA-13370)
 * Forbid SELECT restrictions and CREATE INDEX over non-frozen UDT columns (CASSANDRA-13247)
 * Default logging we ship will incorrectly print "?:?" for "%F:%L" pattern (CASSANDRA-13317)
 * Possible AssertionError in UnfilteredRowIteratorWithLowerBound (CASSANDRA-13366)
 * Support unaligned memory access for AArch64 (CASSANDRA-13326)
 * Improve SASI range iterator efficiency on intersection with an empty range (CASSANDRA-12915).
 * Fix equality comparisons of columns using the duration type (CASSANDRA-13174)
 * Move to FastThreadLocalThread and FastThreadLocal (CASSANDRA-13034)
 * nodetool stopdaemon errors out (CASSANDRA-13030)
 * Tables in system_distributed should not use gcgs of 0 (CASSANDRA-12954)
 * Fix primary index calculation for SASI (CASSANDRA-12910)
 * More fixes to the TokenAllocator (CASSANDRA-12990)
 * NoReplicationTokenAllocator should work with zero replication factor (CASSANDRA-12983)
 * Address message coalescing regression (CASSANDRA-12676)
 * Delete illegal character from StandardTokenizerImpl.jflex (CASSANDRA-13417)
 * Fix cqlsh automatic protocol downgrade regression (CASSANDRA-13307)
 * Tracing payload not passed from QueryMessage to tracing session (CASSANDRA-12835)
Merged from 3.0:
 * Filter header only commit logs before recovery (CASSANDRA-13918)
 * Ensure int overflow doesn't occur when calculating large partition warning size (CASSANDRA-13172)
 * Ensure consistent view of partition columns between coordinator and replica in ColumnFilter (CASSANDRA-13004)
 * Failed unregistering mbean during drop keyspace (CASSANDRA-13346)
 * nodetool scrub/cleanup/upgradesstables exit code is wrong (CASSANDRA-13542)
 * Fix the reported number of sstable data files accessed per read (CASSANDRA-13120)
 * Fix schema digest mismatch during rolling upgrades from versions before 3.0.12 (CASSANDRA-13559)
 * Upgrade JNA version to 4.4.0 (CASSANDRA-13072)
 * Interned ColumnIdentifiers should use minimal ByteBuffers (CASSANDRA-13533)
 * Fix repair process violating start/end token limits for small ranges (CASSANDRA-13052)
 * Add storage port options to sstableloader (CASSANDRA-13518)
 * Properly handle quoted index names in cqlsh DESCRIBE output (CASSANDRA-12847)
 * Fix NPE in StorageService.excise() (CASSANDRA-13163)
 * Expire OutboundTcpConnection messages by a single Thread (CASSANDRA-13265)
 * Fail repair if insufficient responses received (CASSANDRA-13397)
 * Fix SSTableLoader fail when the loaded table contains dropped columns (CASSANDRA-13276)
 * Avoid name clashes in CassandraIndexTest (CASSANDRA-13427)
 * Handling partially written hint files (CASSANDRA-12728)
 * Interrupt replaying hints on decommission (CASSANDRA-13308)
 * Handling partially written hint files (CASSANDRA-12728)
 * Fix NPE issue in StorageService (CASSANDRA-13060)
 * Make reading of range tombstones more reliable (CASSANDRA-12811)
 * Fix startup problems due to schema tables not completely flushed (CASSANDRA-12213)
 * Fix view builder bug that can filter out data on restart (CASSANDRA-13405)
 * Fix 2i page size calculation when there are no regular columns (CASSANDRA-13400)
 * Fix the conversion of 2.X expired rows without regular column data (CASSANDRA-13395)
 * Fix hint delivery when using ext+internal IPs with prefer_local enabled (CASSANDRA-13020)
 * Legacy deserializer can create empty range tombstones (CASSANDRA-13341)
 * Legacy caching options can prevent 3.0 upgrade (CASSANDRA-13384)
 * Use the Kernel32 library to retrieve the PID on Windows and fix startup checks (CASSANDRA-13333)
 * Fix code to not exchange schema across major versions (CASSANDRA-13274)
 * Dropping column results in "corrupt" SSTable (CASSANDRA-13337)
 * Bugs handling range tombstones in the sstable iterators (CASSANDRA-13340)
 * Fix CONTAINS filtering for null collections (CASSANDRA-13246)
 * Applying: Use a unique metric reservoir per test run when using Cassandra-wide metrics residing in MBeans (CASSANDRA-13216)
 * Propagate row deletions in 2i tables on upgrade (CASSANDRA-13320)
 * Slice.isEmpty() returns false for some empty slices (CASSANDRA-13305)
 * Add formatted row output to assertEmpty in CQL Tester (CASSANDRA-13238)
 * Prevent data loss on upgrade 2.1 - 3.0 by adding component separator to LogRecord absolute path (CASSANDRA-13294)
 * Improve testing on macOS by eliminating sigar logging (CASSANDRA-13233)
 * Cqlsh copy-from should error out when csv contains invalid data for collections (CASSANDRA-13071)
 * Fix "multiple versions of ant detected..." when running ant test (CASSANDRA-13232)
 * Coalescing strategy sleeps too much (CASSANDRA-13090)
 * Faster StreamingHistogram (CASSANDRA-13038)
 * Legacy deserializer can create unexpected boundary range tombstones (CASSANDRA-13237)
 * Remove unnecessary assertion from AntiCompactionTest (CASSANDRA-13070)
 * Fix cqlsh COPY for dates before 1900 (CASSANDRA-13185)
 * Use keyspace replication settings on system.size_estimates table (CASSANDRA-9639)
 * Add vm.max_map_count StartupCheck (CASSANDRA-13008)
 * Obfuscate password in stress-graphs (CASSANDRA-12233)
 * Hint related logging should include the IP address of the destination in addition to
   host ID (CASSANDRA-13205)
 * Reloading logback.xml does not work (CASSANDRA-13173)
 * Lightweight transactions temporarily fail after upgrade from 2.1 to 3.0 (CASSANDRA-13109)
 * Duplicate rows after upgrading from 2.1.16 to 3.0.10/3.9 (CASSANDRA-13125)
 * Fix UPDATE queries with empty IN restrictions (CASSANDRA-13152)
 * Fix handling of partition with partition-level deletion plus
   live rows in sstabledump (CASSANDRA-13177)
 * Provide user workaround when system_schema.columns does not contain entries
   for a table that's in system_schema.tables (CASSANDRA-13180)
 * Nodetool upgradesstables/scrub/compact ignores system tables (CASSANDRA-13410)
 * Fix schema version calculation for rolling upgrades (CASSANDRA-13441)
Merged from 2.2:
 * Nodes started with join_ring=False should be able to serve requests when authentication is enabled (CASSANDRA-11381)
 * cqlsh COPY FROM: increment error count only for failures, not for attempts (CASSANDRA-13209)
 * Avoid starting gossiper in RemoveTest (CASSANDRA-13407)
 * Fix weightedSize() for row-cache reported by JMX and NodeTool (CASSANDRA-13393)
 * Fix JVM metric names (CASSANDRA-13103)
 * Honor truststore-password parameter in cassandra-stress (CASSANDRA-12773)
 * Discard in-flight shadow round responses (CASSANDRA-12653)
 * Don't anti-compact repaired data to avoid inconsistencies (CASSANDRA-13153)
 * Wrong logger name in AnticompactionTask (CASSANDRA-13343)
 * Commitlog replay may fail if last mutation is within 4 bytes of end of segment (CASSANDRA-13282)
 * Fix queries updating multiple time the same list (CASSANDRA-13130)
 * Fix GRANT/REVOKE when keyspace isn't specified (CASSANDRA-13053)
 * Fix flaky LongLeveledCompactionStrategyTest (CASSANDRA-12202)
 * Fix failing COPY TO STDOUT (CASSANDRA-12497)
 * Fix ColumnCounter::countAll behaviour for reverse queries (CASSANDRA-13222)
 * Exceptions encountered calling getSeeds() breaks OTC thread (CASSANDRA-13018)
 * Fix negative mean latency metric (CASSANDRA-12876)
 * Use only one file pointer when creating commitlog segments (CASSANDRA-12539)
Merged from 2.1:
 * Fix 2ndary index queries on partition keys for tables with static columns (CASSANDRA-13147)
 * Fix ParseError unhashable type list in cqlsh copy from (CASSANDRA-13364)
 * Remove unused repositories (CASSANDRA-13278)
 * Log stacktrace of uncaught exceptions (CASSANDRA-13108)
 * Use portable stderr for java error in startup (CASSANDRA-13211)
 * Fix Thread Leak in OutboundTcpConnection (CASSANDRA-13204)
 * Upgrade netty version to fix memory leak with client encryption (CASSANDRA-13114)
 * Coalescing strategy can enter infinite loop (CASSANDRA-13159)


3.10
 * Fix secondary index queries regression (CASSANDRA-13013)
 * Add duration type to the protocol V5 (CASSANDRA-12850)
 * Fix duration type validation (CASSANDRA-13143)
 * Fix flaky GcCompactionTest (CASSANDRA-12664)
 * Fix TestHintedHandoff.hintedhandoff_decom_test (CASSANDRA-13058)
 * Fixed query monitoring for range queries (CASSANDRA-13050)
 * Remove outboundBindAny configuration property (CASSANDRA-12673)
 * Use correct bounds for all-data range when filtering (CASSANDRA-12666)
 * Remove timing window in test case (CASSANDRA-12875)
 * Resolve unit testing without JCE security libraries installed (CASSANDRA-12945)
 * Fix inconsistencies in cassandra-stress load balancing policy (CASSANDRA-12919)
 * Fix validation of non-frozen UDT cells (CASSANDRA-12916)
 * Don't shut down socket input/output on StreamSession (CASSANDRA-12903)
 * Fix Murmur3PartitionerTest (CASSANDRA-12858)
 * Move cqlsh syntax rules into separate module and allow easier customization (CASSANDRA-12897)
 * Fix CommitLogSegmentManagerTest (CASSANDRA-12283)
 * Fix cassandra-stress truncate option (CASSANDRA-12695)
 * Fix crossNode value when receiving messages (CASSANDRA-12791)
 * Don't load MX4J beans twice (CASSANDRA-12869)
 * Extend native protocol request flags, add versions to SUPPORTED, and introduce ProtocolVersion enum (CASSANDRA-12838)
 * Set JOINING mode when running pre-join tasks (CASSANDRA-12836)
 * remove net.mintern.primitive library due to license issue (CASSANDRA-12845)
 * Properly format IPv6 addresses when logging JMX service URL (CASSANDRA-12454)
 * Optimize the vnode allocation for single replica per DC (CASSANDRA-12777)
 * Use non-token restrictions for bounds when token restrictions are overridden (CASSANDRA-12419)
 * Fix CQLSH auto completion for PER PARTITION LIMIT (CASSANDRA-12803)
 * Use different build directories for Eclipse and Ant (CASSANDRA-12466)
 * Avoid potential AttributeError in cqlsh due to no table metadata (CASSANDRA-12815)
 * Fix RandomReplicationAwareTokenAllocatorTest.testExistingCluster (CASSANDRA-12812)
 * Upgrade commons-codec to 1.9 (CASSANDRA-12790)
 * Add duration data type (CASSANDRA-11873)
 * Make the fanout size for LeveledCompactionStrategy to be configurable (CASSANDRA-11550)
 * Fix timeout in ReplicationAwareTokenAllocatorTest (CASSANDRA-12784)
 * Improve sum aggregate functions (CASSANDRA-12417)
 * Make cassandra.yaml docs for batch_size_*_threshold_in_kb reflect changes in CASSANDRA-10876 (CASSANDRA-12761)
 * cqlsh fails to format collections when using aliases (CASSANDRA-11534)
 * Check for hash conflicts in prepared statements (CASSANDRA-12733)
 * Exit query parsing upon first error (CASSANDRA-12598)
 * Fix cassandra-stress to use single seed in UUID generation (CASSANDRA-12729)
 * CQLSSTableWriter does not allow Update statement (CASSANDRA-12450)
 * Config class uses boxed types but DD exposes primitive types (CASSANDRA-12199)
 * Add pre- and post-shutdown hooks to Storage Service (CASSANDRA-12461)
 * Add hint delivery metrics (CASSANDRA-12693)
 * Remove IndexInfo cache from FileIndexInfoRetriever (CASSANDRA-12731)
 * ColumnIndex does not reuse buffer (CASSANDRA-12502)
 * cdc column addition still breaks schema migration tasks (CASSANDRA-12697)
 * Upgrade metrics-reporter dependencies (CASSANDRA-12089)
 * Tune compaction thread count via nodetool (CASSANDRA-12248)
 * Add +=/-= shortcut syntax for update queries (CASSANDRA-12232)
 * Include repair session IDs in repair start message (CASSANDRA-12532)
 * Add a blocking task to Index, run before joining the ring (CASSANDRA-12039)
 * Fix NPE when using CQLSSTableWriter (CASSANDRA-12667)
 * Support optional backpressure strategies at the coordinator (CASSANDRA-9318)
 * Make randompartitioner work with new vnode allocation (CASSANDRA-12647)
 * Fix cassandra-stress graphing (CASSANDRA-12237)
 * Allow filtering on partition key columns for queries without secondary indexes (CASSANDRA-11031)
 * Fix Cassandra Stress reporting thread model and precision (CASSANDRA-12585)
 * Add JMH benchmarks.jar (CASSANDRA-12586)
 * Cleanup uses of AlterTableStatementColumn (CASSANDRA-12567)
 * Add keep-alive to streaming (CASSANDRA-11841)
 * Tracing payload is passed through newSession(..) (CASSANDRA-11706)
 * avoid deleting non existing sstable files and improve related log messages (CASSANDRA-12261)
 * json/yaml output format for nodetool compactionhistory (CASSANDRA-12486)
 * Retry all internode messages once after a connection is
   closed and reopened (CASSANDRA-12192)
 * Add support to rebuild from targeted replica (CASSANDRA-9875)
 * Add sequence distribution type to cassandra stress (CASSANDRA-12490)
 * "SELECT * FROM foo LIMIT ;" does not error out (CASSANDRA-12154)
 * Define executeLocally() at the ReadQuery Level (CASSANDRA-12474)
 * Extend read/write failure messages with a map of replica addresses
   to error codes in the v5 native protocol (CASSANDRA-12311)
 * Fix rebuild of SASI indexes with existing index files (CASSANDRA-12374)
 * Let DatabaseDescriptor not implicitly startup services (CASSANDRA-9054, 12550)
 * Fix clustering indexes in presence of static columns in SASI (CASSANDRA-12378)
 * Fix queries on columns with reversed type on SASI indexes (CASSANDRA-12223)
 * Added slow query log (CASSANDRA-12403)
 * Count full coordinated request against timeout (CASSANDRA-12256)
 * Allow TTL with null value on insert and update (CASSANDRA-12216)
 * Make decommission operation resumable (CASSANDRA-12008)
 * Add support to one-way targeted repair (CASSANDRA-9876)
 * Remove clientutil jar (CASSANDRA-11635)
 * Fix compaction throughput throttle (CASSANDRA-12366, CASSANDRA-12717)
 * Delay releasing Memtable memory on flush until PostFlush has finished running (CASSANDRA-12358)
 * Cassandra stress should dump all setting on startup (CASSANDRA-11914)
 * Make it possible to compact a given token range (CASSANDRA-10643)
 * Allow updating DynamicEndpointSnitch properties via JMX (CASSANDRA-12179)
 * Collect metrics on queries by consistency level (CASSANDRA-7384)
 * Add support for GROUP BY to SELECT statement (CASSANDRA-10707)
 * Deprecate memtable_cleanup_threshold and update default for memtable_flush_writers (CASSANDRA-12228)
 * Upgrade to OHC 0.4.4 (CASSANDRA-12133)
 * Add version command to cassandra-stress (CASSANDRA-12258)
 * Create compaction-stress tool (CASSANDRA-11844)
 * Garbage-collecting compaction operation and schema option (CASSANDRA-7019)
 * Add beta protocol flag for v5 native protocol (CASSANDRA-12142)
 * Support filtering on non-PRIMARY KEY columns in the CREATE
   MATERIALIZED VIEW statement's WHERE clause (CASSANDRA-10368)
 * Unify STDOUT and SYSTEMLOG logback format (CASSANDRA-12004)
 * COPY FROM should raise error for non-existing input files (CASSANDRA-12174)
 * Faster write path (CASSANDRA-12269)
 * Option to leave omitted columns in INSERT JSON unset (CASSANDRA-11424)
 * Support json/yaml output in nodetool tpstats (CASSANDRA-12035)
 * Expose metrics for successful/failed authentication attempts (CASSANDRA-10635)
 * Prepend snapshot name with "truncated" or "dropped" when a snapshot
   is taken before truncating or dropping a table (CASSANDRA-12178)
 * Optimize RestrictionSet (CASSANDRA-12153)
 * cqlsh does not automatically downgrade CQL version (CASSANDRA-12150)
 * Omit (de)serialization of state variable in UDAs (CASSANDRA-9613)
 * Create a system table to expose prepared statements (CASSANDRA-8831)
 * Reuse DataOutputBuffer from ColumnIndex (CASSANDRA-11970)
 * Remove DatabaseDescriptor dependency from SegmentedFile (CASSANDRA-11580)
 * Add supplied username to authentication error messages (CASSANDRA-12076)
 * Remove pre-startup check for open JMX port (CASSANDRA-12074)
 * Remove compaction Severity from DynamicEndpointSnitch (CASSANDRA-11738)
 * Restore resumable hints delivery (CASSANDRA-11960)
 * Properly record CAS contention (CASSANDRA-12626)
Merged from 3.0:
 * Dump threads when unit tests time out (CASSANDRA-13117)
 * Better error when modifying function permissions without explicit keyspace (CASSANDRA-12925)
 * Indexer is not correctly invoked when building indexes over sstables (CASSANDRA-13075)
 * Stress daemon help is incorrect (CASSANDRA-12563)
 * Read repair is not blocking repair to finish in foreground repair (CASSANDRA-13115)
 * Replace empty strings with null values if they cannot be converted (CASSANDRA-12794)
 * Remove support for non-JavaScript UDFs (CASSANDRA-12883)
 * Fix deserialization of 2.x DeletedCells (CASSANDRA-12620)
 * Add parent repair session id to anticompaction log message (CASSANDRA-12186)
 * Improve contention handling on failure to acquire MV lock for streaming and hints (CASSANDRA-12905)
 * Fix DELETE and UPDATE queries with empty IN restrictions (CASSANDRA-12829)
 * Mark MVs as built after successful bootstrap (CASSANDRA-12984)
 * Estimated TS drop-time histogram updated with Cell.NO_DELETION_TIME (CASSANDRA-13040)
 * Nodetool compactionstats fails with NullPointerException (CASSANDRA-13021)
 * Thread local pools never cleaned up (CASSANDRA-13033)
 * Set RPC_READY to false when draining or if a node is marked as shutdown (CASSANDRA-12781)
 * CQL often queries static columns unnecessarily (CASSANDRA-12768)
 * Make sure sstables only get committed when it's safe to discard commit log records (CASSANDRA-12956)
 * Reject default_time_to_live option when creating or altering MVs (CASSANDRA-12868)
 * Nodetool should use a more sane max heap size (CASSANDRA-12739)
 * LocalToken ensures token values are cloned on heap (CASSANDRA-12651)
 * AnticompactionRequestSerializer serializedSize is incorrect (CASSANDRA-12934)
 * Prevent reloading of logback.xml from UDF sandbox (CASSANDRA-12535)
 * Reenable HeapPool (CASSANDRA-12900)
 * Disallow offheap_buffers memtable allocation (CASSANDRA-11039)
 * Fix CommitLogSegmentManagerTest (CASSANDRA-12283)
 * Pass root cause to CorruptBlockException when uncompression failed (CASSANDRA-12889)
 * Batch with multiple conditional updates for the same partition causes AssertionError (CASSANDRA-12867)
 * Make AbstractReplicationStrategy extendable from outside its package (CASSANDRA-12788)
 * Don't tell users to turn off consistent rangemovements during rebuild. (CASSANDRA-12296)
 * Fix CommitLogTest.testDeleteIfNotDirty (CASSANDRA-12854)
 * Avoid deadlock due to MV lock contention (CASSANDRA-12689)
 * Fix for KeyCacheCqlTest flakiness (CASSANDRA-12801)
 * Include SSTable filename in compacting large row message (CASSANDRA-12384)
 * Fix potential socket leak (CASSANDRA-12329, CASSANDRA-12330)
 * Fix ViewTest.testCompaction (CASSANDRA-12789)
 * Improve avg aggregate functions (CASSANDRA-12417)
 * Preserve quoted reserved keyword column names in MV creation (CASSANDRA-11803)
 * nodetool stopdaemon errors out (CASSANDRA-12646)
 * Split materialized view mutations on build to prevent OOM (CASSANDRA-12268)
 * mx4j does not work in 3.0.8 (CASSANDRA-12274)
 * Abort cqlsh copy-from in case of no answer after prolonged period of time (CASSANDRA-12740)
 * Avoid sstable corrupt exception due to dropped static column (CASSANDRA-12582)
 * Make stress use client mode to avoid checking commit log size on startup (CASSANDRA-12478)
 * Fix exceptions with new vnode allocation (CASSANDRA-12715)
 * Unify drain and shutdown processes (CASSANDRA-12509)
 * Fix NPE in ComponentOfSlice.isEQ() (CASSANDRA-12706)
 * Fix failure in LogTransactionTest (CASSANDRA-12632)
 * Fix potentially incomplete non-frozen UDT values when querying with the
   full primary key specified (CASSANDRA-12605)
 * Make sure repaired tombstones are dropped when only_purge_repaired_tombstones is enabled (CASSANDRA-12703)
 * Skip writing MV mutations to commitlog on mutation.applyUnsafe() (CASSANDRA-11670)
 * Establish consistent distinction between non-existing partition and NULL value for LWTs on static columns (CASSANDRA-12060)
 * Extend ColumnIdentifier.internedInstances key to include the type that generated the byte buffer (CASSANDRA-12516)
 * Handle composite prefixes with final EOC=0 as in 2.x and refactor LegacyLayout.decodeBound (CASSANDRA-12423)
 * select_distinct_with_deletions_test failing on non-vnode environments (CASSANDRA-11126)
 * Stack Overflow returned to queries while upgrading (CASSANDRA-12527)
 * Fix legacy regex for temporary files from 2.2 (CASSANDRA-12565)
 * Add option to state current gc_grace_seconds to tools/bin/sstablemetadata (CASSANDRA-12208)
 * Fix file system race condition that may cause LogAwareFileLister to fail to classify files (CASSANDRA-11889)
 * Fix file handle leaks due to simultaneous compaction/repair and
   listing snapshots, calculating snapshot sizes, or making schema
   changes (CASSANDRA-11594)
 * Fix nodetool repair exits with 0 for some errors (CASSANDRA-12508)
 * Do not shut down BatchlogManager twice during drain (CASSANDRA-12504)
 * Disk failure policy should not be invoked on out of space (CASSANDRA-12385)
 * Calculate last compacted key on startup (CASSANDRA-6216)
 * Add schema to snapshot manifest, add USING TIMESTAMP clause to ALTER TABLE statements (CASSANDRA-7190)
 * If CF has no clustering columns, any row cache is full partition cache (CASSANDRA-12499)
 * Correct log message for statistics of offheap memtable flush (CASSANDRA-12776)
 * Explicitly set locale for string validation (CASSANDRA-12541,CASSANDRA-12542,CASSANDRA-12543,CASSANDRA-12545)
Merged from 2.2:
 * Fix speculative retry bugs (CASSANDRA-13009)
 * Fix handling of nulls and unsets in IN conditions (CASSANDRA-12981)
 * Fix race causing infinite loop if Thrift server is stopped before it starts listening (CASSANDRA-12856)
 * CompactionTasks now correctly drops sstables out of compaction when not enough disk space is available (CASSANDRA-12979)
 * Fix DynamicEndpointSnitch noop in multi-datacenter situations (CASSANDRA-13074)
 * cqlsh copy-from: encode column names to avoid primary key parsing errors (CASSANDRA-12909)
 * Temporarily fix bug that creates commit log when running offline tools (CASSANDRA-8616)
 * Reduce granuality of OpOrder.Group during index build (CASSANDRA-12796)
 * Test bind parameters and unset parameters in InsertUpdateIfConditionTest (CASSANDRA-12980)
 * Use saved tokens when setting local tokens on StorageService.joinRing (CASSANDRA-12935)
 * cqlsh: fix DESC TYPES errors (CASSANDRA-12914)
 * Fix leak on skipped SSTables in sstableupgrade (CASSANDRA-12899)
 * Avoid blocking gossip during pending range calculation (CASSANDRA-12281)
 * Fix purgeability of tombstones with max timestamp (CASSANDRA-12792)
 * Fail repair if participant dies during sync or anticompaction (CASSANDRA-12901)
 * cqlsh COPY: unprotected pk values before converting them if not using prepared statements (CASSANDRA-12863)
 * Fix Util.spinAssertEquals (CASSANDRA-12283)
 * Fix potential NPE for compactionstats (CASSANDRA-12462)
 * Prepare legacy authenticate statement if credentials table initialised after node startup (CASSANDRA-12813)
 * Change cassandra.wait_for_tracing_events_timeout_secs default to 0 (CASSANDRA-12754)
 * Clean up permissions when a UDA is dropped (CASSANDRA-12720)
 * Limit colUpdateTimeDelta histogram updates to reasonable deltas (CASSANDRA-11117)
 * Fix leak errors and execution rejected exceptions when draining (CASSANDRA-12457)
 * Fix merkle tree depth calculation (CASSANDRA-12580)
 * Make Collections deserialization more robust (CASSANDRA-12618)
 * Fix exceptions when enabling gossip on nodes that haven't joined the ring (CASSANDRA-12253)
 * Fix authentication problem when invoking cqlsh copy from a SOURCE command (CASSANDRA-12642)
 * Decrement pending range calculator jobs counter in finally block
 * cqlshlib tests: increase default execute timeout (CASSANDRA-12481)
 * Forward writes to replacement node when replace_address != broadcast_address (CASSANDRA-8523)
 * Fail repair on non-existing table (CASSANDRA-12279)
 * Enable repair -pr and -local together (fix regression of CASSANDRA-7450) (CASSANDRA-12522)
 * Better handle invalid system roles table (CASSANDRA-12700)
 * Split consistent range movement flag correction (CASSANDRA-12786)
Merged from 2.1:
 * cqlsh copy-from: sort user type fields in csv (CASSANDRA-12959)
 * Don't skip sstables based on maxLocalDeletionTime (CASSANDRA-12765)


3.8, 3.9
 * Fix value skipping with counter columns (CASSANDRA-11726)
 * Fix nodetool tablestats miss SSTable count (CASSANDRA-12205)
 * Fixed flacky SSTablesIteratedTest (CASSANDRA-12282)
 * Fixed flacky SSTableRewriterTest: check file counts before calling validateCFS (CASSANDRA-12348)
 * cqlsh: Fix handling of $$-escaped strings (CASSANDRA-12189)
 * Fix SSL JMX requiring truststore containing server cert (CASSANDRA-12109)
 * RTE from new CDC column breaks in flight queries (CASSANDRA-12236)
 * Fix hdr logging for single operation workloads (CASSANDRA-12145)
 * Fix SASI PREFIX search in CONTAINS mode with partial terms (CASSANDRA-12073)
 * Increase size of flushExecutor thread pool (CASSANDRA-12071)
 * Partial revert of CASSANDRA-11971, cannot recycle buffer in SP.sendMessagesToNonlocalDC (CASSANDRA-11950)
 * Upgrade netty to 4.0.39 (CASSANDRA-12032, CASSANDRA-12034)
 * Improve details in compaction log message (CASSANDRA-12080)
 * Allow unset values in CQLSSTableWriter (CASSANDRA-11911)
 * Chunk cache to request compressor-compatible buffers if pool space is exhausted (CASSANDRA-11993)
 * Remove DatabaseDescriptor dependencies from SequentialWriter (CASSANDRA-11579)
 * Move skip_stop_words filter before stemming (CASSANDRA-12078)
 * Support seek() in EncryptedFileSegmentInputStream (CASSANDRA-11957)
 * SSTable tools mishandling LocalPartitioner (CASSANDRA-12002)
 * When SEPWorker assigned work, set thread name to match pool (CASSANDRA-11966)
 * Add cross-DC latency metrics (CASSANDRA-11596)
 * Allow terms in selection clause (CASSANDRA-10783)
 * Add bind variables to trace (CASSANDRA-11719)
 * Switch counter shards' clock to timestamps (CASSANDRA-9811)
 * Introduce HdrHistogram and response/service/wait separation to stress tool (CASSANDRA-11853)
 * entry-weighers in QueryProcessor should respect partitionKeyBindIndexes field (CASSANDRA-11718)
 * Support older ant versions (CASSANDRA-11807)
 * Estimate compressed on disk size when deciding if sstable size limit reached (CASSANDRA-11623)
 * cassandra-stress profiles should support case sensitive schemas (CASSANDRA-11546)
 * Remove DatabaseDescriptor dependency from FileUtils (CASSANDRA-11578)
 * Faster streaming (CASSANDRA-9766)
 * Add prepared query parameter to trace for "Execute CQL3 prepared query" session (CASSANDRA-11425)
 * Add repaired percentage metric (CASSANDRA-11503)
 * Add Change-Data-Capture (CASSANDRA-8844)
Merged from 3.0:
 * Fix paging for 2.x to 3.x upgrades (CASSANDRA-11195)
 * Fix clean interval not sent to commit log for empty memtable flush (CASSANDRA-12436)
 * Fix potential resource leak in RMIServerSocketFactoryImpl (CASSANDRA-12331)
 * Make sure compaction stats are updated when compaction is interrupted (CASSANDRA-12100)
 * Change commitlog and sstables to track dirty and clean intervals (CASSANDRA-11828)
 * NullPointerException during compaction on table with static columns (CASSANDRA-12336)
 * Fixed ConcurrentModificationException when reading metrics in GraphiteReporter (CASSANDRA-11823)
 * Fix upgrade of super columns on thrift (CASSANDRA-12335)
 * Fixed flacky BlacklistingCompactionsTest, switched to fixed size types and increased corruption size (CASSANDRA-12359)
 * Rerun ReplicationAwareTokenAllocatorTest on failure to avoid flakiness (CASSANDRA-12277)
 * Exception when computing read-repair for range tombstones (CASSANDRA-12263)
 * Lost counter writes in compact table and static columns (CASSANDRA-12219)
 * AssertionError with MVs on updating a row that isn't indexed due to a null value (CASSANDRA-12247)
 * Disable RR and speculative retry with EACH_QUORUM reads (CASSANDRA-11980)
 * Add option to override compaction space check (CASSANDRA-12180)
 * Faster startup by only scanning each directory for temporary files once (CASSANDRA-12114)
 * Respond with v1/v2 protocol header when responding to driver that attempts
   to connect with too low of a protocol version (CASSANDRA-11464)
 * NullPointerExpception when reading/compacting table (CASSANDRA-11988)
 * Fix problem with undeleteable rows on upgrade to new sstable format (CASSANDRA-12144)
 * Fix potential bad messaging service message for paged range reads
   within mixed-version 3.x clusters (CASSANDRA-12249)
 * Fix paging logic for deleted partitions with static columns (CASSANDRA-12107)
 * Wait until the message is being send to decide which serializer must be used (CASSANDRA-11393)
 * Fix migration of static thrift column names with non-text comparators (CASSANDRA-12147)
 * Fix upgrading sparse tables that are incorrectly marked as dense (CASSANDRA-11315)
 * Fix reverse queries ignoring range tombstones (CASSANDRA-11733)
 * Avoid potential race when rebuilding CFMetaData (CASSANDRA-12098)
 * Avoid missing sstables when getting the canonical sstables (CASSANDRA-11996)
 * Always select the live sstables when getting sstables in bounds (CASSANDRA-11944)
 * Fix column ordering of results with static columns for Thrift requests in
   a mixed 2.x/3.x cluster, also fix potential non-resolved duplication of
   those static columns in query results (CASSANDRA-12123)
 * Avoid digest mismatch with empty but static rows (CASSANDRA-12090)
 * Fix EOF exception when altering column type (CASSANDRA-11820)
 * Fix potential race in schema during new table creation (CASSANDRA-12083)
 * cqlsh: fix error handling in rare COPY FROM failure scenario (CASSANDRA-12070)
 * Disable autocompaction during drain (CASSANDRA-11878)
 * Add a metrics timer to MemtablePool and use it to track time spent blocked on memory in MemtableAllocator (CASSANDRA-11327)
 * Fix upgrading schema with super columns with non-text subcomparators (CASSANDRA-12023)
 * Add TimeWindowCompactionStrategy (CASSANDRA-9666)
 * Fix JsonTransformer output of partition with deletion info (CASSANDRA-12418)
 * Fix NPE in SSTableLoader when specifying partial directory path (CASSANDRA-12609)
Merged from 2.2:
 * Add local address entry in PropertyFileSnitch (CASSANDRA-11332)
 * cqlsh copy: fix missing counter values (CASSANDRA-12476)
 * Move migration tasks to non-periodic queue, assure flush executor shutdown after non-periodic executor (CASSANDRA-12251)
 * cqlsh copy: fixed possible race in initializing feeding thread (CASSANDRA-11701)
 * Only set broadcast_rpc_address on Ec2MultiRegionSnitch if it's not set (CASSANDRA-11357)
 * Update StorageProxy range metrics for timeouts, failures and unavailables (CASSANDRA-9507)
 * Add Sigar to classes included in clientutil.jar (CASSANDRA-11635)
 * Add decay to histograms and timers used for metrics (CASSANDRA-11752)
 * Fix hanging stream session (CASSANDRA-10992)
 * Fix INSERT JSON, fromJson() support of smallint, tinyint types (CASSANDRA-12371)
 * Restore JVM metric export for metric reporters (CASSANDRA-12312)
 * Release sstables of failed stream sessions only when outgoing transfers are finished (CASSANDRA-11345)
 * Wait for tracing events before returning response and query at same consistency level client side (CASSANDRA-11465)
 * cqlsh copyutil should get host metadata by connected address (CASSANDRA-11979)
 * Fixed cqlshlib.test.remove_test_db (CASSANDRA-12214)
 * Synchronize ThriftServer::stop() (CASSANDRA-12105)
 * Use dedicated thread for JMX notifications (CASSANDRA-12146)
 * Improve streaming synchronization and fault tolerance (CASSANDRA-11414)
 * MemoryUtil.getShort() should return an unsigned short also for architectures not supporting unaligned memory accesses (CASSANDRA-11973)
Merged from 2.1:
 * Fix queries with empty ByteBuffer values in clustering column restrictions (CASSANDRA-12127)
 * Disable passing control to post-flush after flush failure to prevent data loss (CASSANDRA-11828)
 * Allow STCS-in-L0 compactions to reduce scope with LCS (CASSANDRA-12040)
 * cannot use cql since upgrading python to 2.7.11+ (CASSANDRA-11850)
 * Fix filtering on clustering columns when 2i is used (CASSANDRA-11907)


3.0.8
 * Fix potential race in schema during new table creation (CASSANDRA-12083)
 * cqlsh: fix error handling in rare COPY FROM failure scenario (CASSANDRA-12070)
 * Disable autocompaction during drain (CASSANDRA-11878)
 * Add a metrics timer to MemtablePool and use it to track time spent blocked on memory in MemtableAllocator (CASSANDRA-11327)
 * Fix upgrading schema with super columns with non-text subcomparators (CASSANDRA-12023)
 * Add TimeWindowCompactionStrategy (CASSANDRA-9666)
Merged from 2.2:
 * Allow nodetool info to run with readonly JMX access (CASSANDRA-11755)
 * Validate bloom_filter_fp_chance against lowest supported
   value when the table is created (CASSANDRA-11920)
 * Don't send erroneous NEW_NODE notifications on restart (CASSANDRA-11038)
 * StorageService shutdown hook should use a volatile variable (CASSANDRA-11984)
Merged from 2.1:
 * Add system property to set the max number of native transport requests in queue (CASSANDRA-11363)
 * Fix queries with empty ByteBuffer values in clustering column restrictions (CASSANDRA-12127)
 * Disable passing control to post-flush after flush failure to prevent data loss (CASSANDRA-11828)
 * Allow STCS-in-L0 compactions to reduce scope with LCS (CASSANDRA-12040)
 * cannot use cql since upgrading python to 2.7.11+ (CASSANDRA-11850)
 * Fix filtering on clustering columns when 2i is used (CASSANDRA-11907)
 * Avoid stalling paxos when the paxos state expires (CASSANDRA-12043)
 * Remove finished incoming streaming connections from MessagingService (CASSANDRA-11854)
 * Don't try to get sstables for non-repairing column families (CASSANDRA-12077)
 * Avoid marking too many sstables as repaired (CASSANDRA-11696)
 * Prevent select statements with clustering key > 64k (CASSANDRA-11882)
 * Fix clock skew corrupting other nodes with paxos (CASSANDRA-11991)
 * Remove distinction between non-existing static columns and existing but null in LWTs (CASSANDRA-9842)
 * Cache local ranges when calculating repair neighbors (CASSANDRA-11934)
 * Allow LWT operation on static column with only partition keys (CASSANDRA-10532)
 * Create interval tree over canonical sstables to avoid missing sstables during streaming (CASSANDRA-11886)
 * cqlsh COPY FROM: shutdown parent cluster after forking, to avoid corrupting SSL connections (CASSANDRA-11749)


3.7
 * Support multiple folders for user defined compaction tasks (CASSANDRA-11765)
 * Fix race in CompactionStrategyManager's pause/resume (CASSANDRA-11922)
Merged from 3.0:
 * Fix legacy serialization of Thrift-generated non-compound range tombstones
   when communicating with 2.x nodes (CASSANDRA-11930)
 * Fix Directories instantiations where CFS.initialDirectories should be used (CASSANDRA-11849)
 * Avoid referencing DatabaseDescriptor in AbstractType (CASSANDRA-11912)
 * Don't use static dataDirectories field in Directories instances (CASSANDRA-11647)
 * Fix sstables not being protected from removal during index build (CASSANDRA-11905)
 * cqlsh: Suppress stack trace from Read/WriteFailures (CASSANDRA-11032)
 * Remove unneeded code to repair index summaries that have
   been improperly down-sampled (CASSANDRA-11127)
 * Avoid WriteTimeoutExceptions during commit log replay due to materialized
   view lock contention (CASSANDRA-11891)
 * Prevent OOM failures on SSTable corruption, improve tests for corruption detection (CASSANDRA-9530)
 * Use CFS.initialDirectories when clearing snapshots (CASSANDRA-11705)
 * Allow compaction strategies to disable early open (CASSANDRA-11754)
 * Refactor Materialized View code (CASSANDRA-11475)
 * Update Java Driver (CASSANDRA-11615)
Merged from 2.2:
 * Persist local metadata earlier in startup sequence (CASSANDRA-11742)
 * cqlsh: fix tab completion for case-sensitive identifiers (CASSANDRA-11664)
 * Avoid showing estimated key as -1 in tablestats (CASSANDRA-11587)
 * Fix possible race condition in CommitLog.recover (CASSANDRA-11743)
 * Enable client encryption in sstableloader with cli options (CASSANDRA-11708)
 * Possible memory leak in NIODataInputStream (CASSANDRA-11867)
 * Add seconds to cqlsh tracing session duration (CASSANDRA-11753)
 * Fix commit log replay after out-of-order flush completion (CASSANDRA-9669)
 * Prohibit Reversed Counter type as part of the PK (CASSANDRA-9395)
 * cqlsh: correctly handle non-ascii chars in error messages (CASSANDRA-11626)
Merged from 2.1:
 * Run CommitLog tests with different compression settings (CASSANDRA-9039)
 * cqlsh: apply current keyspace to source command (CASSANDRA-11152)
 * Clear out parent repair session if repair coordinator dies (CASSANDRA-11824)
 * Set default streaming_socket_timeout_in_ms to 24 hours (CASSANDRA-11840)
 * Do not consider local node a valid source during replace (CASSANDRA-11848)
 * Add message dropped tasks to nodetool netstats (CASSANDRA-11855)
 * Avoid holding SSTableReaders for duration of incremental repair (CASSANDRA-11739)


3.6
 * Correctly migrate schema for frozen UDTs during 2.x -> 3.x upgrades
   (does not affect any released versions) (CASSANDRA-11613)
 * Allow server startup if JMX is configured directly (CASSANDRA-11725)
 * Prevent direct memory OOM on buffer pool allocations (CASSANDRA-11710)
 * Enhanced Compaction Logging (CASSANDRA-10805)
 * Make prepared statement cache size configurable (CASSANDRA-11555)
 * Integrated JMX authentication and authorization (CASSANDRA-10091)
 * Add units to stress ouput (CASSANDRA-11352)
 * Fix PER PARTITION LIMIT for single and multi partitions queries (CASSANDRA-11603)
 * Add uncompressed chunk cache for RandomAccessReader (CASSANDRA-5863)
 * Clarify ClusteringPrefix hierarchy (CASSANDRA-11213)
 * Always perform collision check before joining ring (CASSANDRA-10134)
 * SSTableWriter output discrepancy (CASSANDRA-11646)
 * Fix potential timeout in NativeTransportService.testConcurrentDestroys (CASSANDRA-10756)
 * Support large partitions on the 3.0 sstable format (CASSANDRA-11206,11763)
 * Add support to rebuild from specific range (CASSANDRA-10406)
 * Optimize the overlapping lookup by calculating all the
   bounds in advance (CASSANDRA-11571)
 * Support json/yaml output in nodetool tablestats (CASSANDRA-5977)
 * (stress) Add datacenter option to -node options (CASSANDRA-11591)
 * Fix handling of empty slices (CASSANDRA-11513)
 * Make number of cores used by cqlsh COPY visible to testing code (CASSANDRA-11437)
 * Allow filtering on clustering columns for queries without secondary indexes (CASSANDRA-11310)
 * Refactor Restriction hierarchy (CASSANDRA-11354)
 * Eliminate allocations in R/W path (CASSANDRA-11421)
 * Update Netty to 4.0.36 (CASSANDRA-11567)
 * Fix PER PARTITION LIMIT for queries requiring post-query ordering (CASSANDRA-11556)
 * Allow instantiation of UDTs and tuples in UDFs (CASSANDRA-10818)
 * Support UDT in CQLSSTableWriter (CASSANDRA-10624)
 * Support for non-frozen user-defined types, updating
   individual fields of user-defined types (CASSANDRA-7423)
 * Make LZ4 compression level configurable (CASSANDRA-11051)
 * Allow per-partition LIMIT clause in CQL (CASSANDRA-7017)
 * Make custom filtering more extensible with UserExpression (CASSANDRA-11295)
 * Improve field-checking and error reporting in cassandra.yaml (CASSANDRA-10649)
 * Print CAS stats in nodetool proxyhistograms (CASSANDRA-11507)
 * More user friendly error when providing an invalid token to nodetool (CASSANDRA-9348)
 * Add static column support to SASI index (CASSANDRA-11183)
 * Support EQ/PREFIX queries in SASI CONTAINS mode without tokenization (CASSANDRA-11434)
 * Support LIKE operator in prepared statements (CASSANDRA-11456)
 * Add a command to see if a Materialized View has finished building (CASSANDRA-9967)
 * Log endpoint and port associated with streaming operation (CASSANDRA-8777)
 * Print sensible units for all log messages (CASSANDRA-9692)
 * Upgrade Netty to version 4.0.34 (CASSANDRA-11096)
 * Break the CQL grammar into separate Parser and Lexer (CASSANDRA-11372)
 * Compress only inter-dc traffic by default (CASSANDRA-8888)
 * Add metrics to track write amplification (CASSANDRA-11420)
 * cassandra-stress: cannot handle "value-less" tables (CASSANDRA-7739)
 * Add/drop multiple columns in one ALTER TABLE statement (CASSANDRA-10411)
 * Add require_endpoint_verification opt for internode encryption (CASSANDRA-9220)
 * Add auto import java.util for UDF code block (CASSANDRA-11392)
 * Add --hex-format option to nodetool getsstables (CASSANDRA-11337)
 * sstablemetadata should print sstable min/max token (CASSANDRA-7159)
 * Do not wrap CassandraException in TriggerExecutor (CASSANDRA-9421)
 * COPY TO should have higher double precision (CASSANDRA-11255)
 * Stress should exit with non-zero status after failure (CASSANDRA-10340)
 * Add client to cqlsh SHOW_SESSION (CASSANDRA-8958)
 * Fix nodetool tablestats keyspace level metrics (CASSANDRA-11226)
 * Store repair options in parent_repair_history (CASSANDRA-11244)
 * Print current leveling in sstableofflinerelevel (CASSANDRA-9588)
 * Change repair message for keyspaces with RF 1 (CASSANDRA-11203)
 * Remove hard-coded SSL cipher suites and protocols (CASSANDRA-10508)
 * Improve concurrency in CompactionStrategyManager (CASSANDRA-10099)
 * (cqlsh) interpret CQL type for formatting blobs (CASSANDRA-11274)
 * Refuse to start and print txn log information in case of disk
   corruption (CASSANDRA-10112)
 * Resolve some eclipse-warnings (CASSANDRA-11086)
 * (cqlsh) Show static columns in a different color (CASSANDRA-11059)
 * Allow to remove TTLs on table with default_time_to_live (CASSANDRA-11207)
Merged from 3.0:
 * Disallow creating view with a static column (CASSANDRA-11602)
 * Reduce the amount of object allocations caused by the getFunctions methods (CASSANDRA-11593)
 * Potential error replaying commitlog with smallint/tinyint/date/time types (CASSANDRA-11618)
 * Fix queries with filtering on counter columns (CASSANDRA-11629)
 * Improve tombstone printing in sstabledump (CASSANDRA-11655)
 * Fix paging for range queries where all clustering columns are specified (CASSANDRA-11669)
 * Don't require HEAP_NEW_SIZE to be set when using G1 (CASSANDRA-11600)
 * Fix sstabledump not showing cells after tombstone marker (CASSANDRA-11654)
 * Ignore all LocalStrategy keyspaces for streaming and other related
   operations (CASSANDRA-11627)
 * Ensure columnfilter covers indexed columns for thrift 2i queries (CASSANDRA-11523)
 * Only open one sstable scanner per sstable (CASSANDRA-11412)
 * Option to specify ProtocolVersion in cassandra-stress (CASSANDRA-11410)
 * ArithmeticException in avgFunctionForDecimal (CASSANDRA-11485)
 * LogAwareFileLister should only use OLD sstable files in current folder to determine disk consistency (CASSANDRA-11470)
 * Notify indexers of expired rows during compaction (CASSANDRA-11329)
 * Properly respond with ProtocolError when a v1/v2 native protocol
   header is received (CASSANDRA-11464)
 * Validate that num_tokens and initial_token are consistent with one another (CASSANDRA-10120)
Merged from 2.2:
 * Exit JVM if JMX server fails to startup (CASSANDRA-11540)
 * Produce a heap dump when exiting on OOM (CASSANDRA-9861)
 * Restore ability to filter on clustering columns when using a 2i (CASSANDRA-11510)
 * JSON datetime formatting needs timezone (CASSANDRA-11137)
 * Fix is_dense recalculation for Thrift-updated tables (CASSANDRA-11502)
 * Remove unnescessary file existence check during anticompaction (CASSANDRA-11660)
 * Add missing files to debian packages (CASSANDRA-11642)
 * Avoid calling Iterables::concat in loops during ModificationStatement::getFunctions (CASSANDRA-11621)
 * cqlsh: COPY FROM should use regular inserts for single statement batches and
   report errors correctly if workers processes crash on initialization (CASSANDRA-11474)
 * Always close cluster with connection in CqlRecordWriter (CASSANDRA-11553)
 * Allow only DISTINCT queries with partition keys restrictions (CASSANDRA-11339)
 * CqlConfigHelper no longer requires both a keystore and truststore to work (CASSANDRA-11532)
 * Make deprecated repair methods backward-compatible with previous notification service (CASSANDRA-11430)
 * IncomingStreamingConnection version check message wrong (CASSANDRA-11462)
Merged from 2.1:
 * Support mlockall on IBM POWER arch (CASSANDRA-11576)
 * Add option to disable use of severity in DynamicEndpointSnitch (CASSANDRA-11737)
 * cqlsh COPY FROM fails for null values with non-prepared statements (CASSANDRA-11631)
 * Make cython optional in pylib/setup.py (CASSANDRA-11630)
 * Change order of directory searching for cassandra.in.sh to favor local one (CASSANDRA-11628)
 * cqlsh COPY FROM fails with []{} chars in UDT/tuple fields/values (CASSANDRA-11633)
 * clqsh: COPY FROM throws TypeError with Cython extensions enabled (CASSANDRA-11574)
 * cqlsh: COPY FROM ignores NULL values in conversion (CASSANDRA-11549)
 * Validate levels when building LeveledScanner to avoid overlaps with orphaned sstables (CASSANDRA-9935)


3.5
 * StaticTokenTreeBuilder should respect posibility of duplicate tokens (CASSANDRA-11525)
 * Correctly fix potential assertion error during compaction (CASSANDRA-11353)
 * Avoid index segment stitching in RAM which lead to OOM on big SSTable files (CASSANDRA-11383)
 * Fix clustering and row filters for LIKE queries on clustering columns (CASSANDRA-11397)
Merged from 3.0:
 * Fix rare NPE on schema upgrade from 2.x to 3.x (CASSANDRA-10943)
 * Improve backoff policy for cqlsh COPY FROM (CASSANDRA-11320)
 * Improve IF NOT EXISTS check in CREATE INDEX (CASSANDRA-11131)
 * Upgrade ohc to 0.4.3
 * Enable SO_REUSEADDR for JMX RMI server sockets (CASSANDRA-11093)
 * Allocate merkletrees with the correct size (CASSANDRA-11390)
 * Support streaming pre-3.0 sstables (CASSANDRA-10990)
 * Add backpressure to compressed or encrypted commit log (CASSANDRA-10971)
 * SSTableExport supports secondary index tables (CASSANDRA-11330)
 * Fix sstabledump to include missing info in debug output (CASSANDRA-11321)
 * Establish and implement canonical bulk reading workload(s) (CASSANDRA-10331)
 * Fix paging for IN queries on tables without clustering columns (CASSANDRA-11208)
 * Remove recursive call from CompositesSearcher (CASSANDRA-11304)
 * Fix filtering on non-primary key columns for queries without index (CASSANDRA-6377)
 * Fix sstableloader fail when using materialized view (CASSANDRA-11275)
Merged from 2.2:
 * DatabaseDescriptor should log stacktrace in case of Eception during seed provider creation (CASSANDRA-11312)
 * Use canonical path for directory in SSTable descriptor (CASSANDRA-10587)
 * Add cassandra-stress keystore option (CASSANDRA-9325)
 * Dont mark sstables as repairing with sub range repairs (CASSANDRA-11451)
 * Notify when sstables change after cancelling compaction (CASSANDRA-11373)
 * cqlsh: COPY FROM should check that explicit column names are valid (CASSANDRA-11333)
 * Add -Dcassandra.start_gossip startup option (CASSANDRA-10809)
 * Fix UTF8Validator.validate() for modified UTF-8 (CASSANDRA-10748)
 * Clarify that now() function is calculated on the coordinator node in CQL documentation (CASSANDRA-10900)
 * Fix bloom filter sizing with LCS (CASSANDRA-11344)
 * (cqlsh) Fix error when result is 0 rows with EXPAND ON (CASSANDRA-11092)
 * Add missing newline at end of bin/cqlsh (CASSANDRA-11325)
 * Unresolved hostname leads to replace being ignored (CASSANDRA-11210)
 * Only log yaml config once, at startup (CASSANDRA-11217)
 * Reference leak with parallel repairs on the same table (CASSANDRA-11215)
Merged from 2.1:
 * Add a -j parameter to scrub/cleanup/upgradesstables to state how
   many threads to use (CASSANDRA-11179)
 * COPY FROM on large datasets: fix progress report and debug performance (CASSANDRA-11053)
 * InvalidateKeys should have a weak ref to key cache (CASSANDRA-11176)


3.4
 * (cqlsh) add cqlshrc option to always connect using ssl (CASSANDRA-10458)
 * Cleanup a few resource warnings (CASSANDRA-11085)
 * Allow custom tracing implementations (CASSANDRA-10392)
 * Extract LoaderOptions to be able to be used from outside (CASSANDRA-10637)
 * fix OnDiskIndexTest to properly treat empty ranges (CASSANDRA-11205)
 * fix TrackerTest to handle new notifications (CASSANDRA-11178)
 * add SASI validation for partitioner and complex columns (CASSANDRA-11169)
 * Add caching of encrypted credentials in PasswordAuthenticator (CASSANDRA-7715)
 * fix SASI memtable switching on flush (CASSANDRA-11159)
 * Remove duplicate offline compaction tracking (CASSANDRA-11148)
 * fix EQ semantics of analyzed SASI indexes (CASSANDRA-11130)
 * Support long name output for nodetool commands (CASSANDRA-7950)
 * Encrypted hints (CASSANDRA-11040)
 * SASI index options validation (CASSANDRA-11136)
 * Optimize disk seek using min/max column name meta data when the LIMIT clause is used
   (CASSANDRA-8180)
 * Add LIKE support to CQL3 (CASSANDRA-11067)
 * Generic Java UDF types (CASSANDRA-10819)
 * cqlsh: Include sub-second precision in timestamps by default (CASSANDRA-10428)
 * Set javac encoding to utf-8 (CASSANDRA-11077)
 * Integrate SASI index into Cassandra (CASSANDRA-10661)
 * Add --skip-flush option to nodetool snapshot
 * Skip values for non-queried columns (CASSANDRA-10657)
 * Add support for secondary indexes on static columns (CASSANDRA-8103)
 * CommitLogUpgradeTestMaker creates broken commit logs (CASSANDRA-11051)
 * Add metric for number of dropped mutations (CASSANDRA-10866)
 * Simplify row cache invalidation code (CASSANDRA-10396)
 * Support user-defined compaction through nodetool (CASSANDRA-10660)
 * Stripe view locks by key and table ID to reduce contention (CASSANDRA-10981)
 * Add nodetool gettimeout and settimeout commands (CASSANDRA-10953)
 * Add 3.0 metadata to sstablemetadata output (CASSANDRA-10838)
Merged from 3.0:
 * MV should only query complex columns included in the view (CASSANDRA-11069)
 * Failed aggregate creation breaks server permanently (CASSANDRA-11064)
 * Add sstabledump tool (CASSANDRA-7464)
 * Introduce backpressure for hints (CASSANDRA-10972)
 * Fix ClusteringPrefix not being able to read tombstone range boundaries (CASSANDRA-11158)
 * Prevent logging in sandboxed state (CASSANDRA-11033)
 * Disallow drop/alter operations of UDTs used by UDAs (CASSANDRA-10721)
 * Add query time validation method on Index (CASSANDRA-11043)
 * Avoid potential AssertionError in mixed version cluster (CASSANDRA-11128)
 * Properly handle hinted handoff after topology changes (CASSANDRA-5902)
 * AssertionError when listing sstable files on inconsistent disk state (CASSANDRA-11156)
 * Fix wrong rack counting and invalid conditions check for TokenAllocation
   (CASSANDRA-11139)
 * Avoid creating empty hint files (CASSANDRA-11090)
 * Fix leak detection strong reference loop using weak reference (CASSANDRA-11120)
 * Configurie BatchlogManager to stop delayed tasks on shutdown (CASSANDRA-11062)
 * Hadoop integration is incompatible with Cassandra Driver 3.0.0 (CASSANDRA-11001)
 * Add dropped_columns to the list of schema table so it gets handled
   properly (CASSANDRA-11050)
 * Fix NPE when using forceRepairRangeAsync without DC (CASSANDRA-11239)
Merged from 2.2:
 * Preserve order for preferred SSL cipher suites (CASSANDRA-11164)
 * Range.compareTo() violates the contract of Comparable (CASSANDRA-11216)
 * Avoid NPE when serializing ErrorMessage with null message (CASSANDRA-11167)
 * Replacing an aggregate with a new version doesn't reset INITCOND (CASSANDRA-10840)
 * (cqlsh) cqlsh cannot be called through symlink (CASSANDRA-11037)
 * fix ohc and java-driver pom dependencies in build.xml (CASSANDRA-10793)
 * Protect from keyspace dropped during repair (CASSANDRA-11065)
 * Handle adding fields to a UDT in SELECT JSON and toJson() (CASSANDRA-11146)
 * Better error message for cleanup (CASSANDRA-10991)
 * cqlsh pg-style-strings broken if line ends with ';' (CASSANDRA-11123)
 * Always persist upsampled index summaries (CASSANDRA-10512)
 * (cqlsh) Fix inconsistent auto-complete (CASSANDRA-10733)
 * Make SELECT JSON and toJson() threadsafe (CASSANDRA-11048)
 * Fix SELECT on tuple relations for mixed ASC/DESC clustering order (CASSANDRA-7281)
 * Use cloned TokenMetadata in size estimates to avoid race against membership check
   (CASSANDRA-10736)
 * (cqlsh) Support utf-8/cp65001 encoding on Windows (CASSANDRA-11030)
 * Fix paging on DISTINCT queries repeats result when first row in partition changes
   (CASSANDRA-10010)
 * (cqlsh) Support timezone conversion using pytz (CASSANDRA-10397)
 * cqlsh: change default encoding to UTF-8 (CASSANDRA-11124)
Merged from 2.1:
 * Checking if an unlogged batch is local is inefficient (CASSANDRA-11529)
 * Fix out-of-space error treatment in memtable flushing (CASSANDRA-11448).
 * Don't do defragmentation if reading from repaired sstables (CASSANDRA-10342)
 * Fix streaming_socket_timeout_in_ms not enforced (CASSANDRA-11286)
 * Avoid dropping message too quickly due to missing unit conversion (CASSANDRA-11302)
 * Don't remove FailureDetector history on removeEndpoint (CASSANDRA-10371)
 * Only notify if repair status changed (CASSANDRA-11172)
 * Use logback setting for 'cassandra -v' command (CASSANDRA-10767)
 * Fix sstableloader to unthrottle streaming by default (CASSANDRA-9714)
 * Fix incorrect warning in 'nodetool status' (CASSANDRA-10176)
 * Properly release sstable ref when doing offline scrub (CASSANDRA-10697)
 * Improve nodetool status performance for large cluster (CASSANDRA-7238)
 * Gossiper#isEnabled is not thread safe (CASSANDRA-11116)
 * Avoid major compaction mixing repaired and unrepaired sstables in DTCS (CASSANDRA-11113)
 * Make it clear what DTCS timestamp_resolution is used for (CASSANDRA-11041)
 * (cqlsh) Display milliseconds when datetime overflows (CASSANDRA-10625)


3.3
 * Avoid infinite loop if owned range is smaller than number of
   data dirs (CASSANDRA-11034)
 * Avoid bootstrap hanging when existing nodes have no data to stream (CASSANDRA-11010)
Merged from 3.0:
 * Remove double initialization of newly added tables (CASSANDRA-11027)
 * Filter keys searcher results by target range (CASSANDRA-11104)
 * Fix deserialization of legacy read commands (CASSANDRA-11087)
 * Fix incorrect computation of deletion time in sstable metadata (CASSANDRA-11102)
 * Avoid memory leak when collecting sstable metadata (CASSANDRA-11026)
 * Mutations do not block for completion under view lock contention (CASSANDRA-10779)
 * Invalidate legacy schema tables when unloading them (CASSANDRA-11071)
 * (cqlsh) handle INSERT and UPDATE statements with LWT conditions correctly
   (CASSANDRA-11003)
 * Fix DISTINCT queries in mixed version clusters (CASSANDRA-10762)
 * Migrate build status for indexes along with legacy schema (CASSANDRA-11046)
 * Ensure SSTables for legacy KEYS indexes can be read (CASSANDRA-11045)
 * Added support for IBM zSystems architecture (CASSANDRA-11054)
 * Update CQL documentation (CASSANDRA-10899)
 * Check the column name, not cell name, for dropped columns when reading
   legacy sstables (CASSANDRA-11018)
 * Don't attempt to index clustering values of static rows (CASSANDRA-11021)
 * Remove checksum files after replaying hints (CASSANDRA-10947)
 * Support passing base table metadata to custom 2i validation (CASSANDRA-10924)
 * Ensure stale index entries are purged during reads (CASSANDRA-11013)
 * (cqlsh) Also apply --connect-timeout to control connection
   timeout (CASSANDRA-10959)
 * Fix AssertionError when removing from list using UPDATE (CASSANDRA-10954)
 * Fix UnsupportedOperationException when reading old sstable with range
   tombstone (CASSANDRA-10743)
 * MV should use the maximum timestamp of the primary key (CASSANDRA-10910)
 * Fix potential assertion error during compaction (CASSANDRA-10944)
Merged from 2.2:
 * maxPurgeableTimestamp needs to check memtables too (CASSANDRA-9949)
 * Apply change to compaction throughput in real time (CASSANDRA-10025)
 * (cqlsh) encode input correctly when saving history
 * Fix potential NPE on ORDER BY queries with IN (CASSANDRA-10955)
 * Start L0 STCS-compactions even if there is a L0 -> L1 compaction
   going (CASSANDRA-10979)
 * Make UUID LSB unique per process (CASSANDRA-7925)
 * Avoid NPE when performing sstable tasks (scrub etc.) (CASSANDRA-10980)
 * Make sure client gets tombstone overwhelmed warning (CASSANDRA-9465)
 * Fix error streaming section more than 2GB (CASSANDRA-10961)
 * Histogram buckets exposed in jmx are sorted incorrectly (CASSANDRA-10975)
 * Enable GC logging by default (CASSANDRA-10140)
 * Optimize pending range computation (CASSANDRA-9258)
 * Skip commit log and saved cache directories in SSTable version startup check (CASSANDRA-10902)
 * drop/alter user should be case sensitive (CASSANDRA-10817)
Merged from 2.1:
 * test_bulk_round_trip_blogposts is failing occasionally (CASSANDRA-10938)
 * Fix isJoined return true only after becoming cluster member (CASANDRA-11007)
 * Fix bad gossip generation seen in long-running clusters (CASSANDRA-10969)
 * Avoid NPE when incremental repair fails (CASSANDRA-10909)
 * Unmark sstables compacting once they are done in cleanup/scrub/upgradesstables (CASSANDRA-10829)
 * Allow simultaneous bootstrapping with strict consistency when no vnodes are used (CASSANDRA-11005)
 * Log a message when major compaction does not result in a single file (CASSANDRA-10847)
 * (cqlsh) fix cqlsh_copy_tests when vnodes are disabled (CASSANDRA-10997)
 * (cqlsh) Add request timeout option to cqlsh (CASSANDRA-10686)
 * Avoid AssertionError while submitting hint with LWT (CASSANDRA-10477)
 * If CompactionMetadata is not in stats file, use index summary instead (CASSANDRA-10676)
 * Retry sending gossip syn multiple times during shadow round (CASSANDRA-8072)
 * Fix pending range calculation during moves (CASSANDRA-10887)
 * Sane default (200Mbps) for inter-DC streaming througput (CASSANDRA-8708)



3.2
 * Make sure tokens don't exist in several data directories (CASSANDRA-6696)
 * Add requireAuthorization method to IAuthorizer (CASSANDRA-10852)
 * Move static JVM options to conf/jvm.options file (CASSANDRA-10494)
 * Fix CassandraVersion to accept x.y version string (CASSANDRA-10931)
 * Add forceUserDefinedCleanup to allow more flexible cleanup (CASSANDRA-10708)
 * (cqlsh) allow setting TTL with COPY (CASSANDRA-9494)
 * Fix counting of received sstables in streaming (CASSANDRA-10949)
 * Implement hints compression (CASSANDRA-9428)
 * Fix potential assertion error when reading static columns (CASSANDRA-10903)
 * Fix EstimatedHistogram creation in nodetool tablehistograms (CASSANDRA-10859)
 * Establish bootstrap stream sessions sequentially (CASSANDRA-6992)
 * Sort compactionhistory output by timestamp (CASSANDRA-10464)
 * More efficient BTree removal (CASSANDRA-9991)
 * Make tablehistograms accept the same syntax as tablestats (CASSANDRA-10149)
 * Group pending compactions based on table (CASSANDRA-10718)
 * Add compressor name in sstablemetadata output (CASSANDRA-9879)
 * Fix type casting for counter columns (CASSANDRA-10824)
 * Prevent running Cassandra as root (CASSANDRA-8142)
 * bound maximum in-flight commit log replay mutation bytes to 64 megabytes (CASSANDRA-8639)
 * Normalize all scripts (CASSANDRA-10679)
 * Make compression ratio much more accurate (CASSANDRA-10225)
 * Optimize building of Clustering object when only one is created (CASSANDRA-10409)
 * Make index building pluggable (CASSANDRA-10681)
 * Add sstable flush observer (CASSANDRA-10678)
 * Improve NTS endpoints calculation (CASSANDRA-10200)
 * Improve performance of the folderSize function (CASSANDRA-10677)
 * Add support for type casting in selection clause (CASSANDRA-10310)
 * Added graphing option to cassandra-stress (CASSANDRA-7918)
 * Abort in-progress queries that time out (CASSANDRA-7392)
 * Add transparent data encryption core classes (CASSANDRA-9945)
Merged from 3.0:
 * Better handling of SSL connection errors inter-node (CASSANDRA-10816)
 * Avoid NoSuchElementException when executing empty batch (CASSANDRA-10711)
 * Avoid building PartitionUpdate in toString (CASSANDRA-10897)
 * Reduce heap spent when receiving many SSTables (CASSANDRA-10797)
 * Add back support for 3rd party auth providers to bulk loader (CASSANDRA-10873)
 * Eliminate the dependency on jgrapht for UDT resolution (CASSANDRA-10653)
 * (Hadoop) Close Clusters and Sessions in Hadoop Input/Output classes (CASSANDRA-10837)
 * Fix sstableloader not working with upper case keyspace name (CASSANDRA-10806)
Merged from 2.2:
 * jemalloc detection fails due to quoting issues in regexv (CASSANDRA-10946)
 * (cqlsh) show correct column names for empty result sets (CASSANDRA-9813)
 * Add new types to Stress (CASSANDRA-9556)
 * Add property to allow listening on broadcast interface (CASSANDRA-9748)
Merged from 2.1:
 * Match cassandra-loader options in COPY FROM (CASSANDRA-9303)
 * Fix binding to any address in CqlBulkRecordWriter (CASSANDRA-9309)
 * cqlsh fails to decode utf-8 characters for text typed columns (CASSANDRA-10875)
 * Log error when stream session fails (CASSANDRA-9294)
 * Fix bugs in commit log archiving startup behavior (CASSANDRA-10593)
 * (cqlsh) further optimise COPY FROM (CASSANDRA-9302)
 * Allow CREATE TABLE WITH ID (CASSANDRA-9179)
 * Make Stress compiles within eclipse (CASSANDRA-10807)
 * Cassandra Daemon should print JVM arguments (CASSANDRA-10764)
 * Allow cancellation of index summary redistribution (CASSANDRA-8805)


3.1.1
Merged from 3.0:
  * Fix upgrade data loss due to range tombstone deleting more data than then should
    (CASSANDRA-10822)


3.1
Merged from 3.0:
 * Avoid MV race during node decommission (CASSANDRA-10674)
 * Disable reloading of GossipingPropertyFileSnitch (CASSANDRA-9474)
 * Handle single-column deletions correction in materialized views
   when the column is part of the view primary key (CASSANDRA-10796)
 * Fix issue with datadir migration on upgrade (CASSANDRA-10788)
 * Fix bug with range tombstones on reverse queries and test coverage for
   AbstractBTreePartition (CASSANDRA-10059)
 * Remove 64k limit on collection elements (CASSANDRA-10374)
 * Remove unclear Indexer.indexes() method (CASSANDRA-10690)
 * Fix NPE on stream read error (CASSANDRA-10771)
 * Normalize cqlsh DESC output (CASSANDRA-10431)
 * Rejects partition range deletions when columns are specified (CASSANDRA-10739)
 * Fix error when saving cached key for old format sstable (CASSANDRA-10778)
 * Invalidate prepared statements on DROP INDEX (CASSANDRA-10758)
 * Fix SELECT statement with IN restrictions on partition key,
   ORDER BY and LIMIT (CASSANDRA-10729)
 * Improve stress performance over 1k threads (CASSANDRA-7217)
 * Wait for migration responses to complete before bootstrapping (CASSANDRA-10731)
 * Unable to create a function with argument of type Inet (CASSANDRA-10741)
 * Fix backward incompatibiliy in CqlInputFormat (CASSANDRA-10717)
 * Correctly preserve deletion info on updated rows when notifying indexers
   of single-row deletions (CASSANDRA-10694)
 * Notify indexers of partition delete during cleanup (CASSANDRA-10685)
 * Keep the file open in trySkipCache (CASSANDRA-10669)
 * Updated trigger example (CASSANDRA-10257)
Merged from 2.2:
 * Verify tables in pseudo-system keyspaces at startup (CASSANDRA-10761)
 * Fix IllegalArgumentException in DataOutputBuffer.reallocate for large buffers (CASSANDRA-10592)
 * Show CQL help in cqlsh in web browser (CASSANDRA-7225)
 * Serialize on disk the proper SSTable compression ratio (CASSANDRA-10775)
 * Reject index queries while the index is building (CASSANDRA-8505)
 * CQL.textile syntax incorrectly includes optional keyspace for aggregate SFUNC and FINALFUNC (CASSANDRA-10747)
 * Fix JSON update with prepared statements (CASSANDRA-10631)
 * Don't do anticompaction after subrange repair (CASSANDRA-10422)
 * Fix SimpleDateType type compatibility (CASSANDRA-10027)
 * (Hadoop) fix splits calculation (CASSANDRA-10640)
 * (Hadoop) ensure that Cluster instances are always closed (CASSANDRA-10058)
Merged from 2.1:
 * Fix Stress profile parsing on Windows (CASSANDRA-10808)
 * Fix incremental repair hang when replica is down (CASSANDRA-10288)
 * Optimize the way we check if a token is repaired in anticompaction (CASSANDRA-10768)
 * Add proper error handling to stream receiver (CASSANDRA-10774)
 * Warn or fail when changing cluster topology live (CASSANDRA-10243)
 * Status command in debian/ubuntu init script doesn't work (CASSANDRA-10213)
 * Some DROP ... IF EXISTS incorrectly result in exceptions on non-existing KS (CASSANDRA-10658)
 * DeletionTime.compareTo wrong in rare cases (CASSANDRA-10749)
 * Force encoding when computing statement ids (CASSANDRA-10755)
 * Properly reject counters as map keys (CASSANDRA-10760)
 * Fix the sstable-needs-cleanup check (CASSANDRA-10740)
 * (cqlsh) Print column names before COPY operation (CASSANDRA-8935)
 * Fix CompressedInputStream for proper cleanup (CASSANDRA-10012)
 * (cqlsh) Support counters in COPY commands (CASSANDRA-9043)
 * Try next replica if not possible to connect to primary replica on
   ColumnFamilyRecordReader (CASSANDRA-2388)
 * Limit window size in DTCS (CASSANDRA-10280)
 * sstableloader does not use MAX_HEAP_SIZE env parameter (CASSANDRA-10188)
 * (cqlsh) Improve COPY TO performance and error handling (CASSANDRA-9304)
 * Create compression chunk for sending file only (CASSANDRA-10680)
 * Forbid compact clustering column type changes in ALTER TABLE (CASSANDRA-8879)
 * Reject incremental repair with subrange repair (CASSANDRA-10422)
 * Add a nodetool command to refresh size_estimates (CASSANDRA-9579)
 * Invalidate cache after stream receive task is completed (CASSANDRA-10341)
 * Reject counter writes in CQLSSTableWriter (CASSANDRA-10258)
 * Remove superfluous COUNTER_MUTATION stage mapping (CASSANDRA-10605)


3.0
 * Fix AssertionError while flushing memtable due to materialized views
   incorrectly inserting empty rows (CASSANDRA-10614)
 * Store UDA initcond as CQL literal in the schema table, instead of a blob (CASSANDRA-10650)
 * Don't use -1 for the position of partition key in schema (CASSANDRA-10491)
 * Fix distinct queries in mixed version cluster (CASSANDRA-10573)
 * Skip sstable on clustering in names query (CASSANDRA-10571)
 * Remove value skipping as it breaks read-repair (CASSANDRA-10655)
 * Fix bootstrapping with MVs (CASSANDRA-10621)
 * Make sure EACH_QUORUM reads are using NTS (CASSANDRA-10584)
 * Fix MV replica filtering for non-NetworkTopologyStrategy (CASSANDRA-10634)
 * (Hadoop) fix CIF describeSplits() not handling 0 size estimates (CASSANDRA-10600)
 * Fix reading of legacy sstables (CASSANDRA-10590)
 * Use CQL type names in schema metadata tables (CASSANDRA-10365)
 * Guard batchlog replay against integer division by zero (CASSANDRA-9223)
 * Fix bug when adding a column to thrift with the same name than a primary key (CASSANDRA-10608)
 * Add client address argument to IAuthenticator::newSaslNegotiator (CASSANDRA-8068)
 * Fix implementation of LegacyLayout.LegacyBoundComparator (CASSANDRA-10602)
 * Don't use 'names query' read path for counters (CASSANDRA-10572)
 * Fix backward compatibility for counters (CASSANDRA-10470)
 * Remove memory_allocator paramter from cassandra.yaml (CASSANDRA-10581,10628)
 * Execute the metadata reload task of all registered indexes on CFS::reload (CASSANDRA-10604)
 * Fix thrift cas operations with defined columns (CASSANDRA-10576)
 * Fix PartitionUpdate.operationCount()for updates with static column operations (CASSANDRA-10606)
 * Fix thrift get() queries with defined columns (CASSANDRA-10586)
 * Fix marking of indexes as built and removed (CASSANDRA-10601)
 * Skip initialization of non-registered 2i instances, remove Index::getIndexName (CASSANDRA-10595)
 * Fix batches on multiple tables (CASSANDRA-10554)
 * Ensure compaction options are validated when updating KeyspaceMetadata (CASSANDRA-10569)
 * Flatten Iterator Transformation Hierarchy (CASSANDRA-9975)
 * Remove token generator (CASSANDRA-5261)
 * RolesCache should not be created for any authenticator that does not requireAuthentication (CASSANDRA-10562)
 * Fix LogTransaction checking only a single directory for files (CASSANDRA-10421)
 * Fix handling of range tombstones when reading old format sstables (CASSANDRA-10360)
 * Aggregate with Initial Condition fails with C* 3.0 (CASSANDRA-10367)
Merged from 2.2:
 * (cqlsh) show partial trace if incomplete after max_trace_wait (CASSANDRA-7645)
 * Use most up-to-date version of schema for system tables (CASSANDRA-10652)
 * Deprecate memory_allocator in cassandra.yaml (CASSANDRA-10581,10628)
 * Expose phi values from failure detector via JMX and tweak debug
   and trace logging (CASSANDRA-9526)
 * Fix IllegalArgumentException in DataOutputBuffer.reallocate for large buffers (CASSANDRA-10592)
Merged from 2.1:
 * Shutdown compaction in drain to prevent leak (CASSANDRA-10079)
 * (cqlsh) fix COPY using wrong variable name for time_format (CASSANDRA-10633)
 * Do not run SizeEstimatesRecorder if a node is not a member of the ring (CASSANDRA-9912)
 * Improve handling of dead nodes in gossip (CASSANDRA-10298)
 * Fix logback-tools.xml incorrectly configured for outputing to System.err
   (CASSANDRA-9937)
 * Fix streaming to catch exception so retry not fail (CASSANDRA-10557)
 * Add validation method to PerRowSecondaryIndex (CASSANDRA-10092)
 * Support encrypted and plain traffic on the same port (CASSANDRA-10559)
 * Do STCS in DTCS windows (CASSANDRA-10276)
 * Avoid repetition of JVM_OPTS in debian package (CASSANDRA-10251)
 * Fix potential NPE from handling result of SIM.highestSelectivityIndex (CASSANDRA-10550)
 * Fix paging issues with partitions containing only static columns data (CASSANDRA-10381)
 * Fix conditions on static columns (CASSANDRA-10264)
 * AssertionError: attempted to delete non-existing file CommitLog (CASSANDRA-10377)
 * Fix sorting for queries with an IN condition on partition key columns (CASSANDRA-10363)


3.0-rc2
 * Fix SELECT DISTINCT queries between 2.2.2 nodes and 3.0 nodes (CASSANDRA-10473)
 * Remove circular references in SegmentedFile (CASSANDRA-10543)
 * Ensure validation of indexed values only occurs once per-partition (CASSANDRA-10536)
 * Fix handling of static columns for range tombstones in thrift (CASSANDRA-10174)
 * Support empty ColumnFilter for backward compatility on empty IN (CASSANDRA-10471)
 * Remove Pig support (CASSANDRA-10542)
 * Fix LogFile throws Exception when assertion is disabled (CASSANDRA-10522)
 * Revert CASSANDRA-7486, make CMS default GC, move GC config to
   conf/jvm.options (CASSANDRA-10403)
 * Fix TeeingAppender causing some logs to be truncated/empty (CASSANDRA-10447)
 * Allow EACH_QUORUM for reads (CASSANDRA-9602)
 * Fix potential ClassCastException while upgrading (CASSANDRA-10468)
 * Fix NPE in MVs on update (CASSANDRA-10503)
 * Only include modified cell data in indexing deltas (CASSANDRA-10438)
 * Do not load keyspace when creating sstable writer (CASSANDRA-10443)
 * If node is not yet gossiping write all MV updates to batchlog only (CASSANDRA-10413)
 * Re-populate token metadata after commit log recovery (CASSANDRA-10293)
 * Provide additional metrics for materialized views (CASSANDRA-10323)
 * Flush system schema tables after local schema changes (CASSANDRA-10429)
Merged from 2.2:
 * Reduce contention getting instances of CompositeType (CASSANDRA-10433)
 * Fix the regression when using LIMIT with aggregates (CASSANDRA-10487)
 * Avoid NoClassDefFoundError during DataDescriptor initialization on windows (CASSANDRA-10412)
 * Preserve case of quoted Role & User names (CASSANDRA-10394)
 * cqlsh pg-style-strings broken (CASSANDRA-10484)
 * cqlsh prompt includes name of keyspace after failed `use` statement (CASSANDRA-10369)
Merged from 2.1:
 * (cqlsh) Distinguish negative and positive infinity in output (CASSANDRA-10523)
 * (cqlsh) allow custom time_format for COPY TO (CASSANDRA-8970)
 * Don't allow startup if the node's rack has changed (CASSANDRA-10242)
 * (cqlsh) show partial trace if incomplete after max_trace_wait (CASSANDRA-7645)
 * Allow LOCAL_JMX to be easily overridden (CASSANDRA-10275)
 * Mark nodes as dead even if they've already left (CASSANDRA-10205)


3.0.0-rc1
 * Fix mixed version read request compatibility for compact static tables
   (CASSANDRA-10373)
 * Fix paging of DISTINCT with static and IN (CASSANDRA-10354)
 * Allow MATERIALIZED VIEW's SELECT statement to restrict primary key
   columns (CASSANDRA-9664)
 * Move crc_check_chance out of compression options (CASSANDRA-9839)
 * Fix descending iteration past end of BTreeSearchIterator (CASSANDRA-10301)
 * Transfer hints to a different node on decommission (CASSANDRA-10198)
 * Check partition keys for CAS operations during stmt validation (CASSANDRA-10338)
 * Add custom query expressions to SELECT (CASSANDRA-10217)
 * Fix minor bugs in MV handling (CASSANDRA-10362)
 * Allow custom indexes with 0,1 or multiple target columns (CASSANDRA-10124)
 * Improve MV schema representation (CASSANDRA-9921)
 * Add flag to enable/disable coordinator batchlog for MV writes (CASSANDRA-10230)
 * Update cqlsh COPY for new internal driver serialization interface (CASSANDRA-10318)
 * Give index implementations more control over rebuild operations (CASSANDRA-10312)
 * Update index file format (CASSANDRA-10314)
 * Add "shadowable" row tombstones to deal with mv timestamp issues (CASSANDRA-10261)
 * CFS.loadNewSSTables() broken for pre-3.0 sstables
 * Cache selected index in read command to reduce lookups (CASSANDRA-10215)
 * Small optimizations of sstable index serialization (CASSANDRA-10232)
 * Support for both encrypted and unencrypted native transport connections (CASSANDRA-9590)
Merged from 2.2:
 * Configurable page size in cqlsh (CASSANDRA-9855)
 * Defer default role manager setup until all nodes are on 2.2+ (CASSANDRA-9761)
 * Handle missing RoleManager in config after upgrade to 2.2 (CASSANDRA-10209)
Merged from 2.1:
 * Bulk Loader API could not tolerate even node failure (CASSANDRA-10347)
 * Avoid misleading pushed notifications when multiple nodes
   share an rpc_address (CASSANDRA-10052)
 * Fix dropping undroppable when message queue is full (CASSANDRA-10113)
 * Fix potential ClassCastException during paging (CASSANDRA-10352)
 * Prevent ALTER TYPE from creating circular references (CASSANDRA-10339)
 * Fix cache handling of 2i and base tables (CASSANDRA-10155, 10359)
 * Fix NPE in nodetool compactionhistory (CASSANDRA-9758)
 * (Pig) support BulkOutputFormat as a URL parameter (CASSANDRA-7410)
 * BATCH statement is broken in cqlsh (CASSANDRA-10272)
 * (cqlsh) Make cqlsh PEP8 Compliant (CASSANDRA-10066)
 * (cqlsh) Fix error when starting cqlsh with --debug (CASSANDRA-10282)
 * Scrub, Cleanup and Upgrade do not unmark compacting until all operations
   have completed, regardless of the occurence of exceptions (CASSANDRA-10274)


3.0.0-beta2
 * Fix columns returned by AbstractBtreePartitions (CASSANDRA-10220)
 * Fix backward compatibility issue due to AbstractBounds serialization bug (CASSANDRA-9857)
 * Fix startup error when upgrading nodes (CASSANDRA-10136)
 * Base table PRIMARY KEY can be assumed to be NOT NULL in MV creation (CASSANDRA-10147)
 * Improve batchlog write patch (CASSANDRA-9673)
 * Re-apply MaterializedView updates on commitlog replay (CASSANDRA-10164)
 * Require AbstractType.isByteOrderComparable declaration in constructor (CASSANDRA-9901)
 * Avoid digest mismatch on upgrade to 3.0 (CASSANDRA-9554)
 * Fix Materialized View builder when adding multiple MVs (CASSANDRA-10156)
 * Choose better poolingOptions for protocol v4 in cassandra-stress (CASSANDRA-10182)
 * Fix LWW bug affecting Materialized Views (CASSANDRA-10197)
 * Ensures frozen sets and maps are always sorted (CASSANDRA-10162)
 * Don't deadlock when flushing CFS backed custom indexes (CASSANDRA-10181)
 * Fix double flushing of secondary index tables (CASSANDRA-10180)
 * Fix incorrect handling of range tombstones in thrift (CASSANDRA-10046)
 * Only use batchlog when paired materialized view replica is remote (CASSANDRA-10061)
 * Reuse TemporalRow when updating multiple MaterializedViews (CASSANDRA-10060)
 * Validate gc_grace_seconds for batchlog writes and MVs (CASSANDRA-9917)
 * Fix sstablerepairedset (CASSANDRA-10132)
Merged from 2.2:
 * Cancel transaction for sstables we wont redistribute index summary
   for (CASSANDRA-10270)
 * Retry snapshot deletion after compaction and gc on Windows (CASSANDRA-10222)
 * Fix failure to start with space in directory path on Windows (CASSANDRA-10239)
 * Fix repair hang when snapshot failed (CASSANDRA-10057)
 * Fall back to 1/4 commitlog volume for commitlog_total_space on small disks
   (CASSANDRA-10199)
Merged from 2.1:
 * Added configurable warning threshold for GC duration (CASSANDRA-8907)
 * Fix handling of streaming EOF (CASSANDRA-10206)
 * Only check KeyCache when it is enabled
 * Change streaming_socket_timeout_in_ms default to 1 hour (CASSANDRA-8611)
 * (cqlsh) update list of CQL keywords (CASSANDRA-9232)
 * Add nodetool gettraceprobability command (CASSANDRA-10234)
Merged from 2.0:
 * Fix rare race where older gossip states can be shadowed (CASSANDRA-10366)
 * Fix consolidating racks violating the RF contract (CASSANDRA-10238)
 * Disallow decommission when node is in drained state (CASSANDRA-8741)


2.2.1
 * Fix race during construction of commit log (CASSANDRA-10049)
 * Fix LeveledCompactionStrategyTest (CASSANDRA-9757)
 * Fix broken UnbufferedDataOutputStreamPlus.writeUTF (CASSANDRA-10203)
 * (cqlsh) default load-from-file encoding to utf-8 (CASSANDRA-9898)
 * Avoid returning Permission.NONE when failing to query users table (CASSANDRA-10168)
 * (cqlsh) add CLEAR command (CASSANDRA-10086)
 * Support string literals as Role names for compatibility (CASSANDRA-10135)
Merged from 2.1:
 * Only check KeyCache when it is enabled
 * Change streaming_socket_timeout_in_ms default to 1 hour (CASSANDRA-8611)
 * (cqlsh) update list of CQL keywords (CASSANDRA-9232)


3.0.0-beta1
 * Redesign secondary index API (CASSANDRA-9459, 7771, 9041)
 * Fix throwing ReadFailure instead of ReadTimeout on range queries (CASSANDRA-10125)
 * Rewrite hinted handoff (CASSANDRA-6230)
 * Fix query on static compact tables (CASSANDRA-10093)
 * Fix race during construction of commit log (CASSANDRA-10049)
 * Add option to only purge repaired tombstones (CASSANDRA-6434)
 * Change authorization handling for MVs (CASSANDRA-9927)
 * Add custom JMX enabled executor for UDF sandbox (CASSANDRA-10026)
 * Fix row deletion bug for Materialized Views (CASSANDRA-10014)
 * Support mixed-version clusters with Cassandra 2.1 and 2.2 (CASSANDRA-9704)
 * Fix multiple slices on RowSearchers (CASSANDRA-10002)
 * Fix bug in merging of collections (CASSANDRA-10001)
 * Optimize batchlog replay to avoid full scans (CASSANDRA-7237)
 * Repair improvements when using vnodes (CASSANDRA-5220)
 * Disable scripted UDFs by default (CASSANDRA-9889)
 * Bytecode inspection for Java-UDFs (CASSANDRA-9890)
 * Use byte to serialize MT hash length (CASSANDRA-9792)
 * Replace usage of Adler32 with CRC32 (CASSANDRA-8684)
 * Fix migration to new format from 2.1 SSTable (CASSANDRA-10006)
 * SequentialWriter should extend BufferedDataOutputStreamPlus (CASSANDRA-9500)
 * Use the same repairedAt timestamp within incremental repair session (CASSANDRA-9111)
Merged from 2.2:
 * Allow count(*) and count(1) to be use as normal aggregation (CASSANDRA-10114)
 * An NPE is thrown if the column name is unknown for an IN relation (CASSANDRA-10043)
 * Apply commit_failure_policy to more errors on startup (CASSANDRA-9749)
 * Fix histogram overflow exception (CASSANDRA-9973)
 * Route gossip messages over dedicated socket (CASSANDRA-9237)
 * Add checksum to saved cache files (CASSANDRA-9265)
 * Log warning when using an aggregate without partition key (CASSANDRA-9737)
Merged from 2.1:
 * (cqlsh) Allow encoding to be set through command line (CASSANDRA-10004)
 * Add new JMX methods to change local compaction strategy (CASSANDRA-9965)
 * Write hints for paxos commits (CASSANDRA-7342)
 * (cqlsh) Fix timestamps before 1970 on Windows, always
   use UTC for timestamp display (CASSANDRA-10000)
 * (cqlsh) Avoid overwriting new config file with old config
   when both exist (CASSANDRA-9777)
 * Release snapshot selfRef when doing snapshot repair (CASSANDRA-9998)
 * Cannot replace token does not exist - DN node removed as Fat Client (CASSANDRA-9871)
Merged from 2.0:
 * Don't cast expected bf size to an int (CASSANDRA-9959)
 * Make getFullyExpiredSSTables less expensive (CASSANDRA-9882)


3.0.0-alpha1
 * Implement proper sandboxing for UDFs (CASSANDRA-9402)
 * Simplify (and unify) cleanup of compaction leftovers (CASSANDRA-7066)
 * Allow extra schema definitions in cassandra-stress yaml (CASSANDRA-9850)
 * Metrics should use up to date nomenclature (CASSANDRA-9448)
 * Change CREATE/ALTER TABLE syntax for compression (CASSANDRA-8384)
 * Cleanup crc and adler code for java 8 (CASSANDRA-9650)
 * Storage engine refactor (CASSANDRA-8099, 9743, 9746, 9759, 9781, 9808, 9825,
   9848, 9705, 9859, 9867, 9874, 9828, 9801)
 * Update Guava to 18.0 (CASSANDRA-9653)
 * Bloom filter false positive ratio is not honoured (CASSANDRA-8413)
 * New option for cassandra-stress to leave a ratio of columns null (CASSANDRA-9522)
 * Change hinted_handoff_enabled yaml setting, JMX (CASSANDRA-9035)
 * Add algorithmic token allocation (CASSANDRA-7032)
 * Add nodetool command to replay batchlog (CASSANDRA-9547)
 * Make file buffer cache independent of paths being read (CASSANDRA-8897)
 * Remove deprecated legacy Hadoop code (CASSANDRA-9353)
 * Decommissioned nodes will not rejoin the cluster (CASSANDRA-8801)
 * Change gossip stabilization to use endpoit size (CASSANDRA-9401)
 * Change default garbage collector to G1 (CASSANDRA-7486)
 * Populate TokenMetadata early during startup (CASSANDRA-9317)
 * Undeprecate cache recentHitRate (CASSANDRA-6591)
 * Add support for selectively varint encoding fields (CASSANDRA-9499, 9865)
 * Materialized Views (CASSANDRA-6477)
Merged from 2.2:
 * Avoid grouping sstables for anticompaction with DTCS (CASSANDRA-9900)
 * UDF / UDA execution time in trace (CASSANDRA-9723)
 * Fix broken internode SSL (CASSANDRA-9884)
Merged from 2.1:
 * Add new JMX methods to change local compaction strategy (CASSANDRA-9965)
 * Fix handling of enable/disable autocompaction (CASSANDRA-9899)
 * Add consistency level to tracing ouput (CASSANDRA-9827)
 * Remove repair snapshot leftover on startup (CASSANDRA-7357)
 * Use random nodes for batch log when only 2 racks (CASSANDRA-8735)
 * Ensure atomicity inside thrift and stream session (CASSANDRA-7757)
 * Fix nodetool info error when the node is not joined (CASSANDRA-9031)
Merged from 2.0:
 * Log when messages are dropped due to cross_node_timeout (CASSANDRA-9793)
 * Don't track hotness when opening from snapshot for validation (CASSANDRA-9382)


2.2.0
 * Allow the selection of columns together with aggregates (CASSANDRA-9767)
 * Fix cqlsh copy methods and other windows specific issues (CASSANDRA-9795)
 * Don't wrap byte arrays in SequentialWriter (CASSANDRA-9797)
 * sum() and avg() functions missing for smallint and tinyint types (CASSANDRA-9671)
 * Revert CASSANDRA-9542 (allow native functions in UDA) (CASSANDRA-9771)
Merged from 2.1:
 * Fix MarshalException when upgrading superColumn family (CASSANDRA-9582)
 * Fix broken logging for "empty" flushes in Memtable (CASSANDRA-9837)
 * Handle corrupt files on startup (CASSANDRA-9686)
 * Fix clientutil jar and tests (CASSANDRA-9760)
 * (cqlsh) Allow the SSL protocol version to be specified through the
    config file or environment variables (CASSANDRA-9544)
Merged from 2.0:
 * Add tool to find why expired sstables are not getting dropped (CASSANDRA-10015)
 * Remove erroneous pending HH tasks from tpstats/jmx (CASSANDRA-9129)
 * Don't cast expected bf size to an int (CASSANDRA-9959)
 * checkForEndpointCollision fails for legitimate collisions (CASSANDRA-9765)
 * Complete CASSANDRA-8448 fix (CASSANDRA-9519)
 * Don't include auth credentials in debug log (CASSANDRA-9682)
 * Can't transition from write survey to normal mode (CASSANDRA-9740)
 * Scrub (recover) sstables even when -Index.db is missing (CASSANDRA-9591)
 * Fix growing pending background compaction (CASSANDRA-9662)


2.2.0-rc2
 * Re-enable memory-mapped I/O on Windows (CASSANDRA-9658)
 * Warn when an extra-large partition is compacted (CASSANDRA-9643)
 * (cqlsh) Allow setting the initial connection timeout (CASSANDRA-9601)
 * BulkLoader has --transport-factory option but does not use it (CASSANDRA-9675)
 * Allow JMX over SSL directly from nodetool (CASSANDRA-9090)
 * Update cqlsh for UDFs (CASSANDRA-7556)
 * Change Windows kernel default timer resolution (CASSANDRA-9634)
 * Deprected sstable2json and json2sstable (CASSANDRA-9618)
 * Allow native functions in user-defined aggregates (CASSANDRA-9542)
 * Don't repair system_distributed by default (CASSANDRA-9621)
 * Fix mixing min, max, and count aggregates for blob type (CASSANRA-9622)
 * Rename class for DATE type in Java driver (CASSANDRA-9563)
 * Duplicate compilation of UDFs on coordinator (CASSANDRA-9475)
 * Fix connection leak in CqlRecordWriter (CASSANDRA-9576)
 * Mlockall before opening system sstables & remove boot_without_jna option (CASSANDRA-9573)
 * Add functions to convert timeuuid to date or time, deprecate dateOf and unixTimestampOf (CASSANDRA-9229)
 * Make sure we cancel non-compacting sstables from LifecycleTransaction (CASSANDRA-9566)
 * Fix deprecated repair JMX API (CASSANDRA-9570)
 * Add logback metrics (CASSANDRA-9378)
 * Update and refactor ant test/test-compression to run the tests in parallel (CASSANDRA-9583)
 * Fix upgrading to new directory for secondary index (CASSANDRA-9687)
Merged from 2.1:
 * (cqlsh) Fix bad check for CQL compatibility when DESCRIBE'ing
   COMPACT STORAGE tables with no clustering columns
 * Eliminate strong self-reference chains in sstable ref tidiers (CASSANDRA-9656)
 * Ensure StreamSession uses canonical sstable reader instances (CASSANDRA-9700)
 * Ensure memtable book keeping is not corrupted in the event we shrink usage (CASSANDRA-9681)
 * Update internal python driver for cqlsh (CASSANDRA-9064)
 * Fix IndexOutOfBoundsException when inserting tuple with too many
   elements using the string literal notation (CASSANDRA-9559)
 * Enable describe on indices (CASSANDRA-7814)
 * Fix incorrect result for IN queries where column not found (CASSANDRA-9540)
 * ColumnFamilyStore.selectAndReference may block during compaction (CASSANDRA-9637)
 * Fix bug in cardinality check when compacting (CASSANDRA-9580)
 * Fix memory leak in Ref due to ConcurrentLinkedQueue.remove() behaviour (CASSANDRA-9549)
 * Make rebuild only run one at a time (CASSANDRA-9119)
Merged from 2.0:
 * Avoid NPE in AuthSuccess#decode (CASSANDRA-9727)
 * Add listen_address to system.local (CASSANDRA-9603)
 * Bug fixes to resultset metadata construction (CASSANDRA-9636)
 * Fix setting 'durable_writes' in ALTER KEYSPACE (CASSANDRA-9560)
 * Avoids ballot clash in Paxos (CASSANDRA-9649)
 * Improve trace messages for RR (CASSANDRA-9479)
 * Fix suboptimal secondary index selection when restricted
   clustering column is also indexed (CASSANDRA-9631)
 * (cqlsh) Add min_threshold to DTCS option autocomplete (CASSANDRA-9385)
 * Fix error message when attempting to create an index on a column
   in a COMPACT STORAGE table with clustering columns (CASSANDRA-9527)
 * 'WITH WITH' in alter keyspace statements causes NPE (CASSANDRA-9565)
 * Expose some internals of SelectStatement for inspection (CASSANDRA-9532)
 * ArrivalWindow should use primitives (CASSANDRA-9496)
 * Periodically submit background compaction tasks (CASSANDRA-9592)
 * Set HAS_MORE_PAGES flag to false when PagingState is null (CASSANDRA-9571)


2.2.0-rc1
 * Compressed commit log should measure compressed space used (CASSANDRA-9095)
 * Fix comparison bug in CassandraRoleManager#collectRoles (CASSANDRA-9551)
 * Add tinyint,smallint,time,date support for UDFs (CASSANDRA-9400)
 * Deprecates SSTableSimpleWriter and SSTableSimpleUnsortedWriter (CASSANDRA-9546)
 * Empty INITCOND treated as null in aggregate (CASSANDRA-9457)
 * Remove use of Cell in Thrift MapReduce classes (CASSANDRA-8609)
 * Integrate pre-release Java Driver 2.2-rc1, custom build (CASSANDRA-9493)
 * Clean up gossiper logic for old versions (CASSANDRA-9370)
 * Fix custom payload coding/decoding to match the spec (CASSANDRA-9515)
 * ant test-all results incomplete when parsed (CASSANDRA-9463)
 * Disallow frozen<> types in function arguments and return types for
   clarity (CASSANDRA-9411)
 * Static Analysis to warn on unsafe use of Autocloseable instances (CASSANDRA-9431)
 * Update commitlog archiving examples now that commitlog segments are
   not recycled (CASSANDRA-9350)
 * Extend Transactional API to sstable lifecycle management (CASSANDRA-8568)
 * (cqlsh) Add support for native protocol 4 (CASSANDRA-9399)
 * Ensure that UDF and UDAs are keyspace-isolated (CASSANDRA-9409)
 * Revert CASSANDRA-7807 (tracing completion client notifications) (CASSANDRA-9429)
 * Add ability to stop compaction by ID (CASSANDRA-7207)
 * Let CassandraVersion handle SNAPSHOT version (CASSANDRA-9438)
Merged from 2.1:
 * (cqlsh) Fix using COPY through SOURCE or -f (CASSANDRA-9083)
 * Fix occasional lack of `system` keyspace in schema tables (CASSANDRA-8487)
 * Use ProtocolError code instead of ServerError code for native protocol
   error responses to unsupported protocol versions (CASSANDRA-9451)
 * Default commitlog_sync_batch_window_in_ms changed to 2ms (CASSANDRA-9504)
 * Fix empty partition assertion in unsorted sstable writing tools (CASSANDRA-9071)
 * Ensure truncate without snapshot cannot produce corrupt responses (CASSANDRA-9388)
 * Consistent error message when a table mixes counter and non-counter
   columns (CASSANDRA-9492)
 * Avoid getting unreadable keys during anticompaction (CASSANDRA-9508)
 * (cqlsh) Better float precision by default (CASSANDRA-9224)
 * Improve estimated row count (CASSANDRA-9107)
 * Optimize range tombstone memory footprint (CASSANDRA-8603)
 * Use configured gcgs in anticompaction (CASSANDRA-9397)
Merged from 2.0:
 * Don't accumulate more range than necessary in RangeTombstone.Tracker (CASSANDRA-9486)
 * Add broadcast and rpc addresses to system.local (CASSANDRA-9436)
 * Always mark sstable suspect when corrupted (CASSANDRA-9478)
 * Add database users and permissions to CQL3 documentation (CASSANDRA-7558)
 * Allow JVM_OPTS to be passed to standalone tools (CASSANDRA-5969)
 * Fix bad condition in RangeTombstoneList (CASSANDRA-9485)
 * Fix potential StackOverflow when setting CrcCheckChance over JMX (CASSANDRA-9488)
 * Fix null static columns in pages after the first, paged reversed
   queries (CASSANDRA-8502)
 * Fix counting cache serialization in request metrics (CASSANDRA-9466)
 * Add option not to validate atoms during scrub (CASSANDRA-9406)


2.2.0-beta1
 * Introduce Transactional API for internal state changes (CASSANDRA-8984)
 * Add a flag in cassandra.yaml to enable UDFs (CASSANDRA-9404)
 * Better support of null for UDF (CASSANDRA-8374)
 * Use ecj instead of javassist for UDFs (CASSANDRA-8241)
 * faster async logback configuration for tests (CASSANDRA-9376)
 * Add `smallint` and `tinyint` data types (CASSANDRA-8951)
 * Avoid thrift schema creation when native driver is used in stress tool (CASSANDRA-9374)
 * Make Functions.declared thread-safe
 * Add client warnings to native protocol v4 (CASSANDRA-8930)
 * Allow roles cache to be invalidated (CASSANDRA-8967)
 * Upgrade Snappy (CASSANDRA-9063)
 * Don't start Thrift rpc by default (CASSANDRA-9319)
 * Only stream from unrepaired sstables with incremental repair (CASSANDRA-8267)
 * Aggregate UDFs allow SFUNC return type to differ from STYPE if FFUNC specified (CASSANDRA-9321)
 * Remove Thrift dependencies in bundled tools (CASSANDRA-8358)
 * Disable memory mapping of hsperfdata file for JVM statistics (CASSANDRA-9242)
 * Add pre-startup checks to detect potential incompatibilities (CASSANDRA-8049)
 * Distinguish between null and unset in protocol v4 (CASSANDRA-7304)
 * Add user/role permissions for user-defined functions (CASSANDRA-7557)
 * Allow cassandra config to be updated to restart daemon without unloading classes (CASSANDRA-9046)
 * Don't initialize compaction writer before checking if iter is empty (CASSANDRA-9117)
 * Don't execute any functions at prepare-time (CASSANDRA-9037)
 * Share file handles between all instances of a SegmentedFile (CASSANDRA-8893)
 * Make it possible to major compact LCS (CASSANDRA-7272)
 * Make FunctionExecutionException extend RequestExecutionException
   (CASSANDRA-9055)
 * Add support for SELECT JSON, INSERT JSON syntax and new toJson(), fromJson()
   functions (CASSANDRA-7970)
 * Optimise max purgeable timestamp calculation in compaction (CASSANDRA-8920)
 * Constrain internode message buffer sizes, and improve IO class hierarchy (CASSANDRA-8670)
 * New tool added to validate all sstables in a node (CASSANDRA-5791)
 * Push notification when tracing completes for an operation (CASSANDRA-7807)
 * Delay "node up" and "node added" notifications until native protocol server is started (CASSANDRA-8236)
 * Compressed Commit Log (CASSANDRA-6809)
 * Optimise IntervalTree (CASSANDRA-8988)
 * Add a key-value payload for third party usage (CASSANDRA-8553, 9212)
 * Bump metrics-reporter-config dependency for metrics 3.0 (CASSANDRA-8149)
 * Partition intra-cluster message streams by size, not type (CASSANDRA-8789)
 * Add WriteFailureException to native protocol, notify coordinator of
   write failures (CASSANDRA-8592)
 * Convert SequentialWriter to nio (CASSANDRA-8709)
 * Add role based access control (CASSANDRA-7653, 8650, 7216, 8760, 8849, 8761, 8850)
 * Record client ip address in tracing sessions (CASSANDRA-8162)
 * Indicate partition key columns in response metadata for prepared
   statements (CASSANDRA-7660)
 * Merge UUIDType and TimeUUIDType parse logic (CASSANDRA-8759)
 * Avoid memory allocation when searching index summary (CASSANDRA-8793)
 * Optimise (Time)?UUIDType Comparisons (CASSANDRA-8730)
 * Make CRC32Ex into a separate maven dependency (CASSANDRA-8836)
 * Use preloaded jemalloc w/ Unsafe (CASSANDRA-8714, 9197)
 * Avoid accessing partitioner through StorageProxy (CASSANDRA-8244, 8268)
 * Upgrade Metrics library and remove depricated metrics (CASSANDRA-5657)
 * Serializing Row cache alternative, fully off heap (CASSANDRA-7438)
 * Duplicate rows returned when in clause has repeated values (CASSANDRA-6706)
 * Make CassandraException unchecked, extend RuntimeException (CASSANDRA-8560)
 * Support direct buffer decompression for reads (CASSANDRA-8464)
 * DirectByteBuffer compatible LZ4 methods (CASSANDRA-7039)
 * Group sstables for anticompaction correctly (CASSANDRA-8578)
 * Add ReadFailureException to native protocol, respond
   immediately when replicas encounter errors while handling
   a read request (CASSANDRA-7886)
 * Switch CommitLogSegment from RandomAccessFile to nio (CASSANDRA-8308)
 * Allow mixing token and partition key restrictions (CASSANDRA-7016)
 * Support index key/value entries on map collections (CASSANDRA-8473)
 * Modernize schema tables (CASSANDRA-8261)
 * Support for user-defined aggregation functions (CASSANDRA-8053)
 * Fix NPE in SelectStatement with empty IN values (CASSANDRA-8419)
 * Refactor SelectStatement, return IN results in natural order instead
   of IN value list order and ignore duplicate values in partition key IN restrictions (CASSANDRA-7981)
 * Support UDTs, tuples, and collections in user-defined
   functions (CASSANDRA-7563)
 * Fix aggregate fn results on empty selection, result column name,
   and cqlsh parsing (CASSANDRA-8229)
 * Mark sstables as repaired after full repair (CASSANDRA-7586)
 * Extend Descriptor to include a format value and refactor reader/writer
   APIs (CASSANDRA-7443)
 * Integrate JMH for microbenchmarks (CASSANDRA-8151)
 * Keep sstable levels when bootstrapping (CASSANDRA-7460)
 * Add Sigar library and perform basic OS settings check on startup (CASSANDRA-7838)
 * Support for aggregation functions (CASSANDRA-4914)
 * Remove cassandra-cli (CASSANDRA-7920)
 * Accept dollar quoted strings in CQL (CASSANDRA-7769)
 * Make assassinate a first class command (CASSANDRA-7935)
 * Support IN clause on any partition key column (CASSANDRA-7855)
 * Support IN clause on any clustering column (CASSANDRA-4762)
 * Improve compaction logging (CASSANDRA-7818)
 * Remove YamlFileNetworkTopologySnitch (CASSANDRA-7917)
 * Do anticompaction in groups (CASSANDRA-6851)
 * Support user-defined functions (CASSANDRA-7395, 7526, 7562, 7740, 7781, 7929,
   7924, 7812, 8063, 7813, 7708)
 * Permit configurable timestamps with cassandra-stress (CASSANDRA-7416)
 * Move sstable RandomAccessReader to nio2, which allows using the
   FILE_SHARE_DELETE flag on Windows (CASSANDRA-4050)
 * Remove CQL2 (CASSANDRA-5918)
 * Optimize fetching multiple cells by name (CASSANDRA-6933)
 * Allow compilation in java 8 (CASSANDRA-7028)
 * Make incremental repair default (CASSANDRA-7250)
 * Enable code coverage thru JaCoCo (CASSANDRA-7226)
 * Switch external naming of 'column families' to 'tables' (CASSANDRA-4369)
 * Shorten SSTable path (CASSANDRA-6962)
 * Use unsafe mutations for most unit tests (CASSANDRA-6969)
 * Fix race condition during calculation of pending ranges (CASSANDRA-7390)
 * Fail on very large batch sizes (CASSANDRA-8011)
 * Improve concurrency of repair (CASSANDRA-6455, 8208, 9145)
 * Select optimal CRC32 implementation at runtime (CASSANDRA-8614)
 * Evaluate MurmurHash of Token once per query (CASSANDRA-7096)
 * Generalize progress reporting (CASSANDRA-8901)
 * Resumable bootstrap streaming (CASSANDRA-8838, CASSANDRA-8942)
 * Allow scrub for secondary index (CASSANDRA-5174)
 * Save repair data to system table (CASSANDRA-5839)
 * fix nodetool names that reference column families (CASSANDRA-8872)
 Merged from 2.1:
 * Warn on misuse of unlogged batches (CASSANDRA-9282)
 * Failure detector detects and ignores local pauses (CASSANDRA-9183)
 * Add utility class to support for rate limiting a given log statement (CASSANDRA-9029)
 * Add missing consistency levels to cassandra-stess (CASSANDRA-9361)
 * Fix commitlog getCompletedTasks to not increment (CASSANDRA-9339)
 * Fix for harmless exceptions logged as ERROR (CASSANDRA-8564)
 * Delete processed sstables in sstablesplit/sstableupgrade (CASSANDRA-8606)
 * Improve sstable exclusion from partition tombstones (CASSANDRA-9298)
 * Validate the indexed column rather than the cell's contents for 2i (CASSANDRA-9057)
 * Add support for top-k custom 2i queries (CASSANDRA-8717)
 * Fix error when dropping table during compaction (CASSANDRA-9251)
 * cassandra-stress supports validation operations over user profiles (CASSANDRA-8773)
 * Add support for rate limiting log messages (CASSANDRA-9029)
 * Log the partition key with tombstone warnings (CASSANDRA-8561)
 * Reduce runWithCompactionsDisabled poll interval to 1ms (CASSANDRA-9271)
 * Fix PITR commitlog replay (CASSANDRA-9195)
 * GCInspector logs very different times (CASSANDRA-9124)
 * Fix deleting from an empty list (CASSANDRA-9198)
 * Update tuple and collection types that use a user-defined type when that UDT
   is modified (CASSANDRA-9148, CASSANDRA-9192)
 * Use higher timeout for prepair and snapshot in repair (CASSANDRA-9261)
 * Fix anticompaction blocking ANTI_ENTROPY stage (CASSANDRA-9151)
 * Repair waits for anticompaction to finish (CASSANDRA-9097)
 * Fix streaming not holding ref when stream error (CASSANDRA-9295)
 * Fix canonical view returning early opened SSTables (CASSANDRA-9396)
Merged from 2.0:
 * (cqlsh) Add LOGIN command to switch users (CASSANDRA-7212)
 * Clone SliceQueryFilter in AbstractReadCommand implementations (CASSANDRA-8940)
 * Push correct protocol notification for DROP INDEX (CASSANDRA-9310)
 * token-generator - generated tokens too long (CASSANDRA-9300)
 * Fix counting of tombstones for TombstoneOverwhelmingException (CASSANDRA-9299)
 * Fix ReconnectableSnitch reconnecting to peers during upgrade (CASSANDRA-6702)
 * Include keyspace and table name in error log for collections over the size
   limit (CASSANDRA-9286)
 * Avoid potential overlap in LCS with single-partition sstables (CASSANDRA-9322)
 * Log warning message when a table is queried before the schema has fully
   propagated (CASSANDRA-9136)
 * Overload SecondaryIndex#indexes to accept the column definition (CASSANDRA-9314)
 * (cqlsh) Add SERIAL and LOCAL_SERIAL consistency levels (CASSANDRA-8051)
 * Fix index selection during rebuild with certain table layouts (CASSANDRA-9281)
 * Fix partition-level-delete-only workload accounting (CASSANDRA-9194)
 * Allow scrub to handle corrupted compressed chunks (CASSANDRA-9140)
 * Fix assertion error when resetlocalschema is run during repair (CASSANDRA-9249)
 * Disable single sstable tombstone compactions for DTCS by default (CASSANDRA-9234)
 * IncomingTcpConnection thread is not named (CASSANDRA-9262)
 * Close incoming connections when MessagingService is stopped (CASSANDRA-9238)
 * Fix streaming hang when retrying (CASSANDRA-9132)


2.1.5
 * Re-add deprecated cold_reads_to_omit param for backwards compat (CASSANDRA-9203)
 * Make anticompaction visible in compactionstats (CASSANDRA-9098)
 * Improve nodetool getendpoints documentation about the partition
   key parameter (CASSANDRA-6458)
 * Don't check other keyspaces for schema changes when an user-defined
   type is altered (CASSANDRA-9187)
 * Add generate-idea-files target to build.xml (CASSANDRA-9123)
 * Allow takeColumnFamilySnapshot to take a list of tables (CASSANDRA-8348)
 * Limit major sstable operations to their canonical representation (CASSANDRA-8669)
 * cqlsh: Add tests for INSERT and UPDATE tab completion (CASSANDRA-9125)
 * cqlsh: quote column names when needed in COPY FROM inserts (CASSANDRA-9080)
 * Do not load read meter for offline operations (CASSANDRA-9082)
 * cqlsh: Make CompositeType data readable (CASSANDRA-8919)
 * cqlsh: Fix display of triggers (CASSANDRA-9081)
 * Fix NullPointerException when deleting or setting an element by index on
   a null list collection (CASSANDRA-9077)
 * Buffer bloom filter serialization (CASSANDRA-9066)
 * Fix anti-compaction target bloom filter size (CASSANDRA-9060)
 * Make FROZEN and TUPLE unreserved keywords in CQL (CASSANDRA-9047)
 * Prevent AssertionError from SizeEstimatesRecorder (CASSANDRA-9034)
 * Avoid overwriting index summaries for sstables with an older format that
   does not support downsampling; rebuild summaries on startup when this
   is detected (CASSANDRA-8993)
 * Fix potential data loss in CompressedSequentialWriter (CASSANDRA-8949)
 * Make PasswordAuthenticator number of hashing rounds configurable (CASSANDRA-8085)
 * Fix AssertionError when binding nested collections in DELETE (CASSANDRA-8900)
 * Check for overlap with non-early sstables in LCS (CASSANDRA-8739)
 * Only calculate max purgable timestamp if we have to (CASSANDRA-8914)
 * (cqlsh) Greatly improve performance of COPY FROM (CASSANDRA-8225)
 * IndexSummary effectiveIndexInterval is now a guideline, not a rule (CASSANDRA-8993)
 * Use correct bounds for page cache eviction of compressed files (CASSANDRA-8746)
 * SSTableScanner enforces its bounds (CASSANDRA-8946)
 * Cleanup cell equality (CASSANDRA-8947)
 * Introduce intra-cluster message coalescing (CASSANDRA-8692)
 * DatabaseDescriptor throws NPE when rpc_interface is used (CASSANDRA-8839)
 * Don't check if an sstable is live for offline compactions (CASSANDRA-8841)
 * Don't set clientMode in SSTableLoader (CASSANDRA-8238)
 * Fix SSTableRewriter with disabled early open (CASSANDRA-8535)
 * Fix cassandra-stress so it respects the CL passed in user mode (CASSANDRA-8948)
 * Fix rare NPE in ColumnDefinition#hasIndexOption() (CASSANDRA-8786)
 * cassandra-stress reports per-operation statistics, plus misc (CASSANDRA-8769)
 * Add SimpleDate (cql date) and Time (cql time) types (CASSANDRA-7523)
 * Use long for key count in cfstats (CASSANDRA-8913)
 * Make SSTableRewriter.abort() more robust to failure (CASSANDRA-8832)
 * Remove cold_reads_to_omit from STCS (CASSANDRA-8860)
 * Make EstimatedHistogram#percentile() use ceil instead of floor (CASSANDRA-8883)
 * Fix top partitions reporting wrong cardinality (CASSANDRA-8834)
 * Fix rare NPE in KeyCacheSerializer (CASSANDRA-8067)
 * Pick sstables for validation as late as possible inc repairs (CASSANDRA-8366)
 * Fix commitlog getPendingTasks to not increment (CASSANDRA-8862)
 * Fix parallelism adjustment in range and secondary index queries
   when the first fetch does not satisfy the limit (CASSANDRA-8856)
 * Check if the filtered sstables is non-empty in STCS (CASSANDRA-8843)
 * Upgrade java-driver used for cassandra-stress (CASSANDRA-8842)
 * Fix CommitLog.forceRecycleAllSegments() memory access error (CASSANDRA-8812)
 * Improve assertions in Memory (CASSANDRA-8792)
 * Fix SSTableRewriter cleanup (CASSANDRA-8802)
 * Introduce SafeMemory for CompressionMetadata.Writer (CASSANDRA-8758)
 * 'nodetool info' prints exception against older node (CASSANDRA-8796)
 * Ensure SSTableReader.last corresponds exactly with the file end (CASSANDRA-8750)
 * Make SSTableWriter.openEarly more robust and obvious (CASSANDRA-8747)
 * Enforce SSTableReader.first/last (CASSANDRA-8744)
 * Cleanup SegmentedFile API (CASSANDRA-8749)
 * Avoid overlap with early compaction replacement (CASSANDRA-8683)
 * Safer Resource Management++ (CASSANDRA-8707)
 * Write partition size estimates into a system table (CASSANDRA-7688)
 * cqlsh: Fix keys() and full() collection indexes in DESCRIBE output
   (CASSANDRA-8154)
 * Show progress of streaming in nodetool netstats (CASSANDRA-8886)
 * IndexSummaryBuilder utilises offheap memory, and shares data between
   each IndexSummary opened from it (CASSANDRA-8757)
 * markCompacting only succeeds if the exact SSTableReader instances being
   marked are in the live set (CASSANDRA-8689)
 * cassandra-stress support for varint (CASSANDRA-8882)
 * Fix Adler32 digest for compressed sstables (CASSANDRA-8778)
 * Add nodetool statushandoff/statusbackup (CASSANDRA-8912)
 * Use stdout for progress and stats in sstableloader (CASSANDRA-8982)
 * Correctly identify 2i datadir from older versions (CASSANDRA-9116)
Merged from 2.0:
 * Ignore gossip SYNs after shutdown (CASSANDRA-9238)
 * Avoid overflow when calculating max sstable size in LCS (CASSANDRA-9235)
 * Make sstable blacklisting work with compression (CASSANDRA-9138)
 * Do not attempt to rebuild indexes if no index accepts any column (CASSANDRA-9196)
 * Don't initiate snitch reconnection for dead states (CASSANDRA-7292)
 * Fix ArrayIndexOutOfBoundsException in CQLSSTableWriter (CASSANDRA-8978)
 * Add shutdown gossip state to prevent timeouts during rolling restarts (CASSANDRA-8336)
 * Fix running with java.net.preferIPv6Addresses=true (CASSANDRA-9137)
 * Fix failed bootstrap/replace attempts being persisted in system.peers (CASSANDRA-9180)
 * Flush system.IndexInfo after marking index built (CASSANDRA-9128)
 * Fix updates to min/max_compaction_threshold through cassandra-cli
   (CASSANDRA-8102)
 * Don't include tmp files when doing offline relevel (CASSANDRA-9088)
 * Use the proper CAS WriteType when finishing a previous round during Paxos
   preparation (CASSANDRA-8672)
 * Avoid race in cancelling compactions (CASSANDRA-9070)
 * More aggressive check for expired sstables in DTCS (CASSANDRA-8359)
 * Fix ignored index_interval change in ALTER TABLE statements (CASSANDRA-7976)
 * Do more aggressive compaction in old time windows in DTCS (CASSANDRA-8360)
 * java.lang.AssertionError when reading saved cache (CASSANDRA-8740)
 * "disk full" when running cleanup (CASSANDRA-9036)
 * Lower logging level from ERROR to DEBUG when a scheduled schema pull
   cannot be completed due to a node being down (CASSANDRA-9032)
 * Fix MOVED_NODE client event (CASSANDRA-8516)
 * Allow overriding MAX_OUTSTANDING_REPLAY_COUNT (CASSANDRA-7533)
 * Fix malformed JMX ObjectName containing IPv6 addresses (CASSANDRA-9027)
 * (cqlsh) Allow increasing CSV field size limit through
   cqlshrc config option (CASSANDRA-8934)
 * Stop logging range tombstones when exceeding the threshold
   (CASSANDRA-8559)
 * Fix NullPointerException when nodetool getendpoints is run
   against invalid keyspaces or tables (CASSANDRA-8950)
 * Allow specifying the tmp dir (CASSANDRA-7712)
 * Improve compaction estimated tasks estimation (CASSANDRA-8904)
 * Fix duplicate up/down messages sent to native clients (CASSANDRA-7816)
 * Expose commit log archive status via JMX (CASSANDRA-8734)
 * Provide better exceptions for invalid replication strategy parameters
   (CASSANDRA-8909)
 * Fix regression in mixed single and multi-column relation support for
   SELECT statements (CASSANDRA-8613)
 * Add ability to limit number of native connections (CASSANDRA-8086)
 * Fix CQLSSTableWriter throwing exception and spawning threads
   (CASSANDRA-8808)
 * Fix MT mismatch between empty and GC-able data (CASSANDRA-8979)
 * Fix incorrect validation when snapshotting single table (CASSANDRA-8056)
 * Add offline tool to relevel sstables (CASSANDRA-8301)
 * Preserve stream ID for more protocol errors (CASSANDRA-8848)
 * Fix combining token() function with multi-column relations on
   clustering columns (CASSANDRA-8797)
 * Make CFS.markReferenced() resistant to bad refcounting (CASSANDRA-8829)
 * Fix StreamTransferTask abort/complete bad refcounting (CASSANDRA-8815)
 * Fix AssertionError when querying a DESC clustering ordered
   table with ASC ordering and paging (CASSANDRA-8767)
 * AssertionError: "Memory was freed" when running cleanup (CASSANDRA-8716)
 * Make it possible to set max_sstable_age to fractional days (CASSANDRA-8406)
 * Fix some multi-column relations with indexes on some clustering
   columns (CASSANDRA-8275)
 * Fix memory leak in SSTableSimple*Writer and SSTableReader.validate()
   (CASSANDRA-8748)
 * Throw OOM if allocating memory fails to return a valid pointer (CASSANDRA-8726)
 * Fix SSTableSimpleUnsortedWriter ConcurrentModificationException (CASSANDRA-8619)
 * 'nodetool info' prints exception against older node (CASSANDRA-8796)
 * Ensure SSTableSimpleUnsortedWriter.close() terminates if
   disk writer has crashed (CASSANDRA-8807)


2.1.4
 * Bind JMX to localhost unless explicitly configured otherwise (CASSANDRA-9085)


2.1.3
 * Fix HSHA/offheap_objects corruption (CASSANDRA-8719)
 * Upgrade libthrift to 0.9.2 (CASSANDRA-8685)
 * Don't use the shared ref in sstableloader (CASSANDRA-8704)
 * Purge internal prepared statements if related tables or
   keyspaces are dropped (CASSANDRA-8693)
 * (cqlsh) Handle unicode BOM at start of files (CASSANDRA-8638)
 * Stop compactions before exiting offline tools (CASSANDRA-8623)
 * Update tools/stress/README.txt to match current behaviour (CASSANDRA-7933)
 * Fix schema from Thrift conversion with empty metadata (CASSANDRA-8695)
 * Safer Resource Management (CASSANDRA-7705)
 * Make sure we compact highly overlapping cold sstables with
   STCS (CASSANDRA-8635)
 * rpc_interface and listen_interface generate NPE on startup when specified
   interface doesn't exist (CASSANDRA-8677)
 * Fix ArrayIndexOutOfBoundsException in nodetool cfhistograms (CASSANDRA-8514)
 * Switch from yammer metrics for nodetool cf/proxy histograms (CASSANDRA-8662)
 * Make sure we don't add tmplink files to the compaction
   strategy (CASSANDRA-8580)
 * (cqlsh) Handle maps with blob keys (CASSANDRA-8372)
 * (cqlsh) Handle DynamicCompositeType schemas correctly (CASSANDRA-8563)
 * Duplicate rows returned when in clause has repeated values (CASSANDRA-6706)
 * Add tooling to detect hot partitions (CASSANDRA-7974)
 * Fix cassandra-stress user-mode truncation of partition generation (CASSANDRA-8608)
 * Only stream from unrepaired sstables during inc repair (CASSANDRA-8267)
 * Don't allow starting multiple inc repairs on the same sstables (CASSANDRA-8316)
 * Invalidate prepared BATCH statements when related tables
   or keyspaces are dropped (CASSANDRA-8652)
 * Fix missing results in secondary index queries on collections
   with ALLOW FILTERING (CASSANDRA-8421)
 * Expose EstimatedHistogram metrics for range slices (CASSANDRA-8627)
 * (cqlsh) Escape clqshrc passwords properly (CASSANDRA-8618)
 * Fix NPE when passing wrong argument in ALTER TABLE statement (CASSANDRA-8355)
 * Pig: Refactor and deprecate CqlStorage (CASSANDRA-8599)
 * Don't reuse the same cleanup strategy for all sstables (CASSANDRA-8537)
 * Fix case-sensitivity of index name on CREATE and DROP INDEX
   statements (CASSANDRA-8365)
 * Better detection/logging for corruption in compressed sstables (CASSANDRA-8192)
 * Use the correct repairedAt value when closing writer (CASSANDRA-8570)
 * (cqlsh) Handle a schema mismatch being detected on startup (CASSANDRA-8512)
 * Properly calculate expected write size during compaction (CASSANDRA-8532)
 * Invalidate affected prepared statements when a table's columns
   are altered (CASSANDRA-7910)
 * Stress - user defined writes should populate sequentally (CASSANDRA-8524)
 * Fix regression in SSTableRewriter causing some rows to become unreadable
   during compaction (CASSANDRA-8429)
 * Run major compactions for repaired/unrepaired in parallel (CASSANDRA-8510)
 * (cqlsh) Fix compression options in DESCRIBE TABLE output when compression
   is disabled (CASSANDRA-8288)
 * (cqlsh) Fix DESCRIBE output after keyspaces are altered (CASSANDRA-7623)
 * Make sure we set lastCompactedKey correctly (CASSANDRA-8463)
 * (cqlsh) Fix output of CONSISTENCY command (CASSANDRA-8507)
 * (cqlsh) Fixed the handling of LIST statements (CASSANDRA-8370)
 * Make sstablescrub check leveled manifest again (CASSANDRA-8432)
 * Check first/last keys in sstable when giving out positions (CASSANDRA-8458)
 * Disable mmap on Windows (CASSANDRA-6993)
 * Add missing ConsistencyLevels to cassandra-stress (CASSANDRA-8253)
 * Add auth support to cassandra-stress (CASSANDRA-7985)
 * Fix ArrayIndexOutOfBoundsException when generating error message
   for some CQL syntax errors (CASSANDRA-8455)
 * Scale memtable slab allocation logarithmically (CASSANDRA-7882)
 * cassandra-stress simultaneous inserts over same seed (CASSANDRA-7964)
 * Reduce cassandra-stress sampling memory requirements (CASSANDRA-7926)
 * Ensure memtable flush cannot expire commit log entries from its future (CASSANDRA-8383)
 * Make read "defrag" async to reclaim memtables (CASSANDRA-8459)
 * Remove tmplink files for offline compactions (CASSANDRA-8321)
 * Reduce maxHintsInProgress (CASSANDRA-8415)
 * BTree updates may call provided update function twice (CASSANDRA-8018)
 * Release sstable references after anticompaction (CASSANDRA-8386)
 * Handle abort() in SSTableRewriter properly (CASSANDRA-8320)
 * Centralize shared executors (CASSANDRA-8055)
 * Fix filtering for CONTAINS (KEY) relations on frozen collection
   clustering columns when the query is restricted to a single
   partition (CASSANDRA-8203)
 * Do more aggressive entire-sstable TTL expiry checks (CASSANDRA-8243)
 * Add more log info if readMeter is null (CASSANDRA-8238)
 * add check of the system wall clock time at startup (CASSANDRA-8305)
 * Support for frozen collections (CASSANDRA-7859)
 * Fix overflow on histogram computation (CASSANDRA-8028)
 * Have paxos reuse the timestamp generation of normal queries (CASSANDRA-7801)
 * Fix incremental repair not remove parent session on remote (CASSANDRA-8291)
 * Improve JBOD disk utilization (CASSANDRA-7386)
 * Log failed host when preparing incremental repair (CASSANDRA-8228)
 * Force config client mode in CQLSSTableWriter (CASSANDRA-8281)
 * Fix sstableupgrade throws exception (CASSANDRA-8688)
 * Fix hang when repairing empty keyspace (CASSANDRA-8694)
Merged from 2.0:
 * Fix IllegalArgumentException in dynamic snitch (CASSANDRA-8448)
 * Add support for UPDATE ... IF EXISTS (CASSANDRA-8610)
 * Fix reversal of list prepends (CASSANDRA-8733)
 * Prevent non-zero default_time_to_live on tables with counters
   (CASSANDRA-8678)
 * Fix SSTableSimpleUnsortedWriter ConcurrentModificationException
   (CASSANDRA-8619)
 * Round up time deltas lower than 1ms in BulkLoader (CASSANDRA-8645)
 * Add batch remove iterator to ABSC (CASSANDRA-8414, 8666)
 * Round up time deltas lower than 1ms in BulkLoader (CASSANDRA-8645)
 * Fix isClientMode check in Keyspace (CASSANDRA-8687)
 * Use more efficient slice size for querying internal secondary
   index tables (CASSANDRA-8550)
 * Fix potentially returning deleted rows with range tombstone (CASSANDRA-8558)
 * Check for available disk space before starting a compaction (CASSANDRA-8562)
 * Fix DISTINCT queries with LIMITs or paging when some partitions
   contain only tombstones (CASSANDRA-8490)
 * Introduce background cache refreshing to permissions cache
   (CASSANDRA-8194)
 * Fix race condition in StreamTransferTask that could lead to
   infinite loops and premature sstable deletion (CASSANDRA-7704)
 * Add an extra version check to MigrationTask (CASSANDRA-8462)
 * Ensure SSTableWriter cleans up properly after failure (CASSANDRA-8499)
 * Increase bf true positive count on key cache hit (CASSANDRA-8525)
 * Move MeteredFlusher to its own thread (CASSANDRA-8485)
 * Fix non-distinct results in DISTNCT queries on static columns when
   paging is enabled (CASSANDRA-8087)
 * Move all hints related tasks to hints internal executor (CASSANDRA-8285)
 * Fix paging for multi-partition IN queries (CASSANDRA-8408)
 * Fix MOVED_NODE topology event never being emitted when a node
   moves its token (CASSANDRA-8373)
 * Fix validation of indexes in COMPACT tables (CASSANDRA-8156)
 * Avoid StackOverflowError when a large list of IN values
   is used for a clustering column (CASSANDRA-8410)
 * Fix NPE when writetime() or ttl() calls are wrapped by
   another function call (CASSANDRA-8451)
 * Fix NPE after dropping a keyspace (CASSANDRA-8332)
 * Fix error message on read repair timeouts (CASSANDRA-7947)
 * Default DTCS base_time_seconds changed to 60 (CASSANDRA-8417)
 * Refuse Paxos operation with more than one pending endpoint (CASSANDRA-8346, 8640)
 * Throw correct exception when trying to bind a keyspace or table
   name (CASSANDRA-6952)
 * Make HHOM.compact synchronized (CASSANDRA-8416)
 * cancel latency-sampling task when CF is dropped (CASSANDRA-8401)
 * don't block SocketThread for MessagingService (CASSANDRA-8188)
 * Increase quarantine delay on replacement (CASSANDRA-8260)
 * Expose off-heap memory usage stats (CASSANDRA-7897)
 * Ignore Paxos commits for truncated tables (CASSANDRA-7538)
 * Validate size of indexed column values (CASSANDRA-8280)
 * Make LCS split compaction results over all data directories (CASSANDRA-8329)
 * Fix some failing queries that use multi-column relations
   on COMPACT STORAGE tables (CASSANDRA-8264)
 * Fix InvalidRequestException with ORDER BY (CASSANDRA-8286)
 * Disable SSLv3 for POODLE (CASSANDRA-8265)
 * Fix millisecond timestamps in Tracing (CASSANDRA-8297)
 * Include keyspace name in error message when there are insufficient
   live nodes to stream from (CASSANDRA-8221)
 * Avoid overlap in L1 when L0 contains many nonoverlapping
   sstables (CASSANDRA-8211)
 * Improve PropertyFileSnitch logging (CASSANDRA-8183)
 * Add DC-aware sequential repair (CASSANDRA-8193)
 * Use live sstables in snapshot repair if possible (CASSANDRA-8312)
 * Fix hints serialized size calculation (CASSANDRA-8587)


2.1.2
 * (cqlsh) parse_for_table_meta errors out on queries with undefined
   grammars (CASSANDRA-8262)
 * (cqlsh) Fix SELECT ... TOKEN() function broken in C* 2.1.1 (CASSANDRA-8258)
 * Fix Cassandra crash when running on JDK8 update 40 (CASSANDRA-8209)
 * Optimize partitioner tokens (CASSANDRA-8230)
 * Improve compaction of repaired/unrepaired sstables (CASSANDRA-8004)
 * Make cache serializers pluggable (CASSANDRA-8096)
 * Fix issues with CONTAINS (KEY) queries on secondary indexes
   (CASSANDRA-8147)
 * Fix read-rate tracking of sstables for some queries (CASSANDRA-8239)
 * Fix default timestamp in QueryOptions (CASSANDRA-8246)
 * Set socket timeout when reading remote version (CASSANDRA-8188)
 * Refactor how we track live size (CASSANDRA-7852)
 * Make sure unfinished compaction files are removed (CASSANDRA-8124)
 * Fix shutdown when run as Windows service (CASSANDRA-8136)
 * Fix DESCRIBE TABLE with custom indexes (CASSANDRA-8031)
 * Fix race in RecoveryManagerTest (CASSANDRA-8176)
 * Avoid IllegalArgumentException while sorting sstables in
   IndexSummaryManager (CASSANDRA-8182)
 * Shutdown JVM on file descriptor exhaustion (CASSANDRA-7579)
 * Add 'die' policy for commit log and disk failure (CASSANDRA-7927)
 * Fix installing as service on Windows (CASSANDRA-8115)
 * Fix CREATE TABLE for CQL2 (CASSANDRA-8144)
 * Avoid boxing in ColumnStats min/max trackers (CASSANDRA-8109)
Merged from 2.0:
 * Correctly handle non-text column names in cql3 (CASSANDRA-8178)
 * Fix deletion for indexes on primary key columns (CASSANDRA-8206)
 * Add 'nodetool statusgossip' (CASSANDRA-8125)
 * Improve client notification that nodes are ready for requests (CASSANDRA-7510)
 * Handle negative timestamp in writetime method (CASSANDRA-8139)
 * Pig: Remove errant LIMIT clause in CqlNativeStorage (CASSANDRA-8166)
 * Throw ConfigurationException when hsha is used with the default
   rpc_max_threads setting of 'unlimited' (CASSANDRA-8116)
 * Allow concurrent writing of the same table in the same JVM using
   CQLSSTableWriter (CASSANDRA-7463)
 * Fix totalDiskSpaceUsed calculation (CASSANDRA-8205)


2.1.1
 * Fix spin loop in AtomicSortedColumns (CASSANDRA-7546)
 * Dont notify when replacing tmplink files (CASSANDRA-8157)
 * Fix validation with multiple CONTAINS clause (CASSANDRA-8131)
 * Fix validation of collections in TriggerExecutor (CASSANDRA-8146)
 * Fix IllegalArgumentException when a list of IN values containing tuples
   is passed as a single arg to a prepared statement with the v1 or v2
   protocol (CASSANDRA-8062)
 * Fix ClassCastException in DISTINCT query on static columns with
   query paging (CASSANDRA-8108)
 * Fix NPE on null nested UDT inside a set (CASSANDRA-8105)
 * Fix exception when querying secondary index on set items or map keys
   when some clustering columns are specified (CASSANDRA-8073)
 * Send proper error response when there is an error during native
   protocol message decode (CASSANDRA-8118)
 * Gossip should ignore generation numbers too far in the future (CASSANDRA-8113)
 * Fix NPE when creating a table with frozen sets, lists (CASSANDRA-8104)
 * Fix high memory use due to tracking reads on incrementally opened sstable
   readers (CASSANDRA-8066)
 * Fix EXECUTE request with skipMetadata=false returning no metadata
   (CASSANDRA-8054)
 * Allow concurrent use of CQLBulkOutputFormat (CASSANDRA-7776)
 * Shutdown JVM on OOM (CASSANDRA-7507)
 * Upgrade netty version and enable epoll event loop (CASSANDRA-7761)
 * Don't duplicate sstables smaller than split size when using
   the sstablesplitter tool (CASSANDRA-7616)
 * Avoid re-parsing already prepared statements (CASSANDRA-7923)
 * Fix some Thrift slice deletions and updates of COMPACT STORAGE
   tables with some clustering columns omitted (CASSANDRA-7990)
 * Fix filtering for CONTAINS on sets (CASSANDRA-8033)
 * Properly track added size (CASSANDRA-7239)
 * Allow compilation in java 8 (CASSANDRA-7208)
 * Fix Assertion error on RangeTombstoneList diff (CASSANDRA-8013)
 * Release references to overlapping sstables during compaction (CASSANDRA-7819)
 * Send notification when opening compaction results early (CASSANDRA-8034)
 * Make native server start block until properly bound (CASSANDRA-7885)
 * (cqlsh) Fix IPv6 support (CASSANDRA-7988)
 * Ignore fat clients when checking for endpoint collision (CASSANDRA-7939)
 * Make sstablerepairedset take a list of files (CASSANDRA-7995)
 * (cqlsh) Tab completeion for indexes on map keys (CASSANDRA-7972)
 * (cqlsh) Fix UDT field selection in select clause (CASSANDRA-7891)
 * Fix resource leak in event of corrupt sstable
 * (cqlsh) Add command line option for cqlshrc file path (CASSANDRA-7131)
 * Provide visibility into prepared statements churn (CASSANDRA-7921, CASSANDRA-7930)
 * Invalidate prepared statements when their keyspace or table is
   dropped (CASSANDRA-7566)
 * cassandra-stress: fix support for NetworkTopologyStrategy (CASSANDRA-7945)
 * Fix saving caches when a table is dropped (CASSANDRA-7784)
 * Add better error checking of new stress profile (CASSANDRA-7716)
 * Use ThreadLocalRandom and remove FBUtilities.threadLocalRandom (CASSANDRA-7934)
 * Prevent operator mistakes due to simultaneous bootstrap (CASSANDRA-7069)
 * cassandra-stress supports whitelist mode for node config (CASSANDRA-7658)
 * GCInspector more closely tracks GC; cassandra-stress and nodetool report it (CASSANDRA-7916)
 * nodetool won't output bogus ownership info without a keyspace (CASSANDRA-7173)
 * Add human readable option to nodetool commands (CASSANDRA-5433)
 * Don't try to set repairedAt on old sstables (CASSANDRA-7913)
 * Add metrics for tracking PreparedStatement use (CASSANDRA-7719)
 * (cqlsh) tab-completion for triggers (CASSANDRA-7824)
 * (cqlsh) Support for query paging (CASSANDRA-7514)
 * (cqlsh) Show progress of COPY operations (CASSANDRA-7789)
 * Add syntax to remove multiple elements from a map (CASSANDRA-6599)
 * Support non-equals conditions in lightweight transactions (CASSANDRA-6839)
 * Add IF [NOT] EXISTS to create/drop triggers (CASSANDRA-7606)
 * (cqlsh) Display the current logged-in user (CASSANDRA-7785)
 * (cqlsh) Don't ignore CTRL-C during COPY FROM execution (CASSANDRA-7815)
 * (cqlsh) Order UDTs according to cross-type dependencies in DESCRIBE
   output (CASSANDRA-7659)
 * (cqlsh) Fix handling of CAS statement results (CASSANDRA-7671)
 * (cqlsh) COPY TO/FROM improvements (CASSANDRA-7405)
 * Support list index operations with conditions (CASSANDRA-7499)
 * Add max live/tombstoned cells to nodetool cfstats output (CASSANDRA-7731)
 * Validate IPv6 wildcard addresses properly (CASSANDRA-7680)
 * (cqlsh) Error when tracing query (CASSANDRA-7613)
 * Avoid IOOBE when building SyntaxError message snippet (CASSANDRA-7569)
 * SSTableExport uses correct validator to create string representation of partition
   keys (CASSANDRA-7498)
 * Avoid NPEs when receiving type changes for an unknown keyspace (CASSANDRA-7689)
 * Add support for custom 2i validation (CASSANDRA-7575)
 * Pig support for hadoop CqlInputFormat (CASSANDRA-6454)
 * Add duration mode to cassandra-stress (CASSANDRA-7468)
 * Add listen_interface and rpc_interface options (CASSANDRA-7417)
 * Improve schema merge performance (CASSANDRA-7444)
 * Adjust MT depth based on # of partition validating (CASSANDRA-5263)
 * Optimise NativeCell comparisons (CASSANDRA-6755)
 * Configurable client timeout for cqlsh (CASSANDRA-7516)
 * Include snippet of CQL query near syntax error in messages (CASSANDRA-7111)
 * Make repair -pr work with -local (CASSANDRA-7450)
 * Fix error in sstableloader with -cph > 1 (CASSANDRA-8007)
 * Fix snapshot repair error on indexed tables (CASSANDRA-8020)
 * Do not exit nodetool repair when receiving JMX NOTIF_LOST (CASSANDRA-7909)
 * Stream to private IP when available (CASSANDRA-8084)
Merged from 2.0:
 * Reject conditions on DELETE unless full PK is given (CASSANDRA-6430)
 * Properly reject the token function DELETE (CASSANDRA-7747)
 * Force batchlog replay before decommissioning a node (CASSANDRA-7446)
 * Fix hint replay with many accumulated expired hints (CASSANDRA-6998)
 * Fix duplicate results in DISTINCT queries on static columns with query
   paging (CASSANDRA-8108)
 * Add DateTieredCompactionStrategy (CASSANDRA-6602)
 * Properly validate ascii and utf8 string literals in CQL queries (CASSANDRA-8101)
 * (cqlsh) Fix autocompletion for alter keyspace (CASSANDRA-8021)
 * Create backup directories for commitlog archiving during startup (CASSANDRA-8111)
 * Reduce totalBlockFor() for LOCAL_* consistency levels (CASSANDRA-8058)
 * Fix merging schemas with re-dropped keyspaces (CASSANDRA-7256)
 * Fix counters in supercolumns during live upgrades from 1.2 (CASSANDRA-7188)
 * Notify DT subscribers when a column family is truncated (CASSANDRA-8088)
 * Add sanity check of $JAVA on startup (CASSANDRA-7676)
 * Schedule fat client schema pull on join (CASSANDRA-7993)
 * Don't reset nodes' versions when closing IncomingTcpConnections
   (CASSANDRA-7734)
 * Record the real messaging version in all cases in OutboundTcpConnection
   (CASSANDRA-8057)
 * SSL does not work in cassandra-cli (CASSANDRA-7899)
 * Fix potential exception when using ReversedType in DynamicCompositeType
   (CASSANDRA-7898)
 * Better validation of collection values (CASSANDRA-7833)
 * Track min/max timestamps correctly (CASSANDRA-7969)
 * Fix possible overflow while sorting CL segments for replay (CASSANDRA-7992)
 * Increase nodetool Xmx (CASSANDRA-7956)
 * Archive any commitlog segments present at startup (CASSANDRA-6904)
 * CrcCheckChance should adjust based on live CFMetadata not
   sstable metadata (CASSANDRA-7978)
 * token() should only accept columns in the partitioning
   key order (CASSANDRA-6075)
 * Add method to invalidate permission cache via JMX (CASSANDRA-7977)
 * Allow propagating multiple gossip states atomically (CASSANDRA-6125)
 * Log exceptions related to unclean native protocol client disconnects
   at DEBUG or INFO (CASSANDRA-7849)
 * Allow permissions cache to be set via JMX (CASSANDRA-7698)
 * Include schema_triggers CF in readable system resources (CASSANDRA-7967)
 * Fix RowIndexEntry to report correct serializedSize (CASSANDRA-7948)
 * Make CQLSSTableWriter sync within partitions (CASSANDRA-7360)
 * Potentially use non-local replicas in CqlConfigHelper (CASSANDRA-7906)
 * Explicitly disallow mixing multi-column and single-column
   relations on clustering columns (CASSANDRA-7711)
 * Better error message when condition is set on PK column (CASSANDRA-7804)
 * Don't send schema change responses and events for no-op DDL
   statements (CASSANDRA-7600)
 * (Hadoop) fix cluster initialisation for a split fetching (CASSANDRA-7774)
 * Throw InvalidRequestException when queries contain relations on entire
   collection columns (CASSANDRA-7506)
 * (cqlsh) enable CTRL-R history search with libedit (CASSANDRA-7577)
 * (Hadoop) allow ACFRW to limit nodes to local DC (CASSANDRA-7252)
 * (cqlsh) cqlsh should automatically disable tracing when selecting
   from system_traces (CASSANDRA-7641)
 * (Hadoop) Add CqlOutputFormat (CASSANDRA-6927)
 * Don't depend on cassandra config for nodetool ring (CASSANDRA-7508)
 * (cqlsh) Fix failing cqlsh formatting tests (CASSANDRA-7703)
 * Fix IncompatibleClassChangeError from hadoop2 (CASSANDRA-7229)
 * Add 'nodetool sethintedhandoffthrottlekb' (CASSANDRA-7635)
 * (cqlsh) Add tab-completion for CREATE/DROP USER IF [NOT] EXISTS (CASSANDRA-7611)
 * Catch errors when the JVM pulls the rug out from GCInspector (CASSANDRA-5345)
 * cqlsh fails when version number parts are not int (CASSANDRA-7524)
 * Fix NPE when table dropped during streaming (CASSANDRA-7946)
 * Fix wrong progress when streaming uncompressed (CASSANDRA-7878)
 * Fix possible infinite loop in creating repair range (CASSANDRA-7983)
 * Fix unit in nodetool for streaming throughput (CASSANDRA-7375)
Merged from 1.2:
 * Don't index tombstones (CASSANDRA-7828)
 * Improve PasswordAuthenticator default super user setup (CASSANDRA-7788)


2.1.0
 * (cqlsh) Removed "ALTER TYPE <name> RENAME TO <name>" from tab-completion
   (CASSANDRA-7895)
 * Fixed IllegalStateException in anticompaction (CASSANDRA-7892)
 * cqlsh: DESCRIBE support for frozen UDTs, tuples (CASSANDRA-7863)
 * Avoid exposing internal classes over JMX (CASSANDRA-7879)
 * Add null check for keys when freezing collection (CASSANDRA-7869)
 * Improve stress workload realism (CASSANDRA-7519)
Merged from 2.0:
 * Configure system.paxos with LeveledCompactionStrategy (CASSANDRA-7753)
 * Fix ALTER clustering column type from DateType to TimestampType when
   using DESC clustering order (CASSANRDA-7797)
 * Throw EOFException if we run out of chunks in compressed datafile
   (CASSANDRA-7664)
 * Fix PRSI handling of CQL3 row markers for row cleanup (CASSANDRA-7787)
 * Fix dropping collection when it's the last regular column (CASSANDRA-7744)
 * Make StreamReceiveTask thread safe and gc friendly (CASSANDRA-7795)
 * Validate empty cell names from counter updates (CASSANDRA-7798)
Merged from 1.2:
 * Don't allow compacted sstables to be marked as compacting (CASSANDRA-7145)
 * Track expired tombstones (CASSANDRA-7810)


2.1.0-rc7
 * Add frozen keyword and require UDT to be frozen (CASSANDRA-7857)
 * Track added sstable size correctly (CASSANDRA-7239)
 * (cqlsh) Fix case insensitivity (CASSANDRA-7834)
 * Fix failure to stream ranges when moving (CASSANDRA-7836)
 * Correctly remove tmplink files (CASSANDRA-7803)
 * (cqlsh) Fix column name formatting for functions, CAS operations,
   and UDT field selections (CASSANDRA-7806)
 * (cqlsh) Fix COPY FROM handling of null/empty primary key
   values (CASSANDRA-7792)
 * Fix ordering of static cells (CASSANDRA-7763)
Merged from 2.0:
 * Forbid re-adding dropped counter columns (CASSANDRA-7831)
 * Fix CFMetaData#isThriftCompatible() for PK-only tables (CASSANDRA-7832)
 * Always reject inequality on the partition key without token()
   (CASSANDRA-7722)
 * Always send Paxos commit to all replicas (CASSANDRA-7479)
 * Make disruptor_thrift_server invocation pool configurable (CASSANDRA-7594)
 * Make repair no-op when RF=1 (CASSANDRA-7864)


2.1.0-rc6
 * Fix OOM issue from netty caching over time (CASSANDRA-7743)
 * json2sstable couldn't import JSON for CQL table (CASSANDRA-7477)
 * Invalidate all caches on table drop (CASSANDRA-7561)
 * Skip strict endpoint selection for ranges if RF == nodes (CASSANRA-7765)
 * Fix Thrift range filtering without 2ary index lookups (CASSANDRA-7741)
 * Add tracing entries about concurrent range requests (CASSANDRA-7599)
 * (cqlsh) Fix DESCRIBE for NTS keyspaces (CASSANDRA-7729)
 * Remove netty buffer ref-counting (CASSANDRA-7735)
 * Pass mutated cf to index updater for use by PRSI (CASSANDRA-7742)
 * Include stress yaml example in release and deb (CASSANDRA-7717)
 * workaround for netty issue causing corrupted data off the wire (CASSANDRA-7695)
 * cqlsh DESC CLUSTER fails retrieving ring information (CASSANDRA-7687)
 * Fix binding null values inside UDT (CASSANDRA-7685)
 * Fix UDT field selection with empty fields (CASSANDRA-7670)
 * Bogus deserialization of static cells from sstable (CASSANDRA-7684)
 * Fix NPE on compaction leftover cleanup for dropped table (CASSANDRA-7770)
Merged from 2.0:
 * Fix race condition in StreamTransferTask that could lead to
   infinite loops and premature sstable deletion (CASSANDRA-7704)
 * (cqlsh) Wait up to 10 sec for a tracing session (CASSANDRA-7222)
 * Fix NPE in FileCacheService.sizeInBytes (CASSANDRA-7756)
 * Remove duplicates from StorageService.getJoiningNodes (CASSANDRA-7478)
 * Clone token map outside of hot gossip loops (CASSANDRA-7758)
 * Fix MS expiring map timeout for Paxos messages (CASSANDRA-7752)
 * Do not flush on truncate if durable_writes is false (CASSANDRA-7750)
 * Give CRR a default input_cql Statement (CASSANDRA-7226)
 * Better error message when adding a collection with the same name
   than a previously dropped one (CASSANDRA-6276)
 * Fix validation when adding static columns (CASSANDRA-7730)
 * (Thrift) fix range deletion of supercolumns (CASSANDRA-7733)
 * Fix potential AssertionError in RangeTombstoneList (CASSANDRA-7700)
 * Validate arguments of blobAs* functions (CASSANDRA-7707)
 * Fix potential AssertionError with 2ndary indexes (CASSANDRA-6612)
 * Avoid logging CompactionInterrupted at ERROR (CASSANDRA-7694)
 * Minor leak in sstable2jon (CASSANDRA-7709)
 * Add cassandra.auto_bootstrap system property (CASSANDRA-7650)
 * Update java driver (for hadoop) (CASSANDRA-7618)
 * Remove CqlPagingRecordReader/CqlPagingInputFormat (CASSANDRA-7570)
 * Support connecting to ipv6 jmx with nodetool (CASSANDRA-7669)


2.1.0-rc5
 * Reject counters inside user types (CASSANDRA-7672)
 * Switch to notification-based GCInspector (CASSANDRA-7638)
 * (cqlsh) Handle nulls in UDTs and tuples correctly (CASSANDRA-7656)
 * Don't use strict consistency when replacing (CASSANDRA-7568)
 * Fix min/max cell name collection on 2.0 SSTables with range
   tombstones (CASSANDRA-7593)
 * Tolerate min/max cell names of different lengths (CASSANDRA-7651)
 * Filter cached results correctly (CASSANDRA-7636)
 * Fix tracing on the new SEPExecutor (CASSANDRA-7644)
 * Remove shuffle and taketoken (CASSANDRA-7601)
 * Clean up Windows batch scripts (CASSANDRA-7619)
 * Fix native protocol drop user type notification (CASSANDRA-7571)
 * Give read access to system.schema_usertypes to all authenticated users
   (CASSANDRA-7578)
 * (cqlsh) Fix cqlsh display when zero rows are returned (CASSANDRA-7580)
 * Get java version correctly when JAVA_TOOL_OPTIONS is set (CASSANDRA-7572)
 * Fix NPE when dropping index from non-existent keyspace, AssertionError when
   dropping non-existent index with IF EXISTS (CASSANDRA-7590)
 * Fix sstablelevelresetter hang (CASSANDRA-7614)
 * (cqlsh) Fix deserialization of blobs (CASSANDRA-7603)
 * Use "keyspace updated" schema change message for UDT changes in v1 and
   v2 protocols (CASSANDRA-7617)
 * Fix tracing of range slices and secondary index lookups that are local
   to the coordinator (CASSANDRA-7599)
 * Set -Dcassandra.storagedir for all tool shell scripts (CASSANDRA-7587)
 * Don't swap max/min col names when mutating sstable metadata (CASSANDRA-7596)
 * (cqlsh) Correctly handle paged result sets (CASSANDRA-7625)
 * (cqlsh) Improve waiting for a trace to complete (CASSANDRA-7626)
 * Fix tracing of concurrent range slices and 2ary index queries (CASSANDRA-7626)
 * Fix scrub against collection type (CASSANDRA-7665)
Merged from 2.0:
 * Set gc_grace_seconds to seven days for system schema tables (CASSANDRA-7668)
 * SimpleSeedProvider no longer caches seeds forever (CASSANDRA-7663)
 * Always flush on truncate (CASSANDRA-7511)
 * Fix ReversedType(DateType) mapping to native protocol (CASSANDRA-7576)
 * Always merge ranges owned by a single node (CASSANDRA-6930)
 * Track max/min timestamps for range tombstones (CASSANDRA-7647)
 * Fix NPE when listing saved caches dir (CASSANDRA-7632)


2.1.0-rc4
 * Fix word count hadoop example (CASSANDRA-7200)
 * Updated memtable_cleanup_threshold and memtable_flush_writers defaults
   (CASSANDRA-7551)
 * (Windows) fix startup when WMI memory query fails (CASSANDRA-7505)
 * Anti-compaction proceeds if any part of the repair failed (CASSANDRA-7521)
 * Add missing table name to DROP INDEX responses and notifications (CASSANDRA-7539)
 * Bump CQL version to 3.2.0 and update CQL documentation (CASSANDRA-7527)
 * Fix configuration error message when running nodetool ring (CASSANDRA-7508)
 * Support conditional updates, tuple type, and the v3 protocol in cqlsh (CASSANDRA-7509)
 * Handle queries on multiple secondary index types (CASSANDRA-7525)
 * Fix cqlsh authentication with v3 native protocol (CASSANDRA-7564)
 * Fix NPE when unknown prepared statement ID is used (CASSANDRA-7454)
Merged from 2.0:
 * (Windows) force range-based repair to non-sequential mode (CASSANDRA-7541)
 * Fix range merging when DES scores are zero (CASSANDRA-7535)
 * Warn when SSL certificates have expired (CASSANDRA-7528)
 * Fix error when doing reversed queries with static columns (CASSANDRA-7490)
Merged from 1.2:
 * Set correct stream ID on responses when non-Exception Throwables
   are thrown while handling native protocol messages (CASSANDRA-7470)


2.1.0-rc3
 * Consider expiry when reconciling otherwise equal cells (CASSANDRA-7403)
 * Introduce CQL support for stress tool (CASSANDRA-6146)
 * Fix ClassCastException processing expired messages (CASSANDRA-7496)
 * Fix prepared marker for collections inside UDT (CASSANDRA-7472)
 * Remove left-over populate_io_cache_on_flush and replicate_on_write
   uses (CASSANDRA-7493)
 * (Windows) handle spaces in path names (CASSANDRA-7451)
 * Ensure writes have completed after dropping a table, before recycling
   commit log segments (CASSANDRA-7437)
 * Remove left-over rows_per_partition_to_cache (CASSANDRA-7493)
 * Fix error when CONTAINS is used with a bind marker (CASSANDRA-7502)
 * Properly reject unknown UDT field (CASSANDRA-7484)
Merged from 2.0:
 * Fix CC#collectTimeOrderedData() tombstone optimisations (CASSANDRA-7394)
 * Support DISTINCT for static columns and fix behaviour when DISTINC is
   not use (CASSANDRA-7305).
 * Workaround JVM NPE on JMX bind failure (CASSANDRA-7254)
 * Fix race in FileCacheService RemovalListener (CASSANDRA-7278)
 * Fix inconsistent use of consistencyForCommit that allowed LOCAL_QUORUM
   operations to incorrect become full QUORUM (CASSANDRA-7345)
 * Properly handle unrecognized opcodes and flags (CASSANDRA-7440)
 * (Hadoop) close CqlRecordWriter clients when finished (CASSANDRA-7459)
 * Commit disk failure policy (CASSANDRA-7429)
 * Make sure high level sstables get compacted (CASSANDRA-7414)
 * Fix AssertionError when using empty clustering columns and static columns
   (CASSANDRA-7455)
 * Add option to disable STCS in L0 (CASSANDRA-6621)
 * Upgrade to snappy-java 1.0.5.2 (CASSANDRA-7476)


2.1.0-rc2
 * Fix heap size calculation for CompoundSparseCellName and
   CompoundSparseCellName.WithCollection (CASSANDRA-7421)
 * Allow counter mutations in UNLOGGED batches (CASSANDRA-7351)
 * Modify reconcile logic to always pick a tombstone over a counter cell
   (CASSANDRA-7346)
 * Avoid incremental compaction on Windows (CASSANDRA-7365)
 * Fix exception when querying a composite-keyed table with a collection index
   (CASSANDRA-7372)
 * Use node's host id in place of counter ids (CASSANDRA-7366)
 * Fix error when doing reversed queries with static columns (CASSANDRA-7490)
 * Backport CASSANDRA-6747 (CASSANDRA-7560)
 * Track max/min timestamps for range tombstones (CASSANDRA-7647)
 * Fix NPE when listing saved caches dir (CASSANDRA-7632)
 * Fix sstableloader unable to connect encrypted node (CASSANDRA-7585)
Merged from 1.2:
 * Clone token map outside of hot gossip loops (CASSANDRA-7758)
 * Add stop method to EmbeddedCassandraService (CASSANDRA-7595)
 * Support connecting to ipv6 jmx with nodetool (CASSANDRA-7669)
 * Set gc_grace_seconds to seven days for system schema tables (CASSANDRA-7668)
 * SimpleSeedProvider no longer caches seeds forever (CASSANDRA-7663)
 * Set correct stream ID on responses when non-Exception Throwables
   are thrown while handling native protocol messages (CASSANDRA-7470)
 * Fix row size miscalculation in LazilyCompactedRow (CASSANDRA-7543)
 * Fix race in background compaction check (CASSANDRA-7745)
 * Don't clear out range tombstones during compaction (CASSANDRA-7808)


2.1.0-rc1
 * Revert flush directory (CASSANDRA-6357)
 * More efficient executor service for fast operations (CASSANDRA-4718)
 * Move less common tools into a new cassandra-tools package (CASSANDRA-7160)
 * Support more concurrent requests in native protocol (CASSANDRA-7231)
 * Add tab-completion to debian nodetool packaging (CASSANDRA-6421)
 * Change concurrent_compactors defaults (CASSANDRA-7139)
 * Add PowerShell Windows launch scripts (CASSANDRA-7001)
 * Make commitlog archive+restore more robust (CASSANDRA-6974)
 * Fix marking commitlogsegments clean (CASSANDRA-6959)
 * Add snapshot "manifest" describing files included (CASSANDRA-6326)
 * Parallel streaming for sstableloader (CASSANDRA-3668)
 * Fix bugs in supercolumns handling (CASSANDRA-7138)
 * Fix ClassClassException on composite dense tables (CASSANDRA-7112)
 * Cleanup and optimize collation and slice iterators (CASSANDRA-7107)
 * Upgrade NBHM lib (CASSANDRA-7128)
 * Optimize netty server (CASSANDRA-6861)
 * Fix repair hang when given CF does not exist (CASSANDRA-7189)
 * Allow c* to be shutdown in an embedded mode (CASSANDRA-5635)
 * Add server side batching to native transport (CASSANDRA-5663)
 * Make batchlog replay asynchronous (CASSANDRA-6134)
 * remove unused classes (CASSANDRA-7197)
 * Limit user types to the keyspace they are defined in (CASSANDRA-6643)
 * Add validate method to CollectionType (CASSANDRA-7208)
 * New serialization format for UDT values (CASSANDRA-7209, CASSANDRA-7261)
 * Fix nodetool netstats (CASSANDRA-7270)
 * Fix potential ClassCastException in HintedHandoffManager (CASSANDRA-7284)
 * Use prepared statements internally (CASSANDRA-6975)
 * Fix broken paging state with prepared statement (CASSANDRA-7120)
 * Fix IllegalArgumentException in CqlStorage (CASSANDRA-7287)
 * Allow nulls/non-existant fields in UDT (CASSANDRA-7206)
 * Add Thrift MultiSliceRequest (CASSANDRA-6757, CASSANDRA-7027)
 * Handle overlapping MultiSlices (CASSANDRA-7279)
 * Fix DataOutputTest on Windows (CASSANDRA-7265)
 * Embedded sets in user defined data-types are not updating (CASSANDRA-7267)
 * Add tuple type to CQL/native protocol (CASSANDRA-7248)
 * Fix CqlPagingRecordReader on tables with few rows (CASSANDRA-7322)
Merged from 2.0:
 * Copy compaction options to make sure they are reloaded (CASSANDRA-7290)
 * Add option to do more aggressive tombstone compactions (CASSANDRA-6563)
 * Don't try to compact already-compacting files in HHOM (CASSANDRA-7288)
 * Always reallocate buffers in HSHA (CASSANDRA-6285)
 * (Hadoop) support authentication in CqlRecordReader (CASSANDRA-7221)
 * (Hadoop) Close java driver Cluster in CQLRR.close (CASSANDRA-7228)
 * Warn when 'USING TIMESTAMP' is used on a CAS BATCH (CASSANDRA-7067)
 * return all cpu values from BackgroundActivityMonitor.readAndCompute (CASSANDRA-7183)
 * Correctly delete scheduled range xfers (CASSANDRA-7143)
 * return all cpu values from BackgroundActivityMonitor.readAndCompute (CASSANDRA-7183)
 * reduce garbage creation in calculatePendingRanges (CASSANDRA-7191)
 * fix c* launch issues on Russian os's due to output of linux 'free' cmd (CASSANDRA-6162)
 * Fix disabling autocompaction (CASSANDRA-7187)
 * Fix potential NumberFormatException when deserializing IntegerType (CASSANDRA-7088)
 * cqlsh can't tab-complete disabling compaction (CASSANDRA-7185)
 * cqlsh: Accept and execute CQL statement(s) from command-line parameter (CASSANDRA-7172)
 * Fix IllegalStateException in CqlPagingRecordReader (CASSANDRA-7198)
 * Fix the InvertedIndex trigger example (CASSANDRA-7211)
 * Add --resolve-ip option to 'nodetool ring' (CASSANDRA-7210)
 * reduce garbage on codec flag deserialization (CASSANDRA-7244)
 * Fix duplicated error messages on directory creation error at startup (CASSANDRA-5818)
 * Proper null handle for IF with map element access (CASSANDRA-7155)
 * Improve compaction visibility (CASSANDRA-7242)
 * Correctly delete scheduled range xfers (CASSANDRA-7143)
 * Make batchlog replica selection rack-aware (CASSANDRA-6551)
 * Fix CFMetaData#getColumnDefinitionFromColumnName() (CASSANDRA-7074)
 * Fix writetime/ttl functions for static columns (CASSANDRA-7081)
 * Suggest CTRL-C or semicolon after three blank lines in cqlsh (CASSANDRA-7142)
 * Fix 2ndary index queries with DESC clustering order (CASSANDRA-6950)
 * Invalid key cache entries on DROP (CASSANDRA-6525)
 * Fix flapping RecoveryManagerTest (CASSANDRA-7084)
 * Add missing iso8601 patterns for date strings (CASSANDRA-6973)
 * Support selecting multiple rows in a partition using IN (CASSANDRA-6875)
 * Add authentication support to shuffle (CASSANDRA-6484)
 * Swap local and global default read repair chances (CASSANDRA-7320)
 * Add conditional CREATE/DROP USER support (CASSANDRA-7264)
 * Cqlsh counts non-empty lines for "Blank lines" warning (CASSANDRA-7325)
Merged from 1.2:
 * Add Cloudstack snitch (CASSANDRA-7147)
 * Update system.peers correctly when relocating tokens (CASSANDRA-7126)
 * Add Google Compute Engine snitch (CASSANDRA-7132)
 * remove duplicate query for local tokens (CASSANDRA-7182)
 * exit CQLSH with error status code if script fails (CASSANDRA-6344)
 * Fix bug with some IN queries missig results (CASSANDRA-7105)
 * Fix availability validation for LOCAL_ONE CL (CASSANDRA-7319)
 * Hint streaming can cause decommission to fail (CASSANDRA-7219)


2.1.0-beta2
 * Increase default CL space to 8GB (CASSANDRA-7031)
 * Add range tombstones to read repair digests (CASSANDRA-6863)
 * Fix BTree.clear for large updates (CASSANDRA-6943)
 * Fail write instead of logging a warning when unable to append to CL
   (CASSANDRA-6764)
 * Eliminate possibility of CL segment appearing twice in active list
   (CASSANDRA-6557)
 * Apply DONTNEED fadvise to commitlog segments (CASSANDRA-6759)
 * Switch CRC component to Adler and include it for compressed sstables
   (CASSANDRA-4165)
 * Allow cassandra-stress to set compaction strategy options (CASSANDRA-6451)
 * Add broadcast_rpc_address option to cassandra.yaml (CASSANDRA-5899)
 * Auto reload GossipingPropertyFileSnitch config (CASSANDRA-5897)
 * Fix overflow of memtable_total_space_in_mb (CASSANDRA-6573)
 * Fix ABTC NPE and apply update function correctly (CASSANDRA-6692)
 * Allow nodetool to use a file or prompt for password (CASSANDRA-6660)
 * Fix AIOOBE when concurrently accessing ABSC (CASSANDRA-6742)
 * Fix assertion error in ALTER TYPE RENAME (CASSANDRA-6705)
 * Scrub should not always clear out repaired status (CASSANDRA-5351)
 * Improve handling of range tombstone for wide partitions (CASSANDRA-6446)
 * Fix ClassCastException for compact table with composites (CASSANDRA-6738)
 * Fix potentially repairing with wrong nodes (CASSANDRA-6808)
 * Change caching option syntax (CASSANDRA-6745)
 * Fix stress to do proper counter reads (CASSANDRA-6835)
 * Fix help message for stress counter_write (CASSANDRA-6824)
 * Fix stress smart Thrift client to pick servers correctly (CASSANDRA-6848)
 * Add logging levels (minimal, normal or verbose) to stress tool (CASSANDRA-6849)
 * Fix race condition in Batch CLE (CASSANDRA-6860)
 * Improve cleanup/scrub/upgradesstables failure handling (CASSANDRA-6774)
 * ByteBuffer write() methods for serializing sstables (CASSANDRA-6781)
 * Proper compare function for CollectionType (CASSANDRA-6783)
 * Update native server to Netty 4 (CASSANDRA-6236)
 * Fix off-by-one error in stress (CASSANDRA-6883)
 * Make OpOrder AutoCloseable (CASSANDRA-6901)
 * Remove sync repair JMX interface (CASSANDRA-6900)
 * Add multiple memory allocation options for memtables (CASSANDRA-6689, 6694)
 * Remove adjusted op rate from stress output (CASSANDRA-6921)
 * Add optimized CF.hasColumns() implementations (CASSANDRA-6941)
 * Serialize batchlog mutations with the version of the target node
   (CASSANDRA-6931)
 * Optimize CounterColumn#reconcile() (CASSANDRA-6953)
 * Properly remove 1.2 sstable support in 2.1 (CASSANDRA-6869)
 * Lock counter cells, not partitions (CASSANDRA-6880)
 * Track presence of legacy counter shards in sstables (CASSANDRA-6888)
 * Ensure safe resource cleanup when replacing sstables (CASSANDRA-6912)
 * Add failure handler to async callback (CASSANDRA-6747)
 * Fix AE when closing SSTable without releasing reference (CASSANDRA-7000)
 * Clean up IndexInfo on keyspace/table drops (CASSANDRA-6924)
 * Only snapshot relative SSTables when sequential repair (CASSANDRA-7024)
 * Require nodetool rebuild_index to specify index names (CASSANDRA-7038)
 * fix cassandra stress errors on reads with native protocol (CASSANDRA-7033)
 * Use OpOrder to guard sstable references for reads (CASSANDRA-6919)
 * Preemptive opening of compaction result (CASSANDRA-6916)
 * Multi-threaded scrub/cleanup/upgradesstables (CASSANDRA-5547)
 * Optimize cellname comparison (CASSANDRA-6934)
 * Native protocol v3 (CASSANDRA-6855)
 * Optimize Cell liveness checks and clean up Cell (CASSANDRA-7119)
 * Support consistent range movements (CASSANDRA-2434)
 * Display min timestamp in sstablemetadata viewer (CASSANDRA-6767)
Merged from 2.0:
 * Avoid race-prone second "scrub" of system keyspace (CASSANDRA-6797)
 * Pool CqlRecordWriter clients by inetaddress rather than Range
   (CASSANDRA-6665)
 * Fix compaction_history timestamps (CASSANDRA-6784)
 * Compare scores of full replica ordering in DES (CASSANDRA-6683)
 * fix CME in SessionInfo updateProgress affecting netstats (CASSANDRA-6577)
 * Allow repairing between specific replicas (CASSANDRA-6440)
 * Allow per-dc enabling of hints (CASSANDRA-6157)
 * Add compatibility for Hadoop 0.2.x (CASSANDRA-5201)
 * Fix EstimatedHistogram races (CASSANDRA-6682)
 * Failure detector correctly converts initial value to nanos (CASSANDRA-6658)
 * Add nodetool taketoken to relocate vnodes (CASSANDRA-4445)
 * Expose bulk loading progress over JMX (CASSANDRA-4757)
 * Correctly handle null with IF conditions and TTL (CASSANDRA-6623)
 * Account for range/row tombstones in tombstone drop
   time histogram (CASSANDRA-6522)
 * Stop CommitLogSegment.close() from calling sync() (CASSANDRA-6652)
 * Make commitlog failure handling configurable (CASSANDRA-6364)
 * Avoid overlaps in LCS (CASSANDRA-6688)
 * Improve support for paginating over composites (CASSANDRA-4851)
 * Fix count(*) queries in a mixed cluster (CASSANDRA-6707)
 * Improve repair tasks(snapshot, differencing) concurrency (CASSANDRA-6566)
 * Fix replaying pre-2.0 commit logs (CASSANDRA-6714)
 * Add static columns to CQL3 (CASSANDRA-6561)
 * Optimize single partition batch statements (CASSANDRA-6737)
 * Disallow post-query re-ordering when paging (CASSANDRA-6722)
 * Fix potential paging bug with deleted columns (CASSANDRA-6748)
 * Fix NPE on BulkLoader caused by losing StreamEvent (CASSANDRA-6636)
 * Fix truncating compression metadata (CASSANDRA-6791)
 * Add CMSClassUnloadingEnabled JVM option (CASSANDRA-6541)
 * Catch memtable flush exceptions during shutdown (CASSANDRA-6735)
 * Fix upgradesstables NPE for non-CF-based indexes (CASSANDRA-6645)
 * Fix UPDATE updating PRIMARY KEY columns implicitly (CASSANDRA-6782)
 * Fix IllegalArgumentException when updating from 1.2 with SuperColumns
   (CASSANDRA-6733)
 * FBUtilities.singleton() should use the CF comparator (CASSANDRA-6778)
 * Fix CQLSStableWriter.addRow(Map<String, Object>) (CASSANDRA-6526)
 * Fix HSHA server introducing corrupt data (CASSANDRA-6285)
 * Fix CAS conditions for COMPACT STORAGE tables (CASSANDRA-6813)
 * Starting threads in OutboundTcpConnectionPool constructor causes race conditions (CASSANDRA-7177)
 * Allow overriding cassandra-rackdc.properties file (CASSANDRA-7072)
 * Set JMX RMI port to 7199 (CASSANDRA-7087)
 * Use LOCAL_QUORUM for data reads at LOCAL_SERIAL (CASSANDRA-6939)
 * Log a warning for large batches (CASSANDRA-6487)
 * Put nodes in hibernate when join_ring is false (CASSANDRA-6961)
 * Avoid early loading of non-system keyspaces before compaction-leftovers
   cleanup at startup (CASSANDRA-6913)
 * Restrict Windows to parallel repairs (CASSANDRA-6907)
 * (Hadoop) Allow manually specifying start/end tokens in CFIF (CASSANDRA-6436)
 * Fix NPE in MeteredFlusher (CASSANDRA-6820)
 * Fix race processing range scan responses (CASSANDRA-6820)
 * Allow deleting snapshots from dropped keyspaces (CASSANDRA-6821)
 * Add uuid() function (CASSANDRA-6473)
 * Omit tombstones from schema digests (CASSANDRA-6862)
 * Include correct consistencyLevel in LWT timeout (CASSANDRA-6884)
 * Lower chances for losing new SSTables during nodetool refresh and
   ColumnFamilyStore.loadNewSSTables (CASSANDRA-6514)
 * Add support for DELETE ... IF EXISTS to CQL3 (CASSANDRA-5708)
 * Update hadoop_cql3_word_count example (CASSANDRA-6793)
 * Fix handling of RejectedExecution in sync Thrift server (CASSANDRA-6788)
 * Log more information when exceeding tombstone_warn_threshold (CASSANDRA-6865)
 * Fix truncate to not abort due to unreachable fat clients (CASSANDRA-6864)
 * Fix schema concurrency exceptions (CASSANDRA-6841)
 * Fix leaking validator FH in StreamWriter (CASSANDRA-6832)
 * Fix saving triggers to schema (CASSANDRA-6789)
 * Fix trigger mutations when base mutation list is immutable (CASSANDRA-6790)
 * Fix accounting in FileCacheService to allow re-using RAR (CASSANDRA-6838)
 * Fix static counter columns (CASSANDRA-6827)
 * Restore expiring->deleted (cell) compaction optimization (CASSANDRA-6844)
 * Fix CompactionManager.needsCleanup (CASSANDRA-6845)
 * Correctly compare BooleanType values other than 0 and 1 (CASSANDRA-6779)
 * Read message id as string from earlier versions (CASSANDRA-6840)
 * Properly use the Paxos consistency for (non-protocol) batch (CASSANDRA-6837)
 * Add paranoid disk failure option (CASSANDRA-6646)
 * Improve PerRowSecondaryIndex performance (CASSANDRA-6876)
 * Extend triggers to support CAS updates (CASSANDRA-6882)
 * Static columns with IF NOT EXISTS don't always work as expected (CASSANDRA-6873)
 * Fix paging with SELECT DISTINCT (CASSANDRA-6857)
 * Fix UnsupportedOperationException on CAS timeout (CASSANDRA-6923)
 * Improve MeteredFlusher handling of MF-unaffected column families
   (CASSANDRA-6867)
 * Add CqlRecordReader using native pagination (CASSANDRA-6311)
 * Add QueryHandler interface (CASSANDRA-6659)
 * Track liveRatio per-memtable, not per-CF (CASSANDRA-6945)
 * Make sure upgradesstables keeps sstable level (CASSANDRA-6958)
 * Fix LIMIT with static columns (CASSANDRA-6956)
 * Fix clash with CQL column name in thrift validation (CASSANDRA-6892)
 * Fix error with super columns in mixed 1.2-2.0 clusters (CASSANDRA-6966)
 * Fix bad skip of sstables on slice query with composite start/finish (CASSANDRA-6825)
 * Fix unintended update with conditional statement (CASSANDRA-6893)
 * Fix map element access in IF (CASSANDRA-6914)
 * Avoid costly range calculations for range queries on system keyspaces
   (CASSANDRA-6906)
 * Fix SSTable not released if stream session fails (CASSANDRA-6818)
 * Avoid build failure due to ANTLR timeout (CASSANDRA-6991)
 * Queries on compact tables can return more rows that requested (CASSANDRA-7052)
 * USING TIMESTAMP for batches does not work (CASSANDRA-7053)
 * Fix performance regression from CASSANDRA-5614 (CASSANDRA-6949)
 * Ensure that batchlog and hint timeouts do not produce hints (CASSANDRA-7058)
 * Merge groupable mutations in TriggerExecutor#execute() (CASSANDRA-7047)
 * Plug holes in resource release when wiring up StreamSession (CASSANDRA-7073)
 * Re-add parameter columns to tracing session (CASSANDRA-6942)
 * Preserves CQL metadata when updating table from thrift (CASSANDRA-6831)
Merged from 1.2:
 * Fix nodetool display with vnodes (CASSANDRA-7082)
 * Add UNLOGGED, COUNTER options to BATCH documentation (CASSANDRA-6816)
 * add extra SSL cipher suites (CASSANDRA-6613)
 * fix nodetool getsstables for blob PK (CASSANDRA-6803)
 * Fix BatchlogManager#deleteBatch() use of millisecond timestamps
   (CASSANDRA-6822)
 * Continue assassinating even if the endpoint vanishes (CASSANDRA-6787)
 * Schedule schema pulls on change (CASSANDRA-6971)
 * Non-droppable verbs shouldn't be dropped from OTC (CASSANDRA-6980)
 * Shutdown batchlog executor in SS#drain() (CASSANDRA-7025)
 * Fix batchlog to account for CF truncation records (CASSANDRA-6999)
 * Fix CQLSH parsing of functions and BLOB literals (CASSANDRA-7018)
 * Properly load trustore in the native protocol (CASSANDRA-6847)
 * Always clean up references in SerializingCache (CASSANDRA-6994)
 * Don't shut MessagingService down when replacing a node (CASSANDRA-6476)
 * fix npe when doing -Dcassandra.fd_initial_value_ms (CASSANDRA-6751)


2.1.0-beta1
 * Add flush directory distinct from compaction directories (CASSANDRA-6357)
 * Require JNA by default (CASSANDRA-6575)
 * add listsnapshots command to nodetool (CASSANDRA-5742)
 * Introduce AtomicBTreeColumns (CASSANDRA-6271, 6692)
 * Multithreaded commitlog (CASSANDRA-3578)
 * allocate fixed index summary memory pool and resample cold index summaries
   to use less memory (CASSANDRA-5519)
 * Removed multithreaded compaction (CASSANDRA-6142)
 * Parallelize fetching rows for low-cardinality indexes (CASSANDRA-1337)
 * change logging from log4j to logback (CASSANDRA-5883)
 * switch to LZ4 compression for internode communication (CASSANDRA-5887)
 * Stop using Thrift-generated Index* classes internally (CASSANDRA-5971)
 * Remove 1.2 network compatibility code (CASSANDRA-5960)
 * Remove leveled json manifest migration code (CASSANDRA-5996)
 * Remove CFDefinition (CASSANDRA-6253)
 * Use AtomicIntegerFieldUpdater in RefCountedMemory (CASSANDRA-6278)
 * User-defined types for CQL3 (CASSANDRA-5590)
 * Use of o.a.c.metrics in nodetool (CASSANDRA-5871, 6406)
 * Batch read from OTC's queue and cleanup (CASSANDRA-1632)
 * Secondary index support for collections (CASSANDRA-4511, 6383)
 * SSTable metadata(Stats.db) format change (CASSANDRA-6356)
 * Push composites support in the storage engine
   (CASSANDRA-5417, CASSANDRA-6520)
 * Add snapshot space used to cfstats (CASSANDRA-6231)
 * Add cardinality estimator for key count estimation (CASSANDRA-5906)
 * CF id is changed to be non-deterministic. Data dir/key cache are created
   uniquely for CF id (CASSANDRA-5202)
 * New counters implementation (CASSANDRA-6504)
 * Replace UnsortedColumns, EmptyColumns, TreeMapBackedSortedColumns with new
   ArrayBackedSortedColumns (CASSANDRA-6630, CASSANDRA-6662, CASSANDRA-6690)
 * Add option to use row cache with a given amount of rows (CASSANDRA-5357)
 * Avoid repairing already repaired data (CASSANDRA-5351)
 * Reject counter updates with USING TTL/TIMESTAMP (CASSANDRA-6649)
 * Replace index_interval with min/max_index_interval (CASSANDRA-6379)
 * Lift limitation that order by columns must be selected for IN queries (CASSANDRA-4911)


2.0.5
 * Reduce garbage generated by bloom filter lookups (CASSANDRA-6609)
 * Add ks.cf names to tombstone logging (CASSANDRA-6597)
 * Use LOCAL_QUORUM for LWT operations at LOCAL_SERIAL (CASSANDRA-6495)
 * Wait for gossip to settle before accepting client connections (CASSANDRA-4288)
 * Delete unfinished compaction incrementally (CASSANDRA-6086)
 * Allow specifying custom secondary index options in CQL3 (CASSANDRA-6480)
 * Improve replica pinning for cache efficiency in DES (CASSANDRA-6485)
 * Fix LOCAL_SERIAL from thrift (CASSANDRA-6584)
 * Don't special case received counts in CAS timeout exceptions (CASSANDRA-6595)
 * Add support for 2.1 global counter shards (CASSANDRA-6505)
 * Fix NPE when streaming connection is not yet established (CASSANDRA-6210)
 * Avoid rare duplicate read repair triggering (CASSANDRA-6606)
 * Fix paging discardFirst (CASSANDRA-6555)
 * Fix ArrayIndexOutOfBoundsException in 2ndary index query (CASSANDRA-6470)
 * Release sstables upon rebuilding 2i (CASSANDRA-6635)
 * Add AbstractCompactionStrategy.startup() method (CASSANDRA-6637)
 * SSTableScanner may skip rows during cleanup (CASSANDRA-6638)
 * sstables from stalled repair sessions can resurrect deleted data (CASSANDRA-6503)
 * Switch stress to use ITransportFactory (CASSANDRA-6641)
 * Fix IllegalArgumentException during prepare (CASSANDRA-6592)
 * Fix possible loss of 2ndary index entries during compaction (CASSANDRA-6517)
 * Fix direct Memory on architectures that do not support unaligned long access
   (CASSANDRA-6628)
 * Let scrub optionally skip broken counter partitions (CASSANDRA-5930)
Merged from 1.2:
 * fsync compression metadata (CASSANDRA-6531)
 * Validate CF existence on execution for prepared statement (CASSANDRA-6535)
 * Add ability to throttle batchlog replay (CASSANDRA-6550)
 * Fix executing LOCAL_QUORUM with SimpleStrategy (CASSANDRA-6545)
 * Avoid StackOverflow when using large IN queries (CASSANDRA-6567)
 * Nodetool upgradesstables includes secondary indexes (CASSANDRA-6598)
 * Paginate batchlog replay (CASSANDRA-6569)
 * skip blocking on streaming during drain (CASSANDRA-6603)
 * Improve error message when schema doesn't match loaded sstable (CASSANDRA-6262)
 * Add properties to adjust FD initial value and max interval (CASSANDRA-4375)
 * Fix preparing with batch and delete from collection (CASSANDRA-6607)
 * Fix ABSC reverse iterator's remove() method (CASSANDRA-6629)
 * Handle host ID conflicts properly (CASSANDRA-6615)
 * Move handling of migration event source to solve bootstrap race. (CASSANDRA-6648)
 * Make sure compaction throughput value doesn't overflow with int math (CASSANDRA-6647)


2.0.4
 * Allow removing snapshots of no-longer-existing CFs (CASSANDRA-6418)
 * add StorageService.stopDaemon() (CASSANDRA-4268)
 * add IRE for invalid CF supplied to get_count (CASSANDRA-5701)
 * add client encryption support to sstableloader (CASSANDRA-6378)
 * Fix accept() loop for SSL sockets post-shutdown (CASSANDRA-6468)
 * Fix size-tiered compaction in LCS L0 (CASSANDRA-6496)
 * Fix assertion failure in filterColdSSTables (CASSANDRA-6483)
 * Fix row tombstones in larger-than-memory compactions (CASSANDRA-6008)
 * Fix cleanup ClassCastException (CASSANDRA-6462)
 * Reduce gossip memory use by interning VersionedValue strings (CASSANDRA-6410)
 * Allow specifying datacenters to participate in a repair (CASSANDRA-6218)
 * Fix divide-by-zero in PCI (CASSANDRA-6403)
 * Fix setting last compacted key in the wrong level for LCS (CASSANDRA-6284)
 * Add millisecond precision formats to the timestamp parser (CASSANDRA-6395)
 * Expose a total memtable size metric for a CF (CASSANDRA-6391)
 * cqlsh: handle symlinks properly (CASSANDRA-6425)
 * Fix potential infinite loop when paging query with IN (CASSANDRA-6464)
 * Fix assertion error in AbstractQueryPager.discardFirst (CASSANDRA-6447)
 * Fix streaming older SSTable yields unnecessary tombstones (CASSANDRA-6527)
Merged from 1.2:
 * Improved error message on bad properties in DDL queries (CASSANDRA-6453)
 * Randomize batchlog candidates selection (CASSANDRA-6481)
 * Fix thundering herd on endpoint cache invalidation (CASSANDRA-6345, 6485)
 * Improve batchlog write performance with vnodes (CASSANDRA-6488)
 * cqlsh: quote single quotes in strings inside collections (CASSANDRA-6172)
 * Improve gossip performance for typical messages (CASSANDRA-6409)
 * Throw IRE if a prepared statement has more markers than supported
   (CASSANDRA-5598)
 * Expose Thread metrics for the native protocol server (CASSANDRA-6234)
 * Change snapshot response message verb to INTERNAL to avoid dropping it
   (CASSANDRA-6415)
 * Warn when collection read has > 65K elements (CASSANDRA-5428)
 * Fix cache persistence when both row and key cache are enabled
   (CASSANDRA-6413)
 * (Hadoop) add describe_local_ring (CASSANDRA-6268)
 * Fix handling of concurrent directory creation failure (CASSANDRA-6459)
 * Allow executing CREATE statements multiple times (CASSANDRA-6471)
 * Don't send confusing info with timeouts (CASSANDRA-6491)
 * Don't resubmit counter mutation runnables internally (CASSANDRA-6427)
 * Don't drop local mutations without a hint (CASSANDRA-6510)
 * Don't allow null max_hint_window_in_ms (CASSANDRA-6419)
 * Validate SliceRange start and finish lengths (CASSANDRA-6521)


2.0.3
 * Fix FD leak on slice read path (CASSANDRA-6275)
 * Cancel read meter task when closing SSTR (CASSANDRA-6358)
 * free off-heap IndexSummary during bulk (CASSANDRA-6359)
 * Recover from IOException in accept() thread (CASSANDRA-6349)
 * Improve Gossip tolerance of abnormally slow tasks (CASSANDRA-6338)
 * Fix trying to hint timed out counter writes (CASSANDRA-6322)
 * Allow restoring specific columnfamilies from archived CL (CASSANDRA-4809)
 * Avoid flushing compaction_history after each operation (CASSANDRA-6287)
 * Fix repair assertion error when tombstones expire (CASSANDRA-6277)
 * Skip loading corrupt key cache (CASSANDRA-6260)
 * Fixes for compacting larger-than-memory rows (CASSANDRA-6274)
 * Compact hottest sstables first and optionally omit coldest from
   compaction entirely (CASSANDRA-6109)
 * Fix modifying column_metadata from thrift (CASSANDRA-6182)
 * cqlsh: fix LIST USERS output (CASSANDRA-6242)
 * Add IRequestSink interface (CASSANDRA-6248)
 * Update memtable size while flushing (CASSANDRA-6249)
 * Provide hooks around CQL2/CQL3 statement execution (CASSANDRA-6252)
 * Require Permission.SELECT for CAS updates (CASSANDRA-6247)
 * New CQL-aware SSTableWriter (CASSANDRA-5894)
 * Reject CAS operation when the protocol v1 is used (CASSANDRA-6270)
 * Correctly throw error when frame too large (CASSANDRA-5981)
 * Fix serialization bug in PagedRange with 2ndary indexes (CASSANDRA-6299)
 * Fix CQL3 table validation in Thrift (CASSANDRA-6140)
 * Fix bug missing results with IN clauses (CASSANDRA-6327)
 * Fix paging with reversed slices (CASSANDRA-6343)
 * Set minTimestamp correctly to be able to drop expired sstables (CASSANDRA-6337)
 * Support NaN and Infinity as float literals (CASSANDRA-6003)
 * Remove RF from nodetool ring output (CASSANDRA-6289)
 * Fix attempting to flush empty rows (CASSANDRA-6374)
 * Fix potential out of bounds exception when paging (CASSANDRA-6333)
Merged from 1.2:
 * Optimize FD phi calculation (CASSANDRA-6386)
 * Improve initial FD phi estimate when starting up (CASSANDRA-6385)
 * Don't list CQL3 table in CLI describe even if named explicitely
   (CASSANDRA-5750)
 * Invalidate row cache when dropping CF (CASSANDRA-6351)
 * add non-jamm path for cached statements (CASSANDRA-6293)
 * add windows bat files for shell commands (CASSANDRA-6145)
 * Require logging in for Thrift CQL2/3 statement preparation (CASSANDRA-6254)
 * restrict max_num_tokens to 1536 (CASSANDRA-6267)
 * Nodetool gets default JMX port from cassandra-env.sh (CASSANDRA-6273)
 * make calculatePendingRanges asynchronous (CASSANDRA-6244)
 * Remove blocking flushes in gossip thread (CASSANDRA-6297)
 * Fix potential socket leak in connectionpool creation (CASSANDRA-6308)
 * Allow LOCAL_ONE/LOCAL_QUORUM to work with SimpleStrategy (CASSANDRA-6238)
 * cqlsh: handle 'null' as session duration (CASSANDRA-6317)
 * Fix json2sstable handling of range tombstones (CASSANDRA-6316)
 * Fix missing one row in reverse query (CASSANDRA-6330)
 * Fix reading expired row value from row cache (CASSANDRA-6325)
 * Fix AssertionError when doing set element deletion (CASSANDRA-6341)
 * Make CL code for the native protocol match the one in C* 2.0
   (CASSANDRA-6347)
 * Disallow altering CQL3 table from thrift (CASSANDRA-6370)
 * Fix size computation of prepared statement (CASSANDRA-6369)


2.0.2
 * Update FailureDetector to use nanontime (CASSANDRA-4925)
 * Fix FileCacheService regressions (CASSANDRA-6149)
 * Never return WriteTimeout for CL.ANY (CASSANDRA-6132)
 * Fix race conditions in bulk loader (CASSANDRA-6129)
 * Add configurable metrics reporting (CASSANDRA-4430)
 * drop queries exceeding a configurable number of tombstones (CASSANDRA-6117)
 * Track and persist sstable read activity (CASSANDRA-5515)
 * Fixes for speculative retry (CASSANDRA-5932, CASSANDRA-6194)
 * Improve memory usage of metadata min/max column names (CASSANDRA-6077)
 * Fix thrift validation refusing row markers on CQL3 tables (CASSANDRA-6081)
 * Fix insertion of collections with CAS (CASSANDRA-6069)
 * Correctly send metadata on SELECT COUNT (CASSANDRA-6080)
 * Track clients' remote addresses in ClientState (CASSANDRA-6070)
 * Create snapshot dir if it does not exist when migrating
   leveled manifest (CASSANDRA-6093)
 * make sequential nodetool repair the default (CASSANDRA-5950)
 * Add more hooks for compaction strategy implementations (CASSANDRA-6111)
 * Fix potential NPE on composite 2ndary indexes (CASSANDRA-6098)
 * Delete can potentially be skipped in batch (CASSANDRA-6115)
 * Allow alter keyspace on system_traces (CASSANDRA-6016)
 * Disallow empty column names in cql (CASSANDRA-6136)
 * Use Java7 file-handling APIs and fix file moving on Windows (CASSANDRA-5383)
 * Save compaction history to system keyspace (CASSANDRA-5078)
 * Fix NPE if StorageService.getOperationMode() is executed before full startup (CASSANDRA-6166)
 * CQL3: support pre-epoch longs for TimestampType (CASSANDRA-6212)
 * Add reloadtriggers command to nodetool (CASSANDRA-4949)
 * cqlsh: ignore empty 'value alias' in DESCRIBE (CASSANDRA-6139)
 * Fix sstable loader (CASSANDRA-6205)
 * Reject bootstrapping if the node already exists in gossip (CASSANDRA-5571)
 * Fix NPE while loading paxos state (CASSANDRA-6211)
 * cqlsh: add SHOW SESSION <tracing-session> command (CASSANDRA-6228)
Merged from 1.2:
 * (Hadoop) Require CFRR batchSize to be at least 2 (CASSANDRA-6114)
 * Add a warning for small LCS sstable size (CASSANDRA-6191)
 * Add ability to list specific KS/CF combinations in nodetool cfstats (CASSANDRA-4191)
 * Mark CF clean if a mutation raced the drop and got it marked dirty (CASSANDRA-5946)
 * Add a LOCAL_ONE consistency level (CASSANDRA-6202)
 * Limit CQL prepared statement cache by size instead of count (CASSANDRA-6107)
 * Tracing should log write failure rather than raw exceptions (CASSANDRA-6133)
 * lock access to TM.endpointToHostIdMap (CASSANDRA-6103)
 * Allow estimated memtable size to exceed slab allocator size (CASSANDRA-6078)
 * Start MeteredFlusher earlier to prevent OOM during CL replay (CASSANDRA-6087)
 * Avoid sending Truncate command to fat clients (CASSANDRA-6088)
 * Allow where clause conditions to be in parenthesis (CASSANDRA-6037)
 * Do not open non-ssl storage port if encryption option is all (CASSANDRA-3916)
 * Move batchlog replay to its own executor (CASSANDRA-6079)
 * Add tombstone debug threshold and histogram (CASSANDRA-6042, 6057)
 * Enable tcp keepalive on incoming connections (CASSANDRA-4053)
 * Fix fat client schema pull NPE (CASSANDRA-6089)
 * Fix memtable flushing for indexed tables (CASSANDRA-6112)
 * Fix skipping columns with multiple slices (CASSANDRA-6119)
 * Expose connected thrift + native client counts (CASSANDRA-5084)
 * Optimize auth setup (CASSANDRA-6122)
 * Trace index selection (CASSANDRA-6001)
 * Update sstablesPerReadHistogram to use biased sampling (CASSANDRA-6164)
 * Log UnknownColumnfamilyException when closing socket (CASSANDRA-5725)
 * Properly error out on CREATE INDEX for counters table (CASSANDRA-6160)
 * Handle JMX notification failure for repair (CASSANDRA-6097)
 * (Hadoop) Fetch no more than 128 splits in parallel (CASSANDRA-6169)
 * stress: add username/password authentication support (CASSANDRA-6068)
 * Fix indexed queries with row cache enabled on parent table (CASSANDRA-5732)
 * Fix compaction race during columnfamily drop (CASSANDRA-5957)
 * Fix validation of empty column names for compact tables (CASSANDRA-6152)
 * Skip replaying mutations that pass CRC but fail to deserialize (CASSANDRA-6183)
 * Rework token replacement to use replace_address (CASSANDRA-5916)
 * Fix altering column types (CASSANDRA-6185)
 * cqlsh: fix CREATE/ALTER WITH completion (CASSANDRA-6196)
 * add windows bat files for shell commands (CASSANDRA-6145)
 * Fix potential stack overflow during range tombstones insertion (CASSANDRA-6181)
 * (Hadoop) Make LOCAL_ONE the default consistency level (CASSANDRA-6214)


2.0.1
 * Fix bug that could allow reading deleted data temporarily (CASSANDRA-6025)
 * Improve memory use defaults (CASSANDRA-6059)
 * Make ThriftServer more easlly extensible (CASSANDRA-6058)
 * Remove Hadoop dependency from ITransportFactory (CASSANDRA-6062)
 * add file_cache_size_in_mb setting (CASSANDRA-5661)
 * Improve error message when yaml contains invalid properties (CASSANDRA-5958)
 * Improve leveled compaction's ability to find non-overlapping L0 compactions
   to work on concurrently (CASSANDRA-5921)
 * Notify indexer of columns shadowed by range tombstones (CASSANDRA-5614)
 * Log Merkle tree stats (CASSANDRA-2698)
 * Switch from crc32 to adler32 for compressed sstable checksums (CASSANDRA-5862)
 * Improve offheap memcpy performance (CASSANDRA-5884)
 * Use a range aware scanner for cleanup (CASSANDRA-2524)
 * Cleanup doesn't need to inspect sstables that contain only local data
   (CASSANDRA-5722)
 * Add ability for CQL3 to list partition keys (CASSANDRA-4536)
 * Improve native protocol serialization (CASSANDRA-5664)
 * Upgrade Thrift to 0.9.1 (CASSANDRA-5923)
 * Require superuser status for adding triggers (CASSANDRA-5963)
 * Make standalone scrubber handle old and new style leveled manifest
   (CASSANDRA-6005)
 * Fix paxos bugs (CASSANDRA-6012, 6013, 6023)
 * Fix paged ranges with multiple replicas (CASSANDRA-6004)
 * Fix potential AssertionError during tracing (CASSANDRA-6041)
 * Fix NPE in sstablesplit (CASSANDRA-6027)
 * Migrate pre-2.0 key/value/column aliases to system.schema_columns
   (CASSANDRA-6009)
 * Paging filter empty rows too agressively (CASSANDRA-6040)
 * Support variadic parameters for IN clauses (CASSANDRA-4210)
 * cqlsh: return the result of CAS writes (CASSANDRA-5796)
 * Fix validation of IN clauses with 2ndary indexes (CASSANDRA-6050)
 * Support named bind variables in CQL (CASSANDRA-6033)
Merged from 1.2:
 * Allow cache-keys-to-save to be set at runtime (CASSANDRA-5980)
 * Avoid second-guessing out-of-space state (CASSANDRA-5605)
 * Tuning knobs for dealing with large blobs and many CFs (CASSANDRA-5982)
 * (Hadoop) Fix CQLRW for thrift tables (CASSANDRA-6002)
 * Fix possible divide-by-zero in HHOM (CASSANDRA-5990)
 * Allow local batchlog writes for CL.ANY (CASSANDRA-5967)
 * Upgrade metrics-core to version 2.2.0 (CASSANDRA-5947)
 * Fix CqlRecordWriter with composite keys (CASSANDRA-5949)
 * Add snitch, schema version, cluster, partitioner to JMX (CASSANDRA-5881)
 * Allow disabling SlabAllocator (CASSANDRA-5935)
 * Make user-defined compaction JMX blocking (CASSANDRA-4952)
 * Fix streaming does not transfer wrapped range (CASSANDRA-5948)
 * Fix loading index summary containing empty key (CASSANDRA-5965)
 * Correctly handle limits in CompositesSearcher (CASSANDRA-5975)
 * Pig: handle CQL collections (CASSANDRA-5867)
 * Pass the updated cf to the PRSI index() method (CASSANDRA-5999)
 * Allow empty CQL3 batches (as no-op) (CASSANDRA-5994)
 * Support null in CQL3 functions (CASSANDRA-5910)
 * Replace the deprecated MapMaker with CacheLoader (CASSANDRA-6007)
 * Add SSTableDeletingNotification to DataTracker (CASSANDRA-6010)
 * Fix snapshots in use get deleted during snapshot repair (CASSANDRA-6011)
 * Move hints and exception count to o.a.c.metrics (CASSANDRA-6017)
 * Fix memory leak in snapshot repair (CASSANDRA-6047)
 * Fix sstable2sjon for CQL3 tables (CASSANDRA-5852)


2.0.0
 * Fix thrift validation when inserting into CQL3 tables (CASSANDRA-5138)
 * Fix periodic memtable flushing behavior with clean memtables (CASSANDRA-5931)
 * Fix dateOf() function for pre-2.0 timestamp columns (CASSANDRA-5928)
 * Fix SSTable unintentionally loads BF when opened for batch (CASSANDRA-5938)
 * Add stream session progress to JMX (CASSANDRA-4757)
 * Fix NPE during CAS operation (CASSANDRA-5925)
Merged from 1.2:
 * Fix getBloomFilterDiskSpaceUsed for AlwaysPresentFilter (CASSANDRA-5900)
 * Don't announce schema version until we've loaded the changes locally
   (CASSANDRA-5904)
 * Fix to support off heap bloom filters size greater than 2 GB (CASSANDRA-5903)
 * Properly handle parsing huge map and set literals (CASSANDRA-5893)


2.0.0-rc2
 * enable vnodes by default (CASSANDRA-5869)
 * fix CAS contention timeout (CASSANDRA-5830)
 * fix HsHa to respect max frame size (CASSANDRA-4573)
 * Fix (some) 2i on composite components omissions (CASSANDRA-5851)
 * cqlsh: add DESCRIBE FULL SCHEMA variant (CASSANDRA-5880)
Merged from 1.2:
 * Correctly validate sparse composite cells in scrub (CASSANDRA-5855)
 * Add KeyCacheHitRate metric to CF metrics (CASSANDRA-5868)
 * cqlsh: add support for multiline comments (CASSANDRA-5798)
 * Handle CQL3 SELECT duplicate IN restrictions on clustering columns
   (CASSANDRA-5856)


2.0.0-rc1
 * improve DecimalSerializer performance (CASSANDRA-5837)
 * fix potential spurious wakeup in AsyncOneResponse (CASSANDRA-5690)
 * fix schema-related trigger issues (CASSANDRA-5774)
 * Better validation when accessing CQL3 table from thrift (CASSANDRA-5138)
 * Fix assertion error during repair (CASSANDRA-5801)
 * Fix range tombstone bug (CASSANDRA-5805)
 * DC-local CAS (CASSANDRA-5797)
 * Add a native_protocol_version column to the system.local table (CASSANRDA-5819)
 * Use index_interval from cassandra.yaml when upgraded (CASSANDRA-5822)
 * Fix buffer underflow on socket close (CASSANDRA-5792)
Merged from 1.2:
 * Fix reading DeletionTime from 1.1-format sstables (CASSANDRA-5814)
 * cqlsh: add collections support to COPY (CASSANDRA-5698)
 * retry important messages for any IOException (CASSANDRA-5804)
 * Allow empty IN relations in SELECT/UPDATE/DELETE statements (CASSANDRA-5626)
 * cqlsh: fix crashing on Windows due to libedit detection (CASSANDRA-5812)
 * fix bulk-loading compressed sstables (CASSANDRA-5820)
 * (Hadoop) fix quoting in CqlPagingRecordReader and CqlRecordWriter
   (CASSANDRA-5824)
 * update default LCS sstable size to 160MB (CASSANDRA-5727)
 * Allow compacting 2Is via nodetool (CASSANDRA-5670)
 * Hex-encode non-String keys in OPP (CASSANDRA-5793)
 * nodetool history logging (CASSANDRA-5823)
 * (Hadoop) fix support for Thrift tables in CqlPagingRecordReader
   (CASSANDRA-5752)
 * add "all time blocked" to StatusLogger output (CASSANDRA-5825)
 * Future-proof inter-major-version schema migrations (CASSANDRA-5845)
 * (Hadoop) add CqlPagingRecordReader support for ReversedType in Thrift table
   (CASSANDRA-5718)
 * Add -no-snapshot option to scrub (CASSANDRA-5891)
 * Fix to support off heap bloom filters size greater than 2 GB (CASSANDRA-5903)
 * Properly handle parsing huge map and set literals (CASSANDRA-5893)
 * Fix LCS L0 compaction may overlap in L1 (CASSANDRA-5907)
 * New sstablesplit tool to split large sstables offline (CASSANDRA-4766)
 * Fix potential deadlock in native protocol server (CASSANDRA-5926)
 * Disallow incompatible type change in CQL3 (CASSANDRA-5882)
Merged from 1.1:
 * Correctly validate sparse composite cells in scrub (CASSANDRA-5855)


2.0.0-beta2
 * Replace countPendingHints with Hints Created metric (CASSANDRA-5746)
 * Allow nodetool with no args, and with help to run without a server (CASSANDRA-5734)
 * Cleanup AbstractType/TypeSerializer classes (CASSANDRA-5744)
 * Remove unimplemented cli option schema-mwt (CASSANDRA-5754)
 * Support range tombstones in thrift (CASSANDRA-5435)
 * Normalize table-manipulating CQL3 statements' class names (CASSANDRA-5759)
 * cqlsh: add missing table options to DESCRIBE output (CASSANDRA-5749)
 * Fix assertion error during repair (CASSANDRA-5757)
 * Fix bulkloader (CASSANDRA-5542)
 * Add LZ4 compression to the native protocol (CASSANDRA-5765)
 * Fix bugs in the native protocol v2 (CASSANDRA-5770)
 * CAS on 'primary key only' table (CASSANDRA-5715)
 * Support streaming SSTables of old versions (CASSANDRA-5772)
 * Always respect protocol version in native protocol (CASSANDRA-5778)
 * Fix ConcurrentModificationException during streaming (CASSANDRA-5782)
 * Update deletion timestamp in Commit#updatesWithPaxosTime (CASSANDRA-5787)
 * Thrift cas() method crashes if input columns are not sorted (CASSANDRA-5786)
 * Order columns names correctly when querying for CAS (CASSANDRA-5788)
 * Fix streaming retry (CASSANDRA-5775)
Merged from 1.2:
 * if no seeds can be a reached a node won't start in a ring by itself (CASSANDRA-5768)
 * add cassandra.unsafesystem property (CASSANDRA-5704)
 * (Hadoop) quote identifiers in CqlPagingRecordReader (CASSANDRA-5763)
 * Add replace_node functionality for vnodes (CASSANDRA-5337)
 * Add timeout events to query traces (CASSANDRA-5520)
 * Fix serialization of the LEFT gossip value (CASSANDRA-5696)
 * Pig: support for cql3 tables (CASSANDRA-5234)
 * Fix skipping range tombstones with reverse queries (CASSANDRA-5712)
 * Expire entries out of ThriftSessionManager (CASSANDRA-5719)
 * Don't keep ancestor information in memory (CASSANDRA-5342)
 * Expose native protocol server status in nodetool info (CASSANDRA-5735)
 * Fix pathetic performance of range tombstones (CASSANDRA-5677)
 * Fix querying with an empty (impossible) range (CASSANDRA-5573)
 * cqlsh: handle CUSTOM 2i in DESCRIBE output (CASSANDRA-5760)
 * Fix minor bug in Range.intersects(Bound) (CASSANDRA-5771)
 * cqlsh: handle disabled compression in DESCRIBE output (CASSANDRA-5766)
 * Ensure all UP events are notified on the native protocol (CASSANDRA-5769)
 * Fix formatting of sstable2json with multiple -k arguments (CASSANDRA-5781)
 * Don't rely on row marker for queries in general to hide lost markers
   after TTL expires (CASSANDRA-5762)
 * Sort nodetool help output (CASSANDRA-5776)
 * Fix column expiring during 2 phases compaction (CASSANDRA-5799)
 * now() is being rejected in INSERTs when inside collections (CASSANDRA-5795)


2.0.0-beta1
 * Add support for indexing clustered columns (CASSANDRA-5125)
 * Removed on-heap row cache (CASSANDRA-5348)
 * use nanotime consistently for node-local timeouts (CASSANDRA-5581)
 * Avoid unnecessary second pass on name-based queries (CASSANDRA-5577)
 * Experimental triggers (CASSANDRA-1311)
 * JEMalloc support for off-heap allocation (CASSANDRA-3997)
 * Single-pass compaction (CASSANDRA-4180)
 * Removed token range bisection (CASSANDRA-5518)
 * Removed compatibility with pre-1.2.5 sstables and network messages
   (CASSANDRA-5511)
 * removed PBSPredictor (CASSANDRA-5455)
 * CAS support (CASSANDRA-5062, 5441, 5442, 5443, 5619, 5667)
 * Leveled compaction performs size-tiered compactions in L0
   (CASSANDRA-5371, 5439)
 * Add yaml network topology snitch for mixed ec2/other envs (CASSANDRA-5339)
 * Log when a node is down longer than the hint window (CASSANDRA-4554)
 * Optimize tombstone creation for ExpiringColumns (CASSANDRA-4917)
 * Improve LeveledScanner work estimation (CASSANDRA-5250, 5407)
 * Replace compaction lock with runWithCompactionsDisabled (CASSANDRA-3430)
 * Change Message IDs to ints (CASSANDRA-5307)
 * Move sstable level information into the Stats component, removing the
   need for a separate Manifest file (CASSANDRA-4872)
 * avoid serializing to byte[] on commitlog append (CASSANDRA-5199)
 * make index_interval configurable per columnfamily (CASSANDRA-3961, CASSANDRA-5650)
 * add default_time_to_live (CASSANDRA-3974)
 * add memtable_flush_period_in_ms (CASSANDRA-4237)
 * replace supercolumns internally by composites (CASSANDRA-3237, 5123)
 * upgrade thrift to 0.9.0 (CASSANDRA-3719)
 * drop unnecessary keyspace parameter from user-defined compaction API
   (CASSANDRA-5139)
 * more robust solution to incomplete compactions + counters (CASSANDRA-5151)
 * Change order of directory searching for c*.in.sh (CASSANDRA-3983)
 * Add tool to reset SSTable compaction level for LCS (CASSANDRA-5271)
 * Allow custom configuration loader (CASSANDRA-5045)
 * Remove memory emergency pressure valve logic (CASSANDRA-3534)
 * Reduce request latency with eager retry (CASSANDRA-4705)
 * cqlsh: Remove ASSUME command (CASSANDRA-5331)
 * Rebuild BF when loading sstables if bloom_filter_fp_chance
   has changed since compaction (CASSANDRA-5015)
 * remove row-level bloom filters (CASSANDRA-4885)
 * Change Kernel Page Cache skipping into row preheating (disabled by default)
   (CASSANDRA-4937)
 * Improve repair by deciding on a gcBefore before sending
   out TreeRequests (CASSANDRA-4932)
 * Add an official way to disable compactions (CASSANDRA-5074)
 * Reenable ALTER TABLE DROP with new semantics (CASSANDRA-3919)
 * Add binary protocol versioning (CASSANDRA-5436)
 * Swap THshaServer for TThreadedSelectorServer (CASSANDRA-5530)
 * Add alias support to SELECT statement (CASSANDRA-5075)
 * Don't create empty RowMutations in CommitLogReplayer (CASSANDRA-5541)
 * Use range tombstones when dropping cfs/columns from schema (CASSANDRA-5579)
 * cqlsh: drop CQL2/CQL3-beta support (CASSANDRA-5585)
 * Track max/min column names in sstables to be able to optimize slice
   queries (CASSANDRA-5514, CASSANDRA-5595, CASSANDRA-5600)
 * Binary protocol: allow batching already prepared statements (CASSANDRA-4693)
 * Allow preparing timestamp, ttl and limit in CQL3 queries (CASSANDRA-4450)
 * Support native link w/o JNA in Java7 (CASSANDRA-3734)
 * Use SASL authentication in binary protocol v2 (CASSANDRA-5545)
 * Replace Thrift HsHa with LMAX Disruptor based implementation (CASSANDRA-5582)
 * cqlsh: Add row count to SELECT output (CASSANDRA-5636)
 * Include a timestamp with all read commands to determine column expiration
   (CASSANDRA-5149)
 * Streaming 2.0 (CASSANDRA-5286, 5699)
 * Conditional create/drop ks/table/index statements in CQL3 (CASSANDRA-2737)
 * more pre-table creation property validation (CASSANDRA-5693)
 * Redesign repair messages (CASSANDRA-5426)
 * Fix ALTER RENAME post-5125 (CASSANDRA-5702)
 * Disallow renaming a 2ndary indexed column (CASSANDRA-5705)
 * Rename Table to Keyspace (CASSANDRA-5613)
 * Ensure changing column_index_size_in_kb on different nodes don't corrupt the
   sstable (CASSANDRA-5454)
 * Move resultset type information into prepare, not execute (CASSANDRA-5649)
 * Auto paging in binary protocol (CASSANDRA-4415, 5714)
 * Don't tie client side use of AbstractType to JDBC (CASSANDRA-4495)
 * Adds new TimestampType to replace DateType (CASSANDRA-5723, CASSANDRA-5729)
Merged from 1.2:
 * make starting native protocol server idempotent (CASSANDRA-5728)
 * Fix loading key cache when a saved entry is no longer valid (CASSANDRA-5706)
 * Fix serialization of the LEFT gossip value (CASSANDRA-5696)
 * cqlsh: Don't show 'null' in place of empty values (CASSANDRA-5675)
 * Race condition in detecting version on a mixed 1.1/1.2 cluster
   (CASSANDRA-5692)
 * Fix skipping range tombstones with reverse queries (CASSANDRA-5712)
 * Expire entries out of ThriftSessionManager (CASSANRDA-5719)
 * Don't keep ancestor information in memory (CASSANDRA-5342)
 * cqlsh: fix handling of semicolons inside BATCH queries (CASSANDRA-5697)


1.2.6
 * Fix tracing when operation completes before all responses arrive
   (CASSANDRA-5668)
 * Fix cross-DC mutation forwarding (CASSANDRA-5632)
 * Reduce SSTableLoader memory usage (CASSANDRA-5555)
 * Scale hinted_handoff_throttle_in_kb to cluster size (CASSANDRA-5272)
 * (Hadoop) Add CQL3 input/output formats (CASSANDRA-4421, 5622)
 * (Hadoop) Fix InputKeyRange in CFIF (CASSANDRA-5536)
 * Fix dealing with ridiculously large max sstable sizes in LCS (CASSANDRA-5589)
 * Ignore pre-truncate hints (CASSANDRA-4655)
 * Move System.exit on OOM into a separate thread (CASSANDRA-5273)
 * Write row markers when serializing schema (CASSANDRA-5572)
 * Check only SSTables for the requested range when streaming (CASSANDRA-5569)
 * Improve batchlog replay behavior and hint ttl handling (CASSANDRA-5314)
 * Exclude localTimestamp from validation for tombstones (CASSANDRA-5398)
 * cqlsh: add custom prompt support (CASSANDRA-5539)
 * Reuse prepared statements in hot auth queries (CASSANDRA-5594)
 * cqlsh: add vertical output option (see EXPAND) (CASSANDRA-5597)
 * Add a rate limit option to stress (CASSANDRA-5004)
 * have BulkLoader ignore snapshots directories (CASSANDRA-5587)
 * fix SnitchProperties logging context (CASSANDRA-5602)
 * Expose whether jna is enabled and memory is locked via JMX (CASSANDRA-5508)
 * cqlsh: fix COPY FROM with ReversedType (CASSANDRA-5610)
 * Allow creating CUSTOM indexes on collections (CASSANDRA-5615)
 * Evaluate now() function at execution time (CASSANDRA-5616)
 * Expose detailed read repair metrics (CASSANDRA-5618)
 * Correct blob literal + ReversedType parsing (CASSANDRA-5629)
 * Allow GPFS to prefer the internal IP like EC2MRS (CASSANDRA-5630)
 * fix help text for -tspw cassandra-cli (CASSANDRA-5643)
 * don't throw away initial causes exceptions for internode encryption issues
   (CASSANDRA-5644)
 * Fix message spelling errors for cql select statements (CASSANDRA-5647)
 * Suppress custom exceptions thru jmx (CASSANDRA-5652)
 * Update CREATE CUSTOM INDEX syntax (CASSANDRA-5639)
 * Fix PermissionDetails.equals() method (CASSANDRA-5655)
 * Never allow partition key ranges in CQL3 without token() (CASSANDRA-5666)
 * Gossiper incorrectly drops AppState for an upgrading node (CASSANDRA-5660)
 * Connection thrashing during multi-region ec2 during upgrade, due to
   messaging version (CASSANDRA-5669)
 * Avoid over reconnecting in EC2MRS (CASSANDRA-5678)
 * Fix ReadResponseSerializer.serializedSize() for digest reads (CASSANDRA-5476)
 * allow sstable2json on 2i CFs (CASSANDRA-5694)
Merged from 1.1:
 * Remove buggy thrift max message length option (CASSANDRA-5529)
 * Fix NPE in Pig's widerow mode (CASSANDRA-5488)
 * Add split size parameter to Pig and disable split combination (CASSANDRA-5544)


1.2.5
 * make BytesToken.toString only return hex bytes (CASSANDRA-5566)
 * Ensure that submitBackground enqueues at least one task (CASSANDRA-5554)
 * fix 2i updates with identical values and timestamps (CASSANDRA-5540)
 * fix compaction throttling bursty-ness (CASSANDRA-4316)
 * reduce memory consumption of IndexSummary (CASSANDRA-5506)
 * remove per-row column name bloom filters (CASSANDRA-5492)
 * Include fatal errors in trace events (CASSANDRA-5447)
 * Ensure that PerRowSecondaryIndex is notified of row-level deletes
   (CASSANDRA-5445)
 * Allow empty blob literals in CQL3 (CASSANDRA-5452)
 * Fix streaming RangeTombstones at column index boundary (CASSANDRA-5418)
 * Fix preparing statements when current keyspace is not set (CASSANDRA-5468)
 * Fix SemanticVersion.isSupportedBy minor/patch handling (CASSANDRA-5496)
 * Don't provide oldCfId for post-1.1 system cfs (CASSANDRA-5490)
 * Fix primary range ignores replication strategy (CASSANDRA-5424)
 * Fix shutdown of binary protocol server (CASSANDRA-5507)
 * Fix repair -snapshot not working (CASSANDRA-5512)
 * Set isRunning flag later in binary protocol server (CASSANDRA-5467)
 * Fix use of CQL3 functions with descending clustering order (CASSANDRA-5472)
 * Disallow renaming columns one at a time for thrift table in CQL3
   (CASSANDRA-5531)
 * cqlsh: add CLUSTERING ORDER BY support to DESCRIBE (CASSANDRA-5528)
 * Add custom secondary index support to CQL3 (CASSANDRA-5484)
 * Fix repair hanging silently on unexpected error (CASSANDRA-5229)
 * Fix Ec2Snitch regression introduced by CASSANDRA-5171 (CASSANDRA-5432)
 * Add nodetool enablebackup/disablebackup (CASSANDRA-5556)
 * cqlsh: fix DESCRIBE after case insensitive USE (CASSANDRA-5567)
Merged from 1.1
 * Add retry mechanism to OTC for non-droppable_verbs (CASSANDRA-5393)
 * Use allocator information to improve memtable memory usage estimate
   (CASSANDRA-5497)
 * Fix trying to load deleted row into row cache on startup (CASSANDRA-4463)
 * fsync leveled manifest to avoid corruption (CASSANDRA-5535)
 * Fix Bound intersection computation (CASSANDRA-5551)
 * sstablescrub now respects max memory size in cassandra.in.sh (CASSANDRA-5562)


1.2.4
 * Ensure that PerRowSecondaryIndex updates see the most recent values
   (CASSANDRA-5397)
 * avoid duplicate index entries ind PrecompactedRow and
   ParallelCompactionIterable (CASSANDRA-5395)
 * remove the index entry on oldColumn when new column is a tombstone
   (CASSANDRA-5395)
 * Change default stream throughput from 400 to 200 mbps (CASSANDRA-5036)
 * Gossiper logs DOWN for symmetry with UP (CASSANDRA-5187)
 * Fix mixing prepared statements between keyspaces (CASSANDRA-5352)
 * Fix consistency level during bootstrap - strike 3 (CASSANDRA-5354)
 * Fix transposed arguments in AlreadyExistsException (CASSANDRA-5362)
 * Improve asynchronous hint delivery (CASSANDRA-5179)
 * Fix Guava dependency version (12.0 -> 13.0.1) for Maven (CASSANDRA-5364)
 * Validate that provided CQL3 collection value are < 64K (CASSANDRA-5355)
 * Make upgradeSSTable skip current version sstables by default (CASSANDRA-5366)
 * Optimize min/max timestamp collection (CASSANDRA-5373)
 * Invalid streamId in cql binary protocol when using invalid CL
   (CASSANDRA-5164)
 * Fix validation for IN where clauses with collections (CASSANDRA-5376)
 * Copy resultSet on count query to avoid ConcurrentModificationException
   (CASSANDRA-5382)
 * Correctly typecheck in CQL3 even with ReversedType (CASSANDRA-5386)
 * Fix streaming compressed files when using encryption (CASSANDRA-5391)
 * cassandra-all 1.2.0 pom missing netty dependency (CASSANDRA-5392)
 * Fix writetime/ttl functions on null values (CASSANDRA-5341)
 * Fix NPE during cql3 select with token() (CASSANDRA-5404)
 * IndexHelper.skipBloomFilters won't skip non-SHA filters (CASSANDRA-5385)
 * cqlsh: Print maps ordered by key, sort sets (CASSANDRA-5413)
 * Add null syntax support in CQL3 for inserts (CASSANDRA-3783)
 * Allow unauthenticated set_keyspace() calls (CASSANDRA-5423)
 * Fix potential incremental backups race (CASSANDRA-5410)
 * Fix prepared BATCH statements with batch-level timestamps (CASSANDRA-5415)
 * Allow overriding superuser setup delay (CASSANDRA-5430)
 * cassandra-shuffle with JMX usernames and passwords (CASSANDRA-5431)
Merged from 1.1:
 * cli: Quote ks and cf names in schema output when needed (CASSANDRA-5052)
 * Fix bad default for min/max timestamp in SSTableMetadata (CASSANDRA-5372)
 * Fix cf name extraction from manifest in Directories.migrateFile()
   (CASSANDRA-5242)
 * Support pluggable internode authentication (CASSANDRA-5401)


1.2.3
 * add check for sstable overlap within a level on startup (CASSANDRA-5327)
 * replace ipv6 colons in jmx object names (CASSANDRA-5298, 5328)
 * Avoid allocating SSTableBoundedScanner during repair when the range does
   not intersect the sstable (CASSANDRA-5249)
 * Don't lowercase property map keys (this breaks NTS) (CASSANDRA-5292)
 * Fix composite comparator with super columns (CASSANDRA-5287)
 * Fix insufficient validation of UPDATE queries against counter cfs
   (CASSANDRA-5300)
 * Fix PropertyFileSnitch default DC/Rack behavior (CASSANDRA-5285)
 * Handle null values when executing prepared statement (CASSANDRA-5081)
 * Add netty to pom dependencies (CASSANDRA-5181)
 * Include type arguments in Thrift CQLPreparedResult (CASSANDRA-5311)
 * Fix compaction not removing columns when bf_fp_ratio is 1 (CASSANDRA-5182)
 * cli: Warn about missing CQL3 tables in schema descriptions (CASSANDRA-5309)
 * Re-enable unknown option in replication/compaction strategies option for
   backward compatibility (CASSANDRA-4795)
 * Add binary protocol support to stress (CASSANDRA-4993)
 * cqlsh: Fix COPY FROM value quoting and null handling (CASSANDRA-5305)
 * Fix repair -pr for vnodes (CASSANDRA-5329)
 * Relax CL for auth queries for non-default users (CASSANDRA-5310)
 * Fix AssertionError during repair (CASSANDRA-5245)
 * Don't announce migrations to pre-1.2 nodes (CASSANDRA-5334)
Merged from 1.1:
 * Update offline scrub for 1.0 -> 1.1 directory structure (CASSANDRA-5195)
 * add tmp flag to Descriptor hashcode (CASSANDRA-4021)
 * fix logging of "Found table data in data directories" when only system tables
   are present (CASSANDRA-5289)
 * cli: Add JMX authentication support (CASSANDRA-5080)
 * nodetool: ability to repair specific range (CASSANDRA-5280)
 * Fix possible assertion triggered in SliceFromReadCommand (CASSANDRA-5284)
 * cqlsh: Add inet type support on Windows (ipv4-only) (CASSANDRA-4801)
 * Fix race when initializing ColumnFamilyStore (CASSANDRA-5350)
 * Add UseTLAB JVM flag (CASSANDRA-5361)


1.2.2
 * fix potential for multiple concurrent compactions of the same sstables
   (CASSANDRA-5256)
 * avoid no-op caching of byte[] on commitlog append (CASSANDRA-5199)
 * fix symlinks under data dir not working (CASSANDRA-5185)
 * fix bug in compact storage metadata handling (CASSANDRA-5189)
 * Validate login for USE queries (CASSANDRA-5207)
 * cli: remove default username and password (CASSANDRA-5208)
 * configure populate_io_cache_on_flush per-CF (CASSANDRA-4694)
 * allow configuration of internode socket buffer (CASSANDRA-3378)
 * Make sstable directory picking blacklist-aware again (CASSANDRA-5193)
 * Correctly expire gossip states for edge cases (CASSANDRA-5216)
 * Improve handling of directory creation failures (CASSANDRA-5196)
 * Expose secondary indicies to the rest of nodetool (CASSANDRA-4464)
 * Binary protocol: avoid sending notification for 0.0.0.0 (CASSANDRA-5227)
 * add UseCondCardMark XX jvm settings on jdk 1.7 (CASSANDRA-4366)
 * CQL3 refactor to allow conversion function (CASSANDRA-5226)
 * Fix drop of sstables in some circumstance (CASSANDRA-5232)
 * Implement caching of authorization results (CASSANDRA-4295)
 * Add support for LZ4 compression (CASSANDRA-5038)
 * Fix missing columns in wide rows queries (CASSANDRA-5225)
 * Simplify auth setup and make system_auth ks alterable (CASSANDRA-5112)
 * Stop compactions from hanging during bootstrap (CASSANDRA-5244)
 * fix compressed streaming sending extra chunk (CASSANDRA-5105)
 * Add CQL3-based implementations of IAuthenticator and IAuthorizer
   (CASSANDRA-4898)
 * Fix timestamp-based tomstone removal logic (CASSANDRA-5248)
 * cli: Add JMX authentication support (CASSANDRA-5080)
 * Fix forceFlush behavior (CASSANDRA-5241)
 * cqlsh: Add username autocompletion (CASSANDRA-5231)
 * Fix CQL3 composite partition key error (CASSANDRA-5240)
 * Allow IN clause on last clustering key (CASSANDRA-5230)
Merged from 1.1:
 * fix start key/end token validation for wide row iteration (CASSANDRA-5168)
 * add ConfigHelper support for Thrift frame and max message sizes (CASSANDRA-5188)
 * fix nodetool repair not fail on node down (CASSANDRA-5203)
 * always collect tombstone hints (CASSANDRA-5068)
 * Fix error when sourcing file in cqlsh (CASSANDRA-5235)


1.2.1
 * stream undelivered hints on decommission (CASSANDRA-5128)
 * GossipingPropertyFileSnitch loads saved dc/rack info if needed (CASSANDRA-5133)
 * drain should flush system CFs too (CASSANDRA-4446)
 * add inter_dc_tcp_nodelay setting (CASSANDRA-5148)
 * re-allow wrapping ranges for start_token/end_token range pairitspwng (CASSANDRA-5106)
 * fix validation compaction of empty rows (CASSANDRA-5136)
 * nodetool methods to enable/disable hint storage/delivery (CASSANDRA-4750)
 * disallow bloom filter false positive chance of 0 (CASSANDRA-5013)
 * add threadpool size adjustment methods to JMXEnabledThreadPoolExecutor and
   CompactionManagerMBean (CASSANDRA-5044)
 * fix hinting for dropped local writes (CASSANDRA-4753)
 * off-heap cache doesn't need mutable column container (CASSANDRA-5057)
 * apply disk_failure_policy to bad disks on initial directory creation
   (CASSANDRA-4847)
 * Optimize name-based queries to use ArrayBackedSortedColumns (CASSANDRA-5043)
 * Fall back to old manifest if most recent is unparseable (CASSANDRA-5041)
 * pool [Compressed]RandomAccessReader objects on the partitioned read path
   (CASSANDRA-4942)
 * Add debug logging to list filenames processed by Directories.migrateFile
   method (CASSANDRA-4939)
 * Expose black-listed directories via JMX (CASSANDRA-4848)
 * Log compaction merge counts (CASSANDRA-4894)
 * Minimize byte array allocation by AbstractData{Input,Output} (CASSANDRA-5090)
 * Add SSL support for the binary protocol (CASSANDRA-5031)
 * Allow non-schema system ks modification for shuffle to work (CASSANDRA-5097)
 * cqlsh: Add default limit to SELECT statements (CASSANDRA-4972)
 * cqlsh: fix DESCRIBE for 1.1 cfs in CQL3 (CASSANDRA-5101)
 * Correctly gossip with nodes >= 1.1.7 (CASSANDRA-5102)
 * Ensure CL guarantees on digest mismatch (CASSANDRA-5113)
 * Validate correctly selects on composite partition key (CASSANDRA-5122)
 * Fix exception when adding collection (CASSANDRA-5117)
 * Handle states for non-vnode clusters correctly (CASSANDRA-5127)
 * Refuse unrecognized replication and compaction strategy options (CASSANDRA-4795)
 * Pick the correct value validator in sstable2json for cql3 tables (CASSANDRA-5134)
 * Validate login for describe_keyspace, describe_keyspaces and set_keyspace
   (CASSANDRA-5144)
 * Fix inserting empty maps (CASSANDRA-5141)
 * Don't remove tokens from System table for node we know (CASSANDRA-5121)
 * fix streaming progress report for compresed files (CASSANDRA-5130)
 * Coverage analysis for low-CL queries (CASSANDRA-4858)
 * Stop interpreting dates as valid timeUUID value (CASSANDRA-4936)
 * Adds E notation for floating point numbers (CASSANDRA-4927)
 * Detect (and warn) unintentional use of the cql2 thrift methods when cql3 was
   intended (CASSANDRA-5172)
 * cli: Quote ks and cf names in schema output when needed (CASSANDRA-5052)
 * Fix cf name extraction from manifest in Directories.migrateFile() (CASSANDRA-5242)
 * Replace mistaken usage of commons-logging with slf4j (CASSANDRA-5464)
 * Ensure Jackson dependency matches lib (CASSANDRA-5126)
 * Expose droppable tombstone ratio stats over JMX (CASSANDRA-5159)
Merged from 1.1:
 * Simplify CompressedRandomAccessReader to work around JDK FD bug (CASSANDRA-5088)
 * Improve handling a changing target throttle rate mid-compaction (CASSANDRA-5087)
 * Pig: correctly decode row keys in widerow mode (CASSANDRA-5098)
 * nodetool repair command now prints progress (CASSANDRA-4767)
 * fix user defined compaction to run against 1.1 data directory (CASSANDRA-5118)
 * Fix CQL3 BATCH authorization caching (CASSANDRA-5145)
 * fix get_count returns incorrect value with TTL (CASSANDRA-5099)
 * better handling for mid-compaction failure (CASSANDRA-5137)
 * convert default marshallers list to map for better readability (CASSANDRA-5109)
 * fix ConcurrentModificationException in getBootstrapSource (CASSANDRA-5170)
 * fix sstable maxtimestamp for row deletes and pre-1.1.1 sstables (CASSANDRA-5153)
 * Fix thread growth on node removal (CASSANDRA-5175)
 * Make Ec2Region's datacenter name configurable (CASSANDRA-5155)


1.2.0
 * Disallow counters in collections (CASSANDRA-5082)
 * cqlsh: add unit tests (CASSANDRA-3920)
 * fix default bloom_filter_fp_chance for LeveledCompactionStrategy (CASSANDRA-5093)
Merged from 1.1:
 * add validation for get_range_slices with start_key and end_token (CASSANDRA-5089)


1.2.0-rc2
 * fix nodetool ownership display with vnodes (CASSANDRA-5065)
 * cqlsh: add DESCRIBE KEYSPACES command (CASSANDRA-5060)
 * Fix potential infinite loop when reloading CFS (CASSANDRA-5064)
 * Fix SimpleAuthorizer example (CASSANDRA-5072)
 * cqlsh: force CL.ONE for tracing and system.schema* queries (CASSANDRA-5070)
 * Includes cassandra-shuffle in the debian package (CASSANDRA-5058)
Merged from 1.1:
 * fix multithreaded compaction deadlock (CASSANDRA-4492)
 * fix temporarily missing schema after upgrade from pre-1.1.5 (CASSANDRA-5061)
 * Fix ALTER TABLE overriding compression options with defaults
   (CASSANDRA-4996, 5066)
 * fix specifying and altering crc_check_chance (CASSANDRA-5053)
 * fix Murmur3Partitioner ownership% calculation (CASSANDRA-5076)
 * Don't expire columns sooner than they should in 2ndary indexes (CASSANDRA-5079)


1.2-rc1
 * rename rpc_timeout settings to request_timeout (CASSANDRA-5027)
 * add BF with 0.1 FP to LCS by default (CASSANDRA-5029)
 * Fix preparing insert queries (CASSANDRA-5016)
 * Fix preparing queries with counter increment (CASSANDRA-5022)
 * Fix preparing updates with collections (CASSANDRA-5017)
 * Don't generate UUID based on other node address (CASSANDRA-5002)
 * Fix message when trying to alter a clustering key type (CASSANDRA-5012)
 * Update IAuthenticator to match the new IAuthorizer (CASSANDRA-5003)
 * Fix inserting only a key in CQL3 (CASSANDRA-5040)
 * Fix CQL3 token() function when used with strings (CASSANDRA-5050)
Merged from 1.1:
 * reduce log spam from invalid counter shards (CASSANDRA-5026)
 * Improve schema propagation performance (CASSANDRA-5025)
 * Fix for IndexHelper.IndexFor throws OOB Exception (CASSANDRA-5030)
 * cqlsh: make it possible to describe thrift CFs (CASSANDRA-4827)
 * cqlsh: fix timestamp formatting on some platforms (CASSANDRA-5046)


1.2-beta3
 * make consistency level configurable in cqlsh (CASSANDRA-4829)
 * fix cqlsh rendering of blob fields (CASSANDRA-4970)
 * fix cqlsh DESCRIBE command (CASSANDRA-4913)
 * save truncation position in system table (CASSANDRA-4906)
 * Move CompressionMetadata off-heap (CASSANDRA-4937)
 * allow CLI to GET cql3 columnfamily data (CASSANDRA-4924)
 * Fix rare race condition in getExpireTimeForEndpoint (CASSANDRA-4402)
 * acquire references to overlapping sstables during compaction so bloom filter
   doesn't get free'd prematurely (CASSANDRA-4934)
 * Don't share slice query filter in CQL3 SelectStatement (CASSANDRA-4928)
 * Separate tracing from Log4J (CASSANDRA-4861)
 * Exclude gcable tombstones from merkle-tree computation (CASSANDRA-4905)
 * Better printing of AbstractBounds for tracing (CASSANDRA-4931)
 * Optimize mostRecentTombstone check in CC.collectAllData (CASSANDRA-4883)
 * Change stream session ID to UUID to avoid collision from same node (CASSANDRA-4813)
 * Use Stats.db when bulk loading if present (CASSANDRA-4957)
 * Skip repair on system_trace and keyspaces with RF=1 (CASSANDRA-4956)
 * (cql3) Remove arbitrary SELECT limit (CASSANDRA-4918)
 * Correctly handle prepared operation on collections (CASSANDRA-4945)
 * Fix CQL3 LIMIT (CASSANDRA-4877)
 * Fix Stress for CQL3 (CASSANDRA-4979)
 * Remove cassandra specific exceptions from JMX interface (CASSANDRA-4893)
 * (CQL3) Force using ALLOW FILTERING on potentially inefficient queries (CASSANDRA-4915)
 * (cql3) Fix adding column when the table has collections (CASSANDRA-4982)
 * (cql3) Fix allowing collections with compact storage (CASSANDRA-4990)
 * (cql3) Refuse ttl/writetime function on collections (CASSANDRA-4992)
 * Replace IAuthority with new IAuthorizer (CASSANDRA-4874)
 * clqsh: fix KEY pseudocolumn escaping when describing Thrift tables
   in CQL3 mode (CASSANDRA-4955)
 * add basic authentication support for Pig CassandraStorage (CASSANDRA-3042)
 * fix CQL2 ALTER TABLE compaction_strategy_class altering (CASSANDRA-4965)
Merged from 1.1:
 * Fall back to old describe_splits if d_s_ex is not available (CASSANDRA-4803)
 * Improve error reporting when streaming ranges fail (CASSANDRA-5009)
 * Fix cqlsh timestamp formatting of timezone info (CASSANDRA-4746)
 * Fix assertion failure with leveled compaction (CASSANDRA-4799)
 * Check for null end_token in get_range_slice (CASSANDRA-4804)
 * Remove all remnants of removed nodes (CASSANDRA-4840)
 * Add aut-reloading of the log4j file in debian package (CASSANDRA-4855)
 * Fix estimated row cache entry size (CASSANDRA-4860)
 * reset getRangeSlice filter after finishing a row for get_paged_slice
   (CASSANDRA-4919)
 * expunge row cache post-truncate (CASSANDRA-4940)
 * Allow static CF definition with compact storage (CASSANDRA-4910)
 * Fix endless loop/compaction of schema_* CFs due to broken timestamps (CASSANDRA-4880)
 * Fix 'wrong class type' assertion in CounterColumn (CASSANDRA-4976)


1.2-beta2
 * fp rate of 1.0 disables BF entirely; LCS defaults to 1.0 (CASSANDRA-4876)
 * off-heap bloom filters for row keys (CASSANDRA_4865)
 * add extension point for sstable components (CASSANDRA-4049)
 * improve tracing output (CASSANDRA-4852, 4862)
 * make TRACE verb droppable (CASSANDRA-4672)
 * fix BulkLoader recognition of CQL3 columnfamilies (CASSANDRA-4755)
 * Sort commitlog segments for replay by id instead of mtime (CASSANDRA-4793)
 * Make hint delivery asynchronous (CASSANDRA-4761)
 * Pluggable Thrift transport factories for CLI and cqlsh (CASSANDRA-4609, 4610)
 * cassandra-cli: allow Double value type to be inserted to a column (CASSANDRA-4661)
 * Add ability to use custom TServerFactory implementations (CASSANDRA-4608)
 * optimize batchlog flushing to skip successful batches (CASSANDRA-4667)
 * include metadata for system keyspace itself in schema tables (CASSANDRA-4416)
 * add check to PropertyFileSnitch to verify presence of location for
   local node (CASSANDRA-4728)
 * add PBSPredictor consistency modeler (CASSANDRA-4261)
 * remove vestiges of Thrift unframed mode (CASSANDRA-4729)
 * optimize single-row PK lookups (CASSANDRA-4710)
 * adjust blockFor calculation to account for pending ranges due to node
   movement (CASSANDRA-833)
 * Change CQL version to 3.0.0 and stop accepting 3.0.0-beta1 (CASSANDRA-4649)
 * (CQL3) Make prepared statement global instead of per connection
   (CASSANDRA-4449)
 * Fix scrubbing of CQL3 created tables (CASSANDRA-4685)
 * (CQL3) Fix validation when using counter and regular columns in the same
   table (CASSANDRA-4706)
 * Fix bug starting Cassandra with simple authentication (CASSANDRA-4648)
 * Add support for batchlog in CQL3 (CASSANDRA-4545, 4738)
 * Add support for multiple column family outputs in CFOF (CASSANDRA-4208)
 * Support repairing only the local DC nodes (CASSANDRA-4747)
 * Use rpc_address for binary protocol and change default port (CASSANDRA-4751)
 * Fix use of collections in prepared statements (CASSANDRA-4739)
 * Store more information into peers table (CASSANDRA-4351, 4814)
 * Configurable bucket size for size tiered compaction (CASSANDRA-4704)
 * Run leveled compaction in parallel (CASSANDRA-4310)
 * Fix potential NPE during CFS reload (CASSANDRA-4786)
 * Composite indexes may miss results (CASSANDRA-4796)
 * Move consistency level to the protocol level (CASSANDRA-4734, 4824)
 * Fix Subcolumn slice ends not respected (CASSANDRA-4826)
 * Fix Assertion error in cql3 select (CASSANDRA-4783)
 * Fix list prepend logic (CQL3) (CASSANDRA-4835)
 * Add booleans as literals in CQL3 (CASSANDRA-4776)
 * Allow renaming PK columns in CQL3 (CASSANDRA-4822)
 * Fix binary protocol NEW_NODE event (CASSANDRA-4679)
 * Fix potential infinite loop in tombstone compaction (CASSANDRA-4781)
 * Remove system tables accounting from schema (CASSANDRA-4850)
 * (cql3) Force provided columns in clustering key order in
   'CLUSTERING ORDER BY' (CASSANDRA-4881)
 * Fix composite index bug (CASSANDRA-4884)
 * Fix short read protection for CQL3 (CASSANDRA-4882)
 * Add tracing support to the binary protocol (CASSANDRA-4699)
 * (cql3) Don't allow prepared marker inside collections (CASSANDRA-4890)
 * Re-allow order by on non-selected columns (CASSANDRA-4645)
 * Bug when composite index is created in a table having collections (CASSANDRA-4909)
 * log index scan subject in CompositesSearcher (CASSANDRA-4904)
Merged from 1.1:
 * add get[Row|Key]CacheEntries to CacheServiceMBean (CASSANDRA-4859)
 * fix get_paged_slice to wrap to next row correctly (CASSANDRA-4816)
 * fix indexing empty column values (CASSANDRA-4832)
 * allow JdbcDate to compose null Date objects (CASSANDRA-4830)
 * fix possible stackoverflow when compacting 1000s of sstables
   (CASSANDRA-4765)
 * fix wrong leveled compaction progress calculation (CASSANDRA-4807)
 * add a close() method to CRAR to prevent leaking file descriptors (CASSANDRA-4820)
 * fix potential infinite loop in get_count (CASSANDRA-4833)
 * fix compositeType.{get/from}String methods (CASSANDRA-4842)
 * (CQL) fix CREATE COLUMNFAMILY permissions check (CASSANDRA-4864)
 * Fix DynamicCompositeType same type comparison (CASSANDRA-4711)
 * Fix duplicate SSTable reference when stream session failed (CASSANDRA-3306)
 * Allow static CF definition with compact storage (CASSANDRA-4910)
 * Fix endless loop/compaction of schema_* CFs due to broken timestamps (CASSANDRA-4880)
 * Fix 'wrong class type' assertion in CounterColumn (CASSANDRA-4976)


1.2-beta1
 * add atomic_batch_mutate (CASSANDRA-4542, -4635)
 * increase default max_hint_window_in_ms to 3h (CASSANDRA-4632)
 * include message initiation time to replicas so they can more
   accurately drop timed-out requests (CASSANDRA-2858)
 * fix clientutil.jar dependencies (CASSANDRA-4566)
 * optimize WriteResponse (CASSANDRA-4548)
 * new metrics (CASSANDRA-4009)
 * redesign KEYS indexes to avoid read-before-write (CASSANDRA-2897)
 * debug tracing (CASSANDRA-1123)
 * parallelize row cache loading (CASSANDRA-4282)
 * Make compaction, flush JBOD-aware (CASSANDRA-4292)
 * run local range scans on the read stage (CASSANDRA-3687)
 * clean up ioexceptions (CASSANDRA-2116)
 * add disk_failure_policy (CASSANDRA-2118)
 * Introduce new json format with row level deletion (CASSANDRA-4054)
 * remove redundant "name" column from schema_keyspaces (CASSANDRA-4433)
 * improve "nodetool ring" handling of multi-dc clusters (CASSANDRA-3047)
 * update NTS calculateNaturalEndpoints to be O(N log N) (CASSANDRA-3881)
 * split up rpc timeout by operation type (CASSANDRA-2819)
 * rewrite key cache save/load to use only sequential i/o (CASSANDRA-3762)
 * update MS protocol with a version handshake + broadcast address id
   (CASSANDRA-4311)
 * multithreaded hint replay (CASSANDRA-4189)
 * add inter-node message compression (CASSANDRA-3127)
 * remove COPP (CASSANDRA-2479)
 * Track tombstone expiration and compact when tombstone content is
   higher than a configurable threshold, default 20% (CASSANDRA-3442, 4234)
 * update MurmurHash to version 3 (CASSANDRA-2975)
 * (CLI) track elapsed time for `delete' operation (CASSANDRA-4060)
 * (CLI) jline version is bumped to 1.0 to properly  support
   'delete' key function (CASSANDRA-4132)
 * Save IndexSummary into new SSTable 'Summary' component (CASSANDRA-2392, 4289)
 * Add support for range tombstones (CASSANDRA-3708)
 * Improve MessagingService efficiency (CASSANDRA-3617)
 * Avoid ID conflicts from concurrent schema changes (CASSANDRA-3794)
 * Set thrift HSHA server thread limit to unlimited by default (CASSANDRA-4277)
 * Avoids double serialization of CF id in RowMutation messages
   (CASSANDRA-4293)
 * stream compressed sstables directly with java nio (CASSANDRA-4297)
 * Support multiple ranges in SliceQueryFilter (CASSANDRA-3885)
 * Add column metadata to system column families (CASSANDRA-4018)
 * (cql3) Always use composite types by default (CASSANDRA-4329)
 * (cql3) Add support for set, map and list (CASSANDRA-3647)
 * Validate date type correctly (CASSANDRA-4441)
 * (cql3) Allow definitions with only a PK (CASSANDRA-4361)
 * (cql3) Add support for row key composites (CASSANDRA-4179)
 * improve DynamicEndpointSnitch by using reservoir sampling (CASSANDRA-4038)
 * (cql3) Add support for 2ndary indexes (CASSANDRA-3680)
 * (cql3) fix defining more than one PK to be invalid (CASSANDRA-4477)
 * remove schema agreement checking from all external APIs (Thrift, CQL and CQL3) (CASSANDRA-4487)
 * add Murmur3Partitioner and make it default for new installations (CASSANDRA-3772, 4621)
 * (cql3) update pseudo-map syntax to use map syntax (CASSANDRA-4497)
 * Finer grained exceptions hierarchy and provides error code with exceptions (CASSANDRA-3979)
 * Adds events push to binary protocol (CASSANDRA-4480)
 * Rewrite nodetool help (CASSANDRA-2293)
 * Make CQL3 the default for CQL (CASSANDRA-4640)
 * update stress tool to be able to use CQL3 (CASSANDRA-4406)
 * Accept all thrift update on CQL3 cf but don't expose their metadata (CASSANDRA-4377)
 * Replace Throttle with Guava's RateLimiter for HintedHandOff (CASSANDRA-4541)
 * fix counter add/get using CQL2 and CQL3 in stress tool (CASSANDRA-4633)
 * Add sstable count per level to cfstats (CASSANDRA-4537)
 * (cql3) Add ALTER KEYSPACE statement (CASSANDRA-4611)
 * (cql3) Allow defining default consistency levels (CASSANDRA-4448)
 * (cql3) Fix queries using LIMIT missing results (CASSANDRA-4579)
 * fix cross-version gossip messaging (CASSANDRA-4576)
 * added inet data type (CASSANDRA-4627)


1.1.6
 * Wait for writes on synchronous read digest mismatch (CASSANDRA-4792)
 * fix commitlog replay for nanotime-infected sstables (CASSANDRA-4782)
 * preflight check ttl for maximum of 20 years (CASSANDRA-4771)
 * (Pig) fix widerow input with single column rows (CASSANDRA-4789)
 * Fix HH to compact with correct gcBefore, which avoids wiping out
   undelivered hints (CASSANDRA-4772)
 * LCS will merge up to 32 L0 sstables as intended (CASSANDRA-4778)
 * NTS will default unconfigured DC replicas to zero (CASSANDRA-4675)
 * use default consistency level in counter validation if none is
   explicitly provide (CASSANDRA-4700)
 * Improve IAuthority interface by introducing fine-grained
   access permissions and grant/revoke commands (CASSANDRA-4490, 4644)
 * fix assumption error in CLI when updating/describing keyspace
   (CASSANDRA-4322)
 * Adds offline sstablescrub to debian packaging (CASSANDRA-4642)
 * Automatic fixing of overlapping leveled sstables (CASSANDRA-4644)
 * fix error when using ORDER BY with extended selections (CASSANDRA-4689)
 * (CQL3) Fix validation for IN queries for non-PK cols (CASSANDRA-4709)
 * fix re-created keyspace disappering after 1.1.5 upgrade
   (CASSANDRA-4698, 4752)
 * (CLI) display elapsed time in 2 fraction digits (CASSANDRA-3460)
 * add authentication support to sstableloader (CASSANDRA-4712)
 * Fix CQL3 'is reversed' logic (CASSANDRA-4716, 4759)
 * (CQL3) Don't return ReversedType in result set metadata (CASSANDRA-4717)
 * Backport adding AlterKeyspace statement (CASSANDRA-4611)
 * (CQL3) Correcty accept upper-case data types (CASSANDRA-4770)
 * Add binary protocol events for schema changes (CASSANDRA-4684)
Merged from 1.0:
 * Switch from NBHM to CHM in MessagingService's callback map, which
   prevents OOM in long-running instances (CASSANDRA-4708)


1.1.5
 * add SecondaryIndex.reload API (CASSANDRA-4581)
 * use millis + atomicint for commitlog segment creation instead of
   nanotime, which has issues under some hypervisors (CASSANDRA-4601)
 * fix FD leak in slice queries (CASSANDRA-4571)
 * avoid recursion in leveled compaction (CASSANDRA-4587)
 * increase stack size under Java7 to 180K
 * Log(info) schema changes (CASSANDRA-4547)
 * Change nodetool setcachecapcity to manipulate global caches (CASSANDRA-4563)
 * (cql3) fix setting compaction strategy (CASSANDRA-4597)
 * fix broken system.schema_* timestamps on system startup (CASSANDRA-4561)
 * fix wrong skip of cache saving (CASSANDRA-4533)
 * Avoid NPE when lost+found is in data dir (CASSANDRA-4572)
 * Respect five-minute flush moratorium after initial CL replay (CASSANDRA-4474)
 * Adds ntp as recommended in debian packaging (CASSANDRA-4606)
 * Configurable transport in CF Record{Reader|Writer} (CASSANDRA-4558)
 * (cql3) fix potential NPE with both equal and unequal restriction (CASSANDRA-4532)
 * (cql3) improves ORDER BY validation (CASSANDRA-4624)
 * Fix potential deadlock during counter writes (CASSANDRA-4578)
 * Fix cql error with ORDER BY when using IN (CASSANDRA-4612)
Merged from 1.0:
 * increase Xss to 160k to accomodate latest 1.6 JVMs (CASSANDRA-4602)
 * fix toString of hint destination tokens (CASSANDRA-4568)
 * Fix multiple values for CurrentLocal NodeID (CASSANDRA-4626)


1.1.4
 * fix offline scrub to catch >= out of order rows (CASSANDRA-4411)
 * fix cassandra-env.sh on RHEL and other non-dash-based systems
   (CASSANDRA-4494)
Merged from 1.0:
 * (Hadoop) fix setting key length for old-style mapred api (CASSANDRA-4534)
 * (Hadoop) fix iterating through a resultset consisting entirely
   of tombstoned rows (CASSANDRA-4466)


1.1.3
 * (cqlsh) add COPY TO (CASSANDRA-4434)
 * munmap commitlog segments before rename (CASSANDRA-4337)
 * (JMX) rename getRangeKeySample to sampleKeyRange to avoid returning
   multi-MB results as an attribute (CASSANDRA-4452)
 * flush based on data size, not throughput; overwritten columns no
   longer artificially inflate liveRatio (CASSANDRA-4399)
 * update default commitlog segment size to 32MB and total commitlog
   size to 32/1024 MB for 32/64 bit JVMs, respectively (CASSANDRA-4422)
 * avoid using global partitioner to estimate ranges in index sstables
   (CASSANDRA-4403)
 * restore pre-CASSANDRA-3862 approach to removing expired tombstones
   from row cache during compaction (CASSANDRA-4364)
 * (stress) support for CQL prepared statements (CASSANDRA-3633)
 * Correctly catch exception when Snappy cannot be loaded (CASSANDRA-4400)
 * (cql3) Support ORDER BY when IN condition is given in WHERE clause (CASSANDRA-4327)
 * (cql3) delete "component_index" column on DROP TABLE call (CASSANDRA-4420)
 * change nanoTime() to currentTimeInMillis() in schema related code (CASSANDRA-4432)
 * add a token generation tool (CASSANDRA-3709)
 * Fix LCS bug with sstable containing only 1 row (CASSANDRA-4411)
 * fix "Can't Modify Index Name" problem on CF update (CASSANDRA-4439)
 * Fix assertion error in getOverlappingSSTables during repair (CASSANDRA-4456)
 * fix nodetool's setcompactionthreshold command (CASSANDRA-4455)
 * Ensure compacted files are never used, to avoid counter overcount (CASSANDRA-4436)
Merged from 1.0:
 * Push the validation of secondary index values to the SecondaryIndexManager (CASSANDRA-4240)
 * allow dropping columns shadowed by not-yet-expired supercolumn or row
   tombstones in PrecompactedRow (CASSANDRA-4396)


1.1.2
 * Fix cleanup not deleting index entries (CASSANDRA-4379)
 * Use correct partitioner when saving + loading caches (CASSANDRA-4331)
 * Check schema before trying to export sstable (CASSANDRA-2760)
 * Raise a meaningful exception instead of NPE when PFS encounters
   an unconfigured node + no default (CASSANDRA-4349)
 * fix bug in sstable blacklisting with LCS (CASSANDRA-4343)
 * LCS no longer promotes tiny sstables out of L0 (CASSANDRA-4341)
 * skip tombstones during hint replay (CASSANDRA-4320)
 * fix NPE in compactionstats (CASSANDRA-4318)
 * enforce 1m min keycache for auto (CASSANDRA-4306)
 * Have DeletedColumn.isMFD always return true (CASSANDRA-4307)
 * (cql3) exeption message for ORDER BY constraints said primary filter can be
    an IN clause, which is misleading (CASSANDRA-4319)
 * (cql3) Reject (not yet supported) creation of 2ndardy indexes on tables with
   composite primary keys (CASSANDRA-4328)
 * Set JVM stack size to 160k for java 7 (CASSANDRA-4275)
 * cqlsh: add COPY command to load data from CSV flat files (CASSANDRA-4012)
 * CFMetaData.fromThrift to throw ConfigurationException upon error (CASSANDRA-4353)
 * Use CF comparator to sort indexed columns in SecondaryIndexManager
   (CASSANDRA-4365)
 * add strategy_options to the KSMetaData.toString() output (CASSANDRA-4248)
 * (cql3) fix range queries containing unqueried results (CASSANDRA-4372)
 * (cql3) allow updating column_alias types (CASSANDRA-4041)
 * (cql3) Fix deletion bug (CASSANDRA-4193)
 * Fix computation of overlapping sstable for leveled compaction (CASSANDRA-4321)
 * Improve scrub and allow to run it offline (CASSANDRA-4321)
 * Fix assertionError in StorageService.bulkLoad (CASSANDRA-4368)
 * (cqlsh) add option to authenticate to a keyspace at startup (CASSANDRA-4108)
 * (cqlsh) fix ASSUME functionality (CASSANDRA-4352)
 * Fix ColumnFamilyRecordReader to not return progress > 100% (CASSANDRA-3942)
Merged from 1.0:
 * Set gc_grace on index CF to 0 (CASSANDRA-4314)


1.1.1
 * add populate_io_cache_on_flush option (CASSANDRA-2635)
 * allow larger cache capacities than 2GB (CASSANDRA-4150)
 * add getsstables command to nodetool (CASSANDRA-4199)
 * apply parent CF compaction settings to secondary index CFs (CASSANDRA-4280)
 * preserve commitlog size cap when recycling segments at startup
   (CASSANDRA-4201)
 * (Hadoop) fix split generation regression (CASSANDRA-4259)
 * ignore min/max compactions settings in LCS, while preserving
   behavior that min=max=0 disables autocompaction (CASSANDRA-4233)
 * log number of rows read from saved cache (CASSANDRA-4249)
 * calculate exact size required for cleanup operations (CASSANDRA-1404)
 * avoid blocking additional writes during flush when the commitlog
   gets behind temporarily (CASSANDRA-1991)
 * enable caching on index CFs based on data CF cache setting (CASSANDRA-4197)
 * warn on invalid replication strategy creation options (CASSANDRA-4046)
 * remove [Freeable]Memory finalizers (CASSANDRA-4222)
 * include tombstone size in ColumnFamily.size, which can prevent OOM
   during sudden mass delete operations by yielding a nonzero liveRatio
   (CASSANDRA-3741)
 * Open 1 sstableScanner per level for leveled compaction (CASSANDRA-4142)
 * Optimize reads when row deletion timestamps allow us to restrict
   the set of sstables we check (CASSANDRA-4116)
 * add support for commitlog archiving and point-in-time recovery
   (CASSANDRA-3690)
 * avoid generating redundant compaction tasks during streaming
   (CASSANDRA-4174)
 * add -cf option to nodetool snapshot, and takeColumnFamilySnapshot to
   StorageService mbean (CASSANDRA-556)
 * optimize cleanup to drop entire sstables where possible (CASSANDRA-4079)
 * optimize truncate when autosnapshot is disabled (CASSANDRA-4153)
 * update caches to use byte[] keys to reduce memory overhead (CASSANDRA-3966)
 * add column limit to cli (CASSANDRA-3012, 4098)
 * clean up and optimize DataOutputBuffer, used by CQL compression and
   CompositeType (CASSANDRA-4072)
 * optimize commitlog checksumming (CASSANDRA-3610)
 * identify and blacklist corrupted SSTables from future compactions
   (CASSANDRA-2261)
 * Move CfDef and KsDef validation out of thrift (CASSANDRA-4037)
 * Expose API to repair a user provided range (CASSANDRA-3912)
 * Add way to force the cassandra-cli to refresh its schema (CASSANDRA-4052)
 * Avoid having replicate on write tasks stacking up at CL.ONE (CASSANDRA-2889)
 * (cql3) Backwards compatibility for composite comparators in non-cql3-aware
   clients (CASSANDRA-4093)
 * (cql3) Fix order by for reversed queries (CASSANDRA-4160)
 * (cql3) Add ReversedType support (CASSANDRA-4004)
 * (cql3) Add timeuuid type (CASSANDRA-4194)
 * (cql3) Minor fixes (CASSANDRA-4185)
 * (cql3) Fix prepared statement in BATCH (CASSANDRA-4202)
 * (cql3) Reduce the list of reserved keywords (CASSANDRA-4186)
 * (cql3) Move max/min compaction thresholds to compaction strategy options
   (CASSANDRA-4187)
 * Fix exception during move when localhost is the only source (CASSANDRA-4200)
 * (cql3) Allow paging through non-ordered partitioner results (CASSANDRA-3771)
 * (cql3) Fix drop index (CASSANDRA-4192)
 * (cql3) Don't return range ghosts anymore (CASSANDRA-3982)
 * fix re-creating Keyspaces/ColumnFamilies with the same name as dropped
   ones (CASSANDRA-4219)
 * fix SecondaryIndex LeveledManifest save upon snapshot (CASSANDRA-4230)
 * fix missing arrayOffset in FBUtilities.hash (CASSANDRA-4250)
 * (cql3) Add name of parameters in CqlResultSet (CASSANDRA-4242)
 * (cql3) Correctly validate order by queries (CASSANDRA-4246)
 * rename stress to cassandra-stress for saner packaging (CASSANDRA-4256)
 * Fix exception on colum metadata with non-string comparator (CASSANDRA-4269)
 * Check for unknown/invalid compression options (CASSANDRA-4266)
 * (cql3) Adds simple access to column timestamp and ttl (CASSANDRA-4217)
 * (cql3) Fix range queries with secondary indexes (CASSANDRA-4257)
 * Better error messages from improper input in cli (CASSANDRA-3865)
 * Try to stop all compaction upon Keyspace or ColumnFamily drop (CASSANDRA-4221)
 * (cql3) Allow keyspace properties to contain hyphens (CASSANDRA-4278)
 * (cql3) Correctly validate keyspace access in create table (CASSANDRA-4296)
 * Avoid deadlock in migration stage (CASSANDRA-3882)
 * Take supercolumn names and deletion info into account in memtable throughput
   (CASSANDRA-4264)
 * Add back backward compatibility for old style replication factor (CASSANDRA-4294)
 * Preserve compatibility with pre-1.1 index queries (CASSANDRA-4262)
Merged from 1.0:
 * Fix super columns bug where cache is not updated (CASSANDRA-4190)
 * fix maxTimestamp to include row tombstones (CASSANDRA-4116)
 * (CLI) properly handle quotes in create/update keyspace commands (CASSANDRA-4129)
 * Avoids possible deadlock during bootstrap (CASSANDRA-4159)
 * fix stress tool that hangs forever on timeout or error (CASSANDRA-4128)
 * stress tool to return appropriate exit code on failure (CASSANDRA-4188)
 * fix compaction NPE when out of disk space and assertions disabled
   (CASSANDRA-3985)
 * synchronize LCS getEstimatedTasks to avoid CME (CASSANDRA-4255)
 * ensure unique streaming session id's (CASSANDRA-4223)
 * kick off background compaction when min/max thresholds change
   (CASSANDRA-4279)
 * improve ability of STCS.getBuckets to deal with 100s of 1000s of
   sstables, such as when convertinb back from LCS (CASSANDRA-4287)
 * Oversize integer in CQL throws NumberFormatException (CASSANDRA-4291)
 * fix 1.0.x node join to mixed version cluster, other nodes >= 1.1 (CASSANDRA-4195)
 * Fix LCS splitting sstable base on uncompressed size (CASSANDRA-4419)
 * Push the validation of secondary index values to the SecondaryIndexManager (CASSANDRA-4240)
 * Don't purge columns during upgradesstables (CASSANDRA-4462)
 * Make cqlsh work with piping (CASSANDRA-4113)
 * Validate arguments for nodetool decommission (CASSANDRA-4061)
 * Report thrift status in nodetool info (CASSANDRA-4010)


1.1.0-final
 * average a reduced liveRatio estimate with the previous one (CASSANDRA-4065)
 * Allow KS and CF names up to 48 characters (CASSANDRA-4157)
 * fix stress build (CASSANDRA-4140)
 * add time remaining estimate to nodetool compactionstats (CASSANDRA-4167)
 * (cql) fix NPE in cql3 ALTER TABLE (CASSANDRA-4163)
 * (cql) Add support for CL.TWO and CL.THREE in CQL (CASSANDRA-4156)
 * (cql) Fix type in CQL3 ALTER TABLE preventing update (CASSANDRA-4170)
 * (cql) Throw invalid exception from CQL3 on obsolete options (CASSANDRA-4171)
 * (cqlsh) fix recognizing uppercase SELECT keyword (CASSANDRA-4161)
 * Pig: wide row support (CASSANDRA-3909)
Merged from 1.0:
 * avoid streaming empty files with bulk loader if sstablewriter errors out
   (CASSANDRA-3946)


1.1-rc1
 * Include stress tool in binary builds (CASSANDRA-4103)
 * (Hadoop) fix wide row iteration when last row read was deleted
   (CASSANDRA-4154)
 * fix read_repair_chance to really default to 0.1 in the cli (CASSANDRA-4114)
 * Adds caching and bloomFilterFpChange to CQL options (CASSANDRA-4042)
 * Adds posibility to autoconfigure size of the KeyCache (CASSANDRA-4087)
 * fix KEYS index from skipping results (CASSANDRA-3996)
 * Remove sliced_buffer_size_in_kb dead option (CASSANDRA-4076)
 * make loadNewSStable preserve sstable version (CASSANDRA-4077)
 * Respect 1.0 cache settings as much as possible when upgrading
   (CASSANDRA-4088)
 * relax path length requirement for sstable files when upgrading on
   non-Windows platforms (CASSANDRA-4110)
 * fix terminination of the stress.java when errors were encountered
   (CASSANDRA-4128)
 * Move CfDef and KsDef validation out of thrift (CASSANDRA-4037)
 * Fix get_paged_slice (CASSANDRA-4136)
 * CQL3: Support slice with exclusive start and stop (CASSANDRA-3785)
Merged from 1.0:
 * support PropertyFileSnitch in bulk loader (CASSANDRA-4145)
 * add auto_snapshot option allowing disabling snapshot before drop/truncate
   (CASSANDRA-3710)
 * allow short snitch names (CASSANDRA-4130)


1.1-beta2
 * rename loaded sstables to avoid conflicts with local snapshots
   (CASSANDRA-3967)
 * start hint replay as soon as FD notifies that the target is back up
   (CASSANDRA-3958)
 * avoid unproductive deserializing of cached rows during compaction
   (CASSANDRA-3921)
 * fix concurrency issues with CQL keyspace creation (CASSANDRA-3903)
 * Show Effective Owership via Nodetool ring <keyspace> (CASSANDRA-3412)
 * Update ORDER BY syntax for CQL3 (CASSANDRA-3925)
 * Fix BulkRecordWriter to not throw NPE if reducer gets no map data from Hadoop (CASSANDRA-3944)
 * Fix bug with counters in super columns (CASSANDRA-3821)
 * Remove deprecated merge_shard_chance (CASSANDRA-3940)
 * add a convenient way to reset a node's schema (CASSANDRA-2963)
 * fix for intermittent SchemaDisagreementException (CASSANDRA-3884)
 * CLI `list <CF>` to limit number of columns and their order (CASSANDRA-3012)
 * ignore deprecated KsDef/CfDef/ColumnDef fields in native schema (CASSANDRA-3963)
 * CLI to report when unsupported column_metadata pair was given (CASSANDRA-3959)
 * reincarnate removed and deprecated KsDef/CfDef attributes (CASSANDRA-3953)
 * Fix race between writes and read for cache (CASSANDRA-3862)
 * perform static initialization of StorageProxy on start-up (CASSANDRA-3797)
 * support trickling fsync() on writes (CASSANDRA-3950)
 * expose counters for unavailable/timeout exceptions given to thrift clients (CASSANDRA-3671)
 * avoid quadratic startup time in LeveledManifest (CASSANDRA-3952)
 * Add type information to new schema_ columnfamilies and remove thrift
   serialization for schema (CASSANDRA-3792)
 * add missing column validator options to the CLI help (CASSANDRA-3926)
 * skip reading saved key cache if CF's caching strategy is NONE or ROWS_ONLY (CASSANDRA-3954)
 * Unify migration code (CASSANDRA-4017)
Merged from 1.0:
 * cqlsh: guess correct version of Python for Arch Linux (CASSANDRA-4090)
 * (CLI) properly handle quotes in create/update keyspace commands (CASSANDRA-4129)
 * Avoids possible deadlock during bootstrap (CASSANDRA-4159)
 * fix stress tool that hangs forever on timeout or error (CASSANDRA-4128)
 * Fix super columns bug where cache is not updated (CASSANDRA-4190)
 * stress tool to return appropriate exit code on failure (CASSANDRA-4188)


1.0.9
 * improve index sampling performance (CASSANDRA-4023)
 * always compact away deleted hints immediately after handoff (CASSANDRA-3955)
 * delete hints from dropped ColumnFamilies on handoff instead of
   erroring out (CASSANDRA-3975)
 * add CompositeType ref to the CLI doc for create/update column family (CASSANDRA-3980)
 * Pig: support Counter ColumnFamilies (CASSANDRA-3973)
 * Pig: Composite column support (CASSANDRA-3684)
 * Avoid NPE during repair when a keyspace has no CFs (CASSANDRA-3988)
 * Fix division-by-zero error on get_slice (CASSANDRA-4000)
 * don't change manifest level for cleanup, scrub, and upgradesstables
   operations under LeveledCompactionStrategy (CASSANDRA-3989, 4112)
 * fix race leading to super columns assertion failure (CASSANDRA-3957)
 * fix NPE on invalid CQL delete command (CASSANDRA-3755)
 * allow custom types in CLI's assume command (CASSANDRA-4081)
 * fix totalBytes count for parallel compactions (CASSANDRA-3758)
 * fix intermittent NPE in get_slice (CASSANDRA-4095)
 * remove unnecessary asserts in native code interfaces (CASSANDRA-4096)
 * Validate blank keys in CQL to avoid assertion errors (CASSANDRA-3612)
 * cqlsh: fix bad decoding of some column names (CASSANDRA-4003)
 * cqlsh: fix incorrect padding with unicode chars (CASSANDRA-4033)
 * Fix EC2 snitch incorrectly reporting region (CASSANDRA-4026)
 * Shut down thrift during decommission (CASSANDRA-4086)
 * Expose nodetool cfhistograms for 2ndary indexes (CASSANDRA-4063)
Merged from 0.8:
 * Fix ConcurrentModificationException in gossiper (CASSANDRA-4019)


1.1-beta1
 * (cqlsh)
   + add SOURCE and CAPTURE commands, and --file option (CASSANDRA-3479)
   + add ALTER COLUMNFAMILY WITH (CASSANDRA-3523)
   + bundle Python dependencies with Cassandra (CASSANDRA-3507)
   + added to Debian package (CASSANDRA-3458)
   + display byte data instead of erroring out on decode failure
     (CASSANDRA-3874)
 * add nodetool rebuild_index (CASSANDRA-3583)
 * add nodetool rangekeysample (CASSANDRA-2917)
 * Fix streaming too much data during move operations (CASSANDRA-3639)
 * Nodetool and CLI connect to localhost by default (CASSANDRA-3568)
 * Reduce memory used by primary index sample (CASSANDRA-3743)
 * (Hadoop) separate input/output configurations (CASSANDRA-3197, 3765)
 * avoid returning internal Cassandra classes over JMX (CASSANDRA-2805)
 * add row-level isolation via SnapTree (CASSANDRA-2893)
 * Optimize key count estimation when opening sstable on startup
   (CASSANDRA-2988)
 * multi-dc replication optimization supporting CL > ONE (CASSANDRA-3577)
 * add command to stop compactions (CASSANDRA-1740, 3566, 3582)
 * multithreaded streaming (CASSANDRA-3494)
 * removed in-tree redhat spec (CASSANDRA-3567)
 * "defragment" rows for name-based queries under STCS, again (CASSANDRA-2503)
 * Recycle commitlog segments for improved performance
   (CASSANDRA-3411, 3543, 3557, 3615)
 * update size-tiered compaction to prioritize small tiers (CASSANDRA-2407)
 * add message expiration logic to OutboundTcpConnection (CASSANDRA-3005)
 * off-heap cache to use sun.misc.Unsafe instead of JNA (CASSANDRA-3271)
 * EACH_QUORUM is only supported for writes (CASSANDRA-3272)
 * replace compactionlock use in schema migration by checking CFS.isValid
   (CASSANDRA-3116)
 * recognize that "SELECT first ... *" isn't really "SELECT *" (CASSANDRA-3445)
 * Use faster bytes comparison (CASSANDRA-3434)
 * Bulk loader is no longer a fat client, (HADOOP) bulk load output format
   (CASSANDRA-3045)
 * (Hadoop) add support for KeyRange.filter
 * remove assumption that keys and token are in bijection
   (CASSANDRA-1034, 3574, 3604)
 * always remove endpoints from delevery queue in HH (CASSANDRA-3546)
 * fix race between cf flush and its 2ndary indexes flush (CASSANDRA-3547)
 * fix potential race in AES when a repair fails (CASSANDRA-3548)
 * Remove columns shadowed by a deleted container even when we cannot purge
   (CASSANDRA-3538)
 * Improve memtable slice iteration performance (CASSANDRA-3545)
 * more efficient allocation of small bloom filters (CASSANDRA-3618)
 * Use separate writer thread in SSTableSimpleUnsortedWriter (CASSANDRA-3619)
 * fsync the directory after new sstable or commitlog segment are created (CASSANDRA-3250)
 * fix minor issues reported by FindBugs (CASSANDRA-3658)
 * global key/row caches (CASSANDRA-3143, 3849)
 * optimize memtable iteration during range scan (CASSANDRA-3638)
 * introduce 'crc_check_chance' in CompressionParameters to support
   a checksum percentage checking chance similarly to read-repair (CASSANDRA-3611)
 * a way to deactivate global key/row cache on per-CF basis (CASSANDRA-3667)
 * fix LeveledCompactionStrategy broken because of generation pre-allocation
   in LeveledManifest (CASSANDRA-3691)
 * finer-grained control over data directories (CASSANDRA-2749)
 * Fix ClassCastException during hinted handoff (CASSANDRA-3694)
 * Upgrade Thrift to 0.7 (CASSANDRA-3213)
 * Make stress.java insert operation to use microseconds (CASSANDRA-3725)
 * Allows (internally) doing a range query with a limit of columns instead of
   rows (CASSANDRA-3742)
 * Allow rangeSlice queries to be start/end inclusive/exclusive (CASSANDRA-3749)
 * Fix BulkLoader to support new SSTable layout and add stream
   throttling to prevent an NPE when there is no yaml config (CASSANDRA-3752)
 * Allow concurrent schema migrations (CASSANDRA-1391, 3832)
 * Add SnapshotCommand to trigger snapshot on remote node (CASSANDRA-3721)
 * Make CFMetaData conversions to/from thrift/native schema inverses
   (CASSANDRA_3559)
 * Add initial code for CQL 3.0-beta (CASSANDRA-2474, 3781, 3753)
 * Add wide row support for ColumnFamilyInputFormat (CASSANDRA-3264)
 * Allow extending CompositeType comparator (CASSANDRA-3657)
 * Avoids over-paging during get_count (CASSANDRA-3798)
 * Add new command to rebuild a node without (repair) merkle tree calculations
   (CASSANDRA-3483, 3922)
 * respect not only row cache capacity but caching mode when
   trying to read data (CASSANDRA-3812)
 * fix system tests (CASSANDRA-3827)
 * CQL support for altering row key type in ALTER TABLE (CASSANDRA-3781)
 * turn compression on by default (CASSANDRA-3871)
 * make hexToBytes refuse invalid input (CASSANDRA-2851)
 * Make secondary indexes CF inherit compression and compaction from their
   parent CF (CASSANDRA-3877)
 * Finish cleanup up tombstone purge code (CASSANDRA-3872)
 * Avoid NPE on aboarted stream-out sessions (CASSANDRA-3904)
 * BulkRecordWriter throws NPE for counter columns (CASSANDRA-3906)
 * Support compression using BulkWriter (CASSANDRA-3907)


1.0.8
 * fix race between cleanup and flush on secondary index CFSes (CASSANDRA-3712)
 * avoid including non-queried nodes in rangeslice read repair
   (CASSANDRA-3843)
 * Only snapshot CF being compacted for snapshot_before_compaction
   (CASSANDRA-3803)
 * Log active compactions in StatusLogger (CASSANDRA-3703)
 * Compute more accurate compaction score per level (CASSANDRA-3790)
 * Return InvalidRequest when using a keyspace that doesn't exist
   (CASSANDRA-3764)
 * disallow user modification of System keyspace (CASSANDRA-3738)
 * allow using sstable2json on secondary index data (CASSANDRA-3738)
 * (cqlsh) add DESCRIBE COLUMNFAMILIES (CASSANDRA-3586)
 * (cqlsh) format blobs correctly and use colors to improve output
   readability (CASSANDRA-3726)
 * synchronize BiMap of bootstrapping tokens (CASSANDRA-3417)
 * show index options in CLI (CASSANDRA-3809)
 * add optional socket timeout for streaming (CASSANDRA-3838)
 * fix truncate not to leave behind non-CFS backed secondary indexes
   (CASSANDRA-3844)
 * make CLI `show schema` to use output stream directly instead
   of StringBuilder (CASSANDRA-3842)
 * remove the wait on hint future during write (CASSANDRA-3870)
 * (cqlsh) ignore missing CfDef opts (CASSANDRA-3933)
 * (cqlsh) look for cqlshlib relative to realpath (CASSANDRA-3767)
 * Fix short read protection (CASSANDRA-3934)
 * Make sure infered and actual schema match (CASSANDRA-3371)
 * Fix NPE during HH delivery (CASSANDRA-3677)
 * Don't put boostrapping node in 'hibernate' status (CASSANDRA-3737)
 * Fix double quotes in windows bat files (CASSANDRA-3744)
 * Fix bad validator lookup (CASSANDRA-3789)
 * Fix soft reset in EC2MultiRegionSnitch (CASSANDRA-3835)
 * Don't leave zombie connections with THSHA thrift server (CASSANDRA-3867)
 * (cqlsh) fix deserialization of data (CASSANDRA-3874)
 * Fix removetoken force causing an inconsistent state (CASSANDRA-3876)
 * Fix ahndling of some types with Pig (CASSANDRA-3886)
 * Don't allow to drop the system keyspace (CASSANDRA-3759)
 * Make Pig deletes disabled by default and configurable (CASSANDRA-3628)
Merged from 0.8:
 * (Pig) fix CassandraStorage to use correct comparator in Super ColumnFamily
   case (CASSANDRA-3251)
 * fix thread safety issues in commitlog replay, primarily affecting
   systems with many (100s) of CF definitions (CASSANDRA-3751)
 * Fix relevant tombstone ignored with super columns (CASSANDRA-3875)


1.0.7
 * fix regression in HH page size calculation (CASSANDRA-3624)
 * retry failed stream on IOException (CASSANDRA-3686)
 * allow configuring bloom_filter_fp_chance (CASSANDRA-3497)
 * attempt hint delivery every ten minutes, or when failure detector
   notifies us that a node is back up, whichever comes first.  hint
   handoff throttle delay default changed to 1ms, from 50 (CASSANDRA-3554)
 * add nodetool setstreamthroughput (CASSANDRA-3571)
 * fix assertion when dropping a columnfamily with no sstables (CASSANDRA-3614)
 * more efficient allocation of small bloom filters (CASSANDRA-3618)
 * CLibrary.createHardLinkWithExec() to check for errors (CASSANDRA-3101)
 * Avoid creating empty and non cleaned writer during compaction (CASSANDRA-3616)
 * stop thrift service in shutdown hook so we can quiesce MessagingService
   (CASSANDRA-3335)
 * (CQL) compaction_strategy_options and compression_parameters for
   CREATE COLUMNFAMILY statement (CASSANDRA-3374)
 * Reset min/max compaction threshold when creating size tiered compaction
   strategy (CASSANDRA-3666)
 * Don't ignore IOException during compaction (CASSANDRA-3655)
 * Fix assertion error for CF with gc_grace=0 (CASSANDRA-3579)
 * Shutdown ParallelCompaction reducer executor after use (CASSANDRA-3711)
 * Avoid < 0 value for pending tasks in leveled compaction (CASSANDRA-3693)
 * (Hadoop) Support TimeUUID in Pig CassandraStorage (CASSANDRA-3327)
 * Check schema is ready before continuing boostrapping (CASSANDRA-3629)
 * Catch overflows during parsing of chunk_length_kb (CASSANDRA-3644)
 * Improve stream protocol mismatch errors (CASSANDRA-3652)
 * Avoid multiple thread doing HH to the same target (CASSANDRA-3681)
 * Add JMX property for rp_timeout_in_ms (CASSANDRA-2940)
 * Allow DynamicCompositeType to compare component of different types
   (CASSANDRA-3625)
 * Flush non-cfs backed secondary indexes (CASSANDRA-3659)
 * Secondary Indexes should report memory consumption (CASSANDRA-3155)
 * fix for SelectStatement start/end key are not set correctly
   when a key alias is involved (CASSANDRA-3700)
 * fix CLI `show schema` command insert of an extra comma in
   column_metadata (CASSANDRA-3714)
Merged from 0.8:
 * avoid logging (harmless) exception when GC takes < 1ms (CASSANDRA-3656)
 * prevent new nodes from thinking down nodes are up forever (CASSANDRA-3626)
 * use correct list of replicas for LOCAL_QUORUM reads when read repair
   is disabled (CASSANDRA-3696)
 * block on flush before compacting hints (may prevent OOM) (CASSANDRA-3733)


1.0.6
 * (CQL) fix cqlsh support for replicate_on_write (CASSANDRA-3596)
 * fix adding to leveled manifest after streaming (CASSANDRA-3536)
 * filter out unavailable cipher suites when using encryption (CASSANDRA-3178)
 * (HADOOP) add old-style api support for CFIF and CFRR (CASSANDRA-2799)
 * Support TimeUUIDType column names in Stress.java tool (CASSANDRA-3541)
 * (CQL) INSERT/UPDATE/DELETE/TRUNCATE commands should allow CF names to
   be qualified by keyspace (CASSANDRA-3419)
 * always remove endpoints from delevery queue in HH (CASSANDRA-3546)
 * fix race between cf flush and its 2ndary indexes flush (CASSANDRA-3547)
 * fix potential race in AES when a repair fails (CASSANDRA-3548)
 * fix default value validation usage in CLI SET command (CASSANDRA-3553)
 * Optimize componentsFor method for compaction and startup time
   (CASSANDRA-3532)
 * (CQL) Proper ColumnFamily metadata validation on CREATE COLUMNFAMILY
   (CASSANDRA-3565)
 * fix compression "chunk_length_kb" option to set correct kb value for
   thrift/avro (CASSANDRA-3558)
 * fix missing response during range slice repair (CASSANDRA-3551)
 * 'describe ring' moved from CLI to nodetool and available through JMX (CASSANDRA-3220)
 * add back partitioner to sstable metadata (CASSANDRA-3540)
 * fix NPE in get_count for counters (CASSANDRA-3601)
Merged from 0.8:
 * remove invalid assertion that table was opened before dropping it
   (CASSANDRA-3580)
 * range and index scans now only send requests to enough replicas to
   satisfy requested CL + RR (CASSANDRA-3598)
 * use cannonical host for local node in nodetool info (CASSANDRA-3556)
 * remove nonlocal DC write optimization since it only worked with
   CL.ONE or CL.LOCAL_QUORUM (CASSANDRA-3577, 3585)
 * detect misuses of CounterColumnType (CASSANDRA-3422)
 * turn off string interning in json2sstable, take 2 (CASSANDRA-2189)
 * validate compression parameters on add/update of the ColumnFamily
   (CASSANDRA-3573)
 * Check for 0.0.0.0 is incorrect in CFIF (CASSANDRA-3584)
 * Increase vm.max_map_count in debian packaging (CASSANDRA-3563)
 * gossiper will never add itself to saved endpoints (CASSANDRA-3485)


1.0.5
 * revert CASSANDRA-3407 (see CASSANDRA-3540)
 * fix assertion error while forwarding writes to local nodes (CASSANDRA-3539)


1.0.4
 * fix self-hinting of timed out read repair updates and make hinted handoff
   less prone to OOMing a coordinator (CASSANDRA-3440)
 * expose bloom filter sizes via JMX (CASSANDRA-3495)
 * enforce RP tokens 0..2**127 (CASSANDRA-3501)
 * canonicalize paths exposed through JMX (CASSANDRA-3504)
 * fix "liveSize" stat when sstables are removed (CASSANDRA-3496)
 * add bloom filter FP rates to nodetool cfstats (CASSANDRA-3347)
 * record partitioner in sstable metadata component (CASSANDRA-3407)
 * add new upgradesstables nodetool command (CASSANDRA-3406)
 * skip --debug requirement to see common exceptions in CLI (CASSANDRA-3508)
 * fix incorrect query results due to invalid max timestamp (CASSANDRA-3510)
 * make sstableloader recognize compressed sstables (CASSANDRA-3521)
 * avoids race in OutboundTcpConnection in multi-DC setups (CASSANDRA-3530)
 * use SETLOCAL in cassandra.bat (CASSANDRA-3506)
 * fix ConcurrentModificationException in Table.all() (CASSANDRA-3529)
Merged from 0.8:
 * fix concurrence issue in the FailureDetector (CASSANDRA-3519)
 * fix array out of bounds error in counter shard removal (CASSANDRA-3514)
 * avoid dropping tombstones when they might still be needed to shadow
   data in a different sstable (CASSANDRA-2786)


1.0.3
 * revert name-based query defragmentation aka CASSANDRA-2503 (CASSANDRA-3491)
 * fix invalidate-related test failures (CASSANDRA-3437)
 * add next-gen cqlsh to bin/ (CASSANDRA-3188, 3131, 3493)
 * (CQL) fix handling of rows with no columns (CASSANDRA-3424, 3473)
 * fix querying supercolumns by name returning only a subset of
   subcolumns or old subcolumn versions (CASSANDRA-3446)
 * automatically compute sha1 sum for uncompressed data files (CASSANDRA-3456)
 * fix reading metadata/statistics component for version < h (CASSANDRA-3474)
 * add sstable forward-compatibility (CASSANDRA-3478)
 * report compression ratio in CFSMBean (CASSANDRA-3393)
 * fix incorrect size exception during streaming of counters (CASSANDRA-3481)
 * (CQL) fix for counter decrement syntax (CASSANDRA-3418)
 * Fix race introduced by CASSANDRA-2503 (CASSANDRA-3482)
 * Fix incomplete deletion of delivered hints (CASSANDRA-3466)
 * Avoid rescheduling compactions when no compaction was executed
   (CASSANDRA-3484)
 * fix handling of the chunk_length_kb compression options (CASSANDRA-3492)
Merged from 0.8:
 * fix updating CF row_cache_provider (CASSANDRA-3414)
 * CFMetaData.convertToThrift method to set RowCacheProvider (CASSANDRA-3405)
 * acquire compactionlock during truncate (CASSANDRA-3399)
 * fix displaying cfdef entries for super columnfamilies (CASSANDRA-3415)
 * Make counter shard merging thread safe (CASSANDRA-3178)
 * Revert CASSANDRA-2855
 * Fix bug preventing the use of efficient cross-DC writes (CASSANDRA-3472)
 * `describe ring` command for CLI (CASSANDRA-3220)
 * (Hadoop) skip empty rows when entire row is requested, redux (CASSANDRA-2855)


1.0.2
 * "defragment" rows for name-based queries under STCS (CASSANDRA-2503)
 * Add timing information to cassandra-cli GET/SET/LIST queries (CASSANDRA-3326)
 * Only create one CompressionMetadata object per sstable (CASSANDRA-3427)
 * cleanup usage of StorageService.setMode() (CASSANDRA-3388)
 * Avoid large array allocation for compressed chunk offsets (CASSANDRA-3432)
 * fix DecimalType bytebuffer marshalling (CASSANDRA-3421)
 * fix bug that caused first column in per row indexes to be ignored
   (CASSANDRA-3441)
 * add JMX call to clean (failed) repair sessions (CASSANDRA-3316)
 * fix sstableloader reference acquisition bug (CASSANDRA-3438)
 * fix estimated row size regression (CASSANDRA-3451)
 * make sure we don't return more columns than asked (CASSANDRA-3303, 3395)
Merged from 0.8:
 * acquire compactionlock during truncate (CASSANDRA-3399)
 * fix displaying cfdef entries for super columnfamilies (CASSANDRA-3415)


1.0.1
 * acquire references during index build to prevent delete problems
   on Windows (CASSANDRA-3314)
 * describe_ring should include datacenter/topology information (CASSANDRA-2882)
 * Thrift sockets are not properly buffered (CASSANDRA-3261)
 * performance improvement for bytebufferutil compare function (CASSANDRA-3286)
 * add system.versions ColumnFamily (CASSANDRA-3140)
 * reduce network copies (CASSANDRA-3333, 3373)
 * limit nodetool to 32MB of heap (CASSANDRA-3124)
 * (CQL) update parser to accept "timestamp" instead of "date" (CASSANDRA-3149)
 * Fix CLI `show schema` to include "compression_options" (CASSANDRA-3368)
 * Snapshot to include manifest under LeveledCompactionStrategy (CASSANDRA-3359)
 * (CQL) SELECT query should allow CF name to be qualified by keyspace (CASSANDRA-3130)
 * (CQL) Fix internal application error specifying 'using consistency ...'
   in lower case (CASSANDRA-3366)
 * fix Deflate compression when compression actually makes the data bigger
   (CASSANDRA-3370)
 * optimize UUIDGen to avoid lock contention on InetAddress.getLocalHost
   (CASSANDRA-3387)
 * tolerate index being dropped mid-mutation (CASSANDRA-3334, 3313)
 * CompactionManager is now responsible for checking for new candidates
   post-task execution, enabling more consistent leveled compaction
   (CASSANDRA-3391)
 * Cache HSHA threads (CASSANDRA-3372)
 * use CF/KS names as snapshot prefix for drop + truncate operations
   (CASSANDRA-2997)
 * Break bloom filters up to avoid heap fragmentation (CASSANDRA-2466)
 * fix cassandra hanging on jsvc stop (CASSANDRA-3302)
 * Avoid leveled compaction getting blocked on errors (CASSANDRA-3408)
 * Make reloading the compaction strategy safe (CASSANDRA-3409)
 * ignore 0.8 hints even if compaction begins before we try to purge
   them (CASSANDRA-3385)
 * remove procrun (bin\daemon) from Cassandra source tree and
   artifacts (CASSANDRA-3331)
 * make cassandra compile under JDK7 (CASSANDRA-3275)
 * remove dependency of clientutil.jar to FBUtilities (CASSANDRA-3299)
 * avoid truncation errors by using long math on long values (CASSANDRA-3364)
 * avoid clock drift on some Windows machine (CASSANDRA-3375)
 * display cache provider in cli 'describe keyspace' command (CASSANDRA-3384)
 * fix incomplete topology information in describe_ring (CASSANDRA-3403)
 * expire dead gossip states based on time (CASSANDRA-2961)
 * improve CompactionTask extensibility (CASSANDRA-3330)
 * Allow one leveled compaction task to kick off another (CASSANDRA-3363)
 * allow encryption only between datacenters (CASSANDRA-2802)
Merged from 0.8:
 * fix truncate allowing data to be replayed post-restart (CASSANDRA-3297)
 * make iwriter final in IndexWriter to avoid NPE (CASSANDRA-2863)
 * (CQL) update grammar to require key clause in DELETE statement
   (CASSANDRA-3349)
 * (CQL) allow numeric keyspace names in USE statement (CASSANDRA-3350)
 * (Hadoop) skip empty rows when slicing the entire row (CASSANDRA-2855)
 * Fix handling of tombstone by SSTableExport/Import (CASSANDRA-3357)
 * fix ColumnIndexer to use long offsets (CASSANDRA-3358)
 * Improved CLI exceptions (CASSANDRA-3312)
 * Fix handling of tombstone by SSTableExport/Import (CASSANDRA-3357)
 * Only count compaction as active (for throttling) when they have
   successfully acquired the compaction lock (CASSANDRA-3344)
 * Display CLI version string on startup (CASSANDRA-3196)
 * (Hadoop) make CFIF try rpc_address or fallback to listen_address
   (CASSANDRA-3214)
 * (Hadoop) accept comma delimited lists of initial thrift connections
   (CASSANDRA-3185)
 * ColumnFamily min_compaction_threshold should be >= 2 (CASSANDRA-3342)
 * (Pig) add 0.8+ types and key validation type in schema (CASSANDRA-3280)
 * Fix completely removing column metadata using CLI (CASSANDRA-3126)
 * CLI `describe cluster;` output should be on separate lines for separate versions
   (CASSANDRA-3170)
 * fix changing durable_writes keyspace option during CF creation
   (CASSANDRA-3292)
 * avoid locking on update when no indexes are involved (CASSANDRA-3386)
 * fix assertionError during repair with ordered partitioners (CASSANDRA-3369)
 * correctly serialize key_validation_class for avro (CASSANDRA-3391)
 * don't expire counter tombstone after streaming (CASSANDRA-3394)
 * prevent nodes that failed to join from hanging around forever
   (CASSANDRA-3351)
 * remove incorrect optimization from slice read path (CASSANDRA-3390)
 * Fix race in AntiEntropyService (CASSANDRA-3400)


1.0.0-final
 * close scrubbed sstable fd before deleting it (CASSANDRA-3318)
 * fix bug preventing obsolete commitlog segments from being removed
   (CASSANDRA-3269)
 * tolerate whitespace in seed CDL (CASSANDRA-3263)
 * Change default heap thresholds to max(min(1/2 ram, 1G), min(1/4 ram, 8GB))
   (CASSANDRA-3295)
 * Fix broken CompressedRandomAccessReaderTest (CASSANDRA-3298)
 * (CQL) fix type information returned for wildcard queries (CASSANDRA-3311)
 * add estimated tasks to LeveledCompactionStrategy (CASSANDRA-3322)
 * avoid including compaction cache-warming in keycache stats (CASSANDRA-3325)
 * run compaction and hinted handoff threads at MIN_PRIORITY (CASSANDRA-3308)
 * default hsha thrift server to cpu core count in rpc pool (CASSANDRA-3329)
 * add bin\daemon to binary tarball for Windows service (CASSANDRA-3331)
 * Fix places where uncompressed size of sstables was use in place of the
   compressed one (CASSANDRA-3338)
 * Fix hsha thrift server (CASSANDRA-3346)
 * Make sure repair only stream needed sstables (CASSANDRA-3345)


1.0.0-rc2
 * Log a meaningful warning when a node receives a message for a repair session
   that doesn't exist anymore (CASSANDRA-3256)
 * test for NUMA policy support as well as numactl presence (CASSANDRA-3245)
 * Fix FD leak when internode encryption is enabled (CASSANDRA-3257)
 * Remove incorrect assertion in mergeIterator (CASSANDRA-3260)
 * FBUtilities.hexToBytes(String) to throw NumberFormatException when string
   contains non-hex characters (CASSANDRA-3231)
 * Keep SimpleSnitch proximity ordering unchanged from what the Strategy
   generates, as intended (CASSANDRA-3262)
 * remove Scrub from compactionstats when finished (CASSANDRA-3255)
 * fix counter entry in jdbc TypesMap (CASSANDRA-3268)
 * fix full queue scenario for ParallelCompactionIterator (CASSANDRA-3270)
 * fix bootstrap process (CASSANDRA-3285)
 * don't try delivering hints if when there isn't any (CASSANDRA-3176)
 * CLI documentation change for ColumnFamily `compression_options` (CASSANDRA-3282)
 * ignore any CF ids sent by client for adding CF/KS (CASSANDRA-3288)
 * remove obsolete hints on first startup (CASSANDRA-3291)
 * use correct ISortedColumns for time-optimized reads (CASSANDRA-3289)
 * Evict gossip state immediately when a token is taken over by a new IP
   (CASSANDRA-3259)


1.0.0-rc1
 * Update CQL to generate microsecond timestamps by default (CASSANDRA-3227)
 * Fix counting CFMetadata towards Memtable liveRatio (CASSANDRA-3023)
 * Kill server on wrapped OOME such as from FileChannel.map (CASSANDRA-3201)
 * remove unnecessary copy when adding to row cache (CASSANDRA-3223)
 * Log message when a full repair operation completes (CASSANDRA-3207)
 * Fix streamOutSession keeping sstables references forever if the remote end
   dies (CASSANDRA-3216)
 * Remove dynamic_snitch boolean from example configuration (defaulting to
   true) and set default badness threshold to 0.1 (CASSANDRA-3229)
 * Base choice of random or "balanced" token on bootstrap on whether
   schema definitions were found (CASSANDRA-3219)
 * Fixes for LeveledCompactionStrategy score computation, prioritization,
   scheduling, and performance (CASSANDRA-3224, 3234)
 * parallelize sstable open at server startup (CASSANDRA-2988)
 * fix handling of exceptions writing to OutboundTcpConnection (CASSANDRA-3235)
 * Allow using quotes in "USE <keyspace>;" CLI command (CASSANDRA-3208)
 * Don't allow any cache loading exceptions to halt startup (CASSANDRA-3218)
 * Fix sstableloader --ignores option (CASSANDRA-3247)
 * File descriptor limit increased in packaging (CASSANDRA-3206)
 * Fix deadlock in commit log during flush (CASSANDRA-3253)


1.0.0-beta1
 * removed binarymemtable (CASSANDRA-2692)
 * add commitlog_total_space_in_mb to prevent fragmented logs (CASSANDRA-2427)
 * removed commitlog_rotation_threshold_in_mb configuration (CASSANDRA-2771)
 * make AbstractBounds.normalize de-overlapp overlapping ranges (CASSANDRA-2641)
 * replace CollatingIterator, ReducingIterator with MergeIterator
   (CASSANDRA-2062)
 * Fixed the ability to set compaction strategy in cli using create column
   family command (CASSANDRA-2778)
 * clean up tmp files after failed compaction (CASSANDRA-2468)
 * restrict repair streaming to specific columnfamilies (CASSANDRA-2280)
 * don't bother persisting columns shadowed by a row tombstone (CASSANDRA-2589)
 * reset CF and SC deletion times after gc_grace (CASSANDRA-2317)
 * optimize away seek when compacting wide rows (CASSANDRA-2879)
 * single-pass streaming (CASSANDRA-2677, 2906, 2916, 3003)
 * use reference counting for deleting sstables instead of relying on GC
   (CASSANDRA-2521, 3179)
 * store hints as serialized mutations instead of pointers to data row
   (CASSANDRA-2045)
 * store hints in the coordinator node instead of in the closest replica
   (CASSANDRA-2914)
 * add row_cache_keys_to_save CF option (CASSANDRA-1966)
 * check column family validity in nodetool repair (CASSANDRA-2933)
 * use lazy initialization instead of class initialization in NodeId
   (CASSANDRA-2953)
 * add paging to get_count (CASSANDRA-2894)
 * fix "short reads" in [multi]get (CASSANDRA-2643, 3157, 3192)
 * add optional compression for sstables (CASSANDRA-47, 2994, 3001, 3128)
 * add scheduler JMX metrics (CASSANDRA-2962)
 * add block level checksum for compressed data (CASSANDRA-1717)
 * make column family backed column map pluggable and introduce unsynchronized
   ArrayList backed one to speedup reads (CASSANDRA-2843, 3165, 3205)
 * refactoring of the secondary index api (CASSANDRA-2982)
 * make CL > ONE reads wait for digest reconciliation before returning
   (CASSANDRA-2494)
 * fix missing logging for some exceptions (CASSANDRA-2061)
 * refactor and optimize ColumnFamilyStore.files(...) and Descriptor.fromFilename(String)
   and few other places responsible for work with SSTable files (CASSANDRA-3040)
 * Stop reading from sstables once we know we have the most recent columns,
   for query-by-name requests (CASSANDRA-2498)
 * Add query-by-column mode to stress.java (CASSANDRA-3064)
 * Add "install" command to cassandra.bat (CASSANDRA-292)
 * clean up KSMetadata, CFMetadata from unnecessary
   Thrift<->Avro conversion methods (CASSANDRA-3032)
 * Add timeouts to client request schedulers (CASSANDRA-3079, 3096)
 * Cli to use hashes rather than array of hashes for strategy options (CASSANDRA-3081)
 * LeveledCompactionStrategy (CASSANDRA-1608, 3085, 3110, 3087, 3145, 3154, 3182)
 * Improvements of the CLI `describe` command (CASSANDRA-2630)
 * reduce window where dropped CF sstables may not be deleted (CASSANDRA-2942)
 * Expose gossip/FD info to JMX (CASSANDRA-2806)
 * Fix streaming over SSL when compressed SSTable involved (CASSANDRA-3051)
 * Add support for pluggable secondary index implementations (CASSANDRA-3078)
 * remove compaction_thread_priority setting (CASSANDRA-3104)
 * generate hints for replicas that timeout, not just replicas that are known
   to be down before starting (CASSANDRA-2034)
 * Add throttling for internode streaming (CASSANDRA-3080)
 * make the repair of a range repair all replica (CASSANDRA-2610, 3194)
 * expose the ability to repair the first range (as returned by the
   partitioner) of a node (CASSANDRA-2606)
 * Streams Compression (CASSANDRA-3015)
 * add ability to use multiple threads during a single compaction
   (CASSANDRA-2901)
 * make AbstractBounds.normalize support overlapping ranges (CASSANDRA-2641)
 * fix of the CQL count() behavior (CASSANDRA-3068)
 * use TreeMap backed column families for the SSTable simple writers
   (CASSANDRA-3148)
 * fix inconsistency of the CLI syntax when {} should be used instead of [{}]
   (CASSANDRA-3119)
 * rename CQL type names to match expected SQL behavior (CASSANDRA-3149, 3031)
 * Arena-based allocation for memtables (CASSANDRA-2252, 3162, 3163, 3168)
 * Default RR chance to 0.1 (CASSANDRA-3169)
 * Add RowLevel support to secondary index API (CASSANDRA-3147)
 * Make SerializingCacheProvider the default if JNA is available (CASSANDRA-3183)
 * Fix backwards compatibilty for CQL memtable properties (CASSANDRA-3190)
 * Add five-minute delay before starting compactions on a restarted server
   (CASSANDRA-3181)
 * Reduce copies done for intra-host messages (CASSANDRA-1788, 3144)
 * support of compaction strategy option for stress.java (CASSANDRA-3204)
 * make memtable throughput and column count thresholds no-ops (CASSANDRA-2449)
 * Return schema information along with the resultSet in CQL (CASSANDRA-2734)
 * Add new DecimalType (CASSANDRA-2883)
 * Fix assertion error in RowRepairResolver (CASSANDRA-3156)
 * Reduce unnecessary high buffer sizes (CASSANDRA-3171)
 * Pluggable compaction strategy (CASSANDRA-1610)
 * Add new broadcast_address config option (CASSANDRA-2491)


0.8.7
 * Kill server on wrapped OOME such as from FileChannel.map (CASSANDRA-3201)
 * Allow using quotes in "USE <keyspace>;" CLI command (CASSANDRA-3208)
 * Log message when a full repair operation completes (CASSANDRA-3207)
 * Don't allow any cache loading exceptions to halt startup (CASSANDRA-3218)
 * Fix sstableloader --ignores option (CASSANDRA-3247)
 * File descriptor limit increased in packaging (CASSANDRA-3206)
 * Log a meaningfull warning when a node receive a message for a repair session
   that doesn't exist anymore (CASSANDRA-3256)
 * Fix FD leak when internode encryption is enabled (CASSANDRA-3257)
 * FBUtilities.hexToBytes(String) to throw NumberFormatException when string
   contains non-hex characters (CASSANDRA-3231)
 * Keep SimpleSnitch proximity ordering unchanged from what the Strategy
   generates, as intended (CASSANDRA-3262)
 * remove Scrub from compactionstats when finished (CASSANDRA-3255)
 * Fix tool .bat files when CASSANDRA_HOME contains spaces (CASSANDRA-3258)
 * Force flush of status table when removing/updating token (CASSANDRA-3243)
 * Evict gossip state immediately when a token is taken over by a new IP (CASSANDRA-3259)
 * Fix bug where the failure detector can take too long to mark a host
   down (CASSANDRA-3273)
 * (Hadoop) allow wrapping ranges in queries (CASSANDRA-3137)
 * (Hadoop) check all interfaces for a match with split location
   before falling back to random replica (CASSANDRA-3211)
 * (Hadoop) Make Pig storage handle implements LoadMetadata (CASSANDRA-2777)
 * (Hadoop) Fix exception during PIG 'dump' (CASSANDRA-2810)
 * Fix stress COUNTER_GET option (CASSANDRA-3301)
 * Fix missing fields in CLI `show schema` output (CASSANDRA-3304)
 * Nodetool no longer leaks threads and closes JMX connections (CASSANDRA-3309)
 * fix truncate allowing data to be replayed post-restart (CASSANDRA-3297)
 * Move SimpleAuthority and SimpleAuthenticator to examples (CASSANDRA-2922)
 * Fix handling of tombstone by SSTableExport/Import (CASSANDRA-3357)
 * Fix transposition in cfHistograms (CASSANDRA-3222)
 * Allow using number as DC name when creating keyspace in CQL (CASSANDRA-3239)
 * Force flush of system table after updating/removing a token (CASSANDRA-3243)


0.8.6
 * revert CASSANDRA-2388
 * change TokenRange.endpoints back to listen/broadcast address to match
   pre-1777 behavior, and add TokenRange.rpc_endpoints instead (CASSANDRA-3187)
 * avoid trying to watch cassandra-topology.properties when loaded from jar
   (CASSANDRA-3138)
 * prevent users from creating keyspaces with LocalStrategy replication
   (CASSANDRA-3139)
 * fix CLI `show schema;` to output correct keyspace definition statement
   (CASSANDRA-3129)
 * CustomTThreadPoolServer to log TTransportException at DEBUG level
   (CASSANDRA-3142)
 * allow topology sort to work with non-unique rack names between
   datacenters (CASSANDRA-3152)
 * Improve caching of same-version Messages on digest and repair paths
   (CASSANDRA-3158)
 * Randomize choice of first replica for counter increment (CASSANDRA-2890)
 * Fix using read_repair_chance instead of merge_shard_change (CASSANDRA-3202)
 * Avoid streaming data to nodes that already have it, on move as well as
   decommission (CASSANDRA-3041)
 * Fix divide by zero error in GCInspector (CASSANDRA-3164)
 * allow quoting of the ColumnFamily name in CLI `create column family`
   statement (CASSANDRA-3195)
 * Fix rolling upgrade from 0.7 to 0.8 problem (CASSANDRA-3166)
 * Accomodate missing encryption_options in IncomingTcpConnection.stream
   (CASSANDRA-3212)


0.8.5
 * fix NPE when encryption_options is unspecified (CASSANDRA-3007)
 * include column name in validation failure exceptions (CASSANDRA-2849)
 * make sure truncate clears out the commitlog so replay won't re-
   populate with truncated data (CASSANDRA-2950)
 * fix NPE when debug logging is enabled and dropped CF is present
   in a commitlog segment (CASSANDRA-3021)
 * fix cassandra.bat when CASSANDRA_HOME contains spaces (CASSANDRA-2952)
 * fix to SSTableSimpleUnsortedWriter bufferSize calculation (CASSANDRA-3027)
 * make cleanup and normal compaction able to skip empty rows
   (rows containing nothing but expired tombstones) (CASSANDRA-3039)
 * work around native memory leak in com.sun.management.GarbageCollectorMXBean
   (CASSANDRA-2868)
 * validate that column names in column_metadata are not equal to key_alias
   on create/update of the ColumnFamily and CQL 'ALTER' statement (CASSANDRA-3036)
 * return an InvalidRequestException if an indexed column is assigned
   a value larger than 64KB (CASSANDRA-3057)
 * fix of numeric-only and string column names handling in CLI "drop index"
   (CASSANDRA-3054)
 * prune index scan resultset back to original request for lazy
   resultset expansion case (CASSANDRA-2964)
 * (Hadoop) fail jobs when Cassandra node has failed but TaskTracker
   has not (CASSANDRA-2388)
 * fix dynamic snitch ignoring nodes when read_repair_chance is zero
   (CASSANDRA-2662)
 * avoid retaining references to dropped CFS objects in
   CompactionManager.estimatedCompactions (CASSANDRA-2708)
 * expose rpc timeouts per host in MessagingServiceMBean (CASSANDRA-2941)
 * avoid including cwd in classpath for deb and rpm packages (CASSANDRA-2881)
 * remove gossip state when a new IP takes over a token (CASSANDRA-3071)
 * allow sstable2json to work on index sstable files (CASSANDRA-3059)
 * always hint counters (CASSANDRA-3099)
 * fix log4j initialization in EmbeddedCassandraService (CASSANDRA-2857)
 * remove gossip state when a new IP takes over a token (CASSANDRA-3071)
 * work around native memory leak in com.sun.management.GarbageCollectorMXBean
    (CASSANDRA-2868)
 * fix UnavailableException with writes at CL.EACH_QUORM (CASSANDRA-3084)
 * fix parsing of the Keyspace and ColumnFamily names in numeric
   and string representations in CLI (CASSANDRA-3075)
 * fix corner cases in Range.differenceToFetch (CASSANDRA-3084)
 * fix ip address String representation in the ring cache (CASSANDRA-3044)
 * fix ring cache compatibility when mixing pre-0.8.4 nodes with post-
   in the same cluster (CASSANDRA-3023)
 * make repair report failure when a node participating dies (instead of
   hanging forever) (CASSANDRA-2433)
 * fix handling of the empty byte buffer by ReversedType (CASSANDRA-3111)
 * Add validation that Keyspace names are case-insensitively unique (CASSANDRA-3066)
 * catch invalid key_validation_class before instantiating UpdateColumnFamily (CASSANDRA-3102)
 * make Range and Bounds objects client-safe (CASSANDRA-3108)
 * optionally skip log4j configuration (CASSANDRA-3061)
 * bundle sstableloader with the debian package (CASSANDRA-3113)
 * don't try to build secondary indexes when there is none (CASSANDRA-3123)
 * improve SSTableSimpleUnsortedWriter speed for large rows (CASSANDRA-3122)
 * handle keyspace arguments correctly in nodetool snapshot (CASSANDRA-3038)
 * Fix SSTableImportTest on windows (CASSANDRA-3043)
 * expose compactionThroughputMbPerSec through JMX (CASSANDRA-3117)
 * log keyspace and CF of large rows being compacted


0.8.4
 * change TokenRing.endpoints to be a list of rpc addresses instead of
   listen/broadcast addresses (CASSANDRA-1777)
 * include files-to-be-streamed in StreamInSession.getSources (CASSANDRA-2972)
 * use JAVA env var in cassandra-env.sh (CASSANDRA-2785, 2992)
 * avoid doing read for no-op replicate-on-write at CL=1 (CASSANDRA-2892)
 * refuse counter write for CL.ANY (CASSANDRA-2990)
 * switch back to only logging recent dropped messages (CASSANDRA-3004)
 * always deserialize RowMutation for counters (CASSANDRA-3006)
 * ignore saved replication_factor strategy_option for NTS (CASSANDRA-3011)
 * make sure pre-truncate CL segments are discarded (CASSANDRA-2950)


0.8.3
 * add ability to drop local reads/writes that are going to timeout
   (CASSANDRA-2943)
 * revamp token removal process, keep gossip states for 3 days (CASSANDRA-2496)
 * don't accept extra args for 0-arg nodetool commands (CASSANDRA-2740)
 * log unavailableexception details at debug level (CASSANDRA-2856)
 * expose data_dir though jmx (CASSANDRA-2770)
 * don't include tmp files as sstable when create cfs (CASSANDRA-2929)
 * log Java classpath on startup (CASSANDRA-2895)
 * keep gossipped version in sync with actual on migration coordinator
   (CASSANDRA-2946)
 * use lazy initialization instead of class initialization in NodeId
   (CASSANDRA-2953)
 * check column family validity in nodetool repair (CASSANDRA-2933)
 * speedup bytes to hex conversions dramatically (CASSANDRA-2850)
 * Flush memtables on shutdown when durable writes are disabled
   (CASSANDRA-2958)
 * improved POSIX compatibility of start scripts (CASsANDRA-2965)
 * add counter support to Hadoop InputFormat (CASSANDRA-2981)
 * fix bug where dirty commitlog segments were removed (and avoid keeping
   segments with no post-flush activity permanently dirty) (CASSANDRA-2829)
 * fix throwing exception with batch mutation of counter super columns
   (CASSANDRA-2949)
 * ignore system tables during repair (CASSANDRA-2979)
 * throw exception when NTS is given replication_factor as an option
   (CASSANDRA-2960)
 * fix assertion error during compaction of counter CFs (CASSANDRA-2968)
 * avoid trying to create index names, when no index exists (CASSANDRA-2867)
 * don't sample the system table when choosing a bootstrap token
   (CASSANDRA-2825)
 * gossiper notifies of local state changes (CASSANDRA-2948)
 * add asynchronous and half-sync/half-async (hsha) thrift servers
   (CASSANDRA-1405)
 * fix potential use of free'd native memory in SerializingCache
   (CASSANDRA-2951)
 * prune index scan resultset back to original request for lazy
   resultset expansion case (CASSANDRA-2964)
 * (Hadoop) fail jobs when Cassandra node has failed but TaskTracker
    has not (CASSANDRA-2388)


0.8.2
 * CQL:
   - include only one row per unique key for IN queries (CASSANDRA-2717)
   - respect client timestamp on full row deletions (CASSANDRA-2912)
 * improve thread-safety in StreamOutSession (CASSANDRA-2792)
 * allow deleting a row and updating indexed columns in it in the
   same mutation (CASSANDRA-2773)
 * Expose number of threads blocked on submitting memtable to flush
   in JMX (CASSANDRA-2817)
 * add ability to return "endpoints" to nodetool (CASSANDRA-2776)
 * Add support for multiple (comma-delimited) coordinator addresses
   to ColumnFamilyInputFormat (CASSANDRA-2807)
 * fix potential NPE while scheduling read repair for range slice
   (CASSANDRA-2823)
 * Fix race in SystemTable.getCurrentLocalNodeId (CASSANDRA-2824)
 * Correctly set default for replicate_on_write (CASSANDRA-2835)
 * improve nodetool compactionstats formatting (CASSANDRA-2844)
 * fix index-building status display (CASSANDRA-2853)
 * fix CLI perpetuating obsolete KsDef.replication_factor (CASSANDRA-2846)
 * improve cli treatment of multiline comments (CASSANDRA-2852)
 * handle row tombstones correctly in EchoedRow (CASSANDRA-2786)
 * add MessagingService.get[Recently]DroppedMessages and
   StorageService.getExceptionCount (CASSANDRA-2804)
 * fix possibility of spurious UnavailableException for LOCAL_QUORUM
   reads with dynamic snitch + read repair disabled (CASSANDRA-2870)
 * add ant-optional as dependence for the debian package (CASSANDRA-2164)
 * add option to specify limit for get_slice in the CLI (CASSANDRA-2646)
 * decrease HH page size (CASSANDRA-2832)
 * reset cli keyspace after dropping the current one (CASSANDRA-2763)
 * add KeyRange option to Hadoop inputformat (CASSANDRA-1125)
 * fix protocol versioning (CASSANDRA-2818, 2860)
 * support spaces in path to log4j configuration (CASSANDRA-2383)
 * avoid including inferred types in CF update (CASSANDRA-2809)
 * fix JMX bulkload call (CASSANDRA-2908)
 * fix updating KS with durable_writes=false (CASSANDRA-2907)
 * add simplified facade to SSTableWriter for bulk loading use
   (CASSANDRA-2911)
 * fix re-using index CF sstable names after drop/recreate (CASSANDRA-2872)
 * prepend CF to default index names (CASSANDRA-2903)
 * fix hint replay (CASSANDRA-2928)
 * Properly synchronize repair's merkle tree computation (CASSANDRA-2816)


0.8.1
 * CQL:
   - support for insert, delete in BATCH (CASSANDRA-2537)
   - support for IN to SELECT, UPDATE (CASSANDRA-2553)
   - timestamp support for INSERT, UPDATE, and BATCH (CASSANDRA-2555)
   - TTL support (CASSANDRA-2476)
   - counter support (CASSANDRA-2473)
   - ALTER COLUMNFAMILY (CASSANDRA-1709)
   - DROP INDEX (CASSANDRA-2617)
   - add SCHEMA/TABLE as aliases for KS/CF (CASSANDRA-2743)
   - server handles wait-for-schema-agreement (CASSANDRA-2756)
   - key alias support (CASSANDRA-2480)
 * add support for comparator parameters and a generic ReverseType
   (CASSANDRA-2355)
 * add CompositeType and DynamicCompositeType (CASSANDRA-2231)
 * optimize batches containing multiple updates to the same row
   (CASSANDRA-2583)
 * adjust hinted handoff page size to avoid OOM with large columns
   (CASSANDRA-2652)
 * mark BRAF buffer invalid post-flush so we don't re-flush partial
   buffers again, especially on CL writes (CASSANDRA-2660)
 * add DROP INDEX support to CLI (CASSANDRA-2616)
 * don't perform HH to client-mode [storageproxy] nodes (CASSANDRA-2668)
 * Improve forceDeserialize/getCompactedRow encapsulation (CASSANDRA-2659)
 * Don't write CounterUpdateColumn to disk in tests (CASSANDRA-2650)
 * Add sstable bulk loading utility (CASSANDRA-1278)
 * avoid replaying hints to dropped columnfamilies (CASSANDRA-2685)
 * add placeholders for missing rows in range query pseudo-RR (CASSANDRA-2680)
 * remove no-op HHOM.renameHints (CASSANDRA-2693)
 * clone super columns to avoid modifying them during flush (CASSANDRA-2675)
 * allow writes to bypass the commitlog for certain keyspaces (CASSANDRA-2683)
 * avoid NPE when bypassing commitlog during memtable flush (CASSANDRA-2781)
 * Added support for making bootstrap retry if nodes flap (CASSANDRA-2644)
 * Added statusthrift to nodetool to report if thrift server is running (CASSANDRA-2722)
 * Fixed rows being cached if they do not exist (CASSANDRA-2723)
 * Support passing tableName and cfName to RowCacheProviders (CASSANDRA-2702)
 * close scrub file handles (CASSANDRA-2669)
 * throttle migration replay (CASSANDRA-2714)
 * optimize column serializer creation (CASSANDRA-2716)
 * Added support for making bootstrap retry if nodes flap (CASSANDRA-2644)
 * Added statusthrift to nodetool to report if thrift server is running
   (CASSANDRA-2722)
 * Fixed rows being cached if they do not exist (CASSANDRA-2723)
 * fix truncate/compaction race (CASSANDRA-2673)
 * workaround large resultsets causing large allocation retention
   by nio sockets (CASSANDRA-2654)
 * fix nodetool ring use with Ec2Snitch (CASSANDRA-2733)
 * fix removing columns and subcolumns that are supressed by a row or
   supercolumn tombstone during replica resolution (CASSANDRA-2590)
 * support sstable2json against snapshot sstables (CASSANDRA-2386)
 * remove active-pull schema requests (CASSANDRA-2715)
 * avoid marking entire list of sstables as actively being compacted
   in multithreaded compaction (CASSANDRA-2765)
 * seek back after deserializing a row to update cache with (CASSANDRA-2752)
 * avoid skipping rows in scrub for counter column family (CASSANDRA-2759)
 * fix ConcurrentModificationException in repair when dealing with 0.7 node
   (CASSANDRA-2767)
 * use threadsafe collections for StreamInSession (CASSANDRA-2766)
 * avoid infinite loop when creating merkle tree (CASSANDRA-2758)
 * avoids unmarking compacting sstable prematurely in cleanup (CASSANDRA-2769)
 * fix NPE when the commit log is bypassed (CASSANDRA-2718)
 * don't throw an exception in SS.isRPCServerRunning (CASSANDRA-2721)
 * make stress.jar executable (CASSANDRA-2744)
 * add daemon mode to java stress (CASSANDRA-2267)
 * expose the DC and rack of a node through JMX and nodetool ring (CASSANDRA-2531)
 * fix cache mbean getSize (CASSANDRA-2781)
 * Add Date, Float, Double, and Boolean types (CASSANDRA-2530)
 * Add startup flag to renew counter node id (CASSANDRA-2788)
 * add jamm agent to cassandra.bat (CASSANDRA-2787)
 * fix repair hanging if a neighbor has nothing to send (CASSANDRA-2797)
 * purge tombstone even if row is in only one sstable (CASSANDRA-2801)
 * Fix wrong purge of deleted cf during compaction (CASSANDRA-2786)
 * fix race that could result in Hadoop writer failing to throw an
   exception encountered after close() (CASSANDRA-2755)
 * fix scan wrongly throwing assertion error (CASSANDRA-2653)
 * Always use even distribution for merkle tree with RandomPartitionner
   (CASSANDRA-2841)
 * fix describeOwnership for OPP (CASSANDRA-2800)
 * ensure that string tokens do not contain commas (CASSANDRA-2762)


0.8.0-final
 * fix CQL grammar warning and cqlsh regression from CASSANDRA-2622
 * add ant generate-cql-html target (CASSANDRA-2526)
 * update CQL consistency levels (CASSANDRA-2566)
 * debian packaging fixes (CASSANDRA-2481, 2647)
 * fix UUIDType, IntegerType for direct buffers (CASSANDRA-2682, 2684)
 * switch to native Thrift for Hadoop map/reduce (CASSANDRA-2667)
 * fix StackOverflowError when building from eclipse (CASSANDRA-2687)
 * only provide replication_factor to strategy_options "help" for
   SimpleStrategy, OldNetworkTopologyStrategy (CASSANDRA-2678, 2713)
 * fix exception adding validators to non-string columns (CASSANDRA-2696)
 * avoid instantiating DatabaseDescriptor in JDBC (CASSANDRA-2694)
 * fix potential stack overflow during compaction (CASSANDRA-2626)
 * clone super columns to avoid modifying them during flush (CASSANDRA-2675)
 * reset underlying iterator in EchoedRow constructor (CASSANDRA-2653)


0.8.0-rc1
 * faster flushes and compaction from fixing excessively pessimistic
   rebuffering in BRAF (CASSANDRA-2581)
 * fix returning null column values in the python cql driver (CASSANDRA-2593)
 * fix merkle tree splitting exiting early (CASSANDRA-2605)
 * snapshot_before_compaction directory name fix (CASSANDRA-2598)
 * Disable compaction throttling during bootstrap (CASSANDRA-2612)
 * fix CQL treatment of > and < operators in range slices (CASSANDRA-2592)
 * fix potential double-application of counter updates on commitlog replay
   by moving replay position from header to sstable metadata (CASSANDRA-2419)
 * JDBC CQL driver exposes getColumn for access to timestamp
 * JDBC ResultSetMetadata properties added to AbstractType
 * r/m clustertool (CASSANDRA-2607)
 * add support for presenting row key as a column in CQL result sets
   (CASSANDRA-2622)
 * Don't allow {LOCAL|EACH}_QUORUM unless strategy is NTS (CASSANDRA-2627)
 * validate keyspace strategy_options during CQL create (CASSANDRA-2624)
 * fix empty Result with secondary index when limit=1 (CASSANDRA-2628)
 * Fix regression where bootstrapping a node with no schema fails
   (CASSANDRA-2625)
 * Allow removing LocationInfo sstables (CASSANDRA-2632)
 * avoid attempting to replay mutations from dropped keyspaces (CASSANDRA-2631)
 * avoid using cached position of a key when GT is requested (CASSANDRA-2633)
 * fix counting bloom filter true positives (CASSANDRA-2637)
 * initialize local ep state prior to gossip startup if needed (CASSANDRA-2638)
 * fix counter increment lost after restart (CASSANDRA-2642)
 * add quote-escaping via backslash to CLI (CASSANDRA-2623)
 * fix pig example script (CASSANDRA-2487)
 * fix dynamic snitch race in adding latencies (CASSANDRA-2618)
 * Start/stop cassandra after more important services such as mdadm in
   debian packaging (CASSANDRA-2481)


0.8.0-beta2
 * fix NPE compacting index CFs (CASSANDRA-2528)
 * Remove checking all column families on startup for compaction candidates
   (CASSANDRA-2444)
 * validate CQL create keyspace options (CASSANDRA-2525)
 * fix nodetool setcompactionthroughput (CASSANDRA-2550)
 * move	gossip heartbeat back to its own thread (CASSANDRA-2554)
 * validate cql TRUNCATE columnfamily before truncating (CASSANDRA-2570)
 * fix batch_mutate for mixed standard-counter mutations (CASSANDRA-2457)
 * disallow making schema changes to system keyspace (CASSANDRA-2563)
 * fix sending mutation messages multiple times (CASSANDRA-2557)
 * fix incorrect use of NBHM.size in ReadCallback that could cause
   reads to time out even when responses were received (CASSANDRA-2552)
 * trigger read repair correctly for LOCAL_QUORUM reads (CASSANDRA-2556)
 * Allow configuring the number of compaction thread (CASSANDRA-2558)
 * forceUserDefinedCompaction will attempt to compact what it is given
   even if the pessimistic estimate is that there is not enough disk space;
   automatic compactions will only compact 2 or more sstables (CASSANDRA-2575)
 * refuse to apply migrations with older timestamps than the current
   schema (CASSANDRA-2536)
 * remove unframed Thrift transport option
 * include indexes in snapshots (CASSANDRA-2596)
 * improve ignoring of obsolete mutations in index maintenance (CASSANDRA-2401)
 * recognize attempt to drop just the index while leaving the column
   definition alone (CASSANDRA-2619)


0.8.0-beta1
 * remove Avro RPC support (CASSANDRA-926)
 * support for columns that act as incr/decr counters
   (CASSANDRA-1072, 1937, 1944, 1936, 2101, 2093, 2288, 2105, 2384, 2236, 2342,
   2454)
 * CQL (CASSANDRA-1703, 1704, 1705, 1706, 1707, 1708, 1710, 1711, 1940,
   2124, 2302, 2277, 2493)
 * avoid double RowMutation serialization on write path (CASSANDRA-1800)
 * make NetworkTopologyStrategy the default (CASSANDRA-1960)
 * configurable internode encryption (CASSANDRA-1567, 2152)
 * human readable column names in sstable2json output (CASSANDRA-1933)
 * change default JMX port to 7199 (CASSANDRA-2027)
 * backwards compatible internal messaging (CASSANDRA-1015)
 * atomic switch of memtables and sstables (CASSANDRA-2284)
 * add pluggable SeedProvider (CASSANDRA-1669)
 * Fix clustertool to not throw exception when calling get_endpoints (CASSANDRA-2437)
 * upgrade to thrift 0.6 (CASSANDRA-2412)
 * repair works on a token range instead of full ring (CASSANDRA-2324)
 * purge tombstones from row cache (CASSANDRA-2305)
 * push replication_factor into strategy_options (CASSANDRA-1263)
 * give snapshots the same name on each node (CASSANDRA-1791)
 * remove "nodetool loadbalance" (CASSANDRA-2448)
 * multithreaded compaction (CASSANDRA-2191)
 * compaction throttling (CASSANDRA-2156)
 * add key type information and alias (CASSANDRA-2311, 2396)
 * cli no longer divides read_repair_chance by 100 (CASSANDRA-2458)
 * made CompactionInfo.getTaskType return an enum (CASSANDRA-2482)
 * add a server-wide cap on measured memtable memory usage and aggressively
   flush to keep under that threshold (CASSANDRA-2006)
 * add unified UUIDType (CASSANDRA-2233)
 * add off-heap row cache support (CASSANDRA-1969)


0.7.5
 * improvements/fixes to PIG driver (CASSANDRA-1618, CASSANDRA-2387,
   CASSANDRA-2465, CASSANDRA-2484)
 * validate index names (CASSANDRA-1761)
 * reduce contention on Table.flusherLock (CASSANDRA-1954)
 * try harder to detect failures during streaming, cleaning up temporary
   files more reliably (CASSANDRA-2088)
 * shut down server for OOM on a Thrift thread (CASSANDRA-2269)
 * fix tombstone handling in repair and sstable2json (CASSANDRA-2279)
 * preserve version when streaming data from old sstables (CASSANDRA-2283)
 * don't start repair if a neighboring node is marked as dead (CASSANDRA-2290)
 * purge tombstones from row cache (CASSANDRA-2305)
 * Avoid seeking when sstable2json exports the entire file (CASSANDRA-2318)
 * clear Built flag in system table when dropping an index (CASSANDRA-2320)
 * don't allow arbitrary argument for stress.java (CASSANDRA-2323)
 * validate values for index predicates in get_indexed_slice (CASSANDRA-2328)
 * queue secondary indexes for flush before the parent (CASSANDRA-2330)
 * allow job configuration to set the CL used in Hadoop jobs (CASSANDRA-2331)
 * add memtable_flush_queue_size defaulting to 4 (CASSANDRA-2333)
 * Allow overriding of initial_token, storage_port and rpc_port from system
   properties (CASSANDRA-2343)
 * fix comparator used for non-indexed secondary expressions in index scan
   (CASSANDRA-2347)
 * ensure size calculation and write phase of large-row compaction use
   the same threshold for TTL expiration (CASSANDRA-2349)
 * fix race when iterating CFs during add/drop (CASSANDRA-2350)
 * add ConsistencyLevel command to CLI (CASSANDRA-2354)
 * allow negative numbers in the cli (CASSANDRA-2358)
 * hard code serialVersionUID for tokens class (CASSANDRA-2361)
 * fix potential infinite loop in ByteBufferUtil.inputStream (CASSANDRA-2365)
 * fix encoding bugs in HintedHandoffManager, SystemTable when default
   charset is not UTF8 (CASSANDRA-2367)
 * avoids having removed node reappearing in Gossip (CASSANDRA-2371)
 * fix incorrect truncation of long to int when reading columns via block
   index (CASSANDRA-2376)
 * fix NPE during stream session (CASSANDRA-2377)
 * fix race condition that could leave orphaned data files when dropping CF or
   KS (CASSANDRA-2381)
 * fsync statistics component on write (CASSANDRA-2382)
 * fix duplicate results from CFS.scan (CASSANDRA-2406)
 * add IntegerType to CLI help (CASSANDRA-2414)
 * avoid caching token-only decoratedkeys (CASSANDRA-2416)
 * convert mmap assertion to if/throw so scrub can catch it (CASSANDRA-2417)
 * don't overwrite gc log (CASSANDR-2418)
 * invalidate row cache for streamed row to avoid inconsitencies
   (CASSANDRA-2420)
 * avoid copies in range/index scans (CASSANDRA-2425)
 * make sure we don't wipe data during cleanup if the node has not join
   the ring (CASSANDRA-2428)
 * Try harder to close files after compaction (CASSANDRA-2431)
 * re-set bootstrapped flag after move finishes (CASSANDRA-2435)
 * display validation_class in CLI 'describe keyspace' (CASSANDRA-2442)
 * make cleanup compactions cleanup the row cache (CASSANDRA-2451)
 * add column fields validation to scrub (CASSANDRA-2460)
 * use 64KB flush buffer instead of in_memory_compaction_limit (CASSANDRA-2463)
 * fix backslash substitutions in CLI (CASSANDRA-2492)
 * disable cache saving for system CFS (CASSANDRA-2502)
 * fixes for verifying destination availability under hinted conditions
   so UE can be thrown intead of timing out (CASSANDRA-2514)
 * fix update of validation class in column metadata (CASSANDRA-2512)
 * support LOCAL_QUORUM, EACH_QUORUM CLs outside of NTS (CASSANDRA-2516)
 * preserve version when streaming data from old sstables (CASSANDRA-2283)
 * fix backslash substitutions in CLI (CASSANDRA-2492)
 * count a row deletion as one operation towards memtable threshold
   (CASSANDRA-2519)
 * support LOCAL_QUORUM, EACH_QUORUM CLs outside of NTS (CASSANDRA-2516)


0.7.4
 * add nodetool join command (CASSANDRA-2160)
 * fix secondary indexes on pre-existing or streamed data (CASSANDRA-2244)
 * initialize endpoint in gossiper earlier (CASSANDRA-2228)
 * add ability to write to Cassandra from Pig (CASSANDRA-1828)
 * add rpc_[min|max]_threads (CASSANDRA-2176)
 * add CL.TWO, CL.THREE (CASSANDRA-2013)
 * avoid exporting an un-requested row in sstable2json, when exporting
   a key that does not exist (CASSANDRA-2168)
 * add incremental_backups option (CASSANDRA-1872)
 * add configurable row limit to Pig loadfunc (CASSANDRA-2276)
 * validate column values in batches as well as single-Column inserts
   (CASSANDRA-2259)
 * move sample schema from cassandra.yaml to schema-sample.txt,
   a cli scripts (CASSANDRA-2007)
 * avoid writing empty rows when scrubbing tombstoned rows (CASSANDRA-2296)
 * fix assertion error in range and index scans for CL < ALL
   (CASSANDRA-2282)
 * fix commitlog replay when flush position refers to data that didn't
   get synced before server died (CASSANDRA-2285)
 * fix fd leak in sstable2json with non-mmap'd i/o (CASSANDRA-2304)
 * reduce memory use during streaming of multiple sstables (CASSANDRA-2301)
 * purge tombstoned rows from cache after GCGraceSeconds (CASSANDRA-2305)
 * allow zero replicas in a NTS datacenter (CASSANDRA-1924)
 * make range queries respect snitch for local replicas (CASSANDRA-2286)
 * fix HH delivery when column index is larger than 2GB (CASSANDRA-2297)
 * make 2ary indexes use parent CF flush thresholds during initial build
   (CASSANDRA-2294)
 * update memtable_throughput to be a long (CASSANDRA-2158)


0.7.3
 * Keep endpoint state until aVeryLongTime (CASSANDRA-2115)
 * lower-latency read repair (CASSANDRA-2069)
 * add hinted_handoff_throttle_delay_in_ms option (CASSANDRA-2161)
 * fixes for cache save/load (CASSANDRA-2172, -2174)
 * Handle whole-row deletions in CFOutputFormat (CASSANDRA-2014)
 * Make memtable_flush_writers flush in parallel (CASSANDRA-2178)
 * Add compaction_preheat_key_cache option (CASSANDRA-2175)
 * refactor stress.py to have only one copy of the format string
   used for creating row keys (CASSANDRA-2108)
 * validate index names for \w+ (CASSANDRA-2196)
 * Fix Cassandra cli to respect timeout if schema does not settle
   (CASSANDRA-2187)
 * fix for compaction and cleanup writing old-format data into new-version
   sstable (CASSANDRA-2211, -2216)
 * add nodetool scrub (CASSANDRA-2217, -2240)
 * fix sstable2json large-row pagination (CASSANDRA-2188)
 * fix EOFing on requests for the last bytes in a file (CASSANDRA-2213)
 * fix BufferedRandomAccessFile bugs (CASSANDRA-2218, -2241)
 * check for memtable flush_after_mins exceeded every 10s (CASSANDRA-2183)
 * fix cache saving on Windows (CASSANDRA-2207)
 * add validateSchemaAgreement call + synchronization to schema
   modification operations (CASSANDRA-2222)
 * fix for reversed slice queries on large rows (CASSANDRA-2212)
 * fat clients were writing local data (CASSANDRA-2223)
 * set DEFAULT_MEMTABLE_LIFETIME_IN_MINS to 24h
 * improve detection and cleanup of partially-written sstables
   (CASSANDRA-2206)
 * fix supercolumn de/serialization when subcolumn comparator is different
   from supercolumn's (CASSANDRA-2104)
 * fix starting up on Windows when CASSANDRA_HOME contains whitespace
   (CASSANDRA-2237)
 * add [get|set][row|key]cacheSavePeriod to JMX (CASSANDRA-2100)
 * fix Hadoop ColumnFamilyOutputFormat dropping of mutations
   when batch fills up (CASSANDRA-2255)
 * move file deletions off of scheduledtasks executor (CASSANDRA-2253)


0.7.2
 * copy DecoratedKey.key when inserting into caches to avoid retaining
   a reference to the underlying buffer (CASSANDRA-2102)
 * format subcolumn names with subcomparator (CASSANDRA-2136)
 * fix column bloom filter deserialization (CASSANDRA-2165)


0.7.1
 * refactor MessageDigest creation code. (CASSANDRA-2107)
 * buffer network stack to avoid inefficient small TCP messages while avoiding
   the nagle/delayed ack problem (CASSANDRA-1896)
 * check log4j configuration for changes every 10s (CASSANDRA-1525, 1907)
 * more-efficient cross-DC replication (CASSANDRA-1530, -2051, -2138)
 * avoid polluting page cache with commitlog or sstable writes
   and seq scan operations (CASSANDRA-1470)
 * add RMI authentication options to nodetool (CASSANDRA-1921)
 * make snitches configurable at runtime (CASSANDRA-1374)
 * retry hadoop split requests on connection failure (CASSANDRA-1927)
 * implement describeOwnership for BOP, COPP (CASSANDRA-1928)
 * make read repair behave as expected for ConsistencyLevel > ONE
   (CASSANDRA-982, 2038)
 * distributed test harness (CASSANDRA-1859, 1964)
 * reduce flush lock contention (CASSANDRA-1930)
 * optimize supercolumn deserialization (CASSANDRA-1891)
 * fix CFMetaData.apply to only compare objects of the same class
   (CASSANDRA-1962)
 * allow specifying specific SSTables to compact from JMX (CASSANDRA-1963)
 * fix race condition in MessagingService.targets (CASSANDRA-1959, 2094, 2081)
 * refuse to open sstables from a future version (CASSANDRA-1935)
 * zero-copy reads (CASSANDRA-1714)
 * fix copy bounds for word Text in wordcount demo (CASSANDRA-1993)
 * fixes for contrib/javautils (CASSANDRA-1979)
 * check more frequently for memtable expiration (CASSANDRA-2000)
 * fix writing SSTable column count statistics (CASSANDRA-1976)
 * fix streaming of multiple CFs during bootstrap (CASSANDRA-1992)
 * explicitly set JVM GC new generation size with -Xmn (CASSANDRA-1968)
 * add short options for CLI flags (CASSANDRA-1565)
 * make keyspace argument to "describe keyspace" in CLI optional
   when authenticated to keyspace already (CASSANDRA-2029)
 * added option to specify -Dcassandra.join_ring=false on startup
   to allow "warm spare" nodes or performing JMX maintenance before
   joining the ring (CASSANDRA-526)
 * log migrations at INFO (CASSANDRA-2028)
 * add CLI verbose option in file mode (CASSANDRA-2030)
 * add single-line "--" comments to CLI (CASSANDRA-2032)
 * message serialization tests (CASSANDRA-1923)
 * switch from ivy to maven-ant-tasks (CASSANDRA-2017)
 * CLI attempts to block for new schema to propagate (CASSANDRA-2044)
 * fix potential overflow in nodetool cfstats (CASSANDRA-2057)
 * add JVM shutdownhook to sync commitlog (CASSANDRA-1919)
 * allow nodes to be up without being part of  normal traffic (CASSANDRA-1951)
 * fix CLI "show keyspaces" with null options on NTS (CASSANDRA-2049)
 * fix possible ByteBuffer race conditions (CASSANDRA-2066)
 * reduce garbage generated by MessagingService to prevent load spikes
   (CASSANDRA-2058)
 * fix math in RandomPartitioner.describeOwnership (CASSANDRA-2071)
 * fix deletion of sstable non-data components (CASSANDRA-2059)
 * avoid blocking gossip while deleting handoff hints (CASSANDRA-2073)
 * ignore messages from newer versions, keep track of nodes in gossip
   regardless of version (CASSANDRA-1970)
 * cache writing moved to CompactionManager to reduce i/o contention and
   updated to use non-cache-polluting writes (CASSANDRA-2053)
 * page through large rows when exporting to JSON (CASSANDRA-2041)
 * add flush_largest_memtables_at and reduce_cache_sizes_at options
   (CASSANDRA-2142)
 * add cli 'describe cluster' command (CASSANDRA-2127)
 * add cli support for setting username/password at 'connect' command
   (CASSANDRA-2111)
 * add -D option to Stress.java to allow reading hosts from a file
   (CASSANDRA-2149)
 * bound hints CF throughput between 32M and 256M (CASSANDRA-2148)
 * continue starting when invalid saved cache entries are encountered
   (CASSANDRA-2076)
 * add max_hint_window_in_ms option (CASSANDRA-1459)


0.7.0-final
 * fix offsets to ByteBuffer.get (CASSANDRA-1939)


0.7.0-rc4
 * fix cli crash after backgrounding (CASSANDRA-1875)
 * count timeouts in storageproxy latencies, and include latency
   histograms in StorageProxyMBean (CASSANDRA-1893)
 * fix CLI get recognition of supercolumns (CASSANDRA-1899)
 * enable keepalive on intra-cluster sockets (CASSANDRA-1766)
 * count timeouts towards dynamicsnitch latencies (CASSANDRA-1905)
 * Expose index-building status in JMX + cli schema description
   (CASSANDRA-1871)
 * allow [LOCAL|EACH]_QUORUM to be used with non-NetworkTopology
   replication Strategies
 * increased amount of index locks for faster commitlog replay
 * collect secondary index tombstones immediately (CASSANDRA-1914)
 * revert commitlog changes from #1780 (CASSANDRA-1917)
 * change RandomPartitioner min token to -1 to avoid collision w/
   tokens on actual nodes (CASSANDRA-1901)
 * examine the right nibble when validating TimeUUID (CASSANDRA-1910)
 * include secondary indexes in cleanup (CASSANDRA-1916)
 * CFS.scrubDataDirectories should also cleanup invalid secondary indexes
   (CASSANDRA-1904)
 * ability to disable/enable gossip on nodes to force them down
   (CASSANDRA-1108)


0.7.0-rc3
 * expose getNaturalEndpoints in StorageServiceMBean taking byte[]
   key; RMI cannot serialize ByteBuffer (CASSANDRA-1833)
 * infer org.apache.cassandra.locator for replication strategy classes
   when not otherwise specified
 * validation that generates less garbage (CASSANDRA-1814)
 * add TTL support to CLI (CASSANDRA-1838)
 * cli defaults to bytestype for subcomparator when creating
   column families (CASSANDRA-1835)
 * unregister index MBeans when index is dropped (CASSANDRA-1843)
 * make ByteBufferUtil.clone thread-safe (CASSANDRA-1847)
 * change exception for read requests during bootstrap from
   InvalidRequest to Unavailable (CASSANDRA-1862)
 * respect row-level tombstones post-flush in range scans
   (CASSANDRA-1837)
 * ReadResponseResolver check digests against each other (CASSANDRA-1830)
 * return InvalidRequest when remove of subcolumn without supercolumn
   is requested (CASSANDRA-1866)
 * flush before repair (CASSANDRA-1748)
 * SSTableExport validates key order (CASSANDRA-1884)
 * large row support for SSTableExport (CASSANDRA-1867)
 * Re-cache hot keys post-compaction without hitting disk (CASSANDRA-1878)
 * manage read repair in coordinator instead of data source, to
   provide latency information to dynamic snitch (CASSANDRA-1873)


0.7.0-rc2
 * fix live-column-count of slice ranges including tombstoned supercolumn
   with live subcolumn (CASSANDRA-1591)
 * rename o.a.c.internal.AntientropyStage -> AntiEntropyStage,
   o.a.c.request.Request_responseStage -> RequestResponseStage,
   o.a.c.internal.Internal_responseStage -> InternalResponseStage
 * add AbstractType.fromString (CASSANDRA-1767)
 * require index_type to be present when specifying index_name
   on ColumnDef (CASSANDRA-1759)
 * fix add/remove index bugs in CFMetadata (CASSANDRA-1768)
 * rebuild Strategy during system_update_keyspace (CASSANDRA-1762)
 * cli updates prompt to ... in continuation lines (CASSANDRA-1770)
 * support multiple Mutations per key in hadoop ColumnFamilyOutputFormat
   (CASSANDRA-1774)
 * improvements to Debian init script (CASSANDRA-1772)
 * use local classloader to check for version.properties (CASSANDRA-1778)
 * Validate that column names in column_metadata are valid for the
   defined comparator, and decode properly in cli (CASSANDRA-1773)
 * use cross-platform newlines in cli (CASSANDRA-1786)
 * add ExpiringColumn support to sstable import/export (CASSANDRA-1754)
 * add flush for each append to periodic commitlog mode; added
   periodic_without_flush option to disable this (CASSANDRA-1780)
 * close file handle used for post-flush truncate (CASSANDRA-1790)
 * various code cleanup (CASSANDRA-1793, -1794, -1795)
 * fix range queries against wrapped range (CASSANDRA-1781)
 * fix consistencylevel calculations for NetworkTopologyStrategy
   (CASSANDRA-1804)
 * cli support index type enum names (CASSANDRA-1810)
 * improved validation of column_metadata (CASSANDRA-1813)
 * reads at ConsistencyLevel > 1 throw UnavailableException
   immediately if insufficient live nodes exist (CASSANDRA-1803)
 * copy bytebuffers for local writes to avoid retaining the entire
   Thrift frame (CASSANDRA-1801)
 * fix NPE adding index to column w/o prior metadata (CASSANDRA-1764)
 * reduce fat client timeout (CASSANDRA-1730)
 * fix botched merge of CASSANDRA-1316


0.7.0-rc1
 * fix compaction and flush races with schema updates (CASSANDRA-1715)
 * add clustertool, config-converter, sstablekeys, and schematool
   Windows .bat files (CASSANDRA-1723)
 * reject range queries received during bootstrap (CASSANDRA-1739)
 * fix wrapping-range queries on non-minimum token (CASSANDRA-1700)
 * add nodetool cfhistogram (CASSANDRA-1698)
 * limit repaired ranges to what the nodes have in common (CASSANDRA-1674)
 * index scan treats missing columns as not matching secondary
   expressions (CASSANDRA-1745)
 * Fix misuse of DataOutputBuffer.getData in AntiEntropyService
   (CASSANDRA-1729)
 * detect and warn when obsolete version of JNA is present (CASSANDRA-1760)
 * reduce fat client timeout (CASSANDRA-1730)
 * cleanup smallest CFs first to increase free temp space for larger ones
   (CASSANDRA-1811)
 * Update windows .bat files to work outside of main Cassandra
   directory (CASSANDRA-1713)
 * fix read repair regression from 0.6.7 (CASSANDRA-1727)
 * more-efficient read repair (CASSANDRA-1719)
 * fix hinted handoff replay (CASSANDRA-1656)
 * log type of dropped messages (CASSANDRA-1677)
 * upgrade to SLF4J 1.6.1
 * fix ByteBuffer bug in ExpiringColumn.updateDigest (CASSANDRA-1679)
 * fix IntegerType.getString (CASSANDRA-1681)
 * make -Djava.net.preferIPv4Stack=true the default (CASSANDRA-628)
 * add INTERNAL_RESPONSE verb to differentiate from responses related
   to client requests (CASSANDRA-1685)
 * log tpstats when dropping messages (CASSANDRA-1660)
 * include unreachable nodes in describeSchemaVersions (CASSANDRA-1678)
 * Avoid dropping messages off the client request path (CASSANDRA-1676)
 * fix jna errno reporting (CASSANDRA-1694)
 * add friendlier error for UnknownHostException on startup (CASSANDRA-1697)
 * include jna dependency in RPM package (CASSANDRA-1690)
 * add --skip-keys option to stress.py (CASSANDRA-1696)
 * improve cli handling of non-string keys and column names
   (CASSANDRA-1701, -1693)
 * r/m extra subcomparator line in cli keyspaces output (CASSANDRA-1712)
 * add read repair chance to cli "show keyspaces"
 * upgrade to ConcurrentLinkedHashMap 1.1 (CASSANDRA-975)
 * fix index scan routing (CASSANDRA-1722)
 * fix tombstoning of supercolumns in range queries (CASSANDRA-1734)
 * clear endpoint cache after updating keyspace metadata (CASSANDRA-1741)
 * fix wrapping-range queries on non-minimum token (CASSANDRA-1700)
 * truncate includes secondary indexes (CASSANDRA-1747)
 * retain reference to PendingFile sstables (CASSANDRA-1749)
 * fix sstableimport regression (CASSANDRA-1753)
 * fix for bootstrap when no non-system tables are defined (CASSANDRA-1732)
 * handle replica unavailability in index scan (CASSANDRA-1755)
 * fix service initialization order deadlock (CASSANDRA-1756)
 * multi-line cli commands (CASSANDRA-1742)
 * fix race between snapshot and compaction (CASSANDRA-1736)
 * add listEndpointsPendingHints, deleteHintsForEndpoint JMX methods
   (CASSANDRA-1551)


0.7.0-beta3
 * add strategy options to describe_keyspace output (CASSANDRA-1560)
 * log warning when using randomly generated token (CASSANDRA-1552)
 * re-organize JMX into .db, .net, .internal, .request (CASSANDRA-1217)
 * allow nodes to change IPs between restarts (CASSANDRA-1518)
 * remember ring state between restarts by default (CASSANDRA-1518)
 * flush index built flag so we can read it before log replay (CASSANDRA-1541)
 * lock row cache updates to prevent race condition (CASSANDRA-1293)
 * remove assertion causing rare (and harmless) error messages in
   commitlog (CASSANDRA-1330)
 * fix moving nodes with no keyspaces defined (CASSANDRA-1574)
 * fix unbootstrap when no data is present in a transfer range (CASSANDRA-1573)
 * take advantage of AVRO-495 to simplify our avro IDL (CASSANDRA-1436)
 * extend authorization hierarchy to column family (CASSANDRA-1554)
 * deletion support in secondary indexes (CASSANDRA-1571)
 * meaningful error message for invalid replication strategy class
   (CASSANDRA-1566)
 * allow keyspace creation with RF > N (CASSANDRA-1428)
 * improve cli error handling (CASSANDRA-1580)
 * add cache save/load ability (CASSANDRA-1417, 1606, 1647)
 * add StorageService.getDrainProgress (CASSANDRA-1588)
 * Disallow bootstrap to an in-use token (CASSANDRA-1561)
 * Allow dynamic secondary index creation and destruction (CASSANDRA-1532)
 * log auto-guessed memtable thresholds (CASSANDRA-1595)
 * add ColumnDef support to cli (CASSANDRA-1583)
 * reduce index sample time by 75% (CASSANDRA-1572)
 * add cli support for column, strategy metadata (CASSANDRA-1578, 1612)
 * add cli support for schema modification (CASSANDRA-1584)
 * delete temp files on failed compactions (CASSANDRA-1596)
 * avoid blocking for dead nodes during removetoken (CASSANDRA-1605)
 * remove ConsistencyLevel.ZERO (CASSANDRA-1607)
 * expose in-progress compaction type in jmx (CASSANDRA-1586)
 * removed IClock & related classes from internals (CASSANDRA-1502)
 * fix removing tokens from SystemTable on decommission and removetoken
   (CASSANDRA-1609)
 * include CF metadata in cli 'show keyspaces' (CASSANDRA-1613)
 * switch from Properties to HashMap in PropertyFileSnitch to
   avoid synchronization bottleneck (CASSANDRA-1481)
 * PropertyFileSnitch configuration file renamed to
   cassandra-topology.properties
 * add cli support for get_range_slices (CASSANDRA-1088, CASSANDRA-1619)
 * Make memtable flush thresholds per-CF instead of global
   (CASSANDRA-1007, 1637)
 * add cli support for binary data without CfDef hints (CASSANDRA-1603)
 * fix building SSTable statistics post-stream (CASSANDRA-1620)
 * fix potential infinite loop in 2ary index queries (CASSANDRA-1623)
 * allow creating NTS keyspaces with no replicas configured (CASSANDRA-1626)
 * add jmx histogram of sstables accessed per read (CASSANDRA-1624)
 * remove system_rename_column_family and system_rename_keyspace from the
   client API until races can be fixed (CASSANDRA-1630, CASSANDRA-1585)
 * add cli sanity tests (CASSANDRA-1582)
 * update GC settings in cassandra.bat (CASSANDRA-1636)
 * cli support for index queries (CASSANDRA-1635)
 * cli support for updating schema memtable settings (CASSANDRA-1634)
 * cli --file option (CASSANDRA-1616)
 * reduce automatically chosen memtable sizes by 50% (CASSANDRA-1641)
 * move endpoint cache from snitch to strategy (CASSANDRA-1643)
 * fix commitlog recovery deleting the newly-created segment as well as
   the old ones (CASSANDRA-1644)
 * upgrade to Thrift 0.5 (CASSANDRA-1367)
 * renamed CL.DCQUORUM to LOCAL_QUORUM and DCQUORUMSYNC to EACH_QUORUM
 * cli truncate support (CASSANDRA-1653)
 * update GC settings in cassandra.bat (CASSANDRA-1636)
 * avoid logging when a node's ip/token is gossipped back to it (CASSANDRA-1666)


0.7-beta2
 * always use UTF-8 for hint keys (CASSANDRA-1439)
 * remove cassandra.yaml dependency from Hadoop and Pig (CASSADRA-1322)
 * expose CfDef metadata in describe_keyspaces (CASSANDRA-1363)
 * restore use of mmap_index_only option (CASSANDRA-1241)
 * dropping a keyspace with no column families generated an error
   (CASSANDRA-1378)
 * rename RackAwareStrategy to OldNetworkTopologyStrategy, RackUnawareStrategy
   to SimpleStrategy, DatacenterShardStrategy to NetworkTopologyStrategy,
   AbstractRackAwareSnitch to AbstractNetworkTopologySnitch (CASSANDRA-1392)
 * merge StorageProxy.mutate, mutateBlocking (CASSANDRA-1396)
 * faster UUIDType, LongType comparisons (CASSANDRA-1386, 1393)
 * fix setting read_repair_chance from CLI addColumnFamily (CASSANDRA-1399)
 * fix updates to indexed columns (CASSANDRA-1373)
 * fix race condition leaving to FileNotFoundException (CASSANDRA-1382)
 * fix sharded lock hash on index write path (CASSANDRA-1402)
 * add support for GT/E, LT/E in subordinate index clauses (CASSANDRA-1401)
 * cfId counter got out of sync when CFs were added (CASSANDRA-1403)
 * less chatty schema updates (CASSANDRA-1389)
 * rename column family mbeans. 'type' will now include either
   'IndexColumnFamilies' or 'ColumnFamilies' depending on the CFS type.
   (CASSANDRA-1385)
 * disallow invalid keyspace and column family names. This includes name that
   matches a '^\w+' regex. (CASSANDRA-1377)
 * use JNA, if present, to take snapshots (CASSANDRA-1371)
 * truncate hints if starting 0.7 for the first time (CASSANDRA-1414)
 * fix FD leak in single-row slicepredicate queries (CASSANDRA-1416)
 * allow index expressions against columns that are not part of the
   SlicePredicate (CASSANDRA-1410)
 * config-converter properly handles snitches and framed support
   (CASSANDRA-1420)
 * remove keyspace argument from multiget_count (CASSANDRA-1422)
 * allow specifying cassandra.yaml location as (local or remote) URL
   (CASSANDRA-1126)
 * fix using DynamicEndpointSnitch with NetworkTopologyStrategy
   (CASSANDRA-1429)
 * Add CfDef.default_validation_class (CASSANDRA-891)
 * fix EstimatedHistogram.max (CASSANDRA-1413)
 * quorum read optimization (CASSANDRA-1622)
 * handle zero-length (or missing) rows during HH paging (CASSANDRA-1432)
 * include secondary indexes during schema migrations (CASSANDRA-1406)
 * fix commitlog header race during schema change (CASSANDRA-1435)
 * fix ColumnFamilyStoreMBeanIterator to use new type name (CASSANDRA-1433)
 * correct filename generated by xml->yaml converter (CASSANDRA-1419)
 * add CMSInitiatingOccupancyFraction=75 and UseCMSInitiatingOccupancyOnly
   to default JVM options
 * decrease jvm heap for cassandra-cli (CASSANDRA-1446)
 * ability to modify keyspaces and column family definitions on a live cluster
   (CASSANDRA-1285)
 * support for Hadoop Streaming [non-jvm map/reduce via stdin/out]
   (CASSANDRA-1368)
 * Move persistent sstable stats from the system table to an sstable component
   (CASSANDRA-1430)
 * remove failed bootstrap attempt from pending ranges when gossip times
   it out after 1h (CASSANDRA-1463)
 * eager-create tcp connections to other cluster members (CASSANDRA-1465)
 * enumerate stages and derive stage from message type instead of
   transmitting separately (CASSANDRA-1465)
 * apply reversed flag during collation from different data sources
   (CASSANDRA-1450)
 * make failure to remove commitlog segment non-fatal (CASSANDRA-1348)
 * correct ordering of drain operations so CL.recover is no longer
   necessary (CASSANDRA-1408)
 * removed keyspace from describe_splits method (CASSANDRA-1425)
 * rename check_schema_agreement to describe_schema_versions
   (CASSANDRA-1478)
 * fix QUORUM calculation for RF > 3 (CASSANDRA-1487)
 * remove tombstones during non-major compactions when bloom filter
   verifies that row does not exist in other sstables (CASSANDRA-1074)
 * nodes that coordinated a loadbalance in the past could not be seen by
   newly added nodes (CASSANDRA-1467)
 * exposed endpoint states (gossip details) via jmx (CASSANDRA-1467)
 * ensure that compacted sstables are not included when new readers are
   instantiated (CASSANDRA-1477)
 * by default, calculate heap size and memtable thresholds at runtime (CASSANDRA-1469)
 * fix races dealing with adding/dropping keyspaces and column families in
   rapid succession (CASSANDRA-1477)
 * clean up of Streaming system (CASSANDRA-1503, 1504, 1506)
 * add options to configure Thrift socket keepalive and buffer sizes (CASSANDRA-1426)
 * make contrib CassandraServiceDataCleaner recursive (CASSANDRA-1509)
 * min, max compaction threshold are configurable and persistent
   per-ColumnFamily (CASSANDRA-1468)
 * fix replaying the last mutation in a commitlog unnecessarily
   (CASSANDRA-1512)
 * invoke getDefaultUncaughtExceptionHandler from DTPE with the original
   exception rather than the ExecutionException wrapper (CASSANDRA-1226)
 * remove Clock from the Thrift (and Avro) API (CASSANDRA-1501)
 * Close intra-node sockets when connection is broken (CASSANDRA-1528)
 * RPM packaging spec file (CASSANDRA-786)
 * weighted request scheduler (CASSANDRA-1485)
 * treat expired columns as deleted (CASSANDRA-1539)
 * make IndexInterval configurable (CASSANDRA-1488)
 * add describe_snitch to Thrift API (CASSANDRA-1490)
 * MD5 authenticator compares plain text submitted password with MD5'd
   saved property, instead of vice versa (CASSANDRA-1447)
 * JMX MessagingService pending and completed counts (CASSANDRA-1533)
 * fix race condition processing repair responses (CASSANDRA-1511)
 * make repair blocking (CASSANDRA-1511)
 * create EndpointSnitchInfo and MBean to expose rack and DC (CASSANDRA-1491)
 * added option to contrib/word_count to output results back to Cassandra
   (CASSANDRA-1342)
 * rewrite Hadoop ColumnFamilyRecordWriter to pool connections, retry to
   multiple Cassandra nodes, and smooth impact on the Cassandra cluster
   by using smaller batch sizes (CASSANDRA-1434)
 * fix setting gc_grace_seconds via CLI (CASSANDRA-1549)
 * support TTL'd index values (CASSANDRA-1536)
 * make removetoken work like decommission (CASSANDRA-1216)
 * make cli comparator-aware and improve quote rules (CASSANDRA-1523,-1524)
 * make nodetool compact and cleanup blocking (CASSANDRA-1449)
 * add memtable, cache information to GCInspector logs (CASSANDRA-1558)
 * enable/disable HintedHandoff via JMX (CASSANDRA-1550)
 * Ignore stray files in the commit log directory (CASSANDRA-1547)
 * Disallow bootstrap to an in-use token (CASSANDRA-1561)


0.7-beta1
 * sstable versioning (CASSANDRA-389)
 * switched to slf4j logging (CASSANDRA-625)
 * add (optional) expiration time for column (CASSANDRA-699)
 * access levels for authentication/authorization (CASSANDRA-900)
 * add ReadRepairChance to CF definition (CASSANDRA-930)
 * fix heisenbug in system tests, especially common on OS X (CASSANDRA-944)
 * convert to byte[] keys internally and all public APIs (CASSANDRA-767)
 * ability to alter schema definitions on a live cluster (CASSANDRA-44)
 * renamed configuration file to cassandra.xml, and log4j.properties to
   log4j-server.properties, which must now be loaded from
   the classpath (which is how our scripts in bin/ have always done it)
   (CASSANDRA-971)
 * change get_count to require a SlicePredicate. create multi_get_count
   (CASSANDRA-744)
 * re-organized endpointsnitch implementations and added SimpleSnitch
   (CASSANDRA-994)
 * Added preload_row_cache option (CASSANDRA-946)
 * add CRC to commitlog header (CASSANDRA-999)
 * removed deprecated batch_insert and get_range_slice methods (CASSANDRA-1065)
 * add truncate thrift method (CASSANDRA-531)
 * http mini-interface using mx4j (CASSANDRA-1068)
 * optimize away copy of sliced row on memtable read path (CASSANDRA-1046)
 * replace constant-size 2GB mmaped segments and special casing for index
   entries spanning segment boundaries, with SegmentedFile that computes
   segments that always contain entire entries/rows (CASSANDRA-1117)
 * avoid reading large rows into memory during compaction (CASSANDRA-16)
 * added hadoop OutputFormat (CASSANDRA-1101)
 * efficient Streaming (no more anticompaction) (CASSANDRA-579)
 * split commitlog header into separate file and add size checksum to
   mutations (CASSANDRA-1179)
 * avoid allocating a new byte[] for each mutation on replay (CASSANDRA-1219)
 * revise HH schema to be per-endpoint (CASSANDRA-1142)
 * add joining/leaving status to nodetool ring (CASSANDRA-1115)
 * allow multiple repair sessions per node (CASSANDRA-1190)
 * optimize away MessagingService for local range queries (CASSANDRA-1261)
 * make framed transport the default so malformed requests can't OOM the
   server (CASSANDRA-475)
 * significantly faster reads from row cache (CASSANDRA-1267)
 * take advantage of row cache during range queries (CASSANDRA-1302)
 * make GCGraceSeconds a per-ColumnFamily value (CASSANDRA-1276)
 * keep persistent row size and column count statistics (CASSANDRA-1155)
 * add IntegerType (CASSANDRA-1282)
 * page within a single row during hinted handoff (CASSANDRA-1327)
 * push DatacenterShardStrategy configuration into keyspace definition,
   eliminating datacenter.properties. (CASSANDRA-1066)
 * optimize forward slices starting with '' and single-index-block name
   queries by skipping the column index (CASSANDRA-1338)
 * streaming refactor (CASSANDRA-1189)
 * faster comparison for UUID types (CASSANDRA-1043)
 * secondary index support (CASSANDRA-749 and subtasks)
 * make compaction buckets deterministic (CASSANDRA-1265)


0.6.6
 * Allow using DynamicEndpointSnitch with RackAwareStrategy (CASSANDRA-1429)
 * remove the remaining vestiges of the unfinished DatacenterShardStrategy
   (replaced by NetworkTopologyStrategy in 0.7)


0.6.5
 * fix key ordering in range query results with RandomPartitioner
   and ConsistencyLevel > ONE (CASSANDRA-1145)
 * fix for range query starting with the wrong token range (CASSANDRA-1042)
 * page within a single row during hinted handoff (CASSANDRA-1327)
 * fix compilation on non-sun JDKs (CASSANDRA-1061)
 * remove String.trim() call on row keys in batch mutations (CASSANDRA-1235)
 * Log summary of dropped messages instead of spamming log (CASSANDRA-1284)
 * add dynamic endpoint snitch (CASSANDRA-981)
 * fix streaming for keyspaces with hyphens in their name (CASSANDRA-1377)
 * fix errors in hard-coded bloom filter optKPerBucket by computing it
   algorithmically (CASSANDRA-1220
 * remove message deserialization stage, and uncap read/write stages
   so slow reads/writes don't block gossip processing (CASSANDRA-1358)
 * add jmx port configuration to Debian package (CASSANDRA-1202)
 * use mlockall via JNA, if present, to prevent Linux from swapping
   out parts of the JVM (CASSANDRA-1214)


0.6.4
 * avoid queuing multiple hint deliveries for the same endpoint
   (CASSANDRA-1229)
 * better performance for and stricter checking of UTF8 column names
   (CASSANDRA-1232)
 * extend option to lower compaction priority to hinted handoff
   as well (CASSANDRA-1260)
 * log errors in gossip instead of re-throwing (CASSANDRA-1289)
 * avoid aborting commitlog replay prematurely if a flushed-but-
   not-removed commitlog segment is encountered (CASSANDRA-1297)
 * fix duplicate rows being read during mapreduce (CASSANDRA-1142)
 * failure detection wasn't closing command sockets (CASSANDRA-1221)
 * cassandra-cli.bat works on windows (CASSANDRA-1236)
 * pre-emptively drop requests that cannot be processed within RPCTimeout
   (CASSANDRA-685)
 * add ack to Binary write verb and update CassandraBulkLoader
   to wait for acks for each row (CASSANDRA-1093)
 * added describe_partitioner Thrift method (CASSANDRA-1047)
 * Hadoop jobs no longer require the Cassandra storage-conf.xml
   (CASSANDRA-1280, CASSANDRA-1047)
 * log thread pool stats when GC is excessive (CASSANDRA-1275)
 * remove gossip message size limit (CASSANDRA-1138)
 * parallelize local and remote reads during multiget, and respect snitch
   when determining whether to do local read for CL.ONE (CASSANDRA-1317)
 * fix read repair to use requested consistency level on digest mismatch,
   rather than assuming QUORUM (CASSANDRA-1316)
 * process digest mismatch re-reads in parallel (CASSANDRA-1323)
 * switch hints CF comparator to BytesType (CASSANDRA-1274)


0.6.3
 * retry to make streaming connections up to 8 times. (CASSANDRA-1019)
 * reject describe_ring() calls on invalid keyspaces (CASSANDRA-1111)
 * fix cache size calculation for size of 100% (CASSANDRA-1129)
 * fix cache capacity only being recalculated once (CASSANDRA-1129)
 * remove hourly scan of all hints on the off chance that the gossiper
   missed a status change; instead, expose deliverHintsToEndpoint to JMX
   so it can be done manually, if necessary (CASSANDRA-1141)
 * don't reject reads at CL.ALL (CASSANDRA-1152)
 * reject deletions to supercolumns in CFs containing only standard
   columns (CASSANDRA-1139)
 * avoid preserving login information after client disconnects
   (CASSANDRA-1057)
 * prefer sun jdk to openjdk in debian init script (CASSANDRA-1174)
 * detect partioner config changes between restarts and fail fast
   (CASSANDRA-1146)
 * use generation time to resolve node token reassignment disagreements
   (CASSANDRA-1118)
 * restructure the startup ordering of Gossiper and MessageService to avoid
   timing anomalies (CASSANDRA-1160)
 * detect incomplete commit log hearders (CASSANDRA-1119)
 * force anti-entropy service to stream files on the stream stage to avoid
   sending streams out of order (CASSANDRA-1169)
 * remove inactive stream managers after AES streams files (CASSANDRA-1169)
 * allow removing entire row through batch_mutate Deletion (CASSANDRA-1027)
 * add JMX metrics for row-level bloom filter false positives (CASSANDRA-1212)
 * added a redhat init script to contrib (CASSANDRA-1201)
 * use midpoint when bootstrapping a new machine into range with not
   much data yet instead of random token (CASSANDRA-1112)
 * kill server on OOM in executor stage as well as Thrift (CASSANDRA-1226)
 * remove opportunistic repairs, when two machines with overlapping replica
   responsibilities happen to finish major compactions of the same CF near
   the same time.  repairs are now fully manual (CASSANDRA-1190)
 * add ability to lower compaction priority (default is no change from 0.6.2)
   (CASSANDRA-1181)


0.6.2
 * fix contrib/word_count build. (CASSANDRA-992)
 * split CommitLogExecutorService into BatchCommitLogExecutorService and
   PeriodicCommitLogExecutorService (CASSANDRA-1014)
 * add latency histograms to CFSMBean (CASSANDRA-1024)
 * make resolving timestamp ties deterministic by using value bytes
   as a tiebreaker (CASSANDRA-1039)
 * Add option to turn off Hinted Handoff (CASSANDRA-894)
 * fix windows startup (CASSANDRA-948)
 * make concurrent_reads, concurrent_writes configurable at runtime via JMX
   (CASSANDRA-1060)
 * disable GCInspector on non-Sun JVMs (CASSANDRA-1061)
 * fix tombstone handling in sstable rows with no other data (CASSANDRA-1063)
 * fix size of row in spanned index entries (CASSANDRA-1056)
 * install json2sstable, sstable2json, and sstablekeys to Debian package
 * StreamingService.StreamDestinations wouldn't empty itself after streaming
   finished (CASSANDRA-1076)
 * added Collections.shuffle(splits) before returning the splits in
   ColumnFamilyInputFormat (CASSANDRA-1096)
 * do not recalculate cache capacity post-compaction if it's been manually
   modified (CASSANDRA-1079)
 * better defaults for flush sorter + writer executor queue sizes
   (CASSANDRA-1100)
 * windows scripts for SSTableImport/Export (CASSANDRA-1051)
 * windows script for nodetool (CASSANDRA-1113)
 * expose PhiConvictThreshold (CASSANDRA-1053)
 * make repair of RF==1 a no-op (CASSANDRA-1090)
 * improve default JVM GC options (CASSANDRA-1014)
 * fix SlicePredicate serialization inside Hadoop jobs (CASSANDRA-1049)
 * close Thrift sockets in Hadoop ColumnFamilyRecordReader (CASSANDRA-1081)


0.6.1
 * fix NPE in sstable2json when no excluded keys are given (CASSANDRA-934)
 * keep the replica set constant throughout the read repair process
   (CASSANDRA-937)
 * allow querying getAllRanges with empty token list (CASSANDRA-933)
 * fix command line arguments inversion in clustertool (CASSANDRA-942)
 * fix race condition that could trigger a false-positive assertion
   during post-flush discard of old commitlog segments (CASSANDRA-936)
 * fix neighbor calculation for anti-entropy repair (CASSANDRA-924)
 * perform repair even for small entropy differences (CASSANDRA-924)
 * Use hostnames in CFInputFormat to allow Hadoop's naive string-based
   locality comparisons to work (CASSANDRA-955)
 * cache read-only BufferedRandomAccessFile length to avoid
   3 system calls per invocation (CASSANDRA-950)
 * nodes with IPv6 (and no IPv4) addresses could not join cluster
   (CASSANDRA-969)
 * Retrieve the correct number of undeleted columns, if any, from
   a supercolumn in a row that had been deleted previously (CASSANDRA-920)
 * fix index scans that cross the 2GB mmap boundaries for both mmap
   and standard i/o modes (CASSANDRA-866)
 * expose drain via nodetool (CASSANDRA-978)


0.6.0-RC1
 * JMX drain to flush memtables and run through commit log (CASSANDRA-880)
 * Bootstrapping can skip ranges under the right conditions (CASSANDRA-902)
 * fix merging row versions in range_slice for CL > ONE (CASSANDRA-884)
 * default write ConsistencyLeven chaned from ZERO to ONE
 * fix for index entries spanning mmap buffer boundaries (CASSANDRA-857)
 * use lexical comparison if time part of TimeUUIDs are the same
   (CASSANDRA-907)
 * bound read, mutation, and response stages to fix possible OOM
   during log replay (CASSANDRA-885)
 * Use microseconds-since-epoch (UTC) in cli, instead of milliseconds
 * Treat batch_mutate Deletion with null supercolumn as "apply this predicate
   to top level supercolumns" (CASSANDRA-834)
 * Streaming destination nodes do not update their JMX status (CASSANDRA-916)
 * Fix internal RPC timeout calculation (CASSANDRA-911)
 * Added Pig loadfunc to contrib/pig (CASSANDRA-910)


0.6.0-beta3
 * fix compaction bucketing bug (CASSANDRA-814)
 * update windows batch file (CASSANDRA-824)
 * deprecate KeysCachedFraction configuration directive in favor
   of KeysCached; move to unified-per-CF key cache (CASSANDRA-801)
 * add invalidateRowCache to ColumnFamilyStoreMBean (CASSANDRA-761)
 * send Handoff hints to natural locations to reduce load on
   remaining nodes in a failure scenario (CASSANDRA-822)
 * Add RowWarningThresholdInMB configuration option to warn before very
   large rows get big enough to threaten node stability, and -x option to
   be able to remove them with sstable2json if the warning is unheeded
   until it's too late (CASSANDRA-843)
 * Add logging of GC activity (CASSANDRA-813)
 * fix ConcurrentModificationException in commitlog discard (CASSANDRA-853)
 * Fix hardcoded row count in Hadoop RecordReader (CASSANDRA-837)
 * Add a jmx status to the streaming service and change several DEBUG
   messages to INFO (CASSANDRA-845)
 * fix classpath in cassandra-cli.bat for Windows (CASSANDRA-858)
 * allow re-specifying host, port to cassandra-cli if invalid ones
   are first tried (CASSANDRA-867)
 * fix race condition handling rpc timeout in the coordinator
   (CASSANDRA-864)
 * Remove CalloutLocation and StagingFileDirectory from storage-conf files
   since those settings are no longer used (CASSANDRA-878)
 * Parse a long from RowWarningThresholdInMB instead of an int (CASSANDRA-882)
 * Remove obsolete ControlPort code from DatabaseDescriptor (CASSANDRA-886)
 * move skipBytes side effect out of assert (CASSANDRA-899)
 * add "double getLoad" to StorageServiceMBean (CASSANDRA-898)
 * track row stats per CF at compaction time (CASSANDRA-870)
 * disallow CommitLogDirectory matching a DataFileDirectory (CASSANDRA-888)
 * default key cache size is 200k entries, changed from 10% (CASSANDRA-863)
 * add -Dcassandra-foreground=yes to cassandra.bat
 * exit if cluster name is changed unexpectedly (CASSANDRA-769)


0.6.0-beta1/beta2
 * add batch_mutate thrift command, deprecating batch_insert (CASSANDRA-336)
 * remove get_key_range Thrift API, deprecated in 0.5 (CASSANDRA-710)
 * add optional login() Thrift call for authentication (CASSANDRA-547)
 * support fat clients using gossiper and StorageProxy to perform
   replication in-process [jvm-only] (CASSANDRA-535)
 * support mmapped I/O for reads, on by default on 64bit JVMs
   (CASSANDRA-408, CASSANDRA-669)
 * improve insert concurrency, particularly during Hinted Handoff
   (CASSANDRA-658)
 * faster network code (CASSANDRA-675)
 * stress.py moved to contrib (CASSANDRA-635)
 * row caching [must be explicitly enabled per-CF in config] (CASSANDRA-678)
 * present a useful measure of compaction progress in JMX (CASSANDRA-599)
 * add bin/sstablekeys (CASSNADRA-679)
 * add ConsistencyLevel.ANY (CASSANDRA-687)
 * make removetoken remove nodes from gossip entirely (CASSANDRA-644)
 * add ability to set cache sizes at runtime (CASSANDRA-708)
 * report latency and cache hit rate statistics with lifetime totals
   instead of average over the last minute (CASSANDRA-702)
 * support get_range_slice for RandomPartitioner (CASSANDRA-745)
 * per-keyspace replication factory and replication strategy (CASSANDRA-620)
 * track latency in microseconds (CASSANDRA-733)
 * add describe_ Thrift methods, deprecating get_string_property and
   get_string_list_property
 * jmx interface for tracking operation mode and streams in general.
   (CASSANDRA-709)
 * keep memtables in sorted order to improve range query performance
   (CASSANDRA-799)
 * use while loop instead of recursion when trimming sstables compaction list
   to avoid blowing stack in pathological cases (CASSANDRA-804)
 * basic Hadoop map/reduce support (CASSANDRA-342)


0.5.1
 * ensure all files for an sstable are streamed to the same directory.
   (CASSANDRA-716)
 * more accurate load estimate for bootstrapping (CASSANDRA-762)
 * tolerate dead or unavailable bootstrap target on write (CASSANDRA-731)
 * allow larger numbers of keys (> 140M) in a sstable bloom filter
   (CASSANDRA-790)
 * include jvm argument improvements from CASSANDRA-504 in debian package
 * change streaming chunk size to 32MB to accomodate Windows XP limitations
   (was 64MB) (CASSANDRA-795)
 * fix get_range_slice returning results in the wrong order (CASSANDRA-781)


0.5.0 final
 * avoid attempting to delete temporary bootstrap files twice (CASSANDRA-681)
 * fix bogus NaN in nodeprobe cfstats output (CASSANDRA-646)
 * provide a policy for dealing with single thread executors w/ a full queue
   (CASSANDRA-694)
 * optimize inner read in MessagingService, vastly improving multiple-node
   performance (CASSANDRA-675)
 * wait for table flush before streaming data back to a bootstrapping node.
   (CASSANDRA-696)
 * keep track of bootstrapping sources by table so that bootstrapping doesn't
   give the indication of finishing early (CASSANDRA-673)


0.5.0 RC3
 * commit the correct version of the patch for CASSANDRA-663


0.5.0 RC2 (unreleased)
 * fix bugs in converting get_range_slice results to Thrift
   (CASSANDRA-647, CASSANDRA-649)
 * expose java.util.concurrent.TimeoutException in StorageProxy methods
   (CASSANDRA-600)
 * TcpConnectionManager was holding on to disconnected connections,
   giving the false indication they were being used. (CASSANDRA-651)
 * Remove duplicated write. (CASSANDRA-662)
 * Abort bootstrap if IP is already in the token ring (CASSANDRA-663)
 * increase default commitlog sync period, and wait for last sync to
   finish before submitting another (CASSANDRA-668)


0.5.0 RC1
 * Fix potential NPE in get_range_slice (CASSANDRA-623)
 * add CRC32 to commitlog entries (CASSANDRA-605)
 * fix data streaming on windows (CASSANDRA-630)
 * GC compacted sstables after cleanup and compaction (CASSANDRA-621)
 * Speed up anti-entropy validation (CASSANDRA-629)
 * Fix anti-entropy assertion error (CASSANDRA-639)
 * Fix pending range conflicts when bootstapping or moving
   multiple nodes at once (CASSANDRA-603)
 * Handle obsolete gossip related to node movement in the case where
   one or more nodes is down when the movement occurs (CASSANDRA-572)
 * Include dead nodes in gossip to avoid a variety of problems
   and fix HH to removed nodes (CASSANDRA-634)
 * return an InvalidRequestException for mal-formed SlicePredicates
   (CASSANDRA-643)
 * fix bug determining closest neighbor for use in multiple datacenters
   (CASSANDRA-648)
 * Vast improvements in anticompaction speed (CASSANDRA-607)
 * Speed up log replay and writes by avoiding redundant serializations
   (CASSANDRA-652)


0.5.0 beta 2
 * Bootstrap improvements (several tickets)
 * add nodeprobe repair anti-entropy feature (CASSANDRA-193, CASSANDRA-520)
 * fix possibility of partition when many nodes restart at once
   in clusters with multiple seeds (CASSANDRA-150)
 * fix NPE in get_range_slice when no data is found (CASSANDRA-578)
 * fix potential NPE in hinted handoff (CASSANDRA-585)
 * fix cleanup of local "system" keyspace (CASSANDRA-576)
 * improve computation of cluster load balance (CASSANDRA-554)
 * added super column read/write, column count, and column/row delete to
   cassandra-cli (CASSANDRA-567, CASSANDRA-594)
 * fix returning live subcolumns of deleted supercolumns (CASSANDRA-583)
 * respect JAVA_HOME in bin/ scripts (several tickets)
 * add StorageService.initClient for fat clients on the JVM (CASSANDRA-535)
   (see contrib/client_only for an example of use)
 * make consistency_level functional in get_range_slice (CASSANDRA-568)
 * optimize key deserialization for RandomPartitioner (CASSANDRA-581)
 * avoid GCing tombstones except on major compaction (CASSANDRA-604)
 * increase failure conviction threshold, resulting in less nodes
   incorrectly (and temporarily) marked as down (CASSANDRA-610)
 * respect memtable thresholds during log replay (CASSANDRA-609)
 * support ConsistencyLevel.ALL on read (CASSANDRA-584)
 * add nodeprobe removetoken command (CASSANDRA-564)


0.5.0 beta
 * Allow multiple simultaneous flushes, improving flush throughput
   on multicore systems (CASSANDRA-401)
 * Split up locks to improve write and read throughput on multicore systems
   (CASSANDRA-444, CASSANDRA-414)
 * More efficient use of memory during compaction (CASSANDRA-436)
 * autobootstrap option: when enabled, all non-seed nodes will attempt
   to bootstrap when started, until bootstrap successfully
   completes. -b option is removed.  (CASSANDRA-438)
 * Unless a token is manually specified in the configuration xml,
   a bootstraping node will use a token that gives it half the
   keys from the most-heavily-loaded node in the cluster,
   instead of generating a random token.
   (CASSANDRA-385, CASSANDRA-517)
 * Miscellaneous bootstrap fixes (several tickets)
 * Ability to change a node's token even after it has data on it
   (CASSANDRA-541)
 * Ability to decommission a live node from the ring (CASSANDRA-435)
 * Semi-automatic loadbalancing via nodeprobe (CASSANDRA-192)
 * Add ability to set compaction thresholds at runtime via
   JMX / nodeprobe.  (CASSANDRA-465)
 * Add "comment" field to ColumnFamily definition. (CASSANDRA-481)
 * Additional JMX metrics (CASSANDRA-482)
 * JSON based export and import tools (several tickets)
 * Hinted Handoff fixes (several tickets)
 * Add key cache to improve read performance (CASSANDRA-423)
 * Simplified construction of custom ReplicationStrategy classes
   (CASSANDRA-497)
 * Graphical application (Swing) for ring integrity verification and
   visualization was added to contrib (CASSANDRA-252)
 * Add DCQUORUM, DCQUORUMSYNC consistency levels and corresponding
   ReplicationStrategy / EndpointSnitch classes.  Experimental.
   (CASSANDRA-492)
 * Web client interface added to contrib (CASSANDRA-457)
 * More-efficient flush for Random, CollatedOPP partitioners
   for normal writes (CASSANDRA-446) and bulk load (CASSANDRA-420)
 * Add MemtableFlushAfterMinutes, a global replacement for the old
   per-CF FlushPeriodInMinutes setting (CASSANDRA-463)
 * optimizations to slice reading (CASSANDRA-350) and supercolumn
   queries (CASSANDRA-510)
 * force binding to given listenaddress for nodes with multiple
   interfaces (CASSANDRA-546)
 * stress.py benchmarking tool improvements (several tickets)
 * optimized replica placement code (CASSANDRA-525)
 * faster log replay on restart (CASSANDRA-539, CASSANDRA-540)
 * optimized local-node writes (CASSANDRA-558)
 * added get_range_slice, deprecating get_key_range (CASSANDRA-344)
 * expose TimedOutException to thrift (CASSANDRA-563)


0.4.2
 * Add validation disallowing null keys (CASSANDRA-486)
 * Fix race conditions in TCPConnectionManager (CASSANDRA-487)
 * Fix using non-utf8-aware comparison as a sanity check.
   (CASSANDRA-493)
 * Improve default garbage collector options (CASSANDRA-504)
 * Add "nodeprobe flush" (CASSANDRA-505)
 * remove NotFoundException from get_slice throws list (CASSANDRA-518)
 * fix get (not get_slice) of entire supercolumn (CASSANDRA-508)
 * fix null token during bootstrap (CASSANDRA-501)


0.4.1
 * Fix FlushPeriod columnfamily configuration regression
   (CASSANDRA-455)
 * Fix long column name support (CASSANDRA-460)
 * Fix for serializing a row that only contains tombstones
   (CASSANDRA-458)
 * Fix for discarding unneeded commitlog segments (CASSANDRA-459)
 * Add SnapshotBeforeCompaction configuration option (CASSANDRA-426)
 * Fix compaction abort under insufficient disk space (CASSANDRA-473)
 * Fix reading subcolumn slice from tombstoned CF (CASSANDRA-484)
 * Fix race condition in RVH causing occasional NPE (CASSANDRA-478)


0.4.0
 * fix get_key_range problems when a node is down (CASSANDRA-440)
   and add UnavailableException to more Thrift methods
 * Add example EndPointSnitch contrib code (several tickets)


0.4.0 RC2
 * fix SSTable generation clash during compaction (CASSANDRA-418)
 * reject method calls with null parameters (CASSANDRA-308)
 * properly order ranges in nodeprobe output (CASSANDRA-421)
 * fix logging of certain errors on executor threads (CASSANDRA-425)


0.4.0 RC1
 * Bootstrap feature is live; use -b on startup (several tickets)
 * Added multiget api (CASSANDRA-70)
 * fix Deadlock with SelectorManager.doProcess and TcpConnection.write
   (CASSANDRA-392)
 * remove key cache b/c of concurrency bugs in third-party
   CLHM library (CASSANDRA-405)
 * update non-major compaction logic to use two threshold values
   (CASSANDRA-407)
 * add periodic / batch commitlog sync modes (several tickets)
 * inline BatchMutation into batch_insert params (CASSANDRA-403)
 * allow setting the logging level at runtime via mbean (CASSANDRA-402)
 * change default comparator to BytesType (CASSANDRA-400)
 * add forwards-compatible ConsistencyLevel parameter to get_key_range
   (CASSANDRA-322)
 * r/m special case of blocking for local destination when writing with
   ConsistencyLevel.ZERO (CASSANDRA-399)
 * Fixes to make BinaryMemtable [bulk load interface] useful (CASSANDRA-337);
   see contrib/bmt_example for an example of using it.
 * More JMX properties added (several tickets)
 * Thrift changes (several tickets)
    - Merged _super get methods with the normal ones; return values
      are now of ColumnOrSuperColumn.
    - Similarly, merged batch_insert_super into batch_insert.



0.4.0 beta
 * On-disk data format has changed to allow billions of keys/rows per
   node instead of only millions
 * Multi-keyspace support
 * Scan all sstables for all queries to avoid situations where
   different types of operation on the same ColumnFamily could
   disagree on what data was present
 * Snapshot support via JMX
 * Thrift API has changed a _lot_:
    - removed time-sorted CFs; instead, user-defined comparators
      may be defined on the column names, which are now byte arrays.
      Default comparators are provided for UTF8, Bytes, Ascii, Long (i64),
      and UUID types.
    - removed colon-delimited strings in thrift api in favor of explicit
      structs such as ColumnPath, ColumnParent, etc.  Also normalized
      thrift struct and argument naming.
    - Added columnFamily argument to get_key_range.
    - Change signature of get_slice to accept starting and ending
      columns as well as an offset.  (This allows use of indexes.)
      Added "ascending" flag to allow reasonably-efficient reverse
      scans as well.  Removed get_slice_by_range as redundant.
    - get_key_range operates on one CF at a time
    - changed `block` boolean on insert methods to ConsistencyLevel enum,
      with options of NONE, ONE, QUORUM, and ALL.
    - added similar consistency_level parameter to read methods
    - column-name-set slice with no names given now returns zero columns
      instead of all of them.  ("all" can run your server out of memory.
      use a range-based slice with a high max column count instead.)
 * Removed the web interface. Node information can now be obtained by
   using the newly introduced nodeprobe utility.
 * More JMX stats
 * Remove magic values from internals (e.g. special key to indicate
   when to flush memtables)
 * Rename configuration "table" to "keyspace"
 * Moved to crash-only design; no more shutdown (just kill the process)
 * Lots of bug fixes

Full list of issues resolved in 0.4 is at https://issues.apache.org/jira/secure/IssueNavigator.jspa?reset=true&&pid=12310865&fixfor=12313862&resolution=1&sorter/field=issuekey&sorter/order=DESC


0.3.0 RC3
 * Fix potential deadlock under load in TCPConnection.
   (CASSANDRA-220)


0.3.0 RC2
 * Fix possible data loss when server is stopped after replaying
   log but before new inserts force memtable flush.
   (CASSANDRA-204)
 * Added BUGS file


0.3.0 RC1
 * Range queries on keys, including user-defined key collation
 * Remove support
 * Workarounds for a weird bug in JDK select/register that seems
   particularly common on VM environments. Cassandra should deploy
   fine on EC2 now
 * Much improved infrastructure: the beginnings of a decent test suite
   ("ant test" for unit tests; "nosetests" for system tests), code
   coverage reporting, etc.
 * Expanded node status reporting via JMX
 * Improved error reporting/logging on both server and client
 * Reduced memory footprint in default configuration
 * Combined blocking and non-blocking versions of insert APIs
 * Added FlushPeriodInMinutes configuration parameter to force
   flushing of infrequently-updated ColumnFamilies<|MERGE_RESOLUTION|>--- conflicted
+++ resolved
@@ -359,11 +359,6 @@
  * Anti-compaction temporarily corrupts sstable state for readers (CASSANDRA-15004)
 Merged from 2.2:
  * Fixing invalid CQL in security documentation (CASSANDRA-15020)
-<<<<<<< HEAD
- * Make tools/bin/token-generator py2/3 compatible (CASSANDRA-15012)
-=======
- * Multi-version in-JVM dtests (CASSANDRA-14937)
->>>>>>> 036fff39
 
 
 3.11.4
