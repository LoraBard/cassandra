4.0
<<<<<<< HEAD
=======
 * Added started & completed repair metrics (CASSANDRA-13598)
 * Improve secondary index (re)build failure and concurrency handling (CASSANDRA-10130)
>>>>>>> 176f2a44
 * Improve calculation of available disk space for compaction (CASSANDRA-13068)
 * Change the accessibility of RowCacheSerializer for third party row cache plugins (CASSANDRA-13579)
 * Allow sub-range repairs for a preview of repaired data (CASSANDRA-13570)
 * NPE in IR cleanup when columnfamily has no sstables (CASSANDRA-13585)
 * Fix Randomness of stress values (CASSANDRA-12744)
 * Allow selecting Map values and Set elements (CASSANDRA-7396)
 * Fast and garbage-free Streaming Histogram (CASSANDRA-13444)
 * Update repairTime for keyspaces on completion (CASSANDRA-13539)
 * Add configurable upper bound for validation executor threads (CASSANDRA-13521)
 * Bring back maxHintTTL propery (CASSANDRA-12982)
 * Add testing guidelines (CASSANDRA-13497)
 * Add more repair metrics (CASSANDRA-13531)
 * RangeStreamer should be smarter when picking endpoints for streaming (CASSANDRA-4650)
 * Avoid rewrapping an exception thrown for cache load functions (CASSANDRA-13367)
 * Log time elapsed for each incremental repair phase (CASSANDRA-13498)
 * Add multiple table operation support to cassandra-stress (CASSANDRA-8780)
 * Fix incorrect cqlsh results when selecting same columns multiple times (CASSANDRA-13262)
 * Fix WriteResponseHandlerTest is sensitive to test execution order (CASSANDRA-13421)
 * Improve incremental repair logging (CASSANDRA-13468)
 * Start compaction when incremental repair finishes (CASSANDRA-13454)
 * Add repair streaming preview (CASSANDRA-13257)
 * Cleanup isIncremental/repairedAt usage (CASSANDRA-13430)
 * Change protocol to allow sending key space independent of query string (CASSANDRA-10145)
 * Make gc_log and gc_warn settable at runtime (CASSANDRA-12661)
 * Take number of files in L0 in account when estimating remaining compaction tasks (CASSANDRA-13354)
 * Skip building views during base table streams on range movements (CASSANDRA-13065)
 * Improve error messages for +/- operations on maps and tuples (CASSANDRA-13197)
 * Remove deprecated repair JMX APIs (CASSANDRA-11530)
 * Fix version check to enable streaming keep-alive (CASSANDRA-12929)
 * Make it possible to monitor an ideal consistency level separate from actual consistency level (CASSANDRA-13289)
 * Outbound TCP connections ignore internode authenticator (CASSANDRA-13324)
 * Upgrade junit from 4.6 to 4.12 (CASSANDRA-13360)
 * Cleanup ParentRepairSession after repairs (CASSANDRA-13359)
 * Upgrade snappy-java to 1.1.2.6 (CASSANDRA-13336)
 * Incremental repair not streaming correct sstables (CASSANDRA-13328)
 * Upgrade the jna version to 4.3.0 (CASSANDRA-13300)
 * Add the currentTimestamp, currentDate, currentTime and currentTimeUUID functions (CASSANDRA-13132)
 * Remove config option index_interval (CASSANDRA-10671)
 * Reduce lock contention for collection types and serializers (CASSANDRA-13271)
 * Make it possible to override MessagingService.Verb ids (CASSANDRA-13283)
 * Avoid synchronized on prepareForRepair in ActiveRepairService (CASSANDRA-9292)
 * Adds the ability to use uncompressed chunks in compressed files (CASSANDRA-10520)
 * Don't flush sstables when streaming for incremental repair (CASSANDRA-13226)
 * Remove unused method (CASSANDRA-13227)
 * Fix minor bugs related to #9143 (CASSANDRA-13217)
 * Output warning if user increases RF (CASSANDRA-13079)
 * Remove pre-3.0 streaming compatibility code for 4.0 (CASSANDRA-13081)
 * Add support for + and - operations on dates (CASSANDRA-11936)
 * Fix consistency of incrementally repaired data (CASSANDRA-9143)
 * Increase commitlog version (CASSANDRA-13161)
 * Make TableMetadata immutable, optimize Schema (CASSANDRA-9425)
 * Refactor ColumnCondition (CASSANDRA-12981)
 * Parallelize streaming of different keyspaces (CASSANDRA-4663)
 * Improved compactions metrics (CASSANDRA-13015)
 * Speed-up start-up sequence by avoiding un-needed flushes (CASSANDRA-13031)
 * Use Caffeine (W-TinyLFU) for on-heap caches (CASSANDRA-10855)
 * Thrift removal (CASSANDRA-11115)
 * Remove pre-3.0 compatibility code for 4.0 (CASSANDRA-12716)
 * Add column definition kind to dropped columns in schema (CASSANDRA-12705)
 * Add (automate) Nodetool Documentation (CASSANDRA-12672)
 * Update bundled cqlsh python driver to 3.7.0 (CASSANDRA-12736)
 * Reject invalid replication settings when creating or altering a keyspace (CASSANDRA-12681)
 * Clean up the SSTableReader#getScanner API wrt removal of RateLimiter (CASSANDRA-12422)
 * Use new token allocation for non bootstrap case as well (CASSANDRA-13080)
 * Avoid byte-array copy when key cache is disabled (CASSANDRA-13084)
 * Require forceful decommission if number of nodes is less than replication factor (CASSANDRA-12510)
 * Allow IN restrictions on column families with collections (CASSANDRA-12654)
 * Log message size in trace message in OutboundTcpConnection (CASSANDRA-13028)
 * Add timeUnit Days for cassandra-stress (CASSANDRA-13029)
 * Add mutation size and batch metrics (CASSANDRA-12649)
 * Add method to get size of endpoints to TokenMetadata (CASSANDRA-12999)
 * Expose time spent waiting in thread pool queue (CASSANDRA-8398)
 * Conditionally update index built status to avoid unnecessary flushes (CASSANDRA-12969)
 * cqlsh auto completion: refactor definition of compaction strategy options (CASSANDRA-12946)
 * Add support for arithmetic operators (CASSANDRA-11935)
 * Add histogram for delay to deliver hints (CASSANDRA-13234)
 * Fix cqlsh automatic protocol downgrade regression (CASSANDRA-13307)
 * Changing `max_hint_window_in_ms` at runtime (CASSANDRA-11720)
 * Nodetool repair can hang forever if we lose the notification for the repair completing/failing (CASSANDRA-13480)

3.11.1
 * Properly evict pstmts from prepared statements cache (CASSANDRA-13641)
Merged from 3.0:
  * Allow different NUMACTL_ARGS to be passed in (CASSANDRA-13557)
  * Fix secondary index queries on COMPACT tables (CASSANDRA-13627) 
  * Nodetool listsnapshots output is missing a newline, if there are no snapshots (CASSANDRA-13568)

3.11.0
 * Allow native function calls in CQLSSTableWriter (CASSANDRA-12606)
 * Replace string comparison with regex/number checks in MessagingService test (CASSANDRA-13216)
 * Fix formatting of duration columns in CQLSH (CASSANDRA-13549)
 * Fix the problem with duplicated rows when using paging with SASI (CASSANDRA-13302)
 * Allow CONTAINS statements filtering on the partition key and it’s parts (CASSANDRA-13275)
 * Fall back to even ranges calculation in clusters with vnodes when tokens are distributed unevenly (CASSANDRA-13229)
 * Fix duration type validation to prevent overflow (CASSANDRA-13218)
 * Forbid unsupported creation of SASI indexes over partition key columns (CASSANDRA-13228)
 * Reject multiple values for a key in CQL grammar. (CASSANDRA-13369)
 * UDA fails without input rows (CASSANDRA-13399)
 * Fix compaction-stress by using daemonInitialization (CASSANDRA-13188)
 * V5 protocol flags decoding broken (CASSANDRA-13443)
 * Use write lock not read lock for removing sstables from compaction strategies. (CASSANDRA-13422)
 * Use corePoolSize equal to maxPoolSize in JMXEnabledThreadPoolExecutors (CASSANDRA-13329)
 * Avoid rebuilding SASI indexes containing no values (CASSANDRA-12962)
 * Add charset to Analyser input stream (CASSANDRA-13151)
 * Fix testLimitSSTables flake caused by concurrent flush (CASSANDRA-12820)
 * cdc column addition strikes again (CASSANDRA-13382)
 * Fix static column indexes (CASSANDRA-13277)
 * DataOutputBuffer.asNewBuffer broken (CASSANDRA-13298)
 * unittest CipherFactoryTest failed on MacOS (CASSANDRA-13370)
 * Forbid SELECT restrictions and CREATE INDEX over non-frozen UDT columns (CASSANDRA-13247)
 * Default logging we ship will incorrectly print "?:?" for "%F:%L" pattern (CASSANDRA-13317)
 * Possible AssertionError in UnfilteredRowIteratorWithLowerBound (CASSANDRA-13366)
 * Support unaligned memory access for AArch64 (CASSANDRA-13326)
 * Improve SASI range iterator efficiency on intersection with an empty range (CASSANDRA-12915).
 * Fix equality comparisons of columns using the duration type (CASSANDRA-13174)
 * Move to FastThreadLocalThread and FastThreadLocal (CASSANDRA-13034)
 * nodetool stopdaemon errors out (CASSANDRA-13030)
 * Tables in system_distributed should not use gcgs of 0 (CASSANDRA-12954)
 * Fix primary index calculation for SASI (CASSANDRA-12910)
 * More fixes to the TokenAllocator (CASSANDRA-12990)
 * NoReplicationTokenAllocator should work with zero replication factor (CASSANDRA-12983)
 * Address message coalescing regression (CASSANDRA-12676)
 * Delete illegal character from StandardTokenizerImpl.jflex (CASSANDRA-13417)
 * Fix cqlsh automatic protocol downgrade regression (CASSANDRA-13307)
 * Tracing payload not passed from QueryMessage to tracing session (CASSANDRA-12835)
Merged from 3.0:
 * Ensure int overflow doesn't occur when calculating large partition warning size (CASSANDRA-13172)
 * Ensure consistent view of partition columns between coordinator and replica in ColumnFilter (CASSANDRA-13004)
 * Failed unregistering mbean during drop keyspace (CASSANDRA-13346)
 * nodetool scrub/cleanup/upgradesstables exit code is wrong (CASSANDRA-13542)
 * Fix the reported number of sstable data files accessed per read (CASSANDRA-13120)
 * Fix schema digest mismatch during rolling upgrades from versions before 3.0.12 (CASSANDRA-13559)
 * Upgrade JNA version to 4.4.0 (CASSANDRA-13072)
 * Interned ColumnIdentifiers should use minimal ByteBuffers (CASSANDRA-13533)
 * Fix repair process violating start/end token limits for small ranges (CASSANDRA-13052)
 * Add storage port options to sstableloader (CASSANDRA-13518)
 * Properly handle quoted index names in cqlsh DESCRIBE output (CASSANDRA-12847)
 * Fix NPE in StorageService.excise() (CASSANDRA-13163)
 * Expire OutboundTcpConnection messages by a single Thread (CASSANDRA-13265)
 * Fail repair if insufficient responses received (CASSANDRA-13397)
 * Fix SSTableLoader fail when the loaded table contains dropped columns (CASSANDRA-13276)
 * Avoid name clashes in CassandraIndexTest (CASSANDRA-13427)
 * Handling partially written hint files (CASSANDRA-12728)
 * Interrupt replaying hints on decommission (CASSANDRA-13308)
 * Handling partially written hint files (CASSANDRA-12728)
 * Fix NPE issue in StorageService (CASSANDRA-13060)
 * Make reading of range tombstones more reliable (CASSANDRA-12811)
 * Fix startup problems due to schema tables not completely flushed (CASSANDRA-12213)
 * Fix view builder bug that can filter out data on restart (CASSANDRA-13405)
 * Fix 2i page size calculation when there are no regular columns (CASSANDRA-13400)
 * Fix the conversion of 2.X expired rows without regular column data (CASSANDRA-13395)
 * Fix hint delivery when using ext+internal IPs with prefer_local enabled (CASSANDRA-13020)
 * Legacy deserializer can create empty range tombstones (CASSANDRA-13341)
 * Legacy caching options can prevent 3.0 upgrade (CASSANDRA-13384)
 * Use the Kernel32 library to retrieve the PID on Windows and fix startup checks (CASSANDRA-13333)
 * Fix code to not exchange schema across major versions (CASSANDRA-13274)
 * Dropping column results in "corrupt" SSTable (CASSANDRA-13337)
 * Bugs handling range tombstones in the sstable iterators (CASSANDRA-13340)
 * Fix CONTAINS filtering for null collections (CASSANDRA-13246)
 * Applying: Use a unique metric reservoir per test run when using Cassandra-wide metrics residing in MBeans (CASSANDRA-13216)
 * Propagate row deletions in 2i tables on upgrade (CASSANDRA-13320)
 * Slice.isEmpty() returns false for some empty slices (CASSANDRA-13305)
 * Add formatted row output to assertEmpty in CQL Tester (CASSANDRA-13238)
 * Prevent data loss on upgrade 2.1 - 3.0 by adding component separator to LogRecord absolute path (CASSANDRA-13294)
 * Improve testing on macOS by eliminating sigar logging (CASSANDRA-13233)
 * Cqlsh copy-from should error out when csv contains invalid data for collections (CASSANDRA-13071)
 * Update c.yaml doc for offheap memtables (CASSANDRA-13179)
 * Faster StreamingHistogram (CASSANDRA-13038)
 * Legacy deserializer can create unexpected boundary range tombstones (CASSANDRA-13237)
 * Remove unnecessary assertion from AntiCompactionTest (CASSANDRA-13070)
 * Fix cqlsh COPY for dates before 1900 (CASSANDRA-13185)
 * Use keyspace replication settings on system.size_estimates table (CASSANDRA-9639)
 * Add vm.max_map_count StartupCheck (CASSANDRA-13008)
 * Obfuscate password in stress-graphs (CASSANDRA-12233)
 * Hint related logging should include the IP address of the destination in addition to
   host ID (CASSANDRA-13205)
 * Reloading logback.xml does not work (CASSANDRA-13173)
 * Lightweight transactions temporarily fail after upgrade from 2.1 to 3.0 (CASSANDRA-13109)
 * Duplicate rows after upgrading from 2.1.16 to 3.0.10/3.9 (CASSANDRA-13125)
 * Fix UPDATE queries with empty IN restrictions (CASSANDRA-13152)
 * Fix handling of partition with partition-level deletion plus
   live rows in sstabledump (CASSANDRA-13177)
 * Provide user workaround when system_schema.columns does not contain entries
   for a table that's in system_schema.tables (CASSANDRA-13180)
 * Nodetool upgradesstables/scrub/compact ignores system tables (CASSANDRA-13410)
 * Fix schema version calculation for rolling upgrades (CASSANDRA-13441)
Merged from 2.2:
 * Nodes started with join_ring=False should be able to serve requests when authentication is enabled (CASSANDRA-11381)
 * cqlsh COPY FROM: increment error count only for failures, not for attempts (CASSANDRA-13209)
 * Avoid starting gossiper in RemoveTest (CASSANDRA-13407)
 * Fix weightedSize() for row-cache reported by JMX and NodeTool (CASSANDRA-13393)
 * Fix JVM metric names (CASSANDRA-13103)
 * Honor truststore-password parameter in cassandra-stress (CASSANDRA-12773)
 * Discard in-flight shadow round responses (CASSANDRA-12653)
 * Don't anti-compact repaired data to avoid inconsistencies (CASSANDRA-13153)
 * Wrong logger name in AnticompactionTask (CASSANDRA-13343)
 * Commitlog replay may fail if last mutation is within 4 bytes of end of segment (CASSANDRA-13282)
 * Fix queries updating multiple time the same list (CASSANDRA-13130)
 * Fix GRANT/REVOKE when keyspace isn't specified (CASSANDRA-13053)
 * Avoid race on receiver by starting streaming sender thread after sending init message (CASSANDRA-12886)
 * Fix "multiple versions of ant detected..." when running ant test (CASSANDRA-13232)
 * Coalescing strategy sleeps too much (CASSANDRA-13090)
 * Fix flaky LongLeveledCompactionStrategyTest (CASSANDRA-12202)
 * Fix failing COPY TO STDOUT (CASSANDRA-12497)
 * Fix ColumnCounter::countAll behaviour for reverse queries (CASSANDRA-13222)
 * Exceptions encountered calling getSeeds() breaks OTC thread (CASSANDRA-13018)
 * Fix negative mean latency metric (CASSANDRA-12876)
 * Use only one file pointer when creating commitlog segments (CASSANDRA-12539)
Merged from 2.1:
 * Fix 2ndary index queries on partition keys for tables with static columns (CASSANDRA-13147)
 * Fix ParseError unhashable type list in cqlsh copy from (CASSANDRA-13364)
 * Remove unused repositories (CASSANDRA-13278)
 * Log stacktrace of uncaught exceptions (CASSANDRA-13108)
 * Use portable stderr for java error in startup (CASSANDRA-13211)
 * Fix Thread Leak in OutboundTcpConnection (CASSANDRA-13204)
 * Upgrade netty version to fix memory leak with client encryption (CASSANDRA-13114)
 * Coalescing strategy can enter infinite loop (CASSANDRA-13159)


3.10
 * Fix secondary index queries regression (CASSANDRA-13013)
 * Add duration type to the protocol V5 (CASSANDRA-12850)
 * Fix duration type validation (CASSANDRA-13143)
 * Fix flaky GcCompactionTest (CASSANDRA-12664)
 * Fix TestHintedHandoff.hintedhandoff_decom_test (CASSANDRA-13058)
 * Fixed query monitoring for range queries (CASSANDRA-13050)
 * Remove outboundBindAny configuration property (CASSANDRA-12673)
 * Use correct bounds for all-data range when filtering (CASSANDRA-12666)
 * Remove timing window in test case (CASSANDRA-12875)
 * Resolve unit testing without JCE security libraries installed (CASSANDRA-12945)
 * Fix inconsistencies in cassandra-stress load balancing policy (CASSANDRA-12919)
 * Fix validation of non-frozen UDT cells (CASSANDRA-12916)
 * Don't shut down socket input/output on StreamSession (CASSANDRA-12903)
 * Fix Murmur3PartitionerTest (CASSANDRA-12858)
 * Move cqlsh syntax rules into separate module and allow easier customization (CASSANDRA-12897)
 * Fix CommitLogSegmentManagerTest (CASSANDRA-12283)
 * Fix cassandra-stress truncate option (CASSANDRA-12695)
 * Fix crossNode value when receiving messages (CASSANDRA-12791)
 * Don't load MX4J beans twice (CASSANDRA-12869)
 * Extend native protocol request flags, add versions to SUPPORTED, and introduce ProtocolVersion enum (CASSANDRA-12838)
 * Set JOINING mode when running pre-join tasks (CASSANDRA-12836)
 * remove net.mintern.primitive library due to license issue (CASSANDRA-12845)
 * Properly format IPv6 addresses when logging JMX service URL (CASSANDRA-12454)
 * Optimize the vnode allocation for single replica per DC (CASSANDRA-12777)
 * Use non-token restrictions for bounds when token restrictions are overridden (CASSANDRA-12419)
 * Fix CQLSH auto completion for PER PARTITION LIMIT (CASSANDRA-12803)
 * Use different build directories for Eclipse and Ant (CASSANDRA-12466)
 * Avoid potential AttributeError in cqlsh due to no table metadata (CASSANDRA-12815)
 * Fix RandomReplicationAwareTokenAllocatorTest.testExistingCluster (CASSANDRA-12812)
 * Upgrade commons-codec to 1.9 (CASSANDRA-12790)
 * Add duration data type (CASSANDRA-11873)
 * Make the fanout size for LeveledCompactionStrategy to be configurable (CASSANDRA-11550)
 * Fix timeout in ReplicationAwareTokenAllocatorTest (CASSANDRA-12784)
 * Improve sum aggregate functions (CASSANDRA-12417)
 * Make cassandra.yaml docs for batch_size_*_threshold_in_kb reflect changes in CASSANDRA-10876 (CASSANDRA-12761)
 * cqlsh fails to format collections when using aliases (CASSANDRA-11534)
 * Check for hash conflicts in prepared statements (CASSANDRA-12733)
 * Exit query parsing upon first error (CASSANDRA-12598)
 * Fix cassandra-stress to use single seed in UUID generation (CASSANDRA-12729)
 * CQLSSTableWriter does not allow Update statement (CASSANDRA-12450)
 * Config class uses boxed types but DD exposes primitive types (CASSANDRA-12199)
 * Add pre- and post-shutdown hooks to Storage Service (CASSANDRA-12461)
 * Add hint delivery metrics (CASSANDRA-12693)
 * Remove IndexInfo cache from FileIndexInfoRetriever (CASSANDRA-12731)
 * ColumnIndex does not reuse buffer (CASSANDRA-12502)
 * cdc column addition still breaks schema migration tasks (CASSANDRA-12697)
 * Upgrade metrics-reporter dependencies (CASSANDRA-12089)
 * Tune compaction thread count via nodetool (CASSANDRA-12248)
 * Add +=/-= shortcut syntax for update queries (CASSANDRA-12232)
 * Include repair session IDs in repair start message (CASSANDRA-12532)
 * Add a blocking task to Index, run before joining the ring (CASSANDRA-12039)
 * Fix NPE when using CQLSSTableWriter (CASSANDRA-12667)
 * Support optional backpressure strategies at the coordinator (CASSANDRA-9318)
 * Make randompartitioner work with new vnode allocation (CASSANDRA-12647)
 * Fix cassandra-stress graphing (CASSANDRA-12237)
 * Allow filtering on partition key columns for queries without secondary indexes (CASSANDRA-11031)
 * Fix Cassandra Stress reporting thread model and precision (CASSANDRA-12585)
 * Add JMH benchmarks.jar (CASSANDRA-12586)
 * Cleanup uses of AlterTableStatementColumn (CASSANDRA-12567)
 * Add keep-alive to streaming (CASSANDRA-11841)
 * Tracing payload is passed through newSession(..) (CASSANDRA-11706)
 * avoid deleting non existing sstable files and improve related log messages (CASSANDRA-12261)
 * json/yaml output format for nodetool compactionhistory (CASSANDRA-12486)
 * Retry all internode messages once after a connection is
   closed and reopened (CASSANDRA-12192)
 * Add support to rebuild from targeted replica (CASSANDRA-9875)
 * Add sequence distribution type to cassandra stress (CASSANDRA-12490)
 * "SELECT * FROM foo LIMIT ;" does not error out (CASSANDRA-12154)
 * Define executeLocally() at the ReadQuery Level (CASSANDRA-12474)
 * Extend read/write failure messages with a map of replica addresses
   to error codes in the v5 native protocol (CASSANDRA-12311)
 * Fix rebuild of SASI indexes with existing index files (CASSANDRA-12374)
 * Let DatabaseDescriptor not implicitly startup services (CASSANDRA-9054, 12550)
 * Fix clustering indexes in presence of static columns in SASI (CASSANDRA-12378)
 * Fix queries on columns with reversed type on SASI indexes (CASSANDRA-12223)
 * Added slow query log (CASSANDRA-12403)
 * Count full coordinated request against timeout (CASSANDRA-12256)
 * Allow TTL with null value on insert and update (CASSANDRA-12216)
 * Make decommission operation resumable (CASSANDRA-12008)
 * Add support to one-way targeted repair (CASSANDRA-9876)
 * Remove clientutil jar (CASSANDRA-11635)
 * Fix compaction throughput throttle (CASSANDRA-12366, CASSANDRA-12717)
 * Delay releasing Memtable memory on flush until PostFlush has finished running (CASSANDRA-12358)
 * Cassandra stress should dump all setting on startup (CASSANDRA-11914)
 * Make it possible to compact a given token range (CASSANDRA-10643)
 * Allow updating DynamicEndpointSnitch properties via JMX (CASSANDRA-12179)
 * Collect metrics on queries by consistency level (CASSANDRA-7384)
 * Add support for GROUP BY to SELECT statement (CASSANDRA-10707)
 * Deprecate memtable_cleanup_threshold and update default for memtable_flush_writers (CASSANDRA-12228)
 * Upgrade to OHC 0.4.4 (CASSANDRA-12133)
 * Add version command to cassandra-stress (CASSANDRA-12258)
 * Create compaction-stress tool (CASSANDRA-11844)
 * Garbage-collecting compaction operation and schema option (CASSANDRA-7019)
 * Add beta protocol flag for v5 native protocol (CASSANDRA-12142)
 * Support filtering on non-PRIMARY KEY columns in the CREATE
   MATERIALIZED VIEW statement's WHERE clause (CASSANDRA-10368)
 * Unify STDOUT and SYSTEMLOG logback format (CASSANDRA-12004)
 * COPY FROM should raise error for non-existing input files (CASSANDRA-12174)
 * Faster write path (CASSANDRA-12269)
 * Option to leave omitted columns in INSERT JSON unset (CASSANDRA-11424)
 * Support json/yaml output in nodetool tpstats (CASSANDRA-12035)
 * Expose metrics for successful/failed authentication attempts (CASSANDRA-10635)
 * Prepend snapshot name with "truncated" or "dropped" when a snapshot
   is taken before truncating or dropping a table (CASSANDRA-12178)
 * Optimize RestrictionSet (CASSANDRA-12153)
 * cqlsh does not automatically downgrade CQL version (CASSANDRA-12150)
 * Omit (de)serialization of state variable in UDAs (CASSANDRA-9613)
 * Create a system table to expose prepared statements (CASSANDRA-8831)
 * Reuse DataOutputBuffer from ColumnIndex (CASSANDRA-11970)
 * Remove DatabaseDescriptor dependency from SegmentedFile (CASSANDRA-11580)
 * Add supplied username to authentication error messages (CASSANDRA-12076)
 * Remove pre-startup check for open JMX port (CASSANDRA-12074)
 * Remove compaction Severity from DynamicEndpointSnitch (CASSANDRA-11738)
 * Restore resumable hints delivery (CASSANDRA-11960)
 * Properly record CAS contention (CASSANDRA-12626)
Merged from 3.0:
 * Dump threads when unit tests time out (CASSANDRA-13117)
 * Better error when modifying function permissions without explicit keyspace (CASSANDRA-12925)
 * Indexer is not correctly invoked when building indexes over sstables (CASSANDRA-13075)
 * Stress daemon help is incorrect (CASSANDRA-12563)
 * Read repair is not blocking repair to finish in foreground repair (CASSANDRA-13115)
 * Replace empty strings with null values if they cannot be converted (CASSANDRA-12794)
 * Remove support for non-JavaScript UDFs (CASSANDRA-12883)
 * Fix deserialization of 2.x DeletedCells (CASSANDRA-12620)
 * Add parent repair session id to anticompaction log message (CASSANDRA-12186)
 * Improve contention handling on failure to acquire MV lock for streaming and hints (CASSANDRA-12905)
 * Fix DELETE and UPDATE queries with empty IN restrictions (CASSANDRA-12829)
 * Mark MVs as built after successful bootstrap (CASSANDRA-12984)
 * Estimated TS drop-time histogram updated with Cell.NO_DELETION_TIME (CASSANDRA-13040)
 * Nodetool compactionstats fails with NullPointerException (CASSANDRA-13021)
 * Thread local pools never cleaned up (CASSANDRA-13033)
 * Set RPC_READY to false when draining or if a node is marked as shutdown (CASSANDRA-12781)
 * CQL often queries static columns unnecessarily (CASSANDRA-12768)
 * Make sure sstables only get committed when it's safe to discard commit log records (CASSANDRA-12956)
 * Reject default_time_to_live option when creating or altering MVs (CASSANDRA-12868)
 * Nodetool should use a more sane max heap size (CASSANDRA-12739)
 * LocalToken ensures token values are cloned on heap (CASSANDRA-12651)
 * AnticompactionRequestSerializer serializedSize is incorrect (CASSANDRA-12934)
 * Prevent reloading of logback.xml from UDF sandbox (CASSANDRA-12535)
 * Reenable HeapPool (CASSANDRA-12900)
 * Disallow offheap_buffers memtable allocation (CASSANDRA-11039)
 * Fix CommitLogSegmentManagerTest (CASSANDRA-12283)
 * Pass root cause to CorruptBlockException when uncompression failed (CASSANDRA-12889)
 * Batch with multiple conditional updates for the same partition causes AssertionError (CASSANDRA-12867)
 * Make AbstractReplicationStrategy extendable from outside its package (CASSANDRA-12788)
 * Don't tell users to turn off consistent rangemovements during rebuild. (CASSANDRA-12296)
 * Fix CommitLogTest.testDeleteIfNotDirty (CASSANDRA-12854)
 * Avoid deadlock due to MV lock contention (CASSANDRA-12689)
 * Fix for KeyCacheCqlTest flakiness (CASSANDRA-12801)
 * Include SSTable filename in compacting large row message (CASSANDRA-12384)
 * Fix potential socket leak (CASSANDRA-12329, CASSANDRA-12330)
 * Fix ViewTest.testCompaction (CASSANDRA-12789)
 * Improve avg aggregate functions (CASSANDRA-12417)
 * Preserve quoted reserved keyword column names in MV creation (CASSANDRA-11803)
 * nodetool stopdaemon errors out (CASSANDRA-12646)
 * Split materialized view mutations on build to prevent OOM (CASSANDRA-12268)
 * mx4j does not work in 3.0.8 (CASSANDRA-12274)
 * Abort cqlsh copy-from in case of no answer after prolonged period of time (CASSANDRA-12740)
 * Avoid sstable corrupt exception due to dropped static column (CASSANDRA-12582)
 * Make stress use client mode to avoid checking commit log size on startup (CASSANDRA-12478)
 * Fix exceptions with new vnode allocation (CASSANDRA-12715)
 * Unify drain and shutdown processes (CASSANDRA-12509)
 * Fix NPE in ComponentOfSlice.isEQ() (CASSANDRA-12706)
 * Fix failure in LogTransactionTest (CASSANDRA-12632)
 * Fix potentially incomplete non-frozen UDT values when querying with the
   full primary key specified (CASSANDRA-12605)
 * Make sure repaired tombstones are dropped when only_purge_repaired_tombstones is enabled (CASSANDRA-12703)
 * Skip writing MV mutations to commitlog on mutation.applyUnsafe() (CASSANDRA-11670)
 * Establish consistent distinction between non-existing partition and NULL value for LWTs on static columns (CASSANDRA-12060)
 * Extend ColumnIdentifier.internedInstances key to include the type that generated the byte buffer (CASSANDRA-12516)
 * Handle composite prefixes with final EOC=0 as in 2.x and refactor LegacyLayout.decodeBound (CASSANDRA-12423)
 * select_distinct_with_deletions_test failing on non-vnode environments (CASSANDRA-11126)
 * Stack Overflow returned to queries while upgrading (CASSANDRA-12527)
 * Fix legacy regex for temporary files from 2.2 (CASSANDRA-12565)
 * Add option to state current gc_grace_seconds to tools/bin/sstablemetadata (CASSANDRA-12208)
 * Fix file system race condition that may cause LogAwareFileLister to fail to classify files (CASSANDRA-11889)
 * Fix file handle leaks due to simultaneous compaction/repair and
   listing snapshots, calculating snapshot sizes, or making schema
   changes (CASSANDRA-11594)
 * Fix nodetool repair exits with 0 for some errors (CASSANDRA-12508)
 * Do not shut down BatchlogManager twice during drain (CASSANDRA-12504)
 * Disk failure policy should not be invoked on out of space (CASSANDRA-12385)
 * Calculate last compacted key on startup (CASSANDRA-6216)
 * Add schema to snapshot manifest, add USING TIMESTAMP clause to ALTER TABLE statements (CASSANDRA-7190)
 * If CF has no clustering columns, any row cache is full partition cache (CASSANDRA-12499)
 * Correct log message for statistics of offheap memtable flush (CASSANDRA-12776)
 * Explicitly set locale for string validation (CASSANDRA-12541,CASSANDRA-12542,CASSANDRA-12543,CASSANDRA-12545)
Merged from 2.2:
 * Fix speculative retry bugs (CASSANDRA-13009)
 * Fix handling of nulls and unsets in IN conditions (CASSANDRA-12981)
 * Fix race causing infinite loop if Thrift server is stopped before it starts listening (CASSANDRA-12856)
 * CompactionTasks now correctly drops sstables out of compaction when not enough disk space is available (CASSANDRA-12979)
 * Fix DynamicEndpointSnitch noop in multi-datacenter situations (CASSANDRA-13074)
 * cqlsh copy-from: encode column names to avoid primary key parsing errors (CASSANDRA-12909)
 * Temporarily fix bug that creates commit log when running offline tools (CASSANDRA-8616)
 * Reduce granuality of OpOrder.Group during index build (CASSANDRA-12796)
 * Test bind parameters and unset parameters in InsertUpdateIfConditionTest (CASSANDRA-12980)
 * Use saved tokens when setting local tokens on StorageService.joinRing (CASSANDRA-12935)
 * cqlsh: fix DESC TYPES errors (CASSANDRA-12914)
 * Fix leak on skipped SSTables in sstableupgrade (CASSANDRA-12899)
 * Avoid blocking gossip during pending range calculation (CASSANDRA-12281)
 * Fix purgeability of tombstones with max timestamp (CASSANDRA-12792)
 * Fail repair if participant dies during sync or anticompaction (CASSANDRA-12901)
 * cqlsh COPY: unprotected pk values before converting them if not using prepared statements (CASSANDRA-12863)
 * Fix Util.spinAssertEquals (CASSANDRA-12283)
 * Fix potential NPE for compactionstats (CASSANDRA-12462)
 * Prepare legacy authenticate statement if credentials table initialised after node startup (CASSANDRA-12813)
 * Change cassandra.wait_for_tracing_events_timeout_secs default to 0 (CASSANDRA-12754)
 * Clean up permissions when a UDA is dropped (CASSANDRA-12720)
 * Limit colUpdateTimeDelta histogram updates to reasonable deltas (CASSANDRA-11117)
 * Fix leak errors and execution rejected exceptions when draining (CASSANDRA-12457)
 * Fix merkle tree depth calculation (CASSANDRA-12580)
 * Make Collections deserialization more robust (CASSANDRA-12618)
 * Fix exceptions when enabling gossip on nodes that haven't joined the ring (CASSANDRA-12253)
 * Fix authentication problem when invoking cqlsh copy from a SOURCE command (CASSANDRA-12642)
 * Decrement pending range calculator jobs counter in finally block
 * cqlshlib tests: increase default execute timeout (CASSANDRA-12481)
 * Forward writes to replacement node when replace_address != broadcast_address (CASSANDRA-8523)
 * Fail repair on non-existing table (CASSANDRA-12279)
 * Enable repair -pr and -local together (fix regression of CASSANDRA-7450) (CASSANDRA-12522)
 * Better handle invalid system roles table (CASSANDRA-12700)
 * Split consistent range movement flag correction (CASSANDRA-12786)
Merged from 2.1:
 * cqlsh copy-from: sort user type fields in csv (CASSANDRA-12959)
 * Don't skip sstables based on maxLocalDeletionTime (CASSANDRA-12765)


3.8, 3.9
 * Fix value skipping with counter columns (CASSANDRA-11726)
 * Fix nodetool tablestats miss SSTable count (CASSANDRA-12205)
 * Fixed flacky SSTablesIteratedTest (CASSANDRA-12282)
 * Fixed flacky SSTableRewriterTest: check file counts before calling validateCFS (CASSANDRA-12348)
 * cqlsh: Fix handling of $$-escaped strings (CASSANDRA-12189)
 * Fix SSL JMX requiring truststore containing server cert (CASSANDRA-12109)
 * RTE from new CDC column breaks in flight queries (CASSANDRA-12236)
 * Fix hdr logging for single operation workloads (CASSANDRA-12145)
 * Fix SASI PREFIX search in CONTAINS mode with partial terms (CASSANDRA-12073)
 * Increase size of flushExecutor thread pool (CASSANDRA-12071)
 * Partial revert of CASSANDRA-11971, cannot recycle buffer in SP.sendMessagesToNonlocalDC (CASSANDRA-11950)
 * Upgrade netty to 4.0.39 (CASSANDRA-12032, CASSANDRA-12034)
 * Improve details in compaction log message (CASSANDRA-12080)
 * Allow unset values in CQLSSTableWriter (CASSANDRA-11911)
 * Chunk cache to request compressor-compatible buffers if pool space is exhausted (CASSANDRA-11993)
 * Remove DatabaseDescriptor dependencies from SequentialWriter (CASSANDRA-11579)
 * Move skip_stop_words filter before stemming (CASSANDRA-12078)
 * Support seek() in EncryptedFileSegmentInputStream (CASSANDRA-11957)
 * SSTable tools mishandling LocalPartitioner (CASSANDRA-12002)
 * When SEPWorker assigned work, set thread name to match pool (CASSANDRA-11966)
 * Add cross-DC latency metrics (CASSANDRA-11596)
 * Allow terms in selection clause (CASSANDRA-10783)
 * Add bind variables to trace (CASSANDRA-11719)
 * Switch counter shards' clock to timestamps (CASSANDRA-9811)
 * Introduce HdrHistogram and response/service/wait separation to stress tool (CASSANDRA-11853)
 * entry-weighers in QueryProcessor should respect partitionKeyBindIndexes field (CASSANDRA-11718)
 * Support older ant versions (CASSANDRA-11807)
 * Estimate compressed on disk size when deciding if sstable size limit reached (CASSANDRA-11623)
 * cassandra-stress profiles should support case sensitive schemas (CASSANDRA-11546)
 * Remove DatabaseDescriptor dependency from FileUtils (CASSANDRA-11578)
 * Faster streaming (CASSANDRA-9766)
 * Add prepared query parameter to trace for "Execute CQL3 prepared query" session (CASSANDRA-11425)
 * Add repaired percentage metric (CASSANDRA-11503)
 * Add Change-Data-Capture (CASSANDRA-8844)
Merged from 3.0:
 * Fix paging for 2.x to 3.x upgrades (CASSANDRA-11195)
 * Fix clean interval not sent to commit log for empty memtable flush (CASSANDRA-12436)
 * Fix potential resource leak in RMIServerSocketFactoryImpl (CASSANDRA-12331)
 * Make sure compaction stats are updated when compaction is interrupted (CASSANDRA-12100)
 * Change commitlog and sstables to track dirty and clean intervals (CASSANDRA-11828)
 * NullPointerException during compaction on table with static columns (CASSANDRA-12336)
 * Fixed ConcurrentModificationException when reading metrics in GraphiteReporter (CASSANDRA-11823)
 * Fix upgrade of super columns on thrift (CASSANDRA-12335)
 * Fixed flacky BlacklistingCompactionsTest, switched to fixed size types and increased corruption size (CASSANDRA-12359)
 * Rerun ReplicationAwareTokenAllocatorTest on failure to avoid flakiness (CASSANDRA-12277)
 * Exception when computing read-repair for range tombstones (CASSANDRA-12263)
 * Lost counter writes in compact table and static columns (CASSANDRA-12219)
 * AssertionError with MVs on updating a row that isn't indexed due to a null value (CASSANDRA-12247)
 * Disable RR and speculative retry with EACH_QUORUM reads (CASSANDRA-11980)
 * Add option to override compaction space check (CASSANDRA-12180)
 * Faster startup by only scanning each directory for temporary files once (CASSANDRA-12114)
 * Respond with v1/v2 protocol header when responding to driver that attempts
   to connect with too low of a protocol version (CASSANDRA-11464)
 * NullPointerExpception when reading/compacting table (CASSANDRA-11988)
 * Fix problem with undeleteable rows on upgrade to new sstable format (CASSANDRA-12144)
 * Fix potential bad messaging service message for paged range reads
   within mixed-version 3.x clusters (CASSANDRA-12249)
 * Fix paging logic for deleted partitions with static columns (CASSANDRA-12107)
 * Wait until the message is being send to decide which serializer must be used (CASSANDRA-11393)
 * Fix migration of static thrift column names with non-text comparators (CASSANDRA-12147)
 * Fix upgrading sparse tables that are incorrectly marked as dense (CASSANDRA-11315)
 * Fix reverse queries ignoring range tombstones (CASSANDRA-11733)
 * Avoid potential race when rebuilding CFMetaData (CASSANDRA-12098)
 * Avoid missing sstables when getting the canonical sstables (CASSANDRA-11996)
 * Always select the live sstables when getting sstables in bounds (CASSANDRA-11944)
 * Fix column ordering of results with static columns for Thrift requests in
   a mixed 2.x/3.x cluster, also fix potential non-resolved duplication of
   those static columns in query results (CASSANDRA-12123)
 * Avoid digest mismatch with empty but static rows (CASSANDRA-12090)
 * Fix EOF exception when altering column type (CASSANDRA-11820)
 * Fix potential race in schema during new table creation (CASSANDRA-12083)
 * cqlsh: fix error handling in rare COPY FROM failure scenario (CASSANDRA-12070)
 * Disable autocompaction during drain (CASSANDRA-11878)
 * Add a metrics timer to MemtablePool and use it to track time spent blocked on memory in MemtableAllocator (CASSANDRA-11327)
 * Fix upgrading schema with super columns with non-text subcomparators (CASSANDRA-12023)
 * Add TimeWindowCompactionStrategy (CASSANDRA-9666)
 * Fix JsonTransformer output of partition with deletion info (CASSANDRA-12418)
 * Fix NPE in SSTableLoader when specifying partial directory path (CASSANDRA-12609)
Merged from 2.2:
 * Add local address entry in PropertyFileSnitch (CASSANDRA-11332)
 * cqlsh copy: fix missing counter values (CASSANDRA-12476)
 * Move migration tasks to non-periodic queue, assure flush executor shutdown after non-periodic executor (CASSANDRA-12251)
 * cqlsh copy: fixed possible race in initializing feeding thread (CASSANDRA-11701)
 * Only set broadcast_rpc_address on Ec2MultiRegionSnitch if it's not set (CASSANDRA-11357)
 * Update StorageProxy range metrics for timeouts, failures and unavailables (CASSANDRA-9507)
 * Add Sigar to classes included in clientutil.jar (CASSANDRA-11635)
 * Add decay to histograms and timers used for metrics (CASSANDRA-11752)
 * Fix hanging stream session (CASSANDRA-10992)
 * Fix INSERT JSON, fromJson() support of smallint, tinyint types (CASSANDRA-12371)
 * Restore JVM metric export for metric reporters (CASSANDRA-12312)
 * Release sstables of failed stream sessions only when outgoing transfers are finished (CASSANDRA-11345)
 * Wait for tracing events before returning response and query at same consistency level client side (CASSANDRA-11465)
 * cqlsh copyutil should get host metadata by connected address (CASSANDRA-11979)
 * Fixed cqlshlib.test.remove_test_db (CASSANDRA-12214)
 * Synchronize ThriftServer::stop() (CASSANDRA-12105)
 * Use dedicated thread for JMX notifications (CASSANDRA-12146)
 * Improve streaming synchronization and fault tolerance (CASSANDRA-11414)
 * MemoryUtil.getShort() should return an unsigned short also for architectures not supporting unaligned memory accesses (CASSANDRA-11973)
Merged from 2.1:
 * Fix queries with empty ByteBuffer values in clustering column restrictions (CASSANDRA-12127)
 * Disable passing control to post-flush after flush failure to prevent data loss (CASSANDRA-11828)
 * Allow STCS-in-L0 compactions to reduce scope with LCS (CASSANDRA-12040)
 * cannot use cql since upgrading python to 2.7.11+ (CASSANDRA-11850)
 * Fix filtering on clustering columns when 2i is used (CASSANDRA-11907)


3.0.8
 * Fix potential race in schema during new table creation (CASSANDRA-12083)
 * cqlsh: fix error handling in rare COPY FROM failure scenario (CASSANDRA-12070)
 * Disable autocompaction during drain (CASSANDRA-11878)
 * Add a metrics timer to MemtablePool and use it to track time spent blocked on memory in MemtableAllocator (CASSANDRA-11327)
 * Fix upgrading schema with super columns with non-text subcomparators (CASSANDRA-12023)
 * Add TimeWindowCompactionStrategy (CASSANDRA-9666)
Merged from 2.2:
 * Allow nodetool info to run with readonly JMX access (CASSANDRA-11755)
 * Validate bloom_filter_fp_chance against lowest supported
   value when the table is created (CASSANDRA-11920)
 * Don't send erroneous NEW_NODE notifications on restart (CASSANDRA-11038)
 * StorageService shutdown hook should use a volatile variable (CASSANDRA-11984)
Merged from 2.1:
 * Add system property to set the max number of native transport requests in queue (CASSANDRA-11363)
 * Fix queries with empty ByteBuffer values in clustering column restrictions (CASSANDRA-12127)
 * Disable passing control to post-flush after flush failure to prevent data loss (CASSANDRA-11828)
 * Allow STCS-in-L0 compactions to reduce scope with LCS (CASSANDRA-12040)
 * cannot use cql since upgrading python to 2.7.11+ (CASSANDRA-11850)
 * Fix filtering on clustering columns when 2i is used (CASSANDRA-11907)
 * Avoid stalling paxos when the paxos state expires (CASSANDRA-12043)
 * Remove finished incoming streaming connections from MessagingService (CASSANDRA-11854)
 * Don't try to get sstables for non-repairing column families (CASSANDRA-12077)
 * Avoid marking too many sstables as repaired (CASSANDRA-11696)
 * Prevent select statements with clustering key > 64k (CASSANDRA-11882)
 * Fix clock skew corrupting other nodes with paxos (CASSANDRA-11991)
 * Remove distinction between non-existing static columns and existing but null in LWTs (CASSANDRA-9842)
 * Cache local ranges when calculating repair neighbors (CASSANDRA-11934)
 * Allow LWT operation on static column with only partition keys (CASSANDRA-10532)
 * Create interval tree over canonical sstables to avoid missing sstables during streaming (CASSANDRA-11886)
 * cqlsh COPY FROM: shutdown parent cluster after forking, to avoid corrupting SSL connections (CASSANDRA-11749)


3.7
 * Support multiple folders for user defined compaction tasks (CASSANDRA-11765)
 * Fix race in CompactionStrategyManager's pause/resume (CASSANDRA-11922)
Merged from 3.0:
 * Fix legacy serialization of Thrift-generated non-compound range tombstones
   when communicating with 2.x nodes (CASSANDRA-11930)
 * Fix Directories instantiations where CFS.initialDirectories should be used (CASSANDRA-11849)
 * Avoid referencing DatabaseDescriptor in AbstractType (CASSANDRA-11912)
 * Don't use static dataDirectories field in Directories instances (CASSANDRA-11647)
 * Fix sstables not being protected from removal during index build (CASSANDRA-11905)
 * cqlsh: Suppress stack trace from Read/WriteFailures (CASSANDRA-11032)
 * Remove unneeded code to repair index summaries that have
   been improperly down-sampled (CASSANDRA-11127)
 * Avoid WriteTimeoutExceptions during commit log replay due to materialized
   view lock contention (CASSANDRA-11891)
 * Prevent OOM failures on SSTable corruption, improve tests for corruption detection (CASSANDRA-9530)
 * Use CFS.initialDirectories when clearing snapshots (CASSANDRA-11705)
 * Allow compaction strategies to disable early open (CASSANDRA-11754)
 * Refactor Materialized View code (CASSANDRA-11475)
 * Update Java Driver (CASSANDRA-11615)
Merged from 2.2:
 * Persist local metadata earlier in startup sequence (CASSANDRA-11742)
 * cqlsh: fix tab completion for case-sensitive identifiers (CASSANDRA-11664)
 * Avoid showing estimated key as -1 in tablestats (CASSANDRA-11587)
 * Fix possible race condition in CommitLog.recover (CASSANDRA-11743)
 * Enable client encryption in sstableloader with cli options (CASSANDRA-11708)
 * Possible memory leak in NIODataInputStream (CASSANDRA-11867)
 * Add seconds to cqlsh tracing session duration (CASSANDRA-11753)
 * Fix commit log replay after out-of-order flush completion (CASSANDRA-9669)
 * Prohibit Reversed Counter type as part of the PK (CASSANDRA-9395)
 * cqlsh: correctly handle non-ascii chars in error messages (CASSANDRA-11626)
Merged from 2.1:
 * Run CommitLog tests with different compression settings (CASSANDRA-9039)
 * cqlsh: apply current keyspace to source command (CASSANDRA-11152)
 * Clear out parent repair session if repair coordinator dies (CASSANDRA-11824)
 * Set default streaming_socket_timeout_in_ms to 24 hours (CASSANDRA-11840)
 * Do not consider local node a valid source during replace (CASSANDRA-11848)
 * Add message dropped tasks to nodetool netstats (CASSANDRA-11855)
 * Avoid holding SSTableReaders for duration of incremental repair (CASSANDRA-11739)


3.6
 * Correctly migrate schema for frozen UDTs during 2.x -> 3.x upgrades
   (does not affect any released versions) (CASSANDRA-11613)
 * Allow server startup if JMX is configured directly (CASSANDRA-11725)
 * Prevent direct memory OOM on buffer pool allocations (CASSANDRA-11710)
 * Enhanced Compaction Logging (CASSANDRA-10805)
 * Make prepared statement cache size configurable (CASSANDRA-11555)
 * Integrated JMX authentication and authorization (CASSANDRA-10091)
 * Add units to stress ouput (CASSANDRA-11352)
 * Fix PER PARTITION LIMIT for single and multi partitions queries (CASSANDRA-11603)
 * Add uncompressed chunk cache for RandomAccessReader (CASSANDRA-5863)
 * Clarify ClusteringPrefix hierarchy (CASSANDRA-11213)
 * Always perform collision check before joining ring (CASSANDRA-10134)
 * SSTableWriter output discrepancy (CASSANDRA-11646)
 * Fix potential timeout in NativeTransportService.testConcurrentDestroys (CASSANDRA-10756)
 * Support large partitions on the 3.0 sstable format (CASSANDRA-11206,11763)
 * Add support to rebuild from specific range (CASSANDRA-10406)
 * Optimize the overlapping lookup by calculating all the
   bounds in advance (CASSANDRA-11571)
 * Support json/yaml output in nodetool tablestats (CASSANDRA-5977)
 * (stress) Add datacenter option to -node options (CASSANDRA-11591)
 * Fix handling of empty slices (CASSANDRA-11513)
 * Make number of cores used by cqlsh COPY visible to testing code (CASSANDRA-11437)
 * Allow filtering on clustering columns for queries without secondary indexes (CASSANDRA-11310)
 * Refactor Restriction hierarchy (CASSANDRA-11354)
 * Eliminate allocations in R/W path (CASSANDRA-11421)
 * Update Netty to 4.0.36 (CASSANDRA-11567)
 * Fix PER PARTITION LIMIT for queries requiring post-query ordering (CASSANDRA-11556)
 * Allow instantiation of UDTs and tuples in UDFs (CASSANDRA-10818)
 * Support UDT in CQLSSTableWriter (CASSANDRA-10624)
 * Support for non-frozen user-defined types, updating
   individual fields of user-defined types (CASSANDRA-7423)
 * Make LZ4 compression level configurable (CASSANDRA-11051)
 * Allow per-partition LIMIT clause in CQL (CASSANDRA-7017)
 * Make custom filtering more extensible with UserExpression (CASSANDRA-11295)
 * Improve field-checking and error reporting in cassandra.yaml (CASSANDRA-10649)
 * Print CAS stats in nodetool proxyhistograms (CASSANDRA-11507)
 * More user friendly error when providing an invalid token to nodetool (CASSANDRA-9348)
 * Add static column support to SASI index (CASSANDRA-11183)
 * Support EQ/PREFIX queries in SASI CONTAINS mode without tokenization (CASSANDRA-11434)
 * Support LIKE operator in prepared statements (CASSANDRA-11456)
 * Add a command to see if a Materialized View has finished building (CASSANDRA-9967)
 * Log endpoint and port associated with streaming operation (CASSANDRA-8777)
 * Print sensible units for all log messages (CASSANDRA-9692)
 * Upgrade Netty to version 4.0.34 (CASSANDRA-11096)
 * Break the CQL grammar into separate Parser and Lexer (CASSANDRA-11372)
 * Compress only inter-dc traffic by default (CASSANDRA-8888)
 * Add metrics to track write amplification (CASSANDRA-11420)
 * cassandra-stress: cannot handle "value-less" tables (CASSANDRA-7739)
 * Add/drop multiple columns in one ALTER TABLE statement (CASSANDRA-10411)
 * Add require_endpoint_verification opt for internode encryption (CASSANDRA-9220)
 * Add auto import java.util for UDF code block (CASSANDRA-11392)
 * Add --hex-format option to nodetool getsstables (CASSANDRA-11337)
 * sstablemetadata should print sstable min/max token (CASSANDRA-7159)
 * Do not wrap CassandraException in TriggerExecutor (CASSANDRA-9421)
 * COPY TO should have higher double precision (CASSANDRA-11255)
 * Stress should exit with non-zero status after failure (CASSANDRA-10340)
 * Add client to cqlsh SHOW_SESSION (CASSANDRA-8958)
 * Fix nodetool tablestats keyspace level metrics (CASSANDRA-11226)
 * Store repair options in parent_repair_history (CASSANDRA-11244)
 * Print current leveling in sstableofflinerelevel (CASSANDRA-9588)
 * Change repair message for keyspaces with RF 1 (CASSANDRA-11203)
 * Remove hard-coded SSL cipher suites and protocols (CASSANDRA-10508)
 * Improve concurrency in CompactionStrategyManager (CASSANDRA-10099)
 * (cqlsh) interpret CQL type for formatting blobs (CASSANDRA-11274)
 * Refuse to start and print txn log information in case of disk
   corruption (CASSANDRA-10112)
 * Resolve some eclipse-warnings (CASSANDRA-11086)
 * (cqlsh) Show static columns in a different color (CASSANDRA-11059)
 * Allow to remove TTLs on table with default_time_to_live (CASSANDRA-11207)
Merged from 3.0:
 * Disallow creating view with a static column (CASSANDRA-11602)
 * Reduce the amount of object allocations caused by the getFunctions methods (CASSANDRA-11593)
 * Potential error replaying commitlog with smallint/tinyint/date/time types (CASSANDRA-11618)
 * Fix queries with filtering on counter columns (CASSANDRA-11629)
 * Improve tombstone printing in sstabledump (CASSANDRA-11655)
 * Fix paging for range queries where all clustering columns are specified (CASSANDRA-11669)
 * Don't require HEAP_NEW_SIZE to be set when using G1 (CASSANDRA-11600)
 * Fix sstabledump not showing cells after tombstone marker (CASSANDRA-11654)
 * Ignore all LocalStrategy keyspaces for streaming and other related
   operations (CASSANDRA-11627)
 * Ensure columnfilter covers indexed columns for thrift 2i queries (CASSANDRA-11523)
 * Only open one sstable scanner per sstable (CASSANDRA-11412)
 * Option to specify ProtocolVersion in cassandra-stress (CASSANDRA-11410)
 * ArithmeticException in avgFunctionForDecimal (CASSANDRA-11485)
 * LogAwareFileLister should only use OLD sstable files in current folder to determine disk consistency (CASSANDRA-11470)
 * Notify indexers of expired rows during compaction (CASSANDRA-11329)
 * Properly respond with ProtocolError when a v1/v2 native protocol
   header is received (CASSANDRA-11464)
 * Validate that num_tokens and initial_token are consistent with one another (CASSANDRA-10120)
Merged from 2.2:
 * Exit JVM if JMX server fails to startup (CASSANDRA-11540)
 * Produce a heap dump when exiting on OOM (CASSANDRA-9861)
 * Restore ability to filter on clustering columns when using a 2i (CASSANDRA-11510)
 * JSON datetime formatting needs timezone (CASSANDRA-11137)
 * Fix is_dense recalculation for Thrift-updated tables (CASSANDRA-11502)
 * Remove unnescessary file existence check during anticompaction (CASSANDRA-11660)
 * Add missing files to debian packages (CASSANDRA-11642)
 * Avoid calling Iterables::concat in loops during ModificationStatement::getFunctions (CASSANDRA-11621)
 * cqlsh: COPY FROM should use regular inserts for single statement batches and
   report errors correctly if workers processes crash on initialization (CASSANDRA-11474)
 * Always close cluster with connection in CqlRecordWriter (CASSANDRA-11553)
 * Allow only DISTINCT queries with partition keys restrictions (CASSANDRA-11339)
 * CqlConfigHelper no longer requires both a keystore and truststore to work (CASSANDRA-11532)
 * Make deprecated repair methods backward-compatible with previous notification service (CASSANDRA-11430)
 * IncomingStreamingConnection version check message wrong (CASSANDRA-11462)
Merged from 2.1:
 * Support mlockall on IBM POWER arch (CASSANDRA-11576)
 * Add option to disable use of severity in DynamicEndpointSnitch (CASSANDRA-11737)
 * cqlsh COPY FROM fails for null values with non-prepared statements (CASSANDRA-11631)
 * Make cython optional in pylib/setup.py (CASSANDRA-11630)
 * Change order of directory searching for cassandra.in.sh to favor local one (CASSANDRA-11628)
 * cqlsh COPY FROM fails with []{} chars in UDT/tuple fields/values (CASSANDRA-11633)
 * clqsh: COPY FROM throws TypeError with Cython extensions enabled (CASSANDRA-11574)
 * cqlsh: COPY FROM ignores NULL values in conversion (CASSANDRA-11549)
 * Validate levels when building LeveledScanner to avoid overlaps with orphaned sstables (CASSANDRA-9935)


3.5
 * StaticTokenTreeBuilder should respect posibility of duplicate tokens (CASSANDRA-11525)
 * Correctly fix potential assertion error during compaction (CASSANDRA-11353)
 * Avoid index segment stitching in RAM which lead to OOM on big SSTable files (CASSANDRA-11383)
 * Fix clustering and row filters for LIKE queries on clustering columns (CASSANDRA-11397)
Merged from 3.0:
 * Fix rare NPE on schema upgrade from 2.x to 3.x (CASSANDRA-10943)
 * Improve backoff policy for cqlsh COPY FROM (CASSANDRA-11320)
 * Improve IF NOT EXISTS check in CREATE INDEX (CASSANDRA-11131)
 * Upgrade ohc to 0.4.3
 * Enable SO_REUSEADDR for JMX RMI server sockets (CASSANDRA-11093)
 * Allocate merkletrees with the correct size (CASSANDRA-11390)
 * Support streaming pre-3.0 sstables (CASSANDRA-10990)
 * Add backpressure to compressed or encrypted commit log (CASSANDRA-10971)
 * SSTableExport supports secondary index tables (CASSANDRA-11330)
 * Fix sstabledump to include missing info in debug output (CASSANDRA-11321)
 * Establish and implement canonical bulk reading workload(s) (CASSANDRA-10331)
 * Fix paging for IN queries on tables without clustering columns (CASSANDRA-11208)
 * Remove recursive call from CompositesSearcher (CASSANDRA-11304)
 * Fix filtering on non-primary key columns for queries without index (CASSANDRA-6377)
 * Fix sstableloader fail when using materialized view (CASSANDRA-11275)
Merged from 2.2:
 * DatabaseDescriptor should log stacktrace in case of Eception during seed provider creation (CASSANDRA-11312)
 * Use canonical path for directory in SSTable descriptor (CASSANDRA-10587)
 * Add cassandra-stress keystore option (CASSANDRA-9325)
 * Dont mark sstables as repairing with sub range repairs (CASSANDRA-11451)
 * Notify when sstables change after cancelling compaction (CASSANDRA-11373)
 * cqlsh: COPY FROM should check that explicit column names are valid (CASSANDRA-11333)
 * Add -Dcassandra.start_gossip startup option (CASSANDRA-10809)
 * Fix UTF8Validator.validate() for modified UTF-8 (CASSANDRA-10748)
 * Clarify that now() function is calculated on the coordinator node in CQL documentation (CASSANDRA-10900)
 * Fix bloom filter sizing with LCS (CASSANDRA-11344)
 * (cqlsh) Fix error when result is 0 rows with EXPAND ON (CASSANDRA-11092)
 * Add missing newline at end of bin/cqlsh (CASSANDRA-11325)
 * Unresolved hostname leads to replace being ignored (CASSANDRA-11210)
 * Only log yaml config once, at startup (CASSANDRA-11217)
 * Reference leak with parallel repairs on the same table (CASSANDRA-11215)
Merged from 2.1:
 * Add a -j parameter to scrub/cleanup/upgradesstables to state how
   many threads to use (CASSANDRA-11179)
 * COPY FROM on large datasets: fix progress report and debug performance (CASSANDRA-11053)
 * InvalidateKeys should have a weak ref to key cache (CASSANDRA-11176)


3.4
 * (cqlsh) add cqlshrc option to always connect using ssl (CASSANDRA-10458)
 * Cleanup a few resource warnings (CASSANDRA-11085)
 * Allow custom tracing implementations (CASSANDRA-10392)
 * Extract LoaderOptions to be able to be used from outside (CASSANDRA-10637)
 * fix OnDiskIndexTest to properly treat empty ranges (CASSANDRA-11205)
 * fix TrackerTest to handle new notifications (CASSANDRA-11178)
 * add SASI validation for partitioner and complex columns (CASSANDRA-11169)
 * Add caching of encrypted credentials in PasswordAuthenticator (CASSANDRA-7715)
 * fix SASI memtable switching on flush (CASSANDRA-11159)
 * Remove duplicate offline compaction tracking (CASSANDRA-11148)
 * fix EQ semantics of analyzed SASI indexes (CASSANDRA-11130)
 * Support long name output for nodetool commands (CASSANDRA-7950)
 * Encrypted hints (CASSANDRA-11040)
 * SASI index options validation (CASSANDRA-11136)
 * Optimize disk seek using min/max column name meta data when the LIMIT clause is used
   (CASSANDRA-8180)
 * Add LIKE support to CQL3 (CASSANDRA-11067)
 * Generic Java UDF types (CASSANDRA-10819)
 * cqlsh: Include sub-second precision in timestamps by default (CASSANDRA-10428)
 * Set javac encoding to utf-8 (CASSANDRA-11077)
 * Integrate SASI index into Cassandra (CASSANDRA-10661)
 * Add --skip-flush option to nodetool snapshot
 * Skip values for non-queried columns (CASSANDRA-10657)
 * Add support for secondary indexes on static columns (CASSANDRA-8103)
 * CommitLogUpgradeTestMaker creates broken commit logs (CASSANDRA-11051)
 * Add metric for number of dropped mutations (CASSANDRA-10866)
 * Simplify row cache invalidation code (CASSANDRA-10396)
 * Support user-defined compaction through nodetool (CASSANDRA-10660)
 * Stripe view locks by key and table ID to reduce contention (CASSANDRA-10981)
 * Add nodetool gettimeout and settimeout commands (CASSANDRA-10953)
 * Add 3.0 metadata to sstablemetadata output (CASSANDRA-10838)
Merged from 3.0:
 * MV should only query complex columns included in the view (CASSANDRA-11069)
 * Failed aggregate creation breaks server permanently (CASSANDRA-11064)
 * Add sstabledump tool (CASSANDRA-7464)
 * Introduce backpressure for hints (CASSANDRA-10972)
 * Fix ClusteringPrefix not being able to read tombstone range boundaries (CASSANDRA-11158)
 * Prevent logging in sandboxed state (CASSANDRA-11033)
 * Disallow drop/alter operations of UDTs used by UDAs (CASSANDRA-10721)
 * Add query time validation method on Index (CASSANDRA-11043)
 * Avoid potential AssertionError in mixed version cluster (CASSANDRA-11128)
 * Properly handle hinted handoff after topology changes (CASSANDRA-5902)
 * AssertionError when listing sstable files on inconsistent disk state (CASSANDRA-11156)
 * Fix wrong rack counting and invalid conditions check for TokenAllocation
   (CASSANDRA-11139)
 * Avoid creating empty hint files (CASSANDRA-11090)
 * Fix leak detection strong reference loop using weak reference (CASSANDRA-11120)
 * Configurie BatchlogManager to stop delayed tasks on shutdown (CASSANDRA-11062)
 * Hadoop integration is incompatible with Cassandra Driver 3.0.0 (CASSANDRA-11001)
 * Add dropped_columns to the list of schema table so it gets handled
   properly (CASSANDRA-11050)
 * Fix NPE when using forceRepairRangeAsync without DC (CASSANDRA-11239)
Merged from 2.2:
 * Preserve order for preferred SSL cipher suites (CASSANDRA-11164)
 * Range.compareTo() violates the contract of Comparable (CASSANDRA-11216)
 * Avoid NPE when serializing ErrorMessage with null message (CASSANDRA-11167)
 * Replacing an aggregate with a new version doesn't reset INITCOND (CASSANDRA-10840)
 * (cqlsh) cqlsh cannot be called through symlink (CASSANDRA-11037)
 * fix ohc and java-driver pom dependencies in build.xml (CASSANDRA-10793)
 * Protect from keyspace dropped during repair (CASSANDRA-11065)
 * Handle adding fields to a UDT in SELECT JSON and toJson() (CASSANDRA-11146)
 * Better error message for cleanup (CASSANDRA-10991)
 * cqlsh pg-style-strings broken if line ends with ';' (CASSANDRA-11123)
 * Always persist upsampled index summaries (CASSANDRA-10512)
 * (cqlsh) Fix inconsistent auto-complete (CASSANDRA-10733)
 * Make SELECT JSON and toJson() threadsafe (CASSANDRA-11048)
 * Fix SELECT on tuple relations for mixed ASC/DESC clustering order (CASSANDRA-7281)
 * Use cloned TokenMetadata in size estimates to avoid race against membership check
   (CASSANDRA-10736)
 * (cqlsh) Support utf-8/cp65001 encoding on Windows (CASSANDRA-11030)
 * Fix paging on DISTINCT queries repeats result when first row in partition changes
   (CASSANDRA-10010)
 * (cqlsh) Support timezone conversion using pytz (CASSANDRA-10397)
 * cqlsh: change default encoding to UTF-8 (CASSANDRA-11124)
Merged from 2.1:
 * Checking if an unlogged batch is local is inefficient (CASSANDRA-11529)
 * Fix out-of-space error treatment in memtable flushing (CASSANDRA-11448).
 * Don't do defragmentation if reading from repaired sstables (CASSANDRA-10342)
 * Fix streaming_socket_timeout_in_ms not enforced (CASSANDRA-11286)
 * Avoid dropping message too quickly due to missing unit conversion (CASSANDRA-11302)
 * Don't remove FailureDetector history on removeEndpoint (CASSANDRA-10371)
 * Only notify if repair status changed (CASSANDRA-11172)
 * Use logback setting for 'cassandra -v' command (CASSANDRA-10767)
 * Fix sstableloader to unthrottle streaming by default (CASSANDRA-9714)
 * Fix incorrect warning in 'nodetool status' (CASSANDRA-10176)
 * Properly release sstable ref when doing offline scrub (CASSANDRA-10697)
 * Improve nodetool status performance for large cluster (CASSANDRA-7238)
 * Gossiper#isEnabled is not thread safe (CASSANDRA-11116)
 * Avoid major compaction mixing repaired and unrepaired sstables in DTCS (CASSANDRA-11113)
 * Make it clear what DTCS timestamp_resolution is used for (CASSANDRA-11041)
 * (cqlsh) Display milliseconds when datetime overflows (CASSANDRA-10625)


3.3
 * Avoid infinite loop if owned range is smaller than number of
   data dirs (CASSANDRA-11034)
 * Avoid bootstrap hanging when existing nodes have no data to stream (CASSANDRA-11010)
Merged from 3.0:
 * Remove double initialization of newly added tables (CASSANDRA-11027)
 * Filter keys searcher results by target range (CASSANDRA-11104)
 * Fix deserialization of legacy read commands (CASSANDRA-11087)
 * Fix incorrect computation of deletion time in sstable metadata (CASSANDRA-11102)
 * Avoid memory leak when collecting sstable metadata (CASSANDRA-11026)
 * Mutations do not block for completion under view lock contention (CASSANDRA-10779)
 * Invalidate legacy schema tables when unloading them (CASSANDRA-11071)
 * (cqlsh) handle INSERT and UPDATE statements with LWT conditions correctly
   (CASSANDRA-11003)
 * Fix DISTINCT queries in mixed version clusters (CASSANDRA-10762)
 * Migrate build status for indexes along with legacy schema (CASSANDRA-11046)
 * Ensure SSTables for legacy KEYS indexes can be read (CASSANDRA-11045)
 * Added support for IBM zSystems architecture (CASSANDRA-11054)
 * Update CQL documentation (CASSANDRA-10899)
 * Check the column name, not cell name, for dropped columns when reading
   legacy sstables (CASSANDRA-11018)
 * Don't attempt to index clustering values of static rows (CASSANDRA-11021)
 * Remove checksum files after replaying hints (CASSANDRA-10947)
 * Support passing base table metadata to custom 2i validation (CASSANDRA-10924)
 * Ensure stale index entries are purged during reads (CASSANDRA-11013)
 * (cqlsh) Also apply --connect-timeout to control connection
   timeout (CASSANDRA-10959)
 * Fix AssertionError when removing from list using UPDATE (CASSANDRA-10954)
 * Fix UnsupportedOperationException when reading old sstable with range
   tombstone (CASSANDRA-10743)
 * MV should use the maximum timestamp of the primary key (CASSANDRA-10910)
 * Fix potential assertion error during compaction (CASSANDRA-10944)
Merged from 2.2:
 * maxPurgeableTimestamp needs to check memtables too (CASSANDRA-9949)
 * Apply change to compaction throughput in real time (CASSANDRA-10025)
 * (cqlsh) encode input correctly when saving history
 * Fix potential NPE on ORDER BY queries with IN (CASSANDRA-10955)
 * Start L0 STCS-compactions even if there is a L0 -> L1 compaction
   going (CASSANDRA-10979)
 * Make UUID LSB unique per process (CASSANDRA-7925)
 * Avoid NPE when performing sstable tasks (scrub etc.) (CASSANDRA-10980)
 * Make sure client gets tombstone overwhelmed warning (CASSANDRA-9465)
 * Fix error streaming section more than 2GB (CASSANDRA-10961)
 * Histogram buckets exposed in jmx are sorted incorrectly (CASSANDRA-10975)
 * Enable GC logging by default (CASSANDRA-10140)
 * Optimize pending range computation (CASSANDRA-9258)
 * Skip commit log and saved cache directories in SSTable version startup check (CASSANDRA-10902)
 * drop/alter user should be case sensitive (CASSANDRA-10817)
Merged from 2.1:
 * test_bulk_round_trip_blogposts is failing occasionally (CASSANDRA-10938)
 * Fix isJoined return true only after becoming cluster member (CASANDRA-11007)
 * Fix bad gossip generation seen in long-running clusters (CASSANDRA-10969)
 * Avoid NPE when incremental repair fails (CASSANDRA-10909)
 * Unmark sstables compacting once they are done in cleanup/scrub/upgradesstables (CASSANDRA-10829)
 * Allow simultaneous bootstrapping with strict consistency when no vnodes are used (CASSANDRA-11005)
 * Log a message when major compaction does not result in a single file (CASSANDRA-10847)
 * (cqlsh) fix cqlsh_copy_tests when vnodes are disabled (CASSANDRA-10997)
 * (cqlsh) Add request timeout option to cqlsh (CASSANDRA-10686)
 * Avoid AssertionError while submitting hint with LWT (CASSANDRA-10477)
 * If CompactionMetadata is not in stats file, use index summary instead (CASSANDRA-10676)
 * Retry sending gossip syn multiple times during shadow round (CASSANDRA-8072)
 * Fix pending range calculation during moves (CASSANDRA-10887)
 * Sane default (200Mbps) for inter-DC streaming througput (CASSANDRA-8708)



3.2
 * Make sure tokens don't exist in several data directories (CASSANDRA-6696)
 * Add requireAuthorization method to IAuthorizer (CASSANDRA-10852)
 * Move static JVM options to conf/jvm.options file (CASSANDRA-10494)
 * Fix CassandraVersion to accept x.y version string (CASSANDRA-10931)
 * Add forceUserDefinedCleanup to allow more flexible cleanup (CASSANDRA-10708)
 * (cqlsh) allow setting TTL with COPY (CASSANDRA-9494)
 * Fix counting of received sstables in streaming (CASSANDRA-10949)
 * Implement hints compression (CASSANDRA-9428)
 * Fix potential assertion error when reading static columns (CASSANDRA-10903)
 * Fix EstimatedHistogram creation in nodetool tablehistograms (CASSANDRA-10859)
 * Establish bootstrap stream sessions sequentially (CASSANDRA-6992)
 * Sort compactionhistory output by timestamp (CASSANDRA-10464)
 * More efficient BTree removal (CASSANDRA-9991)
 * Make tablehistograms accept the same syntax as tablestats (CASSANDRA-10149)
 * Group pending compactions based on table (CASSANDRA-10718)
 * Add compressor name in sstablemetadata output (CASSANDRA-9879)
 * Fix type casting for counter columns (CASSANDRA-10824)
 * Prevent running Cassandra as root (CASSANDRA-8142)
 * bound maximum in-flight commit log replay mutation bytes to 64 megabytes (CASSANDRA-8639)
 * Normalize all scripts (CASSANDRA-10679)
 * Make compression ratio much more accurate (CASSANDRA-10225)
 * Optimize building of Clustering object when only one is created (CASSANDRA-10409)
 * Make index building pluggable (CASSANDRA-10681)
 * Add sstable flush observer (CASSANDRA-10678)
 * Improve NTS endpoints calculation (CASSANDRA-10200)
 * Improve performance of the folderSize function (CASSANDRA-10677)
 * Add support for type casting in selection clause (CASSANDRA-10310)
 * Added graphing option to cassandra-stress (CASSANDRA-7918)
 * Abort in-progress queries that time out (CASSANDRA-7392)
 * Add transparent data encryption core classes (CASSANDRA-9945)
Merged from 3.0:
 * Better handling of SSL connection errors inter-node (CASSANDRA-10816)
 * Avoid NoSuchElementException when executing empty batch (CASSANDRA-10711)
 * Avoid building PartitionUpdate in toString (CASSANDRA-10897)
 * Reduce heap spent when receiving many SSTables (CASSANDRA-10797)
 * Add back support for 3rd party auth providers to bulk loader (CASSANDRA-10873)
 * Eliminate the dependency on jgrapht for UDT resolution (CASSANDRA-10653)
 * (Hadoop) Close Clusters and Sessions in Hadoop Input/Output classes (CASSANDRA-10837)
 * Fix sstableloader not working with upper case keyspace name (CASSANDRA-10806)
Merged from 2.2:
 * jemalloc detection fails due to quoting issues in regexv (CASSANDRA-10946)
 * (cqlsh) show correct column names for empty result sets (CASSANDRA-9813)
 * Add new types to Stress (CASSANDRA-9556)
 * Add property to allow listening on broadcast interface (CASSANDRA-9748)
Merged from 2.1:
 * Match cassandra-loader options in COPY FROM (CASSANDRA-9303)
 * Fix binding to any address in CqlBulkRecordWriter (CASSANDRA-9309)
 * cqlsh fails to decode utf-8 characters for text typed columns (CASSANDRA-10875)
 * Log error when stream session fails (CASSANDRA-9294)
 * Fix bugs in commit log archiving startup behavior (CASSANDRA-10593)
 * (cqlsh) further optimise COPY FROM (CASSANDRA-9302)
 * Allow CREATE TABLE WITH ID (CASSANDRA-9179)
 * Make Stress compiles within eclipse (CASSANDRA-10807)
 * Cassandra Daemon should print JVM arguments (CASSANDRA-10764)
 * Allow cancellation of index summary redistribution (CASSANDRA-8805)


3.1.1
Merged from 3.0:
  * Fix upgrade data loss due to range tombstone deleting more data than then should
    (CASSANDRA-10822)


3.1
Merged from 3.0:
 * Avoid MV race during node decommission (CASSANDRA-10674)
 * Disable reloading of GossipingPropertyFileSnitch (CASSANDRA-9474)
 * Handle single-column deletions correction in materialized views
   when the column is part of the view primary key (CASSANDRA-10796)
 * Fix issue with datadir migration on upgrade (CASSANDRA-10788)
 * Fix bug with range tombstones on reverse queries and test coverage for
   AbstractBTreePartition (CASSANDRA-10059)
 * Remove 64k limit on collection elements (CASSANDRA-10374)
 * Remove unclear Indexer.indexes() method (CASSANDRA-10690)
 * Fix NPE on stream read error (CASSANDRA-10771)
 * Normalize cqlsh DESC output (CASSANDRA-10431)
 * Rejects partition range deletions when columns are specified (CASSANDRA-10739)
 * Fix error when saving cached key for old format sstable (CASSANDRA-10778)
 * Invalidate prepared statements on DROP INDEX (CASSANDRA-10758)
 * Fix SELECT statement with IN restrictions on partition key,
   ORDER BY and LIMIT (CASSANDRA-10729)
 * Improve stress performance over 1k threads (CASSANDRA-7217)
 * Wait for migration responses to complete before bootstrapping (CASSANDRA-10731)
 * Unable to create a function with argument of type Inet (CASSANDRA-10741)
 * Fix backward incompatibiliy in CqlInputFormat (CASSANDRA-10717)
 * Correctly preserve deletion info on updated rows when notifying indexers
   of single-row deletions (CASSANDRA-10694)
 * Notify indexers of partition delete during cleanup (CASSANDRA-10685)
 * Keep the file open in trySkipCache (CASSANDRA-10669)
 * Updated trigger example (CASSANDRA-10257)
Merged from 2.2:
 * Verify tables in pseudo-system keyspaces at startup (CASSANDRA-10761)
 * Fix IllegalArgumentException in DataOutputBuffer.reallocate for large buffers (CASSANDRA-10592)
 * Show CQL help in cqlsh in web browser (CASSANDRA-7225)
 * Serialize on disk the proper SSTable compression ratio (CASSANDRA-10775)
 * Reject index queries while the index is building (CASSANDRA-8505)
 * CQL.textile syntax incorrectly includes optional keyspace for aggregate SFUNC and FINALFUNC (CASSANDRA-10747)
 * Fix JSON update with prepared statements (CASSANDRA-10631)
 * Don't do anticompaction after subrange repair (CASSANDRA-10422)
 * Fix SimpleDateType type compatibility (CASSANDRA-10027)
 * (Hadoop) fix splits calculation (CASSANDRA-10640)
 * (Hadoop) ensure that Cluster instances are always closed (CASSANDRA-10058)
Merged from 2.1:
 * Fix Stress profile parsing on Windows (CASSANDRA-10808)
 * Fix incremental repair hang when replica is down (CASSANDRA-10288)
 * Optimize the way we check if a token is repaired in anticompaction (CASSANDRA-10768)
 * Add proper error handling to stream receiver (CASSANDRA-10774)
 * Warn or fail when changing cluster topology live (CASSANDRA-10243)
 * Status command in debian/ubuntu init script doesn't work (CASSANDRA-10213)
 * Some DROP ... IF EXISTS incorrectly result in exceptions on non-existing KS (CASSANDRA-10658)
 * DeletionTime.compareTo wrong in rare cases (CASSANDRA-10749)
 * Force encoding when computing statement ids (CASSANDRA-10755)
 * Properly reject counters as map keys (CASSANDRA-10760)
 * Fix the sstable-needs-cleanup check (CASSANDRA-10740)
 * (cqlsh) Print column names before COPY operation (CASSANDRA-8935)
 * Fix CompressedInputStream for proper cleanup (CASSANDRA-10012)
 * (cqlsh) Support counters in COPY commands (CASSANDRA-9043)
 * Try next replica if not possible to connect to primary replica on
   ColumnFamilyRecordReader (CASSANDRA-2388)
 * Limit window size in DTCS (CASSANDRA-10280)
 * sstableloader does not use MAX_HEAP_SIZE env parameter (CASSANDRA-10188)
 * (cqlsh) Improve COPY TO performance and error handling (CASSANDRA-9304)
 * Create compression chunk for sending file only (CASSANDRA-10680)
 * Forbid compact clustering column type changes in ALTER TABLE (CASSANDRA-8879)
 * Reject incremental repair with subrange repair (CASSANDRA-10422)
 * Add a nodetool command to refresh size_estimates (CASSANDRA-9579)
 * Invalidate cache after stream receive task is completed (CASSANDRA-10341)
 * Reject counter writes in CQLSSTableWriter (CASSANDRA-10258)
 * Remove superfluous COUNTER_MUTATION stage mapping (CASSANDRA-10605)


3.0
 * Fix AssertionError while flushing memtable due to materialized views
   incorrectly inserting empty rows (CASSANDRA-10614)
 * Store UDA initcond as CQL literal in the schema table, instead of a blob (CASSANDRA-10650)
 * Don't use -1 for the position of partition key in schema (CASSANDRA-10491)
 * Fix distinct queries in mixed version cluster (CASSANDRA-10573)
 * Skip sstable on clustering in names query (CASSANDRA-10571)
 * Remove value skipping as it breaks read-repair (CASSANDRA-10655)
 * Fix bootstrapping with MVs (CASSANDRA-10621)
 * Make sure EACH_QUORUM reads are using NTS (CASSANDRA-10584)
 * Fix MV replica filtering for non-NetworkTopologyStrategy (CASSANDRA-10634)
 * (Hadoop) fix CIF describeSplits() not handling 0 size estimates (CASSANDRA-10600)
 * Fix reading of legacy sstables (CASSANDRA-10590)
 * Use CQL type names in schema metadata tables (CASSANDRA-10365)
 * Guard batchlog replay against integer division by zero (CASSANDRA-9223)
 * Fix bug when adding a column to thrift with the same name than a primary key (CASSANDRA-10608)
 * Add client address argument to IAuthenticator::newSaslNegotiator (CASSANDRA-8068)
 * Fix implementation of LegacyLayout.LegacyBoundComparator (CASSANDRA-10602)
 * Don't use 'names query' read path for counters (CASSANDRA-10572)
 * Fix backward compatibility for counters (CASSANDRA-10470)
 * Remove memory_allocator paramter from cassandra.yaml (CASSANDRA-10581,10628)
 * Execute the metadata reload task of all registered indexes on CFS::reload (CASSANDRA-10604)
 * Fix thrift cas operations with defined columns (CASSANDRA-10576)
 * Fix PartitionUpdate.operationCount()for updates with static column operations (CASSANDRA-10606)
 * Fix thrift get() queries with defined columns (CASSANDRA-10586)
 * Fix marking of indexes as built and removed (CASSANDRA-10601)
 * Skip initialization of non-registered 2i instances, remove Index::getIndexName (CASSANDRA-10595)
 * Fix batches on multiple tables (CASSANDRA-10554)
 * Ensure compaction options are validated when updating KeyspaceMetadata (CASSANDRA-10569)
 * Flatten Iterator Transformation Hierarchy (CASSANDRA-9975)
 * Remove token generator (CASSANDRA-5261)
 * RolesCache should not be created for any authenticator that does not requireAuthentication (CASSANDRA-10562)
 * Fix LogTransaction checking only a single directory for files (CASSANDRA-10421)
 * Fix handling of range tombstones when reading old format sstables (CASSANDRA-10360)
 * Aggregate with Initial Condition fails with C* 3.0 (CASSANDRA-10367)
Merged from 2.2:
 * (cqlsh) show partial trace if incomplete after max_trace_wait (CASSANDRA-7645)
 * Use most up-to-date version of schema for system tables (CASSANDRA-10652)
 * Deprecate memory_allocator in cassandra.yaml (CASSANDRA-10581,10628)
 * Expose phi values from failure detector via JMX and tweak debug
   and trace logging (CASSANDRA-9526)
 * Fix IllegalArgumentException in DataOutputBuffer.reallocate for large buffers (CASSANDRA-10592)
Merged from 2.1:
 * Shutdown compaction in drain to prevent leak (CASSANDRA-10079)
 * (cqlsh) fix COPY using wrong variable name for time_format (CASSANDRA-10633)
 * Do not run SizeEstimatesRecorder if a node is not a member of the ring (CASSANDRA-9912)
 * Improve handling of dead nodes in gossip (CASSANDRA-10298)
 * Fix logback-tools.xml incorrectly configured for outputing to System.err
   (CASSANDRA-9937)
 * Fix streaming to catch exception so retry not fail (CASSANDRA-10557)
 * Add validation method to PerRowSecondaryIndex (CASSANDRA-10092)
 * Support encrypted and plain traffic on the same port (CASSANDRA-10559)
 * Do STCS in DTCS windows (CASSANDRA-10276)
 * Avoid repetition of JVM_OPTS in debian package (CASSANDRA-10251)
 * Fix potential NPE from handling result of SIM.highestSelectivityIndex (CASSANDRA-10550)
 * Fix paging issues with partitions containing only static columns data (CASSANDRA-10381)
 * Fix conditions on static columns (CASSANDRA-10264)
 * AssertionError: attempted to delete non-existing file CommitLog (CASSANDRA-10377)
 * Fix sorting for queries with an IN condition on partition key columns (CASSANDRA-10363)


3.0-rc2
 * Fix SELECT DISTINCT queries between 2.2.2 nodes and 3.0 nodes (CASSANDRA-10473)
 * Remove circular references in SegmentedFile (CASSANDRA-10543)
 * Ensure validation of indexed values only occurs once per-partition (CASSANDRA-10536)
 * Fix handling of static columns for range tombstones in thrift (CASSANDRA-10174)
 * Support empty ColumnFilter for backward compatility on empty IN (CASSANDRA-10471)
 * Remove Pig support (CASSANDRA-10542)
 * Fix LogFile throws Exception when assertion is disabled (CASSANDRA-10522)
 * Revert CASSANDRA-7486, make CMS default GC, move GC config to
   conf/jvm.options (CASSANDRA-10403)
 * Fix TeeingAppender causing some logs to be truncated/empty (CASSANDRA-10447)
 * Allow EACH_QUORUM for reads (CASSANDRA-9602)
 * Fix potential ClassCastException while upgrading (CASSANDRA-10468)
 * Fix NPE in MVs on update (CASSANDRA-10503)
 * Only include modified cell data in indexing deltas (CASSANDRA-10438)
 * Do not load keyspace when creating sstable writer (CASSANDRA-10443)
 * If node is not yet gossiping write all MV updates to batchlog only (CASSANDRA-10413)
 * Re-populate token metadata after commit log recovery (CASSANDRA-10293)
 * Provide additional metrics for materialized views (CASSANDRA-10323)
 * Flush system schema tables after local schema changes (CASSANDRA-10429)
Merged from 2.2:
 * Reduce contention getting instances of CompositeType (CASSANDRA-10433)
 * Fix the regression when using LIMIT with aggregates (CASSANDRA-10487)
 * Avoid NoClassDefFoundError during DataDescriptor initialization on windows (CASSANDRA-10412)
 * Preserve case of quoted Role & User names (CASSANDRA-10394)
 * cqlsh pg-style-strings broken (CASSANDRA-10484)
 * cqlsh prompt includes name of keyspace after failed `use` statement (CASSANDRA-10369)
Merged from 2.1:
 * (cqlsh) Distinguish negative and positive infinity in output (CASSANDRA-10523)
 * (cqlsh) allow custom time_format for COPY TO (CASSANDRA-8970)
 * Don't allow startup if the node's rack has changed (CASSANDRA-10242)
 * (cqlsh) show partial trace if incomplete after max_trace_wait (CASSANDRA-7645)
 * Allow LOCAL_JMX to be easily overridden (CASSANDRA-10275)
 * Mark nodes as dead even if they've already left (CASSANDRA-10205)


3.0.0-rc1
 * Fix mixed version read request compatibility for compact static tables
   (CASSANDRA-10373)
 * Fix paging of DISTINCT with static and IN (CASSANDRA-10354)
 * Allow MATERIALIZED VIEW's SELECT statement to restrict primary key
   columns (CASSANDRA-9664)
 * Move crc_check_chance out of compression options (CASSANDRA-9839)
 * Fix descending iteration past end of BTreeSearchIterator (CASSANDRA-10301)
 * Transfer hints to a different node on decommission (CASSANDRA-10198)
 * Check partition keys for CAS operations during stmt validation (CASSANDRA-10338)
 * Add custom query expressions to SELECT (CASSANDRA-10217)
 * Fix minor bugs in MV handling (CASSANDRA-10362)
 * Allow custom indexes with 0,1 or multiple target columns (CASSANDRA-10124)
 * Improve MV schema representation (CASSANDRA-9921)
 * Add flag to enable/disable coordinator batchlog for MV writes (CASSANDRA-10230)
 * Update cqlsh COPY for new internal driver serialization interface (CASSANDRA-10318)
 * Give index implementations more control over rebuild operations (CASSANDRA-10312)
 * Update index file format (CASSANDRA-10314)
 * Add "shadowable" row tombstones to deal with mv timestamp issues (CASSANDRA-10261)
 * CFS.loadNewSSTables() broken for pre-3.0 sstables
 * Cache selected index in read command to reduce lookups (CASSANDRA-10215)
 * Small optimizations of sstable index serialization (CASSANDRA-10232)
 * Support for both encrypted and unencrypted native transport connections (CASSANDRA-9590)
Merged from 2.2:
 * Configurable page size in cqlsh (CASSANDRA-9855)
 * Defer default role manager setup until all nodes are on 2.2+ (CASSANDRA-9761)
 * Handle missing RoleManager in config after upgrade to 2.2 (CASSANDRA-10209)
Merged from 2.1:
 * Bulk Loader API could not tolerate even node failure (CASSANDRA-10347)
 * Avoid misleading pushed notifications when multiple nodes
   share an rpc_address (CASSANDRA-10052)
 * Fix dropping undroppable when message queue is full (CASSANDRA-10113)
 * Fix potential ClassCastException during paging (CASSANDRA-10352)
 * Prevent ALTER TYPE from creating circular references (CASSANDRA-10339)
 * Fix cache handling of 2i and base tables (CASSANDRA-10155, 10359)
 * Fix NPE in nodetool compactionhistory (CASSANDRA-9758)
 * (Pig) support BulkOutputFormat as a URL parameter (CASSANDRA-7410)
 * BATCH statement is broken in cqlsh (CASSANDRA-10272)
 * (cqlsh) Make cqlsh PEP8 Compliant (CASSANDRA-10066)
 * (cqlsh) Fix error when starting cqlsh with --debug (CASSANDRA-10282)
 * Scrub, Cleanup and Upgrade do not unmark compacting until all operations
   have completed, regardless of the occurence of exceptions (CASSANDRA-10274)


3.0.0-beta2
 * Fix columns returned by AbstractBtreePartitions (CASSANDRA-10220)
 * Fix backward compatibility issue due to AbstractBounds serialization bug (CASSANDRA-9857)
 * Fix startup error when upgrading nodes (CASSANDRA-10136)
 * Base table PRIMARY KEY can be assumed to be NOT NULL in MV creation (CASSANDRA-10147)
 * Improve batchlog write patch (CASSANDRA-9673)
 * Re-apply MaterializedView updates on commitlog replay (CASSANDRA-10164)
 * Require AbstractType.isByteOrderComparable declaration in constructor (CASSANDRA-9901)
 * Avoid digest mismatch on upgrade to 3.0 (CASSANDRA-9554)
 * Fix Materialized View builder when adding multiple MVs (CASSANDRA-10156)
 * Choose better poolingOptions for protocol v4 in cassandra-stress (CASSANDRA-10182)
 * Fix LWW bug affecting Materialized Views (CASSANDRA-10197)
 * Ensures frozen sets and maps are always sorted (CASSANDRA-10162)
 * Don't deadlock when flushing CFS backed custom indexes (CASSANDRA-10181)
 * Fix double flushing of secondary index tables (CASSANDRA-10180)
 * Fix incorrect handling of range tombstones in thrift (CASSANDRA-10046)
 * Only use batchlog when paired materialized view replica is remote (CASSANDRA-10061)
 * Reuse TemporalRow when updating multiple MaterializedViews (CASSANDRA-10060)
 * Validate gc_grace_seconds for batchlog writes and MVs (CASSANDRA-9917)
 * Fix sstablerepairedset (CASSANDRA-10132)
Merged from 2.2:
 * Cancel transaction for sstables we wont redistribute index summary
   for (CASSANDRA-10270)
 * Retry snapshot deletion after compaction and gc on Windows (CASSANDRA-10222)
 * Fix failure to start with space in directory path on Windows (CASSANDRA-10239)
 * Fix repair hang when snapshot failed (CASSANDRA-10057)
 * Fall back to 1/4 commitlog volume for commitlog_total_space on small disks
   (CASSANDRA-10199)
Merged from 2.1:
 * Added configurable warning threshold for GC duration (CASSANDRA-8907)
 * Fix handling of streaming EOF (CASSANDRA-10206)
 * Only check KeyCache when it is enabled
 * Change streaming_socket_timeout_in_ms default to 1 hour (CASSANDRA-8611)
 * (cqlsh) update list of CQL keywords (CASSANDRA-9232)
 * Add nodetool gettraceprobability command (CASSANDRA-10234)
Merged from 2.0:
 * Fix rare race where older gossip states can be shadowed (CASSANDRA-10366)
 * Fix consolidating racks violating the RF contract (CASSANDRA-10238)
 * Disallow decommission when node is in drained state (CASSANDRA-8741)


2.2.1
 * Fix race during construction of commit log (CASSANDRA-10049)
 * Fix LeveledCompactionStrategyTest (CASSANDRA-9757)
 * Fix broken UnbufferedDataOutputStreamPlus.writeUTF (CASSANDRA-10203)
 * (cqlsh) default load-from-file encoding to utf-8 (CASSANDRA-9898)
 * Avoid returning Permission.NONE when failing to query users table (CASSANDRA-10168)
 * (cqlsh) add CLEAR command (CASSANDRA-10086)
 * Support string literals as Role names for compatibility (CASSANDRA-10135)
Merged from 2.1:
 * Only check KeyCache when it is enabled
 * Change streaming_socket_timeout_in_ms default to 1 hour (CASSANDRA-8611)
 * (cqlsh) update list of CQL keywords (CASSANDRA-9232)


3.0.0-beta1
 * Redesign secondary index API (CASSANDRA-9459, 7771, 9041)
 * Fix throwing ReadFailure instead of ReadTimeout on range queries (CASSANDRA-10125)
 * Rewrite hinted handoff (CASSANDRA-6230)
 * Fix query on static compact tables (CASSANDRA-10093)
 * Fix race during construction of commit log (CASSANDRA-10049)
 * Add option to only purge repaired tombstones (CASSANDRA-6434)
 * Change authorization handling for MVs (CASSANDRA-9927)
 * Add custom JMX enabled executor for UDF sandbox (CASSANDRA-10026)
 * Fix row deletion bug for Materialized Views (CASSANDRA-10014)
 * Support mixed-version clusters with Cassandra 2.1 and 2.2 (CASSANDRA-9704)
 * Fix multiple slices on RowSearchers (CASSANDRA-10002)
 * Fix bug in merging of collections (CASSANDRA-10001)
 * Optimize batchlog replay to avoid full scans (CASSANDRA-7237)
 * Repair improvements when using vnodes (CASSANDRA-5220)
 * Disable scripted UDFs by default (CASSANDRA-9889)
 * Bytecode inspection for Java-UDFs (CASSANDRA-9890)
 * Use byte to serialize MT hash length (CASSANDRA-9792)
 * Replace usage of Adler32 with CRC32 (CASSANDRA-8684)
 * Fix migration to new format from 2.1 SSTable (CASSANDRA-10006)
 * SequentialWriter should extend BufferedDataOutputStreamPlus (CASSANDRA-9500)
 * Use the same repairedAt timestamp within incremental repair session (CASSANDRA-9111)
Merged from 2.2:
 * Allow count(*) and count(1) to be use as normal aggregation (CASSANDRA-10114)
 * An NPE is thrown if the column name is unknown for an IN relation (CASSANDRA-10043)
 * Apply commit_failure_policy to more errors on startup (CASSANDRA-9749)
 * Fix histogram overflow exception (CASSANDRA-9973)
 * Route gossip messages over dedicated socket (CASSANDRA-9237)
 * Add checksum to saved cache files (CASSANDRA-9265)
 * Log warning when using an aggregate without partition key (CASSANDRA-9737)
Merged from 2.1:
 * (cqlsh) Allow encoding to be set through command line (CASSANDRA-10004)
 * Add new JMX methods to change local compaction strategy (CASSANDRA-9965)
 * Write hints for paxos commits (CASSANDRA-7342)
 * (cqlsh) Fix timestamps before 1970 on Windows, always
   use UTC for timestamp display (CASSANDRA-10000)
 * (cqlsh) Avoid overwriting new config file with old config
   when both exist (CASSANDRA-9777)
 * Release snapshot selfRef when doing snapshot repair (CASSANDRA-9998)
 * Cannot replace token does not exist - DN node removed as Fat Client (CASSANDRA-9871)
Merged from 2.0:
 * Don't cast expected bf size to an int (CASSANDRA-9959)
 * Make getFullyExpiredSSTables less expensive (CASSANDRA-9882)


3.0.0-alpha1
 * Implement proper sandboxing for UDFs (CASSANDRA-9402)
 * Simplify (and unify) cleanup of compaction leftovers (CASSANDRA-7066)
 * Allow extra schema definitions in cassandra-stress yaml (CASSANDRA-9850)
 * Metrics should use up to date nomenclature (CASSANDRA-9448)
 * Change CREATE/ALTER TABLE syntax for compression (CASSANDRA-8384)
 * Cleanup crc and adler code for java 8 (CASSANDRA-9650)
 * Storage engine refactor (CASSANDRA-8099, 9743, 9746, 9759, 9781, 9808, 9825,
   9848, 9705, 9859, 9867, 9874, 9828, 9801)
 * Update Guava to 18.0 (CASSANDRA-9653)
 * Bloom filter false positive ratio is not honoured (CASSANDRA-8413)
 * New option for cassandra-stress to leave a ratio of columns null (CASSANDRA-9522)
 * Change hinted_handoff_enabled yaml setting, JMX (CASSANDRA-9035)
 * Add algorithmic token allocation (CASSANDRA-7032)
 * Add nodetool command to replay batchlog (CASSANDRA-9547)
 * Make file buffer cache independent of paths being read (CASSANDRA-8897)
 * Remove deprecated legacy Hadoop code (CASSANDRA-9353)
 * Decommissioned nodes will not rejoin the cluster (CASSANDRA-8801)
 * Change gossip stabilization to use endpoit size (CASSANDRA-9401)
 * Change default garbage collector to G1 (CASSANDRA-7486)
 * Populate TokenMetadata early during startup (CASSANDRA-9317)
 * Undeprecate cache recentHitRate (CASSANDRA-6591)
 * Add support for selectively varint encoding fields (CASSANDRA-9499, 9865)
 * Materialized Views (CASSANDRA-6477)
Merged from 2.2:
 * Avoid grouping sstables for anticompaction with DTCS (CASSANDRA-9900)
 * UDF / UDA execution time in trace (CASSANDRA-9723)
 * Fix broken internode SSL (CASSANDRA-9884)
Merged from 2.1:
 * Add new JMX methods to change local compaction strategy (CASSANDRA-9965)
 * Fix handling of enable/disable autocompaction (CASSANDRA-9899)
 * Add consistency level to tracing ouput (CASSANDRA-9827)
 * Remove repair snapshot leftover on startup (CASSANDRA-7357)
 * Use random nodes for batch log when only 2 racks (CASSANDRA-8735)
 * Ensure atomicity inside thrift and stream session (CASSANDRA-7757)
 * Fix nodetool info error when the node is not joined (CASSANDRA-9031)
Merged from 2.0:
 * Log when messages are dropped due to cross_node_timeout (CASSANDRA-9793)
 * Don't track hotness when opening from snapshot for validation (CASSANDRA-9382)


2.2.0
 * Allow the selection of columns together with aggregates (CASSANDRA-9767)
 * Fix cqlsh copy methods and other windows specific issues (CASSANDRA-9795)
 * Don't wrap byte arrays in SequentialWriter (CASSANDRA-9797)
 * sum() and avg() functions missing for smallint and tinyint types (CASSANDRA-9671)
 * Revert CASSANDRA-9542 (allow native functions in UDA) (CASSANDRA-9771)
Merged from 2.1:
 * Fix MarshalException when upgrading superColumn family (CASSANDRA-9582)
 * Fix broken logging for "empty" flushes in Memtable (CASSANDRA-9837)
 * Handle corrupt files on startup (CASSANDRA-9686)
 * Fix clientutil jar and tests (CASSANDRA-9760)
 * (cqlsh) Allow the SSL protocol version to be specified through the
    config file or environment variables (CASSANDRA-9544)
Merged from 2.0:
 * Add tool to find why expired sstables are not getting dropped (CASSANDRA-10015)
 * Remove erroneous pending HH tasks from tpstats/jmx (CASSANDRA-9129)
 * Don't cast expected bf size to an int (CASSANDRA-9959)
 * checkForEndpointCollision fails for legitimate collisions (CASSANDRA-9765)
 * Complete CASSANDRA-8448 fix (CASSANDRA-9519)
 * Don't include auth credentials in debug log (CASSANDRA-9682)
 * Can't transition from write survey to normal mode (CASSANDRA-9740)
 * Scrub (recover) sstables even when -Index.db is missing (CASSANDRA-9591)
 * Fix growing pending background compaction (CASSANDRA-9662)


2.2.0-rc2
 * Re-enable memory-mapped I/O on Windows (CASSANDRA-9658)
 * Warn when an extra-large partition is compacted (CASSANDRA-9643)
 * (cqlsh) Allow setting the initial connection timeout (CASSANDRA-9601)
 * BulkLoader has --transport-factory option but does not use it (CASSANDRA-9675)
 * Allow JMX over SSL directly from nodetool (CASSANDRA-9090)
 * Update cqlsh for UDFs (CASSANDRA-7556)
 * Change Windows kernel default timer resolution (CASSANDRA-9634)
 * Deprected sstable2json and json2sstable (CASSANDRA-9618)
 * Allow native functions in user-defined aggregates (CASSANDRA-9542)
 * Don't repair system_distributed by default (CASSANDRA-9621)
 * Fix mixing min, max, and count aggregates for blob type (CASSANRA-9622)
 * Rename class for DATE type in Java driver (CASSANDRA-9563)
 * Duplicate compilation of UDFs on coordinator (CASSANDRA-9475)
 * Fix connection leak in CqlRecordWriter (CASSANDRA-9576)
 * Mlockall before opening system sstables & remove boot_without_jna option (CASSANDRA-9573)
 * Add functions to convert timeuuid to date or time, deprecate dateOf and unixTimestampOf (CASSANDRA-9229)
 * Make sure we cancel non-compacting sstables from LifecycleTransaction (CASSANDRA-9566)
 * Fix deprecated repair JMX API (CASSANDRA-9570)
 * Add logback metrics (CASSANDRA-9378)
 * Update and refactor ant test/test-compression to run the tests in parallel (CASSANDRA-9583)
 * Fix upgrading to new directory for secondary index (CASSANDRA-9687)
Merged from 2.1:
 * (cqlsh) Fix bad check for CQL compatibility when DESCRIBE'ing
   COMPACT STORAGE tables with no clustering columns
 * Eliminate strong self-reference chains in sstable ref tidiers (CASSANDRA-9656)
 * Ensure StreamSession uses canonical sstable reader instances (CASSANDRA-9700)
 * Ensure memtable book keeping is not corrupted in the event we shrink usage (CASSANDRA-9681)
 * Update internal python driver for cqlsh (CASSANDRA-9064)
 * Fix IndexOutOfBoundsException when inserting tuple with too many
   elements using the string literal notation (CASSANDRA-9559)
 * Enable describe on indices (CASSANDRA-7814)
 * Fix incorrect result for IN queries where column not found (CASSANDRA-9540)
 * ColumnFamilyStore.selectAndReference may block during compaction (CASSANDRA-9637)
 * Fix bug in cardinality check when compacting (CASSANDRA-9580)
 * Fix memory leak in Ref due to ConcurrentLinkedQueue.remove() behaviour (CASSANDRA-9549)
 * Make rebuild only run one at a time (CASSANDRA-9119)
Merged from 2.0:
 * Avoid NPE in AuthSuccess#decode (CASSANDRA-9727)
 * Add listen_address to system.local (CASSANDRA-9603)
 * Bug fixes to resultset metadata construction (CASSANDRA-9636)
 * Fix setting 'durable_writes' in ALTER KEYSPACE (CASSANDRA-9560)
 * Avoids ballot clash in Paxos (CASSANDRA-9649)
 * Improve trace messages for RR (CASSANDRA-9479)
 * Fix suboptimal secondary index selection when restricted
   clustering column is also indexed (CASSANDRA-9631)
 * (cqlsh) Add min_threshold to DTCS option autocomplete (CASSANDRA-9385)
 * Fix error message when attempting to create an index on a column
   in a COMPACT STORAGE table with clustering columns (CASSANDRA-9527)
 * 'WITH WITH' in alter keyspace statements causes NPE (CASSANDRA-9565)
 * Expose some internals of SelectStatement for inspection (CASSANDRA-9532)
 * ArrivalWindow should use primitives (CASSANDRA-9496)
 * Periodically submit background compaction tasks (CASSANDRA-9592)
 * Set HAS_MORE_PAGES flag to false when PagingState is null (CASSANDRA-9571)


2.2.0-rc1
 * Compressed commit log should measure compressed space used (CASSANDRA-9095)
 * Fix comparison bug in CassandraRoleManager#collectRoles (CASSANDRA-9551)
 * Add tinyint,smallint,time,date support for UDFs (CASSANDRA-9400)
 * Deprecates SSTableSimpleWriter and SSTableSimpleUnsortedWriter (CASSANDRA-9546)
 * Empty INITCOND treated as null in aggregate (CASSANDRA-9457)
 * Remove use of Cell in Thrift MapReduce classes (CASSANDRA-8609)
 * Integrate pre-release Java Driver 2.2-rc1, custom build (CASSANDRA-9493)
 * Clean up gossiper logic for old versions (CASSANDRA-9370)
 * Fix custom payload coding/decoding to match the spec (CASSANDRA-9515)
 * ant test-all results incomplete when parsed (CASSANDRA-9463)
 * Disallow frozen<> types in function arguments and return types for
   clarity (CASSANDRA-9411)
 * Static Analysis to warn on unsafe use of Autocloseable instances (CASSANDRA-9431)
 * Update commitlog archiving examples now that commitlog segments are
   not recycled (CASSANDRA-9350)
 * Extend Transactional API to sstable lifecycle management (CASSANDRA-8568)
 * (cqlsh) Add support for native protocol 4 (CASSANDRA-9399)
 * Ensure that UDF and UDAs are keyspace-isolated (CASSANDRA-9409)
 * Revert CASSANDRA-7807 (tracing completion client notifications) (CASSANDRA-9429)
 * Add ability to stop compaction by ID (CASSANDRA-7207)
 * Let CassandraVersion handle SNAPSHOT version (CASSANDRA-9438)
Merged from 2.1:
 * (cqlsh) Fix using COPY through SOURCE or -f (CASSANDRA-9083)
 * Fix occasional lack of `system` keyspace in schema tables (CASSANDRA-8487)
 * Use ProtocolError code instead of ServerError code for native protocol
   error responses to unsupported protocol versions (CASSANDRA-9451)
 * Default commitlog_sync_batch_window_in_ms changed to 2ms (CASSANDRA-9504)
 * Fix empty partition assertion in unsorted sstable writing tools (CASSANDRA-9071)
 * Ensure truncate without snapshot cannot produce corrupt responses (CASSANDRA-9388)
 * Consistent error message when a table mixes counter and non-counter
   columns (CASSANDRA-9492)
 * Avoid getting unreadable keys during anticompaction (CASSANDRA-9508)
 * (cqlsh) Better float precision by default (CASSANDRA-9224)
 * Improve estimated row count (CASSANDRA-9107)
 * Optimize range tombstone memory footprint (CASSANDRA-8603)
 * Use configured gcgs in anticompaction (CASSANDRA-9397)
Merged from 2.0:
 * Don't accumulate more range than necessary in RangeTombstone.Tracker (CASSANDRA-9486)
 * Add broadcast and rpc addresses to system.local (CASSANDRA-9436)
 * Always mark sstable suspect when corrupted (CASSANDRA-9478)
 * Add database users and permissions to CQL3 documentation (CASSANDRA-7558)
 * Allow JVM_OPTS to be passed to standalone tools (CASSANDRA-5969)
 * Fix bad condition in RangeTombstoneList (CASSANDRA-9485)
 * Fix potential StackOverflow when setting CrcCheckChance over JMX (CASSANDRA-9488)
 * Fix null static columns in pages after the first, paged reversed
   queries (CASSANDRA-8502)
 * Fix counting cache serialization in request metrics (CASSANDRA-9466)
 * Add option not to validate atoms during scrub (CASSANDRA-9406)


2.2.0-beta1
 * Introduce Transactional API for internal state changes (CASSANDRA-8984)
 * Add a flag in cassandra.yaml to enable UDFs (CASSANDRA-9404)
 * Better support of null for UDF (CASSANDRA-8374)
 * Use ecj instead of javassist for UDFs (CASSANDRA-8241)
 * faster async logback configuration for tests (CASSANDRA-9376)
 * Add `smallint` and `tinyint` data types (CASSANDRA-8951)
 * Avoid thrift schema creation when native driver is used in stress tool (CASSANDRA-9374)
 * Make Functions.declared thread-safe
 * Add client warnings to native protocol v4 (CASSANDRA-8930)
 * Allow roles cache to be invalidated (CASSANDRA-8967)
 * Upgrade Snappy (CASSANDRA-9063)
 * Don't start Thrift rpc by default (CASSANDRA-9319)
 * Only stream from unrepaired sstables with incremental repair (CASSANDRA-8267)
 * Aggregate UDFs allow SFUNC return type to differ from STYPE if FFUNC specified (CASSANDRA-9321)
 * Remove Thrift dependencies in bundled tools (CASSANDRA-8358)
 * Disable memory mapping of hsperfdata file for JVM statistics (CASSANDRA-9242)
 * Add pre-startup checks to detect potential incompatibilities (CASSANDRA-8049)
 * Distinguish between null and unset in protocol v4 (CASSANDRA-7304)
 * Add user/role permissions for user-defined functions (CASSANDRA-7557)
 * Allow cassandra config to be updated to restart daemon without unloading classes (CASSANDRA-9046)
 * Don't initialize compaction writer before checking if iter is empty (CASSANDRA-9117)
 * Don't execute any functions at prepare-time (CASSANDRA-9037)
 * Share file handles between all instances of a SegmentedFile (CASSANDRA-8893)
 * Make it possible to major compact LCS (CASSANDRA-7272)
 * Make FunctionExecutionException extend RequestExecutionException
   (CASSANDRA-9055)
 * Add support for SELECT JSON, INSERT JSON syntax and new toJson(), fromJson()
   functions (CASSANDRA-7970)
 * Optimise max purgeable timestamp calculation in compaction (CASSANDRA-8920)
 * Constrain internode message buffer sizes, and improve IO class hierarchy (CASSANDRA-8670)
 * New tool added to validate all sstables in a node (CASSANDRA-5791)
 * Push notification when tracing completes for an operation (CASSANDRA-7807)
 * Delay "node up" and "node added" notifications until native protocol server is started (CASSANDRA-8236)
 * Compressed Commit Log (CASSANDRA-6809)
 * Optimise IntervalTree (CASSANDRA-8988)
 * Add a key-value payload for third party usage (CASSANDRA-8553, 9212)
 * Bump metrics-reporter-config dependency for metrics 3.0 (CASSANDRA-8149)
 * Partition intra-cluster message streams by size, not type (CASSANDRA-8789)
 * Add WriteFailureException to native protocol, notify coordinator of
   write failures (CASSANDRA-8592)
 * Convert SequentialWriter to nio (CASSANDRA-8709)
 * Add role based access control (CASSANDRA-7653, 8650, 7216, 8760, 8849, 8761, 8850)
 * Record client ip address in tracing sessions (CASSANDRA-8162)
 * Indicate partition key columns in response metadata for prepared
   statements (CASSANDRA-7660)
 * Merge UUIDType and TimeUUIDType parse logic (CASSANDRA-8759)
 * Avoid memory allocation when searching index summary (CASSANDRA-8793)
 * Optimise (Time)?UUIDType Comparisons (CASSANDRA-8730)
 * Make CRC32Ex into a separate maven dependency (CASSANDRA-8836)
 * Use preloaded jemalloc w/ Unsafe (CASSANDRA-8714, 9197)
 * Avoid accessing partitioner through StorageProxy (CASSANDRA-8244, 8268)
 * Upgrade Metrics library and remove depricated metrics (CASSANDRA-5657)
 * Serializing Row cache alternative, fully off heap (CASSANDRA-7438)
 * Duplicate rows returned when in clause has repeated values (CASSANDRA-6706)
 * Make CassandraException unchecked, extend RuntimeException (CASSANDRA-8560)
 * Support direct buffer decompression for reads (CASSANDRA-8464)
 * DirectByteBuffer compatible LZ4 methods (CASSANDRA-7039)
 * Group sstables for anticompaction correctly (CASSANDRA-8578)
 * Add ReadFailureException to native protocol, respond
   immediately when replicas encounter errors while handling
   a read request (CASSANDRA-7886)
 * Switch CommitLogSegment from RandomAccessFile to nio (CASSANDRA-8308)
 * Allow mixing token and partition key restrictions (CASSANDRA-7016)
 * Support index key/value entries on map collections (CASSANDRA-8473)
 * Modernize schema tables (CASSANDRA-8261)
 * Support for user-defined aggregation functions (CASSANDRA-8053)
 * Fix NPE in SelectStatement with empty IN values (CASSANDRA-8419)
 * Refactor SelectStatement, return IN results in natural order instead
   of IN value list order and ignore duplicate values in partition key IN restrictions (CASSANDRA-7981)
 * Support UDTs, tuples, and collections in user-defined
   functions (CASSANDRA-7563)
 * Fix aggregate fn results on empty selection, result column name,
   and cqlsh parsing (CASSANDRA-8229)
 * Mark sstables as repaired after full repair (CASSANDRA-7586)
 * Extend Descriptor to include a format value and refactor reader/writer
   APIs (CASSANDRA-7443)
 * Integrate JMH for microbenchmarks (CASSANDRA-8151)
 * Keep sstable levels when bootstrapping (CASSANDRA-7460)
 * Add Sigar library and perform basic OS settings check on startup (CASSANDRA-7838)
 * Support for aggregation functions (CASSANDRA-4914)
 * Remove cassandra-cli (CASSANDRA-7920)
 * Accept dollar quoted strings in CQL (CASSANDRA-7769)
 * Make assassinate a first class command (CASSANDRA-7935)
 * Support IN clause on any partition key column (CASSANDRA-7855)
 * Support IN clause on any clustering column (CASSANDRA-4762)
 * Improve compaction logging (CASSANDRA-7818)
 * Remove YamlFileNetworkTopologySnitch (CASSANDRA-7917)
 * Do anticompaction in groups (CASSANDRA-6851)
 * Support user-defined functions (CASSANDRA-7395, 7526, 7562, 7740, 7781, 7929,
   7924, 7812, 8063, 7813, 7708)
 * Permit configurable timestamps with cassandra-stress (CASSANDRA-7416)
 * Move sstable RandomAccessReader to nio2, which allows using the
   FILE_SHARE_DELETE flag on Windows (CASSANDRA-4050)
 * Remove CQL2 (CASSANDRA-5918)
 * Optimize fetching multiple cells by name (CASSANDRA-6933)
 * Allow compilation in java 8 (CASSANDRA-7028)
 * Make incremental repair default (CASSANDRA-7250)
 * Enable code coverage thru JaCoCo (CASSANDRA-7226)
 * Switch external naming of 'column families' to 'tables' (CASSANDRA-4369)
 * Shorten SSTable path (CASSANDRA-6962)
 * Use unsafe mutations for most unit tests (CASSANDRA-6969)
 * Fix race condition during calculation of pending ranges (CASSANDRA-7390)
 * Fail on very large batch sizes (CASSANDRA-8011)
 * Improve concurrency of repair (CASSANDRA-6455, 8208, 9145)
 * Select optimal CRC32 implementation at runtime (CASSANDRA-8614)
 * Evaluate MurmurHash of Token once per query (CASSANDRA-7096)
 * Generalize progress reporting (CASSANDRA-8901)
 * Resumable bootstrap streaming (CASSANDRA-8838, CASSANDRA-8942)
 * Allow scrub for secondary index (CASSANDRA-5174)
 * Save repair data to system table (CASSANDRA-5839)
 * fix nodetool names that reference column families (CASSANDRA-8872)
 Merged from 2.1:
 * Warn on misuse of unlogged batches (CASSANDRA-9282)
 * Failure detector detects and ignores local pauses (CASSANDRA-9183)
 * Add utility class to support for rate limiting a given log statement (CASSANDRA-9029)
 * Add missing consistency levels to cassandra-stess (CASSANDRA-9361)
 * Fix commitlog getCompletedTasks to not increment (CASSANDRA-9339)
 * Fix for harmless exceptions logged as ERROR (CASSANDRA-8564)
 * Delete processed sstables in sstablesplit/sstableupgrade (CASSANDRA-8606)
 * Improve sstable exclusion from partition tombstones (CASSANDRA-9298)
 * Validate the indexed column rather than the cell's contents for 2i (CASSANDRA-9057)
 * Add support for top-k custom 2i queries (CASSANDRA-8717)
 * Fix error when dropping table during compaction (CASSANDRA-9251)
 * cassandra-stress supports validation operations over user profiles (CASSANDRA-8773)
 * Add support for rate limiting log messages (CASSANDRA-9029)
 * Log the partition key with tombstone warnings (CASSANDRA-8561)
 * Reduce runWithCompactionsDisabled poll interval to 1ms (CASSANDRA-9271)
 * Fix PITR commitlog replay (CASSANDRA-9195)
 * GCInspector logs very different times (CASSANDRA-9124)
 * Fix deleting from an empty list (CASSANDRA-9198)
 * Update tuple and collection types that use a user-defined type when that UDT
   is modified (CASSANDRA-9148, CASSANDRA-9192)
 * Use higher timeout for prepair and snapshot in repair (CASSANDRA-9261)
 * Fix anticompaction blocking ANTI_ENTROPY stage (CASSANDRA-9151)
 * Repair waits for anticompaction to finish (CASSANDRA-9097)
 * Fix streaming not holding ref when stream error (CASSANDRA-9295)
 * Fix canonical view returning early opened SSTables (CASSANDRA-9396)
Merged from 2.0:
 * (cqlsh) Add LOGIN command to switch users (CASSANDRA-7212)
 * Clone SliceQueryFilter in AbstractReadCommand implementations (CASSANDRA-8940)
 * Push correct protocol notification for DROP INDEX (CASSANDRA-9310)
 * token-generator - generated tokens too long (CASSANDRA-9300)
 * Fix counting of tombstones for TombstoneOverwhelmingException (CASSANDRA-9299)
 * Fix ReconnectableSnitch reconnecting to peers during upgrade (CASSANDRA-6702)
 * Include keyspace and table name in error log for collections over the size
   limit (CASSANDRA-9286)
 * Avoid potential overlap in LCS with single-partition sstables (CASSANDRA-9322)
 * Log warning message when a table is queried before the schema has fully
   propagated (CASSANDRA-9136)
 * Overload SecondaryIndex#indexes to accept the column definition (CASSANDRA-9314)
 * (cqlsh) Add SERIAL and LOCAL_SERIAL consistency levels (CASSANDRA-8051)
 * Fix index selection during rebuild with certain table layouts (CASSANDRA-9281)
 * Fix partition-level-delete-only workload accounting (CASSANDRA-9194)
 * Allow scrub to handle corrupted compressed chunks (CASSANDRA-9140)
 * Fix assertion error when resetlocalschema is run during repair (CASSANDRA-9249)
 * Disable single sstable tombstone compactions for DTCS by default (CASSANDRA-9234)
 * IncomingTcpConnection thread is not named (CASSANDRA-9262)
 * Close incoming connections when MessagingService is stopped (CASSANDRA-9238)
 * Fix streaming hang when retrying (CASSANDRA-9132)


2.1.5
 * Re-add deprecated cold_reads_to_omit param for backwards compat (CASSANDRA-9203)
 * Make anticompaction visible in compactionstats (CASSANDRA-9098)
 * Improve nodetool getendpoints documentation about the partition
   key parameter (CASSANDRA-6458)
 * Don't check other keyspaces for schema changes when an user-defined
   type is altered (CASSANDRA-9187)
 * Add generate-idea-files target to build.xml (CASSANDRA-9123)
 * Allow takeColumnFamilySnapshot to take a list of tables (CASSANDRA-8348)
 * Limit major sstable operations to their canonical representation (CASSANDRA-8669)
 * cqlsh: Add tests for INSERT and UPDATE tab completion (CASSANDRA-9125)
 * cqlsh: quote column names when needed in COPY FROM inserts (CASSANDRA-9080)
 * Do not load read meter for offline operations (CASSANDRA-9082)
 * cqlsh: Make CompositeType data readable (CASSANDRA-8919)
 * cqlsh: Fix display of triggers (CASSANDRA-9081)
 * Fix NullPointerException when deleting or setting an element by index on
   a null list collection (CASSANDRA-9077)
 * Buffer bloom filter serialization (CASSANDRA-9066)
 * Fix anti-compaction target bloom filter size (CASSANDRA-9060)
 * Make FROZEN and TUPLE unreserved keywords in CQL (CASSANDRA-9047)
 * Prevent AssertionError from SizeEstimatesRecorder (CASSANDRA-9034)
 * Avoid overwriting index summaries for sstables with an older format that
   does not support downsampling; rebuild summaries on startup when this
   is detected (CASSANDRA-8993)
 * Fix potential data loss in CompressedSequentialWriter (CASSANDRA-8949)
 * Make PasswordAuthenticator number of hashing rounds configurable (CASSANDRA-8085)
 * Fix AssertionError when binding nested collections in DELETE (CASSANDRA-8900)
 * Check for overlap with non-early sstables in LCS (CASSANDRA-8739)
 * Only calculate max purgable timestamp if we have to (CASSANDRA-8914)
 * (cqlsh) Greatly improve performance of COPY FROM (CASSANDRA-8225)
 * IndexSummary effectiveIndexInterval is now a guideline, not a rule (CASSANDRA-8993)
 * Use correct bounds for page cache eviction of compressed files (CASSANDRA-8746)
 * SSTableScanner enforces its bounds (CASSANDRA-8946)
 * Cleanup cell equality (CASSANDRA-8947)
 * Introduce intra-cluster message coalescing (CASSANDRA-8692)
 * DatabaseDescriptor throws NPE when rpc_interface is used (CASSANDRA-8839)
 * Don't check if an sstable is live for offline compactions (CASSANDRA-8841)
 * Don't set clientMode in SSTableLoader (CASSANDRA-8238)
 * Fix SSTableRewriter with disabled early open (CASSANDRA-8535)
 * Fix cassandra-stress so it respects the CL passed in user mode (CASSANDRA-8948)
 * Fix rare NPE in ColumnDefinition#hasIndexOption() (CASSANDRA-8786)
 * cassandra-stress reports per-operation statistics, plus misc (CASSANDRA-8769)
 * Add SimpleDate (cql date) and Time (cql time) types (CASSANDRA-7523)
 * Use long for key count in cfstats (CASSANDRA-8913)
 * Make SSTableRewriter.abort() more robust to failure (CASSANDRA-8832)
 * Remove cold_reads_to_omit from STCS (CASSANDRA-8860)
 * Make EstimatedHistogram#percentile() use ceil instead of floor (CASSANDRA-8883)
 * Fix top partitions reporting wrong cardinality (CASSANDRA-8834)
 * Fix rare NPE in KeyCacheSerializer (CASSANDRA-8067)
 * Pick sstables for validation as late as possible inc repairs (CASSANDRA-8366)
 * Fix commitlog getPendingTasks to not increment (CASSANDRA-8862)
 * Fix parallelism adjustment in range and secondary index queries
   when the first fetch does not satisfy the limit (CASSANDRA-8856)
 * Check if the filtered sstables is non-empty in STCS (CASSANDRA-8843)
 * Upgrade java-driver used for cassandra-stress (CASSANDRA-8842)
 * Fix CommitLog.forceRecycleAllSegments() memory access error (CASSANDRA-8812)
 * Improve assertions in Memory (CASSANDRA-8792)
 * Fix SSTableRewriter cleanup (CASSANDRA-8802)
 * Introduce SafeMemory for CompressionMetadata.Writer (CASSANDRA-8758)
 * 'nodetool info' prints exception against older node (CASSANDRA-8796)
 * Ensure SSTableReader.last corresponds exactly with the file end (CASSANDRA-8750)
 * Make SSTableWriter.openEarly more robust and obvious (CASSANDRA-8747)
 * Enforce SSTableReader.first/last (CASSANDRA-8744)
 * Cleanup SegmentedFile API (CASSANDRA-8749)
 * Avoid overlap with early compaction replacement (CASSANDRA-8683)
 * Safer Resource Management++ (CASSANDRA-8707)
 * Write partition size estimates into a system table (CASSANDRA-7688)
 * cqlsh: Fix keys() and full() collection indexes in DESCRIBE output
   (CASSANDRA-8154)
 * Show progress of streaming in nodetool netstats (CASSANDRA-8886)
 * IndexSummaryBuilder utilises offheap memory, and shares data between
   each IndexSummary opened from it (CASSANDRA-8757)
 * markCompacting only succeeds if the exact SSTableReader instances being
   marked are in the live set (CASSANDRA-8689)
 * cassandra-stress support for varint (CASSANDRA-8882)
 * Fix Adler32 digest for compressed sstables (CASSANDRA-8778)
 * Add nodetool statushandoff/statusbackup (CASSANDRA-8912)
 * Use stdout for progress and stats in sstableloader (CASSANDRA-8982)
 * Correctly identify 2i datadir from older versions (CASSANDRA-9116)
Merged from 2.0:
 * Ignore gossip SYNs after shutdown (CASSANDRA-9238)
 * Avoid overflow when calculating max sstable size in LCS (CASSANDRA-9235)
 * Make sstable blacklisting work with compression (CASSANDRA-9138)
 * Do not attempt to rebuild indexes if no index accepts any column (CASSANDRA-9196)
 * Don't initiate snitch reconnection for dead states (CASSANDRA-7292)
 * Fix ArrayIndexOutOfBoundsException in CQLSSTableWriter (CASSANDRA-8978)
 * Add shutdown gossip state to prevent timeouts during rolling restarts (CASSANDRA-8336)
 * Fix running with java.net.preferIPv6Addresses=true (CASSANDRA-9137)
 * Fix failed bootstrap/replace attempts being persisted in system.peers (CASSANDRA-9180)
 * Flush system.IndexInfo after marking index built (CASSANDRA-9128)
 * Fix updates to min/max_compaction_threshold through cassandra-cli
   (CASSANDRA-8102)
 * Don't include tmp files when doing offline relevel (CASSANDRA-9088)
 * Use the proper CAS WriteType when finishing a previous round during Paxos
   preparation (CASSANDRA-8672)
 * Avoid race in cancelling compactions (CASSANDRA-9070)
 * More aggressive check for expired sstables in DTCS (CASSANDRA-8359)
 * Fix ignored index_interval change in ALTER TABLE statements (CASSANDRA-7976)
 * Do more aggressive compaction in old time windows in DTCS (CASSANDRA-8360)
 * java.lang.AssertionError when reading saved cache (CASSANDRA-8740)
 * "disk full" when running cleanup (CASSANDRA-9036)
 * Lower logging level from ERROR to DEBUG when a scheduled schema pull
   cannot be completed due to a node being down (CASSANDRA-9032)
 * Fix MOVED_NODE client event (CASSANDRA-8516)
 * Allow overriding MAX_OUTSTANDING_REPLAY_COUNT (CASSANDRA-7533)
 * Fix malformed JMX ObjectName containing IPv6 addresses (CASSANDRA-9027)
 * (cqlsh) Allow increasing CSV field size limit through
   cqlshrc config option (CASSANDRA-8934)
 * Stop logging range tombstones when exceeding the threshold
   (CASSANDRA-8559)
 * Fix NullPointerException when nodetool getendpoints is run
   against invalid keyspaces or tables (CASSANDRA-8950)
 * Allow specifying the tmp dir (CASSANDRA-7712)
 * Improve compaction estimated tasks estimation (CASSANDRA-8904)
 * Fix duplicate up/down messages sent to native clients (CASSANDRA-7816)
 * Expose commit log archive status via JMX (CASSANDRA-8734)
 * Provide better exceptions for invalid replication strategy parameters
   (CASSANDRA-8909)
 * Fix regression in mixed single and multi-column relation support for
   SELECT statements (CASSANDRA-8613)
 * Add ability to limit number of native connections (CASSANDRA-8086)
 * Fix CQLSSTableWriter throwing exception and spawning threads
   (CASSANDRA-8808)
 * Fix MT mismatch between empty and GC-able data (CASSANDRA-8979)
 * Fix incorrect validation when snapshotting single table (CASSANDRA-8056)
 * Add offline tool to relevel sstables (CASSANDRA-8301)
 * Preserve stream ID for more protocol errors (CASSANDRA-8848)
 * Fix combining token() function with multi-column relations on
   clustering columns (CASSANDRA-8797)
 * Make CFS.markReferenced() resistant to bad refcounting (CASSANDRA-8829)
 * Fix StreamTransferTask abort/complete bad refcounting (CASSANDRA-8815)
 * Fix AssertionError when querying a DESC clustering ordered
   table with ASC ordering and paging (CASSANDRA-8767)
 * AssertionError: "Memory was freed" when running cleanup (CASSANDRA-8716)
 * Make it possible to set max_sstable_age to fractional days (CASSANDRA-8406)
 * Fix some multi-column relations with indexes on some clustering
   columns (CASSANDRA-8275)
 * Fix memory leak in SSTableSimple*Writer and SSTableReader.validate()
   (CASSANDRA-8748)
 * Throw OOM if allocating memory fails to return a valid pointer (CASSANDRA-8726)
 * Fix SSTableSimpleUnsortedWriter ConcurrentModificationException (CASSANDRA-8619)
 * 'nodetool info' prints exception against older node (CASSANDRA-8796)
 * Ensure SSTableSimpleUnsortedWriter.close() terminates if
   disk writer has crashed (CASSANDRA-8807)


2.1.4
 * Bind JMX to localhost unless explicitly configured otherwise (CASSANDRA-9085)


2.1.3
 * Fix HSHA/offheap_objects corruption (CASSANDRA-8719)
 * Upgrade libthrift to 0.9.2 (CASSANDRA-8685)
 * Don't use the shared ref in sstableloader (CASSANDRA-8704)
 * Purge internal prepared statements if related tables or
   keyspaces are dropped (CASSANDRA-8693)
 * (cqlsh) Handle unicode BOM at start of files (CASSANDRA-8638)
 * Stop compactions before exiting offline tools (CASSANDRA-8623)
 * Update tools/stress/README.txt to match current behaviour (CASSANDRA-7933)
 * Fix schema from Thrift conversion with empty metadata (CASSANDRA-8695)
 * Safer Resource Management (CASSANDRA-7705)
 * Make sure we compact highly overlapping cold sstables with
   STCS (CASSANDRA-8635)
 * rpc_interface and listen_interface generate NPE on startup when specified
   interface doesn't exist (CASSANDRA-8677)
 * Fix ArrayIndexOutOfBoundsException in nodetool cfhistograms (CASSANDRA-8514)
 * Switch from yammer metrics for nodetool cf/proxy histograms (CASSANDRA-8662)
 * Make sure we don't add tmplink files to the compaction
   strategy (CASSANDRA-8580)
 * (cqlsh) Handle maps with blob keys (CASSANDRA-8372)
 * (cqlsh) Handle DynamicCompositeType schemas correctly (CASSANDRA-8563)
 * Duplicate rows returned when in clause has repeated values (CASSANDRA-6706)
 * Add tooling to detect hot partitions (CASSANDRA-7974)
 * Fix cassandra-stress user-mode truncation of partition generation (CASSANDRA-8608)
 * Only stream from unrepaired sstables during inc repair (CASSANDRA-8267)
 * Don't allow starting multiple inc repairs on the same sstables (CASSANDRA-8316)
 * Invalidate prepared BATCH statements when related tables
   or keyspaces are dropped (CASSANDRA-8652)
 * Fix missing results in secondary index queries on collections
   with ALLOW FILTERING (CASSANDRA-8421)
 * Expose EstimatedHistogram metrics for range slices (CASSANDRA-8627)
 * (cqlsh) Escape clqshrc passwords properly (CASSANDRA-8618)
 * Fix NPE when passing wrong argument in ALTER TABLE statement (CASSANDRA-8355)
 * Pig: Refactor and deprecate CqlStorage (CASSANDRA-8599)
 * Don't reuse the same cleanup strategy for all sstables (CASSANDRA-8537)
 * Fix case-sensitivity of index name on CREATE and DROP INDEX
   statements (CASSANDRA-8365)
 * Better detection/logging for corruption in compressed sstables (CASSANDRA-8192)
 * Use the correct repairedAt value when closing writer (CASSANDRA-8570)
 * (cqlsh) Handle a schema mismatch being detected on startup (CASSANDRA-8512)
 * Properly calculate expected write size during compaction (CASSANDRA-8532)
 * Invalidate affected prepared statements when a table's columns
   are altered (CASSANDRA-7910)
 * Stress - user defined writes should populate sequentally (CASSANDRA-8524)
 * Fix regression in SSTableRewriter causing some rows to become unreadable
   during compaction (CASSANDRA-8429)
 * Run major compactions for repaired/unrepaired in parallel (CASSANDRA-8510)
 * (cqlsh) Fix compression options in DESCRIBE TABLE output when compression
   is disabled (CASSANDRA-8288)
 * (cqlsh) Fix DESCRIBE output after keyspaces are altered (CASSANDRA-7623)
 * Make sure we set lastCompactedKey correctly (CASSANDRA-8463)
 * (cqlsh) Fix output of CONSISTENCY command (CASSANDRA-8507)
 * (cqlsh) Fixed the handling of LIST statements (CASSANDRA-8370)
 * Make sstablescrub check leveled manifest again (CASSANDRA-8432)
 * Check first/last keys in sstable when giving out positions (CASSANDRA-8458)
 * Disable mmap on Windows (CASSANDRA-6993)
 * Add missing ConsistencyLevels to cassandra-stress (CASSANDRA-8253)
 * Add auth support to cassandra-stress (CASSANDRA-7985)
 * Fix ArrayIndexOutOfBoundsException when generating error message
   for some CQL syntax errors (CASSANDRA-8455)
 * Scale memtable slab allocation logarithmically (CASSANDRA-7882)
 * cassandra-stress simultaneous inserts over same seed (CASSANDRA-7964)
 * Reduce cassandra-stress sampling memory requirements (CASSANDRA-7926)
 * Ensure memtable flush cannot expire commit log entries from its future (CASSANDRA-8383)
 * Make read "defrag" async to reclaim memtables (CASSANDRA-8459)
 * Remove tmplink files for offline compactions (CASSANDRA-8321)
 * Reduce maxHintsInProgress (CASSANDRA-8415)
 * BTree updates may call provided update function twice (CASSANDRA-8018)
 * Release sstable references after anticompaction (CASSANDRA-8386)
 * Handle abort() in SSTableRewriter properly (CASSANDRA-8320)
 * Centralize shared executors (CASSANDRA-8055)
 * Fix filtering for CONTAINS (KEY) relations on frozen collection
   clustering columns when the query is restricted to a single
   partition (CASSANDRA-8203)
 * Do more aggressive entire-sstable TTL expiry checks (CASSANDRA-8243)
 * Add more log info if readMeter is null (CASSANDRA-8238)
 * add check of the system wall clock time at startup (CASSANDRA-8305)
 * Support for frozen collections (CASSANDRA-7859)
 * Fix overflow on histogram computation (CASSANDRA-8028)
 * Have paxos reuse the timestamp generation of normal queries (CASSANDRA-7801)
 * Fix incremental repair not remove parent session on remote (CASSANDRA-8291)
 * Improve JBOD disk utilization (CASSANDRA-7386)
 * Log failed host when preparing incremental repair (CASSANDRA-8228)
 * Force config client mode in CQLSSTableWriter (CASSANDRA-8281)
 * Fix sstableupgrade throws exception (CASSANDRA-8688)
 * Fix hang when repairing empty keyspace (CASSANDRA-8694)
Merged from 2.0:
 * Fix IllegalArgumentException in dynamic snitch (CASSANDRA-8448)
 * Add support for UPDATE ... IF EXISTS (CASSANDRA-8610)
 * Fix reversal of list prepends (CASSANDRA-8733)
 * Prevent non-zero default_time_to_live on tables with counters
   (CASSANDRA-8678)
 * Fix SSTableSimpleUnsortedWriter ConcurrentModificationException
   (CASSANDRA-8619)
 * Round up time deltas lower than 1ms in BulkLoader (CASSANDRA-8645)
 * Add batch remove iterator to ABSC (CASSANDRA-8414, 8666)
 * Round up time deltas lower than 1ms in BulkLoader (CASSANDRA-8645)
 * Fix isClientMode check in Keyspace (CASSANDRA-8687)
 * Use more efficient slice size for querying internal secondary
   index tables (CASSANDRA-8550)
 * Fix potentially returning deleted rows with range tombstone (CASSANDRA-8558)
 * Check for available disk space before starting a compaction (CASSANDRA-8562)
 * Fix DISTINCT queries with LIMITs or paging when some partitions
   contain only tombstones (CASSANDRA-8490)
 * Introduce background cache refreshing to permissions cache
   (CASSANDRA-8194)
 * Fix race condition in StreamTransferTask that could lead to
   infinite loops and premature sstable deletion (CASSANDRA-7704)
 * Add an extra version check to MigrationTask (CASSANDRA-8462)
 * Ensure SSTableWriter cleans up properly after failure (CASSANDRA-8499)
 * Increase bf true positive count on key cache hit (CASSANDRA-8525)
 * Move MeteredFlusher to its own thread (CASSANDRA-8485)
 * Fix non-distinct results in DISTNCT queries on static columns when
   paging is enabled (CASSANDRA-8087)
 * Move all hints related tasks to hints internal executor (CASSANDRA-8285)
 * Fix paging for multi-partition IN queries (CASSANDRA-8408)
 * Fix MOVED_NODE topology event never being emitted when a node
   moves its token (CASSANDRA-8373)
 * Fix validation of indexes in COMPACT tables (CASSANDRA-8156)
 * Avoid StackOverflowError when a large list of IN values
   is used for a clustering column (CASSANDRA-8410)
 * Fix NPE when writetime() or ttl() calls are wrapped by
   another function call (CASSANDRA-8451)
 * Fix NPE after dropping a keyspace (CASSANDRA-8332)
 * Fix error message on read repair timeouts (CASSANDRA-7947)
 * Default DTCS base_time_seconds changed to 60 (CASSANDRA-8417)
 * Refuse Paxos operation with more than one pending endpoint (CASSANDRA-8346, 8640)
 * Throw correct exception when trying to bind a keyspace or table
   name (CASSANDRA-6952)
 * Make HHOM.compact synchronized (CASSANDRA-8416)
 * cancel latency-sampling task when CF is dropped (CASSANDRA-8401)
 * don't block SocketThread for MessagingService (CASSANDRA-8188)
 * Increase quarantine delay on replacement (CASSANDRA-8260)
 * Expose off-heap memory usage stats (CASSANDRA-7897)
 * Ignore Paxos commits for truncated tables (CASSANDRA-7538)
 * Validate size of indexed column values (CASSANDRA-8280)
 * Make LCS split compaction results over all data directories (CASSANDRA-8329)
 * Fix some failing queries that use multi-column relations
   on COMPACT STORAGE tables (CASSANDRA-8264)
 * Fix InvalidRequestException with ORDER BY (CASSANDRA-8286)
 * Disable SSLv3 for POODLE (CASSANDRA-8265)
 * Fix millisecond timestamps in Tracing (CASSANDRA-8297)
 * Include keyspace name in error message when there are insufficient
   live nodes to stream from (CASSANDRA-8221)
 * Avoid overlap in L1 when L0 contains many nonoverlapping
   sstables (CASSANDRA-8211)
 * Improve PropertyFileSnitch logging (CASSANDRA-8183)
 * Add DC-aware sequential repair (CASSANDRA-8193)
 * Use live sstables in snapshot repair if possible (CASSANDRA-8312)
 * Fix hints serialized size calculation (CASSANDRA-8587)


2.1.2
 * (cqlsh) parse_for_table_meta errors out on queries with undefined
   grammars (CASSANDRA-8262)
 * (cqlsh) Fix SELECT ... TOKEN() function broken in C* 2.1.1 (CASSANDRA-8258)
 * Fix Cassandra crash when running on JDK8 update 40 (CASSANDRA-8209)
 * Optimize partitioner tokens (CASSANDRA-8230)
 * Improve compaction of repaired/unrepaired sstables (CASSANDRA-8004)
 * Make cache serializers pluggable (CASSANDRA-8096)
 * Fix issues with CONTAINS (KEY) queries on secondary indexes
   (CASSANDRA-8147)
 * Fix read-rate tracking of sstables for some queries (CASSANDRA-8239)
 * Fix default timestamp in QueryOptions (CASSANDRA-8246)
 * Set socket timeout when reading remote version (CASSANDRA-8188)
 * Refactor how we track live size (CASSANDRA-7852)
 * Make sure unfinished compaction files are removed (CASSANDRA-8124)
 * Fix shutdown when run as Windows service (CASSANDRA-8136)
 * Fix DESCRIBE TABLE with custom indexes (CASSANDRA-8031)
 * Fix race in RecoveryManagerTest (CASSANDRA-8176)
 * Avoid IllegalArgumentException while sorting sstables in
   IndexSummaryManager (CASSANDRA-8182)
 * Shutdown JVM on file descriptor exhaustion (CASSANDRA-7579)
 * Add 'die' policy for commit log and disk failure (CASSANDRA-7927)
 * Fix installing as service on Windows (CASSANDRA-8115)
 * Fix CREATE TABLE for CQL2 (CASSANDRA-8144)
 * Avoid boxing in ColumnStats min/max trackers (CASSANDRA-8109)
Merged from 2.0:
 * Correctly handle non-text column names in cql3 (CASSANDRA-8178)
 * Fix deletion for indexes on primary key columns (CASSANDRA-8206)
 * Add 'nodetool statusgossip' (CASSANDRA-8125)
 * Improve client notification that nodes are ready for requests (CASSANDRA-7510)
 * Handle negative timestamp in writetime method (CASSANDRA-8139)
 * Pig: Remove errant LIMIT clause in CqlNativeStorage (CASSANDRA-8166)
 * Throw ConfigurationException when hsha is used with the default
   rpc_max_threads setting of 'unlimited' (CASSANDRA-8116)
 * Allow concurrent writing of the same table in the same JVM using
   CQLSSTableWriter (CASSANDRA-7463)
 * Fix totalDiskSpaceUsed calculation (CASSANDRA-8205)


2.1.1
 * Fix spin loop in AtomicSortedColumns (CASSANDRA-7546)
 * Dont notify when replacing tmplink files (CASSANDRA-8157)
 * Fix validation with multiple CONTAINS clause (CASSANDRA-8131)
 * Fix validation of collections in TriggerExecutor (CASSANDRA-8146)
 * Fix IllegalArgumentException when a list of IN values containing tuples
   is passed as a single arg to a prepared statement with the v1 or v2
   protocol (CASSANDRA-8062)
 * Fix ClassCastException in DISTINCT query on static columns with
   query paging (CASSANDRA-8108)
 * Fix NPE on null nested UDT inside a set (CASSANDRA-8105)
 * Fix exception when querying secondary index on set items or map keys
   when some clustering columns are specified (CASSANDRA-8073)
 * Send proper error response when there is an error during native
   protocol message decode (CASSANDRA-8118)
 * Gossip should ignore generation numbers too far in the future (CASSANDRA-8113)
 * Fix NPE when creating a table with frozen sets, lists (CASSANDRA-8104)
 * Fix high memory use due to tracking reads on incrementally opened sstable
   readers (CASSANDRA-8066)
 * Fix EXECUTE request with skipMetadata=false returning no metadata
   (CASSANDRA-8054)
 * Allow concurrent use of CQLBulkOutputFormat (CASSANDRA-7776)
 * Shutdown JVM on OOM (CASSANDRA-7507)
 * Upgrade netty version and enable epoll event loop (CASSANDRA-7761)
 * Don't duplicate sstables smaller than split size when using
   the sstablesplitter tool (CASSANDRA-7616)
 * Avoid re-parsing already prepared statements (CASSANDRA-7923)
 * Fix some Thrift slice deletions and updates of COMPACT STORAGE
   tables with some clustering columns omitted (CASSANDRA-7990)
 * Fix filtering for CONTAINS on sets (CASSANDRA-8033)
 * Properly track added size (CASSANDRA-7239)
 * Allow compilation in java 8 (CASSANDRA-7208)
 * Fix Assertion error on RangeTombstoneList diff (CASSANDRA-8013)
 * Release references to overlapping sstables during compaction (CASSANDRA-7819)
 * Send notification when opening compaction results early (CASSANDRA-8034)
 * Make native server start block until properly bound (CASSANDRA-7885)
 * (cqlsh) Fix IPv6 support (CASSANDRA-7988)
 * Ignore fat clients when checking for endpoint collision (CASSANDRA-7939)
 * Make sstablerepairedset take a list of files (CASSANDRA-7995)
 * (cqlsh) Tab completeion for indexes on map keys (CASSANDRA-7972)
 * (cqlsh) Fix UDT field selection in select clause (CASSANDRA-7891)
 * Fix resource leak in event of corrupt sstable
 * (cqlsh) Add command line option for cqlshrc file path (CASSANDRA-7131)
 * Provide visibility into prepared statements churn (CASSANDRA-7921, CASSANDRA-7930)
 * Invalidate prepared statements when their keyspace or table is
   dropped (CASSANDRA-7566)
 * cassandra-stress: fix support for NetworkTopologyStrategy (CASSANDRA-7945)
 * Fix saving caches when a table is dropped (CASSANDRA-7784)
 * Add better error checking of new stress profile (CASSANDRA-7716)
 * Use ThreadLocalRandom and remove FBUtilities.threadLocalRandom (CASSANDRA-7934)
 * Prevent operator mistakes due to simultaneous bootstrap (CASSANDRA-7069)
 * cassandra-stress supports whitelist mode for node config (CASSANDRA-7658)
 * GCInspector more closely tracks GC; cassandra-stress and nodetool report it (CASSANDRA-7916)
 * nodetool won't output bogus ownership info without a keyspace (CASSANDRA-7173)
 * Add human readable option to nodetool commands (CASSANDRA-5433)
 * Don't try to set repairedAt on old sstables (CASSANDRA-7913)
 * Add metrics for tracking PreparedStatement use (CASSANDRA-7719)
 * (cqlsh) tab-completion for triggers (CASSANDRA-7824)
 * (cqlsh) Support for query paging (CASSANDRA-7514)
 * (cqlsh) Show progress of COPY operations (CASSANDRA-7789)
 * Add syntax to remove multiple elements from a map (CASSANDRA-6599)
 * Support non-equals conditions in lightweight transactions (CASSANDRA-6839)
 * Add IF [NOT] EXISTS to create/drop triggers (CASSANDRA-7606)
 * (cqlsh) Display the current logged-in user (CASSANDRA-7785)
 * (cqlsh) Don't ignore CTRL-C during COPY FROM execution (CASSANDRA-7815)
 * (cqlsh) Order UDTs according to cross-type dependencies in DESCRIBE
   output (CASSANDRA-7659)
 * (cqlsh) Fix handling of CAS statement results (CASSANDRA-7671)
 * (cqlsh) COPY TO/FROM improvements (CASSANDRA-7405)
 * Support list index operations with conditions (CASSANDRA-7499)
 * Add max live/tombstoned cells to nodetool cfstats output (CASSANDRA-7731)
 * Validate IPv6 wildcard addresses properly (CASSANDRA-7680)
 * (cqlsh) Error when tracing query (CASSANDRA-7613)
 * Avoid IOOBE when building SyntaxError message snippet (CASSANDRA-7569)
 * SSTableExport uses correct validator to create string representation of partition
   keys (CASSANDRA-7498)
 * Avoid NPEs when receiving type changes for an unknown keyspace (CASSANDRA-7689)
 * Add support for custom 2i validation (CASSANDRA-7575)
 * Pig support for hadoop CqlInputFormat (CASSANDRA-6454)
 * Add duration mode to cassandra-stress (CASSANDRA-7468)
 * Add listen_interface and rpc_interface options (CASSANDRA-7417)
 * Improve schema merge performance (CASSANDRA-7444)
 * Adjust MT depth based on # of partition validating (CASSANDRA-5263)
 * Optimise NativeCell comparisons (CASSANDRA-6755)
 * Configurable client timeout for cqlsh (CASSANDRA-7516)
 * Include snippet of CQL query near syntax error in messages (CASSANDRA-7111)
 * Make repair -pr work with -local (CASSANDRA-7450)
 * Fix error in sstableloader with -cph > 1 (CASSANDRA-8007)
 * Fix snapshot repair error on indexed tables (CASSANDRA-8020)
 * Do not exit nodetool repair when receiving JMX NOTIF_LOST (CASSANDRA-7909)
 * Stream to private IP when available (CASSANDRA-8084)
Merged from 2.0:
 * Reject conditions on DELETE unless full PK is given (CASSANDRA-6430)
 * Properly reject the token function DELETE (CASSANDRA-7747)
 * Force batchlog replay before decommissioning a node (CASSANDRA-7446)
 * Fix hint replay with many accumulated expired hints (CASSANDRA-6998)
 * Fix duplicate results in DISTINCT queries on static columns with query
   paging (CASSANDRA-8108)
 * Add DateTieredCompactionStrategy (CASSANDRA-6602)
 * Properly validate ascii and utf8 string literals in CQL queries (CASSANDRA-8101)
 * (cqlsh) Fix autocompletion for alter keyspace (CASSANDRA-8021)
 * Create backup directories for commitlog archiving during startup (CASSANDRA-8111)
 * Reduce totalBlockFor() for LOCAL_* consistency levels (CASSANDRA-8058)
 * Fix merging schemas with re-dropped keyspaces (CASSANDRA-7256)
 * Fix counters in supercolumns during live upgrades from 1.2 (CASSANDRA-7188)
 * Notify DT subscribers when a column family is truncated (CASSANDRA-8088)
 * Add sanity check of $JAVA on startup (CASSANDRA-7676)
 * Schedule fat client schema pull on join (CASSANDRA-7993)
 * Don't reset nodes' versions when closing IncomingTcpConnections
   (CASSANDRA-7734)
 * Record the real messaging version in all cases in OutboundTcpConnection
   (CASSANDRA-8057)
 * SSL does not work in cassandra-cli (CASSANDRA-7899)
 * Fix potential exception when using ReversedType in DynamicCompositeType
   (CASSANDRA-7898)
 * Better validation of collection values (CASSANDRA-7833)
 * Track min/max timestamps correctly (CASSANDRA-7969)
 * Fix possible overflow while sorting CL segments for replay (CASSANDRA-7992)
 * Increase nodetool Xmx (CASSANDRA-7956)
 * Archive any commitlog segments present at startup (CASSANDRA-6904)
 * CrcCheckChance should adjust based on live CFMetadata not
   sstable metadata (CASSANDRA-7978)
 * token() should only accept columns in the partitioning
   key order (CASSANDRA-6075)
 * Add method to invalidate permission cache via JMX (CASSANDRA-7977)
 * Allow propagating multiple gossip states atomically (CASSANDRA-6125)
 * Log exceptions related to unclean native protocol client disconnects
   at DEBUG or INFO (CASSANDRA-7849)
 * Allow permissions cache to be set via JMX (CASSANDRA-7698)
 * Include schema_triggers CF in readable system resources (CASSANDRA-7967)
 * Fix RowIndexEntry to report correct serializedSize (CASSANDRA-7948)
 * Make CQLSSTableWriter sync within partitions (CASSANDRA-7360)
 * Potentially use non-local replicas in CqlConfigHelper (CASSANDRA-7906)
 * Explicitly disallow mixing multi-column and single-column
   relations on clustering columns (CASSANDRA-7711)
 * Better error message when condition is set on PK column (CASSANDRA-7804)
 * Don't send schema change responses and events for no-op DDL
   statements (CASSANDRA-7600)
 * (Hadoop) fix cluster initialisation for a split fetching (CASSANDRA-7774)
 * Throw InvalidRequestException when queries contain relations on entire
   collection columns (CASSANDRA-7506)
 * (cqlsh) enable CTRL-R history search with libedit (CASSANDRA-7577)
 * (Hadoop) allow ACFRW to limit nodes to local DC (CASSANDRA-7252)
 * (cqlsh) cqlsh should automatically disable tracing when selecting
   from system_traces (CASSANDRA-7641)
 * (Hadoop) Add CqlOutputFormat (CASSANDRA-6927)
 * Don't depend on cassandra config for nodetool ring (CASSANDRA-7508)
 * (cqlsh) Fix failing cqlsh formatting tests (CASSANDRA-7703)
 * Fix IncompatibleClassChangeError from hadoop2 (CASSANDRA-7229)
 * Add 'nodetool sethintedhandoffthrottlekb' (CASSANDRA-7635)
 * (cqlsh) Add tab-completion for CREATE/DROP USER IF [NOT] EXISTS (CASSANDRA-7611)
 * Catch errors when the JVM pulls the rug out from GCInspector (CASSANDRA-5345)
 * cqlsh fails when version number parts are not int (CASSANDRA-7524)
 * Fix NPE when table dropped during streaming (CASSANDRA-7946)
 * Fix wrong progress when streaming uncompressed (CASSANDRA-7878)
 * Fix possible infinite loop in creating repair range (CASSANDRA-7983)
 * Fix unit in nodetool for streaming throughput (CASSANDRA-7375)
Merged from 1.2:
 * Don't index tombstones (CASSANDRA-7828)
 * Improve PasswordAuthenticator default super user setup (CASSANDRA-7788)


2.1.0
 * (cqlsh) Removed "ALTER TYPE <name> RENAME TO <name>" from tab-completion
   (CASSANDRA-7895)
 * Fixed IllegalStateException in anticompaction (CASSANDRA-7892)
 * cqlsh: DESCRIBE support for frozen UDTs, tuples (CASSANDRA-7863)
 * Avoid exposing internal classes over JMX (CASSANDRA-7879)
 * Add null check for keys when freezing collection (CASSANDRA-7869)
 * Improve stress workload realism (CASSANDRA-7519)
Merged from 2.0:
 * Configure system.paxos with LeveledCompactionStrategy (CASSANDRA-7753)
 * Fix ALTER clustering column type from DateType to TimestampType when
   using DESC clustering order (CASSANRDA-7797)
 * Throw EOFException if we run out of chunks in compressed datafile
   (CASSANDRA-7664)
 * Fix PRSI handling of CQL3 row markers for row cleanup (CASSANDRA-7787)
 * Fix dropping collection when it's the last regular column (CASSANDRA-7744)
 * Make StreamReceiveTask thread safe and gc friendly (CASSANDRA-7795)
 * Validate empty cell names from counter updates (CASSANDRA-7798)
Merged from 1.2:
 * Don't allow compacted sstables to be marked as compacting (CASSANDRA-7145)
 * Track expired tombstones (CASSANDRA-7810)


2.1.0-rc7
 * Add frozen keyword and require UDT to be frozen (CASSANDRA-7857)
 * Track added sstable size correctly (CASSANDRA-7239)
 * (cqlsh) Fix case insensitivity (CASSANDRA-7834)
 * Fix failure to stream ranges when moving (CASSANDRA-7836)
 * Correctly remove tmplink files (CASSANDRA-7803)
 * (cqlsh) Fix column name formatting for functions, CAS operations,
   and UDT field selections (CASSANDRA-7806)
 * (cqlsh) Fix COPY FROM handling of null/empty primary key
   values (CASSANDRA-7792)
 * Fix ordering of static cells (CASSANDRA-7763)
Merged from 2.0:
 * Forbid re-adding dropped counter columns (CASSANDRA-7831)
 * Fix CFMetaData#isThriftCompatible() for PK-only tables (CASSANDRA-7832)
 * Always reject inequality on the partition key without token()
   (CASSANDRA-7722)
 * Always send Paxos commit to all replicas (CASSANDRA-7479)
 * Make disruptor_thrift_server invocation pool configurable (CASSANDRA-7594)
 * Make repair no-op when RF=1 (CASSANDRA-7864)


2.1.0-rc6
 * Fix OOM issue from netty caching over time (CASSANDRA-7743)
 * json2sstable couldn't import JSON for CQL table (CASSANDRA-7477)
 * Invalidate all caches on table drop (CASSANDRA-7561)
 * Skip strict endpoint selection for ranges if RF == nodes (CASSANRA-7765)
 * Fix Thrift range filtering without 2ary index lookups (CASSANDRA-7741)
 * Add tracing entries about concurrent range requests (CASSANDRA-7599)
 * (cqlsh) Fix DESCRIBE for NTS keyspaces (CASSANDRA-7729)
 * Remove netty buffer ref-counting (CASSANDRA-7735)
 * Pass mutated cf to index updater for use by PRSI (CASSANDRA-7742)
 * Include stress yaml example in release and deb (CASSANDRA-7717)
 * workaround for netty issue causing corrupted data off the wire (CASSANDRA-7695)
 * cqlsh DESC CLUSTER fails retrieving ring information (CASSANDRA-7687)
 * Fix binding null values inside UDT (CASSANDRA-7685)
 * Fix UDT field selection with empty fields (CASSANDRA-7670)
 * Bogus deserialization of static cells from sstable (CASSANDRA-7684)
 * Fix NPE on compaction leftover cleanup for dropped table (CASSANDRA-7770)
Merged from 2.0:
 * Fix race condition in StreamTransferTask that could lead to
   infinite loops and premature sstable deletion (CASSANDRA-7704)
 * (cqlsh) Wait up to 10 sec for a tracing session (CASSANDRA-7222)
 * Fix NPE in FileCacheService.sizeInBytes (CASSANDRA-7756)
 * Remove duplicates from StorageService.getJoiningNodes (CASSANDRA-7478)
 * Clone token map outside of hot gossip loops (CASSANDRA-7758)
 * Fix MS expiring map timeout for Paxos messages (CASSANDRA-7752)
 * Do not flush on truncate if durable_writes is false (CASSANDRA-7750)
 * Give CRR a default input_cql Statement (CASSANDRA-7226)
 * Better error message when adding a collection with the same name
   than a previously dropped one (CASSANDRA-6276)
 * Fix validation when adding static columns (CASSANDRA-7730)
 * (Thrift) fix range deletion of supercolumns (CASSANDRA-7733)
 * Fix potential AssertionError in RangeTombstoneList (CASSANDRA-7700)
 * Validate arguments of blobAs* functions (CASSANDRA-7707)
 * Fix potential AssertionError with 2ndary indexes (CASSANDRA-6612)
 * Avoid logging CompactionInterrupted at ERROR (CASSANDRA-7694)
 * Minor leak in sstable2jon (CASSANDRA-7709)
 * Add cassandra.auto_bootstrap system property (CASSANDRA-7650)
 * Update java driver (for hadoop) (CASSANDRA-7618)
 * Remove CqlPagingRecordReader/CqlPagingInputFormat (CASSANDRA-7570)
 * Support connecting to ipv6 jmx with nodetool (CASSANDRA-7669)


2.1.0-rc5
 * Reject counters inside user types (CASSANDRA-7672)
 * Switch to notification-based GCInspector (CASSANDRA-7638)
 * (cqlsh) Handle nulls in UDTs and tuples correctly (CASSANDRA-7656)
 * Don't use strict consistency when replacing (CASSANDRA-7568)
 * Fix min/max cell name collection on 2.0 SSTables with range
   tombstones (CASSANDRA-7593)
 * Tolerate min/max cell names of different lengths (CASSANDRA-7651)
 * Filter cached results correctly (CASSANDRA-7636)
 * Fix tracing on the new SEPExecutor (CASSANDRA-7644)
 * Remove shuffle and taketoken (CASSANDRA-7601)
 * Clean up Windows batch scripts (CASSANDRA-7619)
 * Fix native protocol drop user type notification (CASSANDRA-7571)
 * Give read access to system.schema_usertypes to all authenticated users
   (CASSANDRA-7578)
 * (cqlsh) Fix cqlsh display when zero rows are returned (CASSANDRA-7580)
 * Get java version correctly when JAVA_TOOL_OPTIONS is set (CASSANDRA-7572)
 * Fix NPE when dropping index from non-existent keyspace, AssertionError when
   dropping non-existent index with IF EXISTS (CASSANDRA-7590)
 * Fix sstablelevelresetter hang (CASSANDRA-7614)
 * (cqlsh) Fix deserialization of blobs (CASSANDRA-7603)
 * Use "keyspace updated" schema change message for UDT changes in v1 and
   v2 protocols (CASSANDRA-7617)
 * Fix tracing of range slices and secondary index lookups that are local
   to the coordinator (CASSANDRA-7599)
 * Set -Dcassandra.storagedir for all tool shell scripts (CASSANDRA-7587)
 * Don't swap max/min col names when mutating sstable metadata (CASSANDRA-7596)
 * (cqlsh) Correctly handle paged result sets (CASSANDRA-7625)
 * (cqlsh) Improve waiting for a trace to complete (CASSANDRA-7626)
 * Fix tracing of concurrent range slices and 2ary index queries (CASSANDRA-7626)
 * Fix scrub against collection type (CASSANDRA-7665)
Merged from 2.0:
 * Set gc_grace_seconds to seven days for system schema tables (CASSANDRA-7668)
 * SimpleSeedProvider no longer caches seeds forever (CASSANDRA-7663)
 * Always flush on truncate (CASSANDRA-7511)
 * Fix ReversedType(DateType) mapping to native protocol (CASSANDRA-7576)
 * Always merge ranges owned by a single node (CASSANDRA-6930)
 * Track max/min timestamps for range tombstones (CASSANDRA-7647)
 * Fix NPE when listing saved caches dir (CASSANDRA-7632)


2.1.0-rc4
 * Fix word count hadoop example (CASSANDRA-7200)
 * Updated memtable_cleanup_threshold and memtable_flush_writers defaults
   (CASSANDRA-7551)
 * (Windows) fix startup when WMI memory query fails (CASSANDRA-7505)
 * Anti-compaction proceeds if any part of the repair failed (CASSANDRA-7521)
 * Add missing table name to DROP INDEX responses and notifications (CASSANDRA-7539)
 * Bump CQL version to 3.2.0 and update CQL documentation (CASSANDRA-7527)
 * Fix configuration error message when running nodetool ring (CASSANDRA-7508)
 * Support conditional updates, tuple type, and the v3 protocol in cqlsh (CASSANDRA-7509)
 * Handle queries on multiple secondary index types (CASSANDRA-7525)
 * Fix cqlsh authentication with v3 native protocol (CASSANDRA-7564)
 * Fix NPE when unknown prepared statement ID is used (CASSANDRA-7454)
Merged from 2.0:
 * (Windows) force range-based repair to non-sequential mode (CASSANDRA-7541)
 * Fix range merging when DES scores are zero (CASSANDRA-7535)
 * Warn when SSL certificates have expired (CASSANDRA-7528)
 * Fix error when doing reversed queries with static columns (CASSANDRA-7490)
Merged from 1.2:
 * Set correct stream ID on responses when non-Exception Throwables
   are thrown while handling native protocol messages (CASSANDRA-7470)


2.1.0-rc3
 * Consider expiry when reconciling otherwise equal cells (CASSANDRA-7403)
 * Introduce CQL support for stress tool (CASSANDRA-6146)
 * Fix ClassCastException processing expired messages (CASSANDRA-7496)
 * Fix prepared marker for collections inside UDT (CASSANDRA-7472)
 * Remove left-over populate_io_cache_on_flush and replicate_on_write
   uses (CASSANDRA-7493)
 * (Windows) handle spaces in path names (CASSANDRA-7451)
 * Ensure writes have completed after dropping a table, before recycling
   commit log segments (CASSANDRA-7437)
 * Remove left-over rows_per_partition_to_cache (CASSANDRA-7493)
 * Fix error when CONTAINS is used with a bind marker (CASSANDRA-7502)
 * Properly reject unknown UDT field (CASSANDRA-7484)
Merged from 2.0:
 * Fix CC#collectTimeOrderedData() tombstone optimisations (CASSANDRA-7394)
 * Support DISTINCT for static columns and fix behaviour when DISTINC is
   not use (CASSANDRA-7305).
 * Workaround JVM NPE on JMX bind failure (CASSANDRA-7254)
 * Fix race in FileCacheService RemovalListener (CASSANDRA-7278)
 * Fix inconsistent use of consistencyForCommit that allowed LOCAL_QUORUM
   operations to incorrect become full QUORUM (CASSANDRA-7345)
 * Properly handle unrecognized opcodes and flags (CASSANDRA-7440)
 * (Hadoop) close CqlRecordWriter clients when finished (CASSANDRA-7459)
 * Commit disk failure policy (CASSANDRA-7429)
 * Make sure high level sstables get compacted (CASSANDRA-7414)
 * Fix AssertionError when using empty clustering columns and static columns
   (CASSANDRA-7455)
 * Add option to disable STCS in L0 (CASSANDRA-6621)
 * Upgrade to snappy-java 1.0.5.2 (CASSANDRA-7476)


2.1.0-rc2
 * Fix heap size calculation for CompoundSparseCellName and
   CompoundSparseCellName.WithCollection (CASSANDRA-7421)
 * Allow counter mutations in UNLOGGED batches (CASSANDRA-7351)
 * Modify reconcile logic to always pick a tombstone over a counter cell
   (CASSANDRA-7346)
 * Avoid incremental compaction on Windows (CASSANDRA-7365)
 * Fix exception when querying a composite-keyed table with a collection index
   (CASSANDRA-7372)
 * Use node's host id in place of counter ids (CASSANDRA-7366)
 * Fix error when doing reversed queries with static columns (CASSANDRA-7490)
 * Backport CASSANDRA-6747 (CASSANDRA-7560)
 * Track max/min timestamps for range tombstones (CASSANDRA-7647)
 * Fix NPE when listing saved caches dir (CASSANDRA-7632)
 * Fix sstableloader unable to connect encrypted node (CASSANDRA-7585)
Merged from 1.2:
 * Clone token map outside of hot gossip loops (CASSANDRA-7758)
 * Add stop method to EmbeddedCassandraService (CASSANDRA-7595)
 * Support connecting to ipv6 jmx with nodetool (CASSANDRA-7669)
 * Set gc_grace_seconds to seven days for system schema tables (CASSANDRA-7668)
 * SimpleSeedProvider no longer caches seeds forever (CASSANDRA-7663)
 * Set correct stream ID on responses when non-Exception Throwables
   are thrown while handling native protocol messages (CASSANDRA-7470)
 * Fix row size miscalculation in LazilyCompactedRow (CASSANDRA-7543)
 * Fix race in background compaction check (CASSANDRA-7745)
 * Don't clear out range tombstones during compaction (CASSANDRA-7808)


2.1.0-rc1
 * Revert flush directory (CASSANDRA-6357)
 * More efficient executor service for fast operations (CASSANDRA-4718)
 * Move less common tools into a new cassandra-tools package (CASSANDRA-7160)
 * Support more concurrent requests in native protocol (CASSANDRA-7231)
 * Add tab-completion to debian nodetool packaging (CASSANDRA-6421)
 * Change concurrent_compactors defaults (CASSANDRA-7139)
 * Add PowerShell Windows launch scripts (CASSANDRA-7001)
 * Make commitlog archive+restore more robust (CASSANDRA-6974)
 * Fix marking commitlogsegments clean (CASSANDRA-6959)
 * Add snapshot "manifest" describing files included (CASSANDRA-6326)
 * Parallel streaming for sstableloader (CASSANDRA-3668)
 * Fix bugs in supercolumns handling (CASSANDRA-7138)
 * Fix ClassClassException on composite dense tables (CASSANDRA-7112)
 * Cleanup and optimize collation and slice iterators (CASSANDRA-7107)
 * Upgrade NBHM lib (CASSANDRA-7128)
 * Optimize netty server (CASSANDRA-6861)
 * Fix repair hang when given CF does not exist (CASSANDRA-7189)
 * Allow c* to be shutdown in an embedded mode (CASSANDRA-5635)
 * Add server side batching to native transport (CASSANDRA-5663)
 * Make batchlog replay asynchronous (CASSANDRA-6134)
 * remove unused classes (CASSANDRA-7197)
 * Limit user types to the keyspace they are defined in (CASSANDRA-6643)
 * Add validate method to CollectionType (CASSANDRA-7208)
 * New serialization format for UDT values (CASSANDRA-7209, CASSANDRA-7261)
 * Fix nodetool netstats (CASSANDRA-7270)
 * Fix potential ClassCastException in HintedHandoffManager (CASSANDRA-7284)
 * Use prepared statements internally (CASSANDRA-6975)
 * Fix broken paging state with prepared statement (CASSANDRA-7120)
 * Fix IllegalArgumentException in CqlStorage (CASSANDRA-7287)
 * Allow nulls/non-existant fields in UDT (CASSANDRA-7206)
 * Add Thrift MultiSliceRequest (CASSANDRA-6757, CASSANDRA-7027)
 * Handle overlapping MultiSlices (CASSANDRA-7279)
 * Fix DataOutputTest on Windows (CASSANDRA-7265)
 * Embedded sets in user defined data-types are not updating (CASSANDRA-7267)
 * Add tuple type to CQL/native protocol (CASSANDRA-7248)
 * Fix CqlPagingRecordReader on tables with few rows (CASSANDRA-7322)
Merged from 2.0:
 * Copy compaction options to make sure they are reloaded (CASSANDRA-7290)
 * Add option to do more aggressive tombstone compactions (CASSANDRA-6563)
 * Don't try to compact already-compacting files in HHOM (CASSANDRA-7288)
 * Always reallocate buffers in HSHA (CASSANDRA-6285)
 * (Hadoop) support authentication in CqlRecordReader (CASSANDRA-7221)
 * (Hadoop) Close java driver Cluster in CQLRR.close (CASSANDRA-7228)
 * Warn when 'USING TIMESTAMP' is used on a CAS BATCH (CASSANDRA-7067)
 * return all cpu values from BackgroundActivityMonitor.readAndCompute (CASSANDRA-7183)
 * Correctly delete scheduled range xfers (CASSANDRA-7143)
 * return all cpu values from BackgroundActivityMonitor.readAndCompute (CASSANDRA-7183)
 * reduce garbage creation in calculatePendingRanges (CASSANDRA-7191)
 * fix c* launch issues on Russian os's due to output of linux 'free' cmd (CASSANDRA-6162)
 * Fix disabling autocompaction (CASSANDRA-7187)
 * Fix potential NumberFormatException when deserializing IntegerType (CASSANDRA-7088)
 * cqlsh can't tab-complete disabling compaction (CASSANDRA-7185)
 * cqlsh: Accept and execute CQL statement(s) from command-line parameter (CASSANDRA-7172)
 * Fix IllegalStateException in CqlPagingRecordReader (CASSANDRA-7198)
 * Fix the InvertedIndex trigger example (CASSANDRA-7211)
 * Add --resolve-ip option to 'nodetool ring' (CASSANDRA-7210)
 * reduce garbage on codec flag deserialization (CASSANDRA-7244)
 * Fix duplicated error messages on directory creation error at startup (CASSANDRA-5818)
 * Proper null handle for IF with map element access (CASSANDRA-7155)
 * Improve compaction visibility (CASSANDRA-7242)
 * Correctly delete scheduled range xfers (CASSANDRA-7143)
 * Make batchlog replica selection rack-aware (CASSANDRA-6551)
 * Fix CFMetaData#getColumnDefinitionFromColumnName() (CASSANDRA-7074)
 * Fix writetime/ttl functions for static columns (CASSANDRA-7081)
 * Suggest CTRL-C or semicolon after three blank lines in cqlsh (CASSANDRA-7142)
 * Fix 2ndary index queries with DESC clustering order (CASSANDRA-6950)
 * Invalid key cache entries on DROP (CASSANDRA-6525)
 * Fix flapping RecoveryManagerTest (CASSANDRA-7084)
 * Add missing iso8601 patterns for date strings (CASSANDRA-6973)
 * Support selecting multiple rows in a partition using IN (CASSANDRA-6875)
 * Add authentication support to shuffle (CASSANDRA-6484)
 * Swap local and global default read repair chances (CASSANDRA-7320)
 * Add conditional CREATE/DROP USER support (CASSANDRA-7264)
 * Cqlsh counts non-empty lines for "Blank lines" warning (CASSANDRA-7325)
Merged from 1.2:
 * Add Cloudstack snitch (CASSANDRA-7147)
 * Update system.peers correctly when relocating tokens (CASSANDRA-7126)
 * Add Google Compute Engine snitch (CASSANDRA-7132)
 * remove duplicate query for local tokens (CASSANDRA-7182)
 * exit CQLSH with error status code if script fails (CASSANDRA-6344)
 * Fix bug with some IN queries missig results (CASSANDRA-7105)
 * Fix availability validation for LOCAL_ONE CL (CASSANDRA-7319)
 * Hint streaming can cause decommission to fail (CASSANDRA-7219)


2.1.0-beta2
 * Increase default CL space to 8GB (CASSANDRA-7031)
 * Add range tombstones to read repair digests (CASSANDRA-6863)
 * Fix BTree.clear for large updates (CASSANDRA-6943)
 * Fail write instead of logging a warning when unable to append to CL
   (CASSANDRA-6764)
 * Eliminate possibility of CL segment appearing twice in active list
   (CASSANDRA-6557)
 * Apply DONTNEED fadvise to commitlog segments (CASSANDRA-6759)
 * Switch CRC component to Adler and include it for compressed sstables
   (CASSANDRA-4165)
 * Allow cassandra-stress to set compaction strategy options (CASSANDRA-6451)
 * Add broadcast_rpc_address option to cassandra.yaml (CASSANDRA-5899)
 * Auto reload GossipingPropertyFileSnitch config (CASSANDRA-5897)
 * Fix overflow of memtable_total_space_in_mb (CASSANDRA-6573)
 * Fix ABTC NPE and apply update function correctly (CASSANDRA-6692)
 * Allow nodetool to use a file or prompt for password (CASSANDRA-6660)
 * Fix AIOOBE when concurrently accessing ABSC (CASSANDRA-6742)
 * Fix assertion error in ALTER TYPE RENAME (CASSANDRA-6705)
 * Scrub should not always clear out repaired status (CASSANDRA-5351)
 * Improve handling of range tombstone for wide partitions (CASSANDRA-6446)
 * Fix ClassCastException for compact table with composites (CASSANDRA-6738)
 * Fix potentially repairing with wrong nodes (CASSANDRA-6808)
 * Change caching option syntax (CASSANDRA-6745)
 * Fix stress to do proper counter reads (CASSANDRA-6835)
 * Fix help message for stress counter_write (CASSANDRA-6824)
 * Fix stress smart Thrift client to pick servers correctly (CASSANDRA-6848)
 * Add logging levels (minimal, normal or verbose) to stress tool (CASSANDRA-6849)
 * Fix race condition in Batch CLE (CASSANDRA-6860)
 * Improve cleanup/scrub/upgradesstables failure handling (CASSANDRA-6774)
 * ByteBuffer write() methods for serializing sstables (CASSANDRA-6781)
 * Proper compare function for CollectionType (CASSANDRA-6783)
 * Update native server to Netty 4 (CASSANDRA-6236)
 * Fix off-by-one error in stress (CASSANDRA-6883)
 * Make OpOrder AutoCloseable (CASSANDRA-6901)
 * Remove sync repair JMX interface (CASSANDRA-6900)
 * Add multiple memory allocation options for memtables (CASSANDRA-6689, 6694)
 * Remove adjusted op rate from stress output (CASSANDRA-6921)
 * Add optimized CF.hasColumns() implementations (CASSANDRA-6941)
 * Serialize batchlog mutations with the version of the target node
   (CASSANDRA-6931)
 * Optimize CounterColumn#reconcile() (CASSANDRA-6953)
 * Properly remove 1.2 sstable support in 2.1 (CASSANDRA-6869)
 * Lock counter cells, not partitions (CASSANDRA-6880)
 * Track presence of legacy counter shards in sstables (CASSANDRA-6888)
 * Ensure safe resource cleanup when replacing sstables (CASSANDRA-6912)
 * Add failure handler to async callback (CASSANDRA-6747)
 * Fix AE when closing SSTable without releasing reference (CASSANDRA-7000)
 * Clean up IndexInfo on keyspace/table drops (CASSANDRA-6924)
 * Only snapshot relative SSTables when sequential repair (CASSANDRA-7024)
 * Require nodetool rebuild_index to specify index names (CASSANDRA-7038)
 * fix cassandra stress errors on reads with native protocol (CASSANDRA-7033)
 * Use OpOrder to guard sstable references for reads (CASSANDRA-6919)
 * Preemptive opening of compaction result (CASSANDRA-6916)
 * Multi-threaded scrub/cleanup/upgradesstables (CASSANDRA-5547)
 * Optimize cellname comparison (CASSANDRA-6934)
 * Native protocol v3 (CASSANDRA-6855)
 * Optimize Cell liveness checks and clean up Cell (CASSANDRA-7119)
 * Support consistent range movements (CASSANDRA-2434)
 * Display min timestamp in sstablemetadata viewer (CASSANDRA-6767)
Merged from 2.0:
 * Avoid race-prone second "scrub" of system keyspace (CASSANDRA-6797)
 * Pool CqlRecordWriter clients by inetaddress rather than Range
   (CASSANDRA-6665)
 * Fix compaction_history timestamps (CASSANDRA-6784)
 * Compare scores of full replica ordering in DES (CASSANDRA-6683)
 * fix CME in SessionInfo updateProgress affecting netstats (CASSANDRA-6577)
 * Allow repairing between specific replicas (CASSANDRA-6440)
 * Allow per-dc enabling of hints (CASSANDRA-6157)
 * Add compatibility for Hadoop 0.2.x (CASSANDRA-5201)
 * Fix EstimatedHistogram races (CASSANDRA-6682)
 * Failure detector correctly converts initial value to nanos (CASSANDRA-6658)
 * Add nodetool taketoken to relocate vnodes (CASSANDRA-4445)
 * Expose bulk loading progress over JMX (CASSANDRA-4757)
 * Correctly handle null with IF conditions and TTL (CASSANDRA-6623)
 * Account for range/row tombstones in tombstone drop
   time histogram (CASSANDRA-6522)
 * Stop CommitLogSegment.close() from calling sync() (CASSANDRA-6652)
 * Make commitlog failure handling configurable (CASSANDRA-6364)
 * Avoid overlaps in LCS (CASSANDRA-6688)
 * Improve support for paginating over composites (CASSANDRA-4851)
 * Fix count(*) queries in a mixed cluster (CASSANDRA-6707)
 * Improve repair tasks(snapshot, differencing) concurrency (CASSANDRA-6566)
 * Fix replaying pre-2.0 commit logs (CASSANDRA-6714)
 * Add static columns to CQL3 (CASSANDRA-6561)
 * Optimize single partition batch statements (CASSANDRA-6737)
 * Disallow post-query re-ordering when paging (CASSANDRA-6722)
 * Fix potential paging bug with deleted columns (CASSANDRA-6748)
 * Fix NPE on BulkLoader caused by losing StreamEvent (CASSANDRA-6636)
 * Fix truncating compression metadata (CASSANDRA-6791)
 * Add CMSClassUnloadingEnabled JVM option (CASSANDRA-6541)
 * Catch memtable flush exceptions during shutdown (CASSANDRA-6735)
 * Fix upgradesstables NPE for non-CF-based indexes (CASSANDRA-6645)
 * Fix UPDATE updating PRIMARY KEY columns implicitly (CASSANDRA-6782)
 * Fix IllegalArgumentException when updating from 1.2 with SuperColumns
   (CASSANDRA-6733)
 * FBUtilities.singleton() should use the CF comparator (CASSANDRA-6778)
 * Fix CQLSStableWriter.addRow(Map<String, Object>) (CASSANDRA-6526)
 * Fix HSHA server introducing corrupt data (CASSANDRA-6285)
 * Fix CAS conditions for COMPACT STORAGE tables (CASSANDRA-6813)
 * Starting threads in OutboundTcpConnectionPool constructor causes race conditions (CASSANDRA-7177)
 * Allow overriding cassandra-rackdc.properties file (CASSANDRA-7072)
 * Set JMX RMI port to 7199 (CASSANDRA-7087)
 * Use LOCAL_QUORUM for data reads at LOCAL_SERIAL (CASSANDRA-6939)
 * Log a warning for large batches (CASSANDRA-6487)
 * Put nodes in hibernate when join_ring is false (CASSANDRA-6961)
 * Avoid early loading of non-system keyspaces before compaction-leftovers
   cleanup at startup (CASSANDRA-6913)
 * Restrict Windows to parallel repairs (CASSANDRA-6907)
 * (Hadoop) Allow manually specifying start/end tokens in CFIF (CASSANDRA-6436)
 * Fix NPE in MeteredFlusher (CASSANDRA-6820)
 * Fix race processing range scan responses (CASSANDRA-6820)
 * Allow deleting snapshots from dropped keyspaces (CASSANDRA-6821)
 * Add uuid() function (CASSANDRA-6473)
 * Omit tombstones from schema digests (CASSANDRA-6862)
 * Include correct consistencyLevel in LWT timeout (CASSANDRA-6884)
 * Lower chances for losing new SSTables during nodetool refresh and
   ColumnFamilyStore.loadNewSSTables (CASSANDRA-6514)
 * Add support for DELETE ... IF EXISTS to CQL3 (CASSANDRA-5708)
 * Update hadoop_cql3_word_count example (CASSANDRA-6793)
 * Fix handling of RejectedExecution in sync Thrift server (CASSANDRA-6788)
 * Log more information when exceeding tombstone_warn_threshold (CASSANDRA-6865)
 * Fix truncate to not abort due to unreachable fat clients (CASSANDRA-6864)
 * Fix schema concurrency exceptions (CASSANDRA-6841)
 * Fix leaking validator FH in StreamWriter (CASSANDRA-6832)
 * Fix saving triggers to schema (CASSANDRA-6789)
 * Fix trigger mutations when base mutation list is immutable (CASSANDRA-6790)
 * Fix accounting in FileCacheService to allow re-using RAR (CASSANDRA-6838)
 * Fix static counter columns (CASSANDRA-6827)
 * Restore expiring->deleted (cell) compaction optimization (CASSANDRA-6844)
 * Fix CompactionManager.needsCleanup (CASSANDRA-6845)
 * Correctly compare BooleanType values other than 0 and 1 (CASSANDRA-6779)
 * Read message id as string from earlier versions (CASSANDRA-6840)
 * Properly use the Paxos consistency for (non-protocol) batch (CASSANDRA-6837)
 * Add paranoid disk failure option (CASSANDRA-6646)
 * Improve PerRowSecondaryIndex performance (CASSANDRA-6876)
 * Extend triggers to support CAS updates (CASSANDRA-6882)
 * Static columns with IF NOT EXISTS don't always work as expected (CASSANDRA-6873)
 * Fix paging with SELECT DISTINCT (CASSANDRA-6857)
 * Fix UnsupportedOperationException on CAS timeout (CASSANDRA-6923)
 * Improve MeteredFlusher handling of MF-unaffected column families
   (CASSANDRA-6867)
 * Add CqlRecordReader using native pagination (CASSANDRA-6311)
 * Add QueryHandler interface (CASSANDRA-6659)
 * Track liveRatio per-memtable, not per-CF (CASSANDRA-6945)
 * Make sure upgradesstables keeps sstable level (CASSANDRA-6958)
 * Fix LIMIT with static columns (CASSANDRA-6956)
 * Fix clash with CQL column name in thrift validation (CASSANDRA-6892)
 * Fix error with super columns in mixed 1.2-2.0 clusters (CASSANDRA-6966)
 * Fix bad skip of sstables on slice query with composite start/finish (CASSANDRA-6825)
 * Fix unintended update with conditional statement (CASSANDRA-6893)
 * Fix map element access in IF (CASSANDRA-6914)
 * Avoid costly range calculations for range queries on system keyspaces
   (CASSANDRA-6906)
 * Fix SSTable not released if stream session fails (CASSANDRA-6818)
 * Avoid build failure due to ANTLR timeout (CASSANDRA-6991)
 * Queries on compact tables can return more rows that requested (CASSANDRA-7052)
 * USING TIMESTAMP for batches does not work (CASSANDRA-7053)
 * Fix performance regression from CASSANDRA-5614 (CASSANDRA-6949)
 * Ensure that batchlog and hint timeouts do not produce hints (CASSANDRA-7058)
 * Merge groupable mutations in TriggerExecutor#execute() (CASSANDRA-7047)
 * Plug holes in resource release when wiring up StreamSession (CASSANDRA-7073)
 * Re-add parameter columns to tracing session (CASSANDRA-6942)
 * Preserves CQL metadata when updating table from thrift (CASSANDRA-6831)
Merged from 1.2:
 * Fix nodetool display with vnodes (CASSANDRA-7082)
 * Add UNLOGGED, COUNTER options to BATCH documentation (CASSANDRA-6816)
 * add extra SSL cipher suites (CASSANDRA-6613)
 * fix nodetool getsstables for blob PK (CASSANDRA-6803)
 * Fix BatchlogManager#deleteBatch() use of millisecond timestamps
   (CASSANDRA-6822)
 * Continue assassinating even if the endpoint vanishes (CASSANDRA-6787)
 * Schedule schema pulls on change (CASSANDRA-6971)
 * Non-droppable verbs shouldn't be dropped from OTC (CASSANDRA-6980)
 * Shutdown batchlog executor in SS#drain() (CASSANDRA-7025)
 * Fix batchlog to account for CF truncation records (CASSANDRA-6999)
 * Fix CQLSH parsing of functions and BLOB literals (CASSANDRA-7018)
 * Properly load trustore in the native protocol (CASSANDRA-6847)
 * Always clean up references in SerializingCache (CASSANDRA-6994)
 * Don't shut MessagingService down when replacing a node (CASSANDRA-6476)
 * fix npe when doing -Dcassandra.fd_initial_value_ms (CASSANDRA-6751)


2.1.0-beta1
 * Add flush directory distinct from compaction directories (CASSANDRA-6357)
 * Require JNA by default (CASSANDRA-6575)
 * add listsnapshots command to nodetool (CASSANDRA-5742)
 * Introduce AtomicBTreeColumns (CASSANDRA-6271, 6692)
 * Multithreaded commitlog (CASSANDRA-3578)
 * allocate fixed index summary memory pool and resample cold index summaries
   to use less memory (CASSANDRA-5519)
 * Removed multithreaded compaction (CASSANDRA-6142)
 * Parallelize fetching rows for low-cardinality indexes (CASSANDRA-1337)
 * change logging from log4j to logback (CASSANDRA-5883)
 * switch to LZ4 compression for internode communication (CASSANDRA-5887)
 * Stop using Thrift-generated Index* classes internally (CASSANDRA-5971)
 * Remove 1.2 network compatibility code (CASSANDRA-5960)
 * Remove leveled json manifest migration code (CASSANDRA-5996)
 * Remove CFDefinition (CASSANDRA-6253)
 * Use AtomicIntegerFieldUpdater in RefCountedMemory (CASSANDRA-6278)
 * User-defined types for CQL3 (CASSANDRA-5590)
 * Use of o.a.c.metrics in nodetool (CASSANDRA-5871, 6406)
 * Batch read from OTC's queue and cleanup (CASSANDRA-1632)
 * Secondary index support for collections (CASSANDRA-4511, 6383)
 * SSTable metadata(Stats.db) format change (CASSANDRA-6356)
 * Push composites support in the storage engine
   (CASSANDRA-5417, CASSANDRA-6520)
 * Add snapshot space used to cfstats (CASSANDRA-6231)
 * Add cardinality estimator for key count estimation (CASSANDRA-5906)
 * CF id is changed to be non-deterministic. Data dir/key cache are created
   uniquely for CF id (CASSANDRA-5202)
 * New counters implementation (CASSANDRA-6504)
 * Replace UnsortedColumns, EmptyColumns, TreeMapBackedSortedColumns with new
   ArrayBackedSortedColumns (CASSANDRA-6630, CASSANDRA-6662, CASSANDRA-6690)
 * Add option to use row cache with a given amount of rows (CASSANDRA-5357)
 * Avoid repairing already repaired data (CASSANDRA-5351)
 * Reject counter updates with USING TTL/TIMESTAMP (CASSANDRA-6649)
 * Replace index_interval with min/max_index_interval (CASSANDRA-6379)
 * Lift limitation that order by columns must be selected for IN queries (CASSANDRA-4911)


2.0.5
 * Reduce garbage generated by bloom filter lookups (CASSANDRA-6609)
 * Add ks.cf names to tombstone logging (CASSANDRA-6597)
 * Use LOCAL_QUORUM for LWT operations at LOCAL_SERIAL (CASSANDRA-6495)
 * Wait for gossip to settle before accepting client connections (CASSANDRA-4288)
 * Delete unfinished compaction incrementally (CASSANDRA-6086)
 * Allow specifying custom secondary index options in CQL3 (CASSANDRA-6480)
 * Improve replica pinning for cache efficiency in DES (CASSANDRA-6485)
 * Fix LOCAL_SERIAL from thrift (CASSANDRA-6584)
 * Don't special case received counts in CAS timeout exceptions (CASSANDRA-6595)
 * Add support for 2.1 global counter shards (CASSANDRA-6505)
 * Fix NPE when streaming connection is not yet established (CASSANDRA-6210)
 * Avoid rare duplicate read repair triggering (CASSANDRA-6606)
 * Fix paging discardFirst (CASSANDRA-6555)
 * Fix ArrayIndexOutOfBoundsException in 2ndary index query (CASSANDRA-6470)
 * Release sstables upon rebuilding 2i (CASSANDRA-6635)
 * Add AbstractCompactionStrategy.startup() method (CASSANDRA-6637)
 * SSTableScanner may skip rows during cleanup (CASSANDRA-6638)
 * sstables from stalled repair sessions can resurrect deleted data (CASSANDRA-6503)
 * Switch stress to use ITransportFactory (CASSANDRA-6641)
 * Fix IllegalArgumentException during prepare (CASSANDRA-6592)
 * Fix possible loss of 2ndary index entries during compaction (CASSANDRA-6517)
 * Fix direct Memory on architectures that do not support unaligned long access
   (CASSANDRA-6628)
 * Let scrub optionally skip broken counter partitions (CASSANDRA-5930)
Merged from 1.2:
 * fsync compression metadata (CASSANDRA-6531)
 * Validate CF existence on execution for prepared statement (CASSANDRA-6535)
 * Add ability to throttle batchlog replay (CASSANDRA-6550)
 * Fix executing LOCAL_QUORUM with SimpleStrategy (CASSANDRA-6545)
 * Avoid StackOverflow when using large IN queries (CASSANDRA-6567)
 * Nodetool upgradesstables includes secondary indexes (CASSANDRA-6598)
 * Paginate batchlog replay (CASSANDRA-6569)
 * skip blocking on streaming during drain (CASSANDRA-6603)
 * Improve error message when schema doesn't match loaded sstable (CASSANDRA-6262)
 * Add properties to adjust FD initial value and max interval (CASSANDRA-4375)
 * Fix preparing with batch and delete from collection (CASSANDRA-6607)
 * Fix ABSC reverse iterator's remove() method (CASSANDRA-6629)
 * Handle host ID conflicts properly (CASSANDRA-6615)
 * Move handling of migration event source to solve bootstrap race. (CASSANDRA-6648)
 * Make sure compaction throughput value doesn't overflow with int math (CASSANDRA-6647)


2.0.4
 * Allow removing snapshots of no-longer-existing CFs (CASSANDRA-6418)
 * add StorageService.stopDaemon() (CASSANDRA-4268)
 * add IRE for invalid CF supplied to get_count (CASSANDRA-5701)
 * add client encryption support to sstableloader (CASSANDRA-6378)
 * Fix accept() loop for SSL sockets post-shutdown (CASSANDRA-6468)
 * Fix size-tiered compaction in LCS L0 (CASSANDRA-6496)
 * Fix assertion failure in filterColdSSTables (CASSANDRA-6483)
 * Fix row tombstones in larger-than-memory compactions (CASSANDRA-6008)
 * Fix cleanup ClassCastException (CASSANDRA-6462)
 * Reduce gossip memory use by interning VersionedValue strings (CASSANDRA-6410)
 * Allow specifying datacenters to participate in a repair (CASSANDRA-6218)
 * Fix divide-by-zero in PCI (CASSANDRA-6403)
 * Fix setting last compacted key in the wrong level for LCS (CASSANDRA-6284)
 * Add millisecond precision formats to the timestamp parser (CASSANDRA-6395)
 * Expose a total memtable size metric for a CF (CASSANDRA-6391)
 * cqlsh: handle symlinks properly (CASSANDRA-6425)
 * Fix potential infinite loop when paging query with IN (CASSANDRA-6464)
 * Fix assertion error in AbstractQueryPager.discardFirst (CASSANDRA-6447)
 * Fix streaming older SSTable yields unnecessary tombstones (CASSANDRA-6527)
Merged from 1.2:
 * Improved error message on bad properties in DDL queries (CASSANDRA-6453)
 * Randomize batchlog candidates selection (CASSANDRA-6481)
 * Fix thundering herd on endpoint cache invalidation (CASSANDRA-6345, 6485)
 * Improve batchlog write performance with vnodes (CASSANDRA-6488)
 * cqlsh: quote single quotes in strings inside collections (CASSANDRA-6172)
 * Improve gossip performance for typical messages (CASSANDRA-6409)
 * Throw IRE if a prepared statement has more markers than supported
   (CASSANDRA-5598)
 * Expose Thread metrics for the native protocol server (CASSANDRA-6234)
 * Change snapshot response message verb to INTERNAL to avoid dropping it
   (CASSANDRA-6415)
 * Warn when collection read has > 65K elements (CASSANDRA-5428)
 * Fix cache persistence when both row and key cache are enabled
   (CASSANDRA-6413)
 * (Hadoop) add describe_local_ring (CASSANDRA-6268)
 * Fix handling of concurrent directory creation failure (CASSANDRA-6459)
 * Allow executing CREATE statements multiple times (CASSANDRA-6471)
 * Don't send confusing info with timeouts (CASSANDRA-6491)
 * Don't resubmit counter mutation runnables internally (CASSANDRA-6427)
 * Don't drop local mutations without a hint (CASSANDRA-6510)
 * Don't allow null max_hint_window_in_ms (CASSANDRA-6419)
 * Validate SliceRange start and finish lengths (CASSANDRA-6521)


2.0.3
 * Fix FD leak on slice read path (CASSANDRA-6275)
 * Cancel read meter task when closing SSTR (CASSANDRA-6358)
 * free off-heap IndexSummary during bulk (CASSANDRA-6359)
 * Recover from IOException in accept() thread (CASSANDRA-6349)
 * Improve Gossip tolerance of abnormally slow tasks (CASSANDRA-6338)
 * Fix trying to hint timed out counter writes (CASSANDRA-6322)
 * Allow restoring specific columnfamilies from archived CL (CASSANDRA-4809)
 * Avoid flushing compaction_history after each operation (CASSANDRA-6287)
 * Fix repair assertion error when tombstones expire (CASSANDRA-6277)
 * Skip loading corrupt key cache (CASSANDRA-6260)
 * Fixes for compacting larger-than-memory rows (CASSANDRA-6274)
 * Compact hottest sstables first and optionally omit coldest from
   compaction entirely (CASSANDRA-6109)
 * Fix modifying column_metadata from thrift (CASSANDRA-6182)
 * cqlsh: fix LIST USERS output (CASSANDRA-6242)
 * Add IRequestSink interface (CASSANDRA-6248)
 * Update memtable size while flushing (CASSANDRA-6249)
 * Provide hooks around CQL2/CQL3 statement execution (CASSANDRA-6252)
 * Require Permission.SELECT for CAS updates (CASSANDRA-6247)
 * New CQL-aware SSTableWriter (CASSANDRA-5894)
 * Reject CAS operation when the protocol v1 is used (CASSANDRA-6270)
 * Correctly throw error when frame too large (CASSANDRA-5981)
 * Fix serialization bug in PagedRange with 2ndary indexes (CASSANDRA-6299)
 * Fix CQL3 table validation in Thrift (CASSANDRA-6140)
 * Fix bug missing results with IN clauses (CASSANDRA-6327)
 * Fix paging with reversed slices (CASSANDRA-6343)
 * Set minTimestamp correctly to be able to drop expired sstables (CASSANDRA-6337)
 * Support NaN and Infinity as float literals (CASSANDRA-6003)
 * Remove RF from nodetool ring output (CASSANDRA-6289)
 * Fix attempting to flush empty rows (CASSANDRA-6374)
 * Fix potential out of bounds exception when paging (CASSANDRA-6333)
Merged from 1.2:
 * Optimize FD phi calculation (CASSANDRA-6386)
 * Improve initial FD phi estimate when starting up (CASSANDRA-6385)
 * Don't list CQL3 table in CLI describe even if named explicitely
   (CASSANDRA-5750)
 * Invalidate row cache when dropping CF (CASSANDRA-6351)
 * add non-jamm path for cached statements (CASSANDRA-6293)
 * add windows bat files for shell commands (CASSANDRA-6145)
 * Require logging in for Thrift CQL2/3 statement preparation (CASSANDRA-6254)
 * restrict max_num_tokens to 1536 (CASSANDRA-6267)
 * Nodetool gets default JMX port from cassandra-env.sh (CASSANDRA-6273)
 * make calculatePendingRanges asynchronous (CASSANDRA-6244)
 * Remove blocking flushes in gossip thread (CASSANDRA-6297)
 * Fix potential socket leak in connectionpool creation (CASSANDRA-6308)
 * Allow LOCAL_ONE/LOCAL_QUORUM to work with SimpleStrategy (CASSANDRA-6238)
 * cqlsh: handle 'null' as session duration (CASSANDRA-6317)
 * Fix json2sstable handling of range tombstones (CASSANDRA-6316)
 * Fix missing one row in reverse query (CASSANDRA-6330)
 * Fix reading expired row value from row cache (CASSANDRA-6325)
 * Fix AssertionError when doing set element deletion (CASSANDRA-6341)
 * Make CL code for the native protocol match the one in C* 2.0
   (CASSANDRA-6347)
 * Disallow altering CQL3 table from thrift (CASSANDRA-6370)
 * Fix size computation of prepared statement (CASSANDRA-6369)


2.0.2
 * Update FailureDetector to use nanontime (CASSANDRA-4925)
 * Fix FileCacheService regressions (CASSANDRA-6149)
 * Never return WriteTimeout for CL.ANY (CASSANDRA-6132)
 * Fix race conditions in bulk loader (CASSANDRA-6129)
 * Add configurable metrics reporting (CASSANDRA-4430)
 * drop queries exceeding a configurable number of tombstones (CASSANDRA-6117)
 * Track and persist sstable read activity (CASSANDRA-5515)
 * Fixes for speculative retry (CASSANDRA-5932, CASSANDRA-6194)
 * Improve memory usage of metadata min/max column names (CASSANDRA-6077)
 * Fix thrift validation refusing row markers on CQL3 tables (CASSANDRA-6081)
 * Fix insertion of collections with CAS (CASSANDRA-6069)
 * Correctly send metadata on SELECT COUNT (CASSANDRA-6080)
 * Track clients' remote addresses in ClientState (CASSANDRA-6070)
 * Create snapshot dir if it does not exist when migrating
   leveled manifest (CASSANDRA-6093)
 * make sequential nodetool repair the default (CASSANDRA-5950)
 * Add more hooks for compaction strategy implementations (CASSANDRA-6111)
 * Fix potential NPE on composite 2ndary indexes (CASSANDRA-6098)
 * Delete can potentially be skipped in batch (CASSANDRA-6115)
 * Allow alter keyspace on system_traces (CASSANDRA-6016)
 * Disallow empty column names in cql (CASSANDRA-6136)
 * Use Java7 file-handling APIs and fix file moving on Windows (CASSANDRA-5383)
 * Save compaction history to system keyspace (CASSANDRA-5078)
 * Fix NPE if StorageService.getOperationMode() is executed before full startup (CASSANDRA-6166)
 * CQL3: support pre-epoch longs for TimestampType (CASSANDRA-6212)
 * Add reloadtriggers command to nodetool (CASSANDRA-4949)
 * cqlsh: ignore empty 'value alias' in DESCRIBE (CASSANDRA-6139)
 * Fix sstable loader (CASSANDRA-6205)
 * Reject bootstrapping if the node already exists in gossip (CASSANDRA-5571)
 * Fix NPE while loading paxos state (CASSANDRA-6211)
 * cqlsh: add SHOW SESSION <tracing-session> command (CASSANDRA-6228)
Merged from 1.2:
 * (Hadoop) Require CFRR batchSize to be at least 2 (CASSANDRA-6114)
 * Add a warning for small LCS sstable size (CASSANDRA-6191)
 * Add ability to list specific KS/CF combinations in nodetool cfstats (CASSANDRA-4191)
 * Mark CF clean if a mutation raced the drop and got it marked dirty (CASSANDRA-5946)
 * Add a LOCAL_ONE consistency level (CASSANDRA-6202)
 * Limit CQL prepared statement cache by size instead of count (CASSANDRA-6107)
 * Tracing should log write failure rather than raw exceptions (CASSANDRA-6133)
 * lock access to TM.endpointToHostIdMap (CASSANDRA-6103)
 * Allow estimated memtable size to exceed slab allocator size (CASSANDRA-6078)
 * Start MeteredFlusher earlier to prevent OOM during CL replay (CASSANDRA-6087)
 * Avoid sending Truncate command to fat clients (CASSANDRA-6088)
 * Allow where clause conditions to be in parenthesis (CASSANDRA-6037)
 * Do not open non-ssl storage port if encryption option is all (CASSANDRA-3916)
 * Move batchlog replay to its own executor (CASSANDRA-6079)
 * Add tombstone debug threshold and histogram (CASSANDRA-6042, 6057)
 * Enable tcp keepalive on incoming connections (CASSANDRA-4053)
 * Fix fat client schema pull NPE (CASSANDRA-6089)
 * Fix memtable flushing for indexed tables (CASSANDRA-6112)
 * Fix skipping columns with multiple slices (CASSANDRA-6119)
 * Expose connected thrift + native client counts (CASSANDRA-5084)
 * Optimize auth setup (CASSANDRA-6122)
 * Trace index selection (CASSANDRA-6001)
 * Update sstablesPerReadHistogram to use biased sampling (CASSANDRA-6164)
 * Log UnknownColumnfamilyException when closing socket (CASSANDRA-5725)
 * Properly error out on CREATE INDEX for counters table (CASSANDRA-6160)
 * Handle JMX notification failure for repair (CASSANDRA-6097)
 * (Hadoop) Fetch no more than 128 splits in parallel (CASSANDRA-6169)
 * stress: add username/password authentication support (CASSANDRA-6068)
 * Fix indexed queries with row cache enabled on parent table (CASSANDRA-5732)
 * Fix compaction race during columnfamily drop (CASSANDRA-5957)
 * Fix validation of empty column names for compact tables (CASSANDRA-6152)
 * Skip replaying mutations that pass CRC but fail to deserialize (CASSANDRA-6183)
 * Rework token replacement to use replace_address (CASSANDRA-5916)
 * Fix altering column types (CASSANDRA-6185)
 * cqlsh: fix CREATE/ALTER WITH completion (CASSANDRA-6196)
 * add windows bat files for shell commands (CASSANDRA-6145)
 * Fix potential stack overflow during range tombstones insertion (CASSANDRA-6181)
 * (Hadoop) Make LOCAL_ONE the default consistency level (CASSANDRA-6214)


2.0.1
 * Fix bug that could allow reading deleted data temporarily (CASSANDRA-6025)
 * Improve memory use defaults (CASSANDRA-6059)
 * Make ThriftServer more easlly extensible (CASSANDRA-6058)
 * Remove Hadoop dependency from ITransportFactory (CASSANDRA-6062)
 * add file_cache_size_in_mb setting (CASSANDRA-5661)
 * Improve error message when yaml contains invalid properties (CASSANDRA-5958)
 * Improve leveled compaction's ability to find non-overlapping L0 compactions
   to work on concurrently (CASSANDRA-5921)
 * Notify indexer of columns shadowed by range tombstones (CASSANDRA-5614)
 * Log Merkle tree stats (CASSANDRA-2698)
 * Switch from crc32 to adler32 for compressed sstable checksums (CASSANDRA-5862)
 * Improve offheap memcpy performance (CASSANDRA-5884)
 * Use a range aware scanner for cleanup (CASSANDRA-2524)
 * Cleanup doesn't need to inspect sstables that contain only local data
   (CASSANDRA-5722)
 * Add ability for CQL3 to list partition keys (CASSANDRA-4536)
 * Improve native protocol serialization (CASSANDRA-5664)
 * Upgrade Thrift to 0.9.1 (CASSANDRA-5923)
 * Require superuser status for adding triggers (CASSANDRA-5963)
 * Make standalone scrubber handle old and new style leveled manifest
   (CASSANDRA-6005)
 * Fix paxos bugs (CASSANDRA-6012, 6013, 6023)
 * Fix paged ranges with multiple replicas (CASSANDRA-6004)
 * Fix potential AssertionError during tracing (CASSANDRA-6041)
 * Fix NPE in sstablesplit (CASSANDRA-6027)
 * Migrate pre-2.0 key/value/column aliases to system.schema_columns
   (CASSANDRA-6009)
 * Paging filter empty rows too agressively (CASSANDRA-6040)
 * Support variadic parameters for IN clauses (CASSANDRA-4210)
 * cqlsh: return the result of CAS writes (CASSANDRA-5796)
 * Fix validation of IN clauses with 2ndary indexes (CASSANDRA-6050)
 * Support named bind variables in CQL (CASSANDRA-6033)
Merged from 1.2:
 * Allow cache-keys-to-save to be set at runtime (CASSANDRA-5980)
 * Avoid second-guessing out-of-space state (CASSANDRA-5605)
 * Tuning knobs for dealing with large blobs and many CFs (CASSANDRA-5982)
 * (Hadoop) Fix CQLRW for thrift tables (CASSANDRA-6002)
 * Fix possible divide-by-zero in HHOM (CASSANDRA-5990)
 * Allow local batchlog writes for CL.ANY (CASSANDRA-5967)
 * Upgrade metrics-core to version 2.2.0 (CASSANDRA-5947)
 * Fix CqlRecordWriter with composite keys (CASSANDRA-5949)
 * Add snitch, schema version, cluster, partitioner to JMX (CASSANDRA-5881)
 * Allow disabling SlabAllocator (CASSANDRA-5935)
 * Make user-defined compaction JMX blocking (CASSANDRA-4952)
 * Fix streaming does not transfer wrapped range (CASSANDRA-5948)
 * Fix loading index summary containing empty key (CASSANDRA-5965)
 * Correctly handle limits in CompositesSearcher (CASSANDRA-5975)
 * Pig: handle CQL collections (CASSANDRA-5867)
 * Pass the updated cf to the PRSI index() method (CASSANDRA-5999)
 * Allow empty CQL3 batches (as no-op) (CASSANDRA-5994)
 * Support null in CQL3 functions (CASSANDRA-5910)
 * Replace the deprecated MapMaker with CacheLoader (CASSANDRA-6007)
 * Add SSTableDeletingNotification to DataTracker (CASSANDRA-6010)
 * Fix snapshots in use get deleted during snapshot repair (CASSANDRA-6011)
 * Move hints and exception count to o.a.c.metrics (CASSANDRA-6017)
 * Fix memory leak in snapshot repair (CASSANDRA-6047)
 * Fix sstable2sjon for CQL3 tables (CASSANDRA-5852)


2.0.0
 * Fix thrift validation when inserting into CQL3 tables (CASSANDRA-5138)
 * Fix periodic memtable flushing behavior with clean memtables (CASSANDRA-5931)
 * Fix dateOf() function for pre-2.0 timestamp columns (CASSANDRA-5928)
 * Fix SSTable unintentionally loads BF when opened for batch (CASSANDRA-5938)
 * Add stream session progress to JMX (CASSANDRA-4757)
 * Fix NPE during CAS operation (CASSANDRA-5925)
Merged from 1.2:
 * Fix getBloomFilterDiskSpaceUsed for AlwaysPresentFilter (CASSANDRA-5900)
 * Don't announce schema version until we've loaded the changes locally
   (CASSANDRA-5904)
 * Fix to support off heap bloom filters size greater than 2 GB (CASSANDRA-5903)
 * Properly handle parsing huge map and set literals (CASSANDRA-5893)


2.0.0-rc2
 * enable vnodes by default (CASSANDRA-5869)
 * fix CAS contention timeout (CASSANDRA-5830)
 * fix HsHa to respect max frame size (CASSANDRA-4573)
 * Fix (some) 2i on composite components omissions (CASSANDRA-5851)
 * cqlsh: add DESCRIBE FULL SCHEMA variant (CASSANDRA-5880)
Merged from 1.2:
 * Correctly validate sparse composite cells in scrub (CASSANDRA-5855)
 * Add KeyCacheHitRate metric to CF metrics (CASSANDRA-5868)
 * cqlsh: add support for multiline comments (CASSANDRA-5798)
 * Handle CQL3 SELECT duplicate IN restrictions on clustering columns
   (CASSANDRA-5856)


2.0.0-rc1
 * improve DecimalSerializer performance (CASSANDRA-5837)
 * fix potential spurious wakeup in AsyncOneResponse (CASSANDRA-5690)
 * fix schema-related trigger issues (CASSANDRA-5774)
 * Better validation when accessing CQL3 table from thrift (CASSANDRA-5138)
 * Fix assertion error during repair (CASSANDRA-5801)
 * Fix range tombstone bug (CASSANDRA-5805)
 * DC-local CAS (CASSANDRA-5797)
 * Add a native_protocol_version column to the system.local table (CASSANRDA-5819)
 * Use index_interval from cassandra.yaml when upgraded (CASSANDRA-5822)
 * Fix buffer underflow on socket close (CASSANDRA-5792)
Merged from 1.2:
 * Fix reading DeletionTime from 1.1-format sstables (CASSANDRA-5814)
 * cqlsh: add collections support to COPY (CASSANDRA-5698)
 * retry important messages for any IOException (CASSANDRA-5804)
 * Allow empty IN relations in SELECT/UPDATE/DELETE statements (CASSANDRA-5626)
 * cqlsh: fix crashing on Windows due to libedit detection (CASSANDRA-5812)
 * fix bulk-loading compressed sstables (CASSANDRA-5820)
 * (Hadoop) fix quoting in CqlPagingRecordReader and CqlRecordWriter
   (CASSANDRA-5824)
 * update default LCS sstable size to 160MB (CASSANDRA-5727)
 * Allow compacting 2Is via nodetool (CASSANDRA-5670)
 * Hex-encode non-String keys in OPP (CASSANDRA-5793)
 * nodetool history logging (CASSANDRA-5823)
 * (Hadoop) fix support for Thrift tables in CqlPagingRecordReader
   (CASSANDRA-5752)
 * add "all time blocked" to StatusLogger output (CASSANDRA-5825)
 * Future-proof inter-major-version schema migrations (CASSANDRA-5845)
 * (Hadoop) add CqlPagingRecordReader support for ReversedType in Thrift table
   (CASSANDRA-5718)
 * Add -no-snapshot option to scrub (CASSANDRA-5891)
 * Fix to support off heap bloom filters size greater than 2 GB (CASSANDRA-5903)
 * Properly handle parsing huge map and set literals (CASSANDRA-5893)
 * Fix LCS L0 compaction may overlap in L1 (CASSANDRA-5907)
 * New sstablesplit tool to split large sstables offline (CASSANDRA-4766)
 * Fix potential deadlock in native protocol server (CASSANDRA-5926)
 * Disallow incompatible type change in CQL3 (CASSANDRA-5882)
Merged from 1.1:
 * Correctly validate sparse composite cells in scrub (CASSANDRA-5855)


2.0.0-beta2
 * Replace countPendingHints with Hints Created metric (CASSANDRA-5746)
 * Allow nodetool with no args, and with help to run without a server (CASSANDRA-5734)
 * Cleanup AbstractType/TypeSerializer classes (CASSANDRA-5744)
 * Remove unimplemented cli option schema-mwt (CASSANDRA-5754)
 * Support range tombstones in thrift (CASSANDRA-5435)
 * Normalize table-manipulating CQL3 statements' class names (CASSANDRA-5759)
 * cqlsh: add missing table options to DESCRIBE output (CASSANDRA-5749)
 * Fix assertion error during repair (CASSANDRA-5757)
 * Fix bulkloader (CASSANDRA-5542)
 * Add LZ4 compression to the native protocol (CASSANDRA-5765)
 * Fix bugs in the native protocol v2 (CASSANDRA-5770)
 * CAS on 'primary key only' table (CASSANDRA-5715)
 * Support streaming SSTables of old versions (CASSANDRA-5772)
 * Always respect protocol version in native protocol (CASSANDRA-5778)
 * Fix ConcurrentModificationException during streaming (CASSANDRA-5782)
 * Update deletion timestamp in Commit#updatesWithPaxosTime (CASSANDRA-5787)
 * Thrift cas() method crashes if input columns are not sorted (CASSANDRA-5786)
 * Order columns names correctly when querying for CAS (CASSANDRA-5788)
 * Fix streaming retry (CASSANDRA-5775)
Merged from 1.2:
 * if no seeds can be a reached a node won't start in a ring by itself (CASSANDRA-5768)
 * add cassandra.unsafesystem property (CASSANDRA-5704)
 * (Hadoop) quote identifiers in CqlPagingRecordReader (CASSANDRA-5763)
 * Add replace_node functionality for vnodes (CASSANDRA-5337)
 * Add timeout events to query traces (CASSANDRA-5520)
 * Fix serialization of the LEFT gossip value (CASSANDRA-5696)
 * Pig: support for cql3 tables (CASSANDRA-5234)
 * Fix skipping range tombstones with reverse queries (CASSANDRA-5712)
 * Expire entries out of ThriftSessionManager (CASSANDRA-5719)
 * Don't keep ancestor information in memory (CASSANDRA-5342)
 * Expose native protocol server status in nodetool info (CASSANDRA-5735)
 * Fix pathetic performance of range tombstones (CASSANDRA-5677)
 * Fix querying with an empty (impossible) range (CASSANDRA-5573)
 * cqlsh: handle CUSTOM 2i in DESCRIBE output (CASSANDRA-5760)
 * Fix minor bug in Range.intersects(Bound) (CASSANDRA-5771)
 * cqlsh: handle disabled compression in DESCRIBE output (CASSANDRA-5766)
 * Ensure all UP events are notified on the native protocol (CASSANDRA-5769)
 * Fix formatting of sstable2json with multiple -k arguments (CASSANDRA-5781)
 * Don't rely on row marker for queries in general to hide lost markers
   after TTL expires (CASSANDRA-5762)
 * Sort nodetool help output (CASSANDRA-5776)
 * Fix column expiring during 2 phases compaction (CASSANDRA-5799)
 * now() is being rejected in INSERTs when inside collections (CASSANDRA-5795)


2.0.0-beta1
 * Add support for indexing clustered columns (CASSANDRA-5125)
 * Removed on-heap row cache (CASSANDRA-5348)
 * use nanotime consistently for node-local timeouts (CASSANDRA-5581)
 * Avoid unnecessary second pass on name-based queries (CASSANDRA-5577)
 * Experimental triggers (CASSANDRA-1311)
 * JEMalloc support for off-heap allocation (CASSANDRA-3997)
 * Single-pass compaction (CASSANDRA-4180)
 * Removed token range bisection (CASSANDRA-5518)
 * Removed compatibility with pre-1.2.5 sstables and network messages
   (CASSANDRA-5511)
 * removed PBSPredictor (CASSANDRA-5455)
 * CAS support (CASSANDRA-5062, 5441, 5442, 5443, 5619, 5667)
 * Leveled compaction performs size-tiered compactions in L0
   (CASSANDRA-5371, 5439)
 * Add yaml network topology snitch for mixed ec2/other envs (CASSANDRA-5339)
 * Log when a node is down longer than the hint window (CASSANDRA-4554)
 * Optimize tombstone creation for ExpiringColumns (CASSANDRA-4917)
 * Improve LeveledScanner work estimation (CASSANDRA-5250, 5407)
 * Replace compaction lock with runWithCompactionsDisabled (CASSANDRA-3430)
 * Change Message IDs to ints (CASSANDRA-5307)
 * Move sstable level information into the Stats component, removing the
   need for a separate Manifest file (CASSANDRA-4872)
 * avoid serializing to byte[] on commitlog append (CASSANDRA-5199)
 * make index_interval configurable per columnfamily (CASSANDRA-3961, CASSANDRA-5650)
 * add default_time_to_live (CASSANDRA-3974)
 * add memtable_flush_period_in_ms (CASSANDRA-4237)
 * replace supercolumns internally by composites (CASSANDRA-3237, 5123)
 * upgrade thrift to 0.9.0 (CASSANDRA-3719)
 * drop unnecessary keyspace parameter from user-defined compaction API
   (CASSANDRA-5139)
 * more robust solution to incomplete compactions + counters (CASSANDRA-5151)
 * Change order of directory searching for c*.in.sh (CASSANDRA-3983)
 * Add tool to reset SSTable compaction level for LCS (CASSANDRA-5271)
 * Allow custom configuration loader (CASSANDRA-5045)
 * Remove memory emergency pressure valve logic (CASSANDRA-3534)
 * Reduce request latency with eager retry (CASSANDRA-4705)
 * cqlsh: Remove ASSUME command (CASSANDRA-5331)
 * Rebuild BF when loading sstables if bloom_filter_fp_chance
   has changed since compaction (CASSANDRA-5015)
 * remove row-level bloom filters (CASSANDRA-4885)
 * Change Kernel Page Cache skipping into row preheating (disabled by default)
   (CASSANDRA-4937)
 * Improve repair by deciding on a gcBefore before sending
   out TreeRequests (CASSANDRA-4932)
 * Add an official way to disable compactions (CASSANDRA-5074)
 * Reenable ALTER TABLE DROP with new semantics (CASSANDRA-3919)
 * Add binary protocol versioning (CASSANDRA-5436)
 * Swap THshaServer for TThreadedSelectorServer (CASSANDRA-5530)
 * Add alias support to SELECT statement (CASSANDRA-5075)
 * Don't create empty RowMutations in CommitLogReplayer (CASSANDRA-5541)
 * Use range tombstones when dropping cfs/columns from schema (CASSANDRA-5579)
 * cqlsh: drop CQL2/CQL3-beta support (CASSANDRA-5585)
 * Track max/min column names in sstables to be able to optimize slice
   queries (CASSANDRA-5514, CASSANDRA-5595, CASSANDRA-5600)
 * Binary protocol: allow batching already prepared statements (CASSANDRA-4693)
 * Allow preparing timestamp, ttl and limit in CQL3 queries (CASSANDRA-4450)
 * Support native link w/o JNA in Java7 (CASSANDRA-3734)
 * Use SASL authentication in binary protocol v2 (CASSANDRA-5545)
 * Replace Thrift HsHa with LMAX Disruptor based implementation (CASSANDRA-5582)
 * cqlsh: Add row count to SELECT output (CASSANDRA-5636)
 * Include a timestamp with all read commands to determine column expiration
   (CASSANDRA-5149)
 * Streaming 2.0 (CASSANDRA-5286, 5699)
 * Conditional create/drop ks/table/index statements in CQL3 (CASSANDRA-2737)
 * more pre-table creation property validation (CASSANDRA-5693)
 * Redesign repair messages (CASSANDRA-5426)
 * Fix ALTER RENAME post-5125 (CASSANDRA-5702)
 * Disallow renaming a 2ndary indexed column (CASSANDRA-5705)
 * Rename Table to Keyspace (CASSANDRA-5613)
 * Ensure changing column_index_size_in_kb on different nodes don't corrupt the
   sstable (CASSANDRA-5454)
 * Move resultset type information into prepare, not execute (CASSANDRA-5649)
 * Auto paging in binary protocol (CASSANDRA-4415, 5714)
 * Don't tie client side use of AbstractType to JDBC (CASSANDRA-4495)
 * Adds new TimestampType to replace DateType (CASSANDRA-5723, CASSANDRA-5729)
Merged from 1.2:
 * make starting native protocol server idempotent (CASSANDRA-5728)
 * Fix loading key cache when a saved entry is no longer valid (CASSANDRA-5706)
 * Fix serialization of the LEFT gossip value (CASSANDRA-5696)
 * cqlsh: Don't show 'null' in place of empty values (CASSANDRA-5675)
 * Race condition in detecting version on a mixed 1.1/1.2 cluster
   (CASSANDRA-5692)
 * Fix skipping range tombstones with reverse queries (CASSANDRA-5712)
 * Expire entries out of ThriftSessionManager (CASSANRDA-5719)
 * Don't keep ancestor information in memory (CASSANDRA-5342)
 * cqlsh: fix handling of semicolons inside BATCH queries (CASSANDRA-5697)


1.2.6
 * Fix tracing when operation completes before all responses arrive
   (CASSANDRA-5668)
 * Fix cross-DC mutation forwarding (CASSANDRA-5632)
 * Reduce SSTableLoader memory usage (CASSANDRA-5555)
 * Scale hinted_handoff_throttle_in_kb to cluster size (CASSANDRA-5272)
 * (Hadoop) Add CQL3 input/output formats (CASSANDRA-4421, 5622)
 * (Hadoop) Fix InputKeyRange in CFIF (CASSANDRA-5536)
 * Fix dealing with ridiculously large max sstable sizes in LCS (CASSANDRA-5589)
 * Ignore pre-truncate hints (CASSANDRA-4655)
 * Move System.exit on OOM into a separate thread (CASSANDRA-5273)
 * Write row markers when serializing schema (CASSANDRA-5572)
 * Check only SSTables for the requested range when streaming (CASSANDRA-5569)
 * Improve batchlog replay behavior and hint ttl handling (CASSANDRA-5314)
 * Exclude localTimestamp from validation for tombstones (CASSANDRA-5398)
 * cqlsh: add custom prompt support (CASSANDRA-5539)
 * Reuse prepared statements in hot auth queries (CASSANDRA-5594)
 * cqlsh: add vertical output option (see EXPAND) (CASSANDRA-5597)
 * Add a rate limit option to stress (CASSANDRA-5004)
 * have BulkLoader ignore snapshots directories (CASSANDRA-5587)
 * fix SnitchProperties logging context (CASSANDRA-5602)
 * Expose whether jna is enabled and memory is locked via JMX (CASSANDRA-5508)
 * cqlsh: fix COPY FROM with ReversedType (CASSANDRA-5610)
 * Allow creating CUSTOM indexes on collections (CASSANDRA-5615)
 * Evaluate now() function at execution time (CASSANDRA-5616)
 * Expose detailed read repair metrics (CASSANDRA-5618)
 * Correct blob literal + ReversedType parsing (CASSANDRA-5629)
 * Allow GPFS to prefer the internal IP like EC2MRS (CASSANDRA-5630)
 * fix help text for -tspw cassandra-cli (CASSANDRA-5643)
 * don't throw away initial causes exceptions for internode encryption issues
   (CASSANDRA-5644)
 * Fix message spelling errors for cql select statements (CASSANDRA-5647)
 * Suppress custom exceptions thru jmx (CASSANDRA-5652)
 * Update CREATE CUSTOM INDEX syntax (CASSANDRA-5639)
 * Fix PermissionDetails.equals() method (CASSANDRA-5655)
 * Never allow partition key ranges in CQL3 without token() (CASSANDRA-5666)
 * Gossiper incorrectly drops AppState for an upgrading node (CASSANDRA-5660)
 * Connection thrashing during multi-region ec2 during upgrade, due to
   messaging version (CASSANDRA-5669)
 * Avoid over reconnecting in EC2MRS (CASSANDRA-5678)
 * Fix ReadResponseSerializer.serializedSize() for digest reads (CASSANDRA-5476)
 * allow sstable2json on 2i CFs (CASSANDRA-5694)
Merged from 1.1:
 * Remove buggy thrift max message length option (CASSANDRA-5529)
 * Fix NPE in Pig's widerow mode (CASSANDRA-5488)
 * Add split size parameter to Pig and disable split combination (CASSANDRA-5544)


1.2.5
 * make BytesToken.toString only return hex bytes (CASSANDRA-5566)
 * Ensure that submitBackground enqueues at least one task (CASSANDRA-5554)
 * fix 2i updates with identical values and timestamps (CASSANDRA-5540)
 * fix compaction throttling bursty-ness (CASSANDRA-4316)
 * reduce memory consumption of IndexSummary (CASSANDRA-5506)
 * remove per-row column name bloom filters (CASSANDRA-5492)
 * Include fatal errors in trace events (CASSANDRA-5447)
 * Ensure that PerRowSecondaryIndex is notified of row-level deletes
   (CASSANDRA-5445)
 * Allow empty blob literals in CQL3 (CASSANDRA-5452)
 * Fix streaming RangeTombstones at column index boundary (CASSANDRA-5418)
 * Fix preparing statements when current keyspace is not set (CASSANDRA-5468)
 * Fix SemanticVersion.isSupportedBy minor/patch handling (CASSANDRA-5496)
 * Don't provide oldCfId for post-1.1 system cfs (CASSANDRA-5490)
 * Fix primary range ignores replication strategy (CASSANDRA-5424)
 * Fix shutdown of binary protocol server (CASSANDRA-5507)
 * Fix repair -snapshot not working (CASSANDRA-5512)
 * Set isRunning flag later in binary protocol server (CASSANDRA-5467)
 * Fix use of CQL3 functions with descending clustering order (CASSANDRA-5472)
 * Disallow renaming columns one at a time for thrift table in CQL3
   (CASSANDRA-5531)
 * cqlsh: add CLUSTERING ORDER BY support to DESCRIBE (CASSANDRA-5528)
 * Add custom secondary index support to CQL3 (CASSANDRA-5484)
 * Fix repair hanging silently on unexpected error (CASSANDRA-5229)
 * Fix Ec2Snitch regression introduced by CASSANDRA-5171 (CASSANDRA-5432)
 * Add nodetool enablebackup/disablebackup (CASSANDRA-5556)
 * cqlsh: fix DESCRIBE after case insensitive USE (CASSANDRA-5567)
Merged from 1.1
 * Add retry mechanism to OTC for non-droppable_verbs (CASSANDRA-5393)
 * Use allocator information to improve memtable memory usage estimate
   (CASSANDRA-5497)
 * Fix trying to load deleted row into row cache on startup (CASSANDRA-4463)
 * fsync leveled manifest to avoid corruption (CASSANDRA-5535)
 * Fix Bound intersection computation (CASSANDRA-5551)
 * sstablescrub now respects max memory size in cassandra.in.sh (CASSANDRA-5562)


1.2.4
 * Ensure that PerRowSecondaryIndex updates see the most recent values
   (CASSANDRA-5397)
 * avoid duplicate index entries ind PrecompactedRow and
   ParallelCompactionIterable (CASSANDRA-5395)
 * remove the index entry on oldColumn when new column is a tombstone
   (CASSANDRA-5395)
 * Change default stream throughput from 400 to 200 mbps (CASSANDRA-5036)
 * Gossiper logs DOWN for symmetry with UP (CASSANDRA-5187)
 * Fix mixing prepared statements between keyspaces (CASSANDRA-5352)
 * Fix consistency level during bootstrap - strike 3 (CASSANDRA-5354)
 * Fix transposed arguments in AlreadyExistsException (CASSANDRA-5362)
 * Improve asynchronous hint delivery (CASSANDRA-5179)
 * Fix Guava dependency version (12.0 -> 13.0.1) for Maven (CASSANDRA-5364)
 * Validate that provided CQL3 collection value are < 64K (CASSANDRA-5355)
 * Make upgradeSSTable skip current version sstables by default (CASSANDRA-5366)
 * Optimize min/max timestamp collection (CASSANDRA-5373)
 * Invalid streamId in cql binary protocol when using invalid CL
   (CASSANDRA-5164)
 * Fix validation for IN where clauses with collections (CASSANDRA-5376)
 * Copy resultSet on count query to avoid ConcurrentModificationException
   (CASSANDRA-5382)
 * Correctly typecheck in CQL3 even with ReversedType (CASSANDRA-5386)
 * Fix streaming compressed files when using encryption (CASSANDRA-5391)
 * cassandra-all 1.2.0 pom missing netty dependency (CASSANDRA-5392)
 * Fix writetime/ttl functions on null values (CASSANDRA-5341)
 * Fix NPE during cql3 select with token() (CASSANDRA-5404)
 * IndexHelper.skipBloomFilters won't skip non-SHA filters (CASSANDRA-5385)
 * cqlsh: Print maps ordered by key, sort sets (CASSANDRA-5413)
 * Add null syntax support in CQL3 for inserts (CASSANDRA-3783)
 * Allow unauthenticated set_keyspace() calls (CASSANDRA-5423)
 * Fix potential incremental backups race (CASSANDRA-5410)
 * Fix prepared BATCH statements with batch-level timestamps (CASSANDRA-5415)
 * Allow overriding superuser setup delay (CASSANDRA-5430)
 * cassandra-shuffle with JMX usernames and passwords (CASSANDRA-5431)
Merged from 1.1:
 * cli: Quote ks and cf names in schema output when needed (CASSANDRA-5052)
 * Fix bad default for min/max timestamp in SSTableMetadata (CASSANDRA-5372)
 * Fix cf name extraction from manifest in Directories.migrateFile()
   (CASSANDRA-5242)
 * Support pluggable internode authentication (CASSANDRA-5401)


1.2.3
 * add check for sstable overlap within a level on startup (CASSANDRA-5327)
 * replace ipv6 colons in jmx object names (CASSANDRA-5298, 5328)
 * Avoid allocating SSTableBoundedScanner during repair when the range does
   not intersect the sstable (CASSANDRA-5249)
 * Don't lowercase property map keys (this breaks NTS) (CASSANDRA-5292)
 * Fix composite comparator with super columns (CASSANDRA-5287)
 * Fix insufficient validation of UPDATE queries against counter cfs
   (CASSANDRA-5300)
 * Fix PropertyFileSnitch default DC/Rack behavior (CASSANDRA-5285)
 * Handle null values when executing prepared statement (CASSANDRA-5081)
 * Add netty to pom dependencies (CASSANDRA-5181)
 * Include type arguments in Thrift CQLPreparedResult (CASSANDRA-5311)
 * Fix compaction not removing columns when bf_fp_ratio is 1 (CASSANDRA-5182)
 * cli: Warn about missing CQL3 tables in schema descriptions (CASSANDRA-5309)
 * Re-enable unknown option in replication/compaction strategies option for
   backward compatibility (CASSANDRA-4795)
 * Add binary protocol support to stress (CASSANDRA-4993)
 * cqlsh: Fix COPY FROM value quoting and null handling (CASSANDRA-5305)
 * Fix repair -pr for vnodes (CASSANDRA-5329)
 * Relax CL for auth queries for non-default users (CASSANDRA-5310)
 * Fix AssertionError during repair (CASSANDRA-5245)
 * Don't announce migrations to pre-1.2 nodes (CASSANDRA-5334)
Merged from 1.1:
 * Update offline scrub for 1.0 -> 1.1 directory structure (CASSANDRA-5195)
 * add tmp flag to Descriptor hashcode (CASSANDRA-4021)
 * fix logging of "Found table data in data directories" when only system tables
   are present (CASSANDRA-5289)
 * cli: Add JMX authentication support (CASSANDRA-5080)
 * nodetool: ability to repair specific range (CASSANDRA-5280)
 * Fix possible assertion triggered in SliceFromReadCommand (CASSANDRA-5284)
 * cqlsh: Add inet type support on Windows (ipv4-only) (CASSANDRA-4801)
 * Fix race when initializing ColumnFamilyStore (CASSANDRA-5350)
 * Add UseTLAB JVM flag (CASSANDRA-5361)


1.2.2
 * fix potential for multiple concurrent compactions of the same sstables
   (CASSANDRA-5256)
 * avoid no-op caching of byte[] on commitlog append (CASSANDRA-5199)
 * fix symlinks under data dir not working (CASSANDRA-5185)
 * fix bug in compact storage metadata handling (CASSANDRA-5189)
 * Validate login for USE queries (CASSANDRA-5207)
 * cli: remove default username and password (CASSANDRA-5208)
 * configure populate_io_cache_on_flush per-CF (CASSANDRA-4694)
 * allow configuration of internode socket buffer (CASSANDRA-3378)
 * Make sstable directory picking blacklist-aware again (CASSANDRA-5193)
 * Correctly expire gossip states for edge cases (CASSANDRA-5216)
 * Improve handling of directory creation failures (CASSANDRA-5196)
 * Expose secondary indicies to the rest of nodetool (CASSANDRA-4464)
 * Binary protocol: avoid sending notification for 0.0.0.0 (CASSANDRA-5227)
 * add UseCondCardMark XX jvm settings on jdk 1.7 (CASSANDRA-4366)
 * CQL3 refactor to allow conversion function (CASSANDRA-5226)
 * Fix drop of sstables in some circumstance (CASSANDRA-5232)
 * Implement caching of authorization results (CASSANDRA-4295)
 * Add support for LZ4 compression (CASSANDRA-5038)
 * Fix missing columns in wide rows queries (CASSANDRA-5225)
 * Simplify auth setup and make system_auth ks alterable (CASSANDRA-5112)
 * Stop compactions from hanging during bootstrap (CASSANDRA-5244)
 * fix compressed streaming sending extra chunk (CASSANDRA-5105)
 * Add CQL3-based implementations of IAuthenticator and IAuthorizer
   (CASSANDRA-4898)
 * Fix timestamp-based tomstone removal logic (CASSANDRA-5248)
 * cli: Add JMX authentication support (CASSANDRA-5080)
 * Fix forceFlush behavior (CASSANDRA-5241)
 * cqlsh: Add username autocompletion (CASSANDRA-5231)
 * Fix CQL3 composite partition key error (CASSANDRA-5240)
 * Allow IN clause on last clustering key (CASSANDRA-5230)
Merged from 1.1:
 * fix start key/end token validation for wide row iteration (CASSANDRA-5168)
 * add ConfigHelper support for Thrift frame and max message sizes (CASSANDRA-5188)
 * fix nodetool repair not fail on node down (CASSANDRA-5203)
 * always collect tombstone hints (CASSANDRA-5068)
 * Fix error when sourcing file in cqlsh (CASSANDRA-5235)


1.2.1
 * stream undelivered hints on decommission (CASSANDRA-5128)
 * GossipingPropertyFileSnitch loads saved dc/rack info if needed (CASSANDRA-5133)
 * drain should flush system CFs too (CASSANDRA-4446)
 * add inter_dc_tcp_nodelay setting (CASSANDRA-5148)
 * re-allow wrapping ranges for start_token/end_token range pairitspwng (CASSANDRA-5106)
 * fix validation compaction of empty rows (CASSANDRA-5136)
 * nodetool methods to enable/disable hint storage/delivery (CASSANDRA-4750)
 * disallow bloom filter false positive chance of 0 (CASSANDRA-5013)
 * add threadpool size adjustment methods to JMXEnabledThreadPoolExecutor and
   CompactionManagerMBean (CASSANDRA-5044)
 * fix hinting for dropped local writes (CASSANDRA-4753)
 * off-heap cache doesn't need mutable column container (CASSANDRA-5057)
 * apply disk_failure_policy to bad disks on initial directory creation
   (CASSANDRA-4847)
 * Optimize name-based queries to use ArrayBackedSortedColumns (CASSANDRA-5043)
 * Fall back to old manifest if most recent is unparseable (CASSANDRA-5041)
 * pool [Compressed]RandomAccessReader objects on the partitioned read path
   (CASSANDRA-4942)
 * Add debug logging to list filenames processed by Directories.migrateFile
   method (CASSANDRA-4939)
 * Expose black-listed directories via JMX (CASSANDRA-4848)
 * Log compaction merge counts (CASSANDRA-4894)
 * Minimize byte array allocation by AbstractData{Input,Output} (CASSANDRA-5090)
 * Add SSL support for the binary protocol (CASSANDRA-5031)
 * Allow non-schema system ks modification for shuffle to work (CASSANDRA-5097)
 * cqlsh: Add default limit to SELECT statements (CASSANDRA-4972)
 * cqlsh: fix DESCRIBE for 1.1 cfs in CQL3 (CASSANDRA-5101)
 * Correctly gossip with nodes >= 1.1.7 (CASSANDRA-5102)
 * Ensure CL guarantees on digest mismatch (CASSANDRA-5113)
 * Validate correctly selects on composite partition key (CASSANDRA-5122)
 * Fix exception when adding collection (CASSANDRA-5117)
 * Handle states for non-vnode clusters correctly (CASSANDRA-5127)
 * Refuse unrecognized replication and compaction strategy options (CASSANDRA-4795)
 * Pick the correct value validator in sstable2json for cql3 tables (CASSANDRA-5134)
 * Validate login for describe_keyspace, describe_keyspaces and set_keyspace
   (CASSANDRA-5144)
 * Fix inserting empty maps (CASSANDRA-5141)
 * Don't remove tokens from System table for node we know (CASSANDRA-5121)
 * fix streaming progress report for compresed files (CASSANDRA-5130)
 * Coverage analysis for low-CL queries (CASSANDRA-4858)
 * Stop interpreting dates as valid timeUUID value (CASSANDRA-4936)
 * Adds E notation for floating point numbers (CASSANDRA-4927)
 * Detect (and warn) unintentional use of the cql2 thrift methods when cql3 was
   intended (CASSANDRA-5172)
 * cli: Quote ks and cf names in schema output when needed (CASSANDRA-5052)
 * Fix cf name extraction from manifest in Directories.migrateFile() (CASSANDRA-5242)
 * Replace mistaken usage of commons-logging with slf4j (CASSANDRA-5464)
 * Ensure Jackson dependency matches lib (CASSANDRA-5126)
 * Expose droppable tombstone ratio stats over JMX (CASSANDRA-5159)
Merged from 1.1:
 * Simplify CompressedRandomAccessReader to work around JDK FD bug (CASSANDRA-5088)
 * Improve handling a changing target throttle rate mid-compaction (CASSANDRA-5087)
 * Pig: correctly decode row keys in widerow mode (CASSANDRA-5098)
 * nodetool repair command now prints progress (CASSANDRA-4767)
 * fix user defined compaction to run against 1.1 data directory (CASSANDRA-5118)
 * Fix CQL3 BATCH authorization caching (CASSANDRA-5145)
 * fix get_count returns incorrect value with TTL (CASSANDRA-5099)
 * better handling for mid-compaction failure (CASSANDRA-5137)
 * convert default marshallers list to map for better readability (CASSANDRA-5109)
 * fix ConcurrentModificationException in getBootstrapSource (CASSANDRA-5170)
 * fix sstable maxtimestamp for row deletes and pre-1.1.1 sstables (CASSANDRA-5153)
 * Fix thread growth on node removal (CASSANDRA-5175)
 * Make Ec2Region's datacenter name configurable (CASSANDRA-5155)


1.2.0
 * Disallow counters in collections (CASSANDRA-5082)
 * cqlsh: add unit tests (CASSANDRA-3920)
 * fix default bloom_filter_fp_chance for LeveledCompactionStrategy (CASSANDRA-5093)
Merged from 1.1:
 * add validation for get_range_slices with start_key and end_token (CASSANDRA-5089)


1.2.0-rc2
 * fix nodetool ownership display with vnodes (CASSANDRA-5065)
 * cqlsh: add DESCRIBE KEYSPACES command (CASSANDRA-5060)
 * Fix potential infinite loop when reloading CFS (CASSANDRA-5064)
 * Fix SimpleAuthorizer example (CASSANDRA-5072)
 * cqlsh: force CL.ONE for tracing and system.schema* queries (CASSANDRA-5070)
 * Includes cassandra-shuffle in the debian package (CASSANDRA-5058)
Merged from 1.1:
 * fix multithreaded compaction deadlock (CASSANDRA-4492)
 * fix temporarily missing schema after upgrade from pre-1.1.5 (CASSANDRA-5061)
 * Fix ALTER TABLE overriding compression options with defaults
   (CASSANDRA-4996, 5066)
 * fix specifying and altering crc_check_chance (CASSANDRA-5053)
 * fix Murmur3Partitioner ownership% calculation (CASSANDRA-5076)
 * Don't expire columns sooner than they should in 2ndary indexes (CASSANDRA-5079)


1.2-rc1
 * rename rpc_timeout settings to request_timeout (CASSANDRA-5027)
 * add BF with 0.1 FP to LCS by default (CASSANDRA-5029)
 * Fix preparing insert queries (CASSANDRA-5016)
 * Fix preparing queries with counter increment (CASSANDRA-5022)
 * Fix preparing updates with collections (CASSANDRA-5017)
 * Don't generate UUID based on other node address (CASSANDRA-5002)
 * Fix message when trying to alter a clustering key type (CASSANDRA-5012)
 * Update IAuthenticator to match the new IAuthorizer (CASSANDRA-5003)
 * Fix inserting only a key in CQL3 (CASSANDRA-5040)
 * Fix CQL3 token() function when used with strings (CASSANDRA-5050)
Merged from 1.1:
 * reduce log spam from invalid counter shards (CASSANDRA-5026)
 * Improve schema propagation performance (CASSANDRA-5025)
 * Fix for IndexHelper.IndexFor throws OOB Exception (CASSANDRA-5030)
 * cqlsh: make it possible to describe thrift CFs (CASSANDRA-4827)
 * cqlsh: fix timestamp formatting on some platforms (CASSANDRA-5046)


1.2-beta3
 * make consistency level configurable in cqlsh (CASSANDRA-4829)
 * fix cqlsh rendering of blob fields (CASSANDRA-4970)
 * fix cqlsh DESCRIBE command (CASSANDRA-4913)
 * save truncation position in system table (CASSANDRA-4906)
 * Move CompressionMetadata off-heap (CASSANDRA-4937)
 * allow CLI to GET cql3 columnfamily data (CASSANDRA-4924)
 * Fix rare race condition in getExpireTimeForEndpoint (CASSANDRA-4402)
 * acquire references to overlapping sstables during compaction so bloom filter
   doesn't get free'd prematurely (CASSANDRA-4934)
 * Don't share slice query filter in CQL3 SelectStatement (CASSANDRA-4928)
 * Separate tracing from Log4J (CASSANDRA-4861)
 * Exclude gcable tombstones from merkle-tree computation (CASSANDRA-4905)
 * Better printing of AbstractBounds for tracing (CASSANDRA-4931)
 * Optimize mostRecentTombstone check in CC.collectAllData (CASSANDRA-4883)
 * Change stream session ID to UUID to avoid collision from same node (CASSANDRA-4813)
 * Use Stats.db when bulk loading if present (CASSANDRA-4957)
 * Skip repair on system_trace and keyspaces with RF=1 (CASSANDRA-4956)
 * (cql3) Remove arbitrary SELECT limit (CASSANDRA-4918)
 * Correctly handle prepared operation on collections (CASSANDRA-4945)
 * Fix CQL3 LIMIT (CASSANDRA-4877)
 * Fix Stress for CQL3 (CASSANDRA-4979)
 * Remove cassandra specific exceptions from JMX interface (CASSANDRA-4893)
 * (CQL3) Force using ALLOW FILTERING on potentially inefficient queries (CASSANDRA-4915)
 * (cql3) Fix adding column when the table has collections (CASSANDRA-4982)
 * (cql3) Fix allowing collections with compact storage (CASSANDRA-4990)
 * (cql3) Refuse ttl/writetime function on collections (CASSANDRA-4992)
 * Replace IAuthority with new IAuthorizer (CASSANDRA-4874)
 * clqsh: fix KEY pseudocolumn escaping when describing Thrift tables
   in CQL3 mode (CASSANDRA-4955)
 * add basic authentication support for Pig CassandraStorage (CASSANDRA-3042)
 * fix CQL2 ALTER TABLE compaction_strategy_class altering (CASSANDRA-4965)
Merged from 1.1:
 * Fall back to old describe_splits if d_s_ex is not available (CASSANDRA-4803)
 * Improve error reporting when streaming ranges fail (CASSANDRA-5009)
 * Fix cqlsh timestamp formatting of timezone info (CASSANDRA-4746)
 * Fix assertion failure with leveled compaction (CASSANDRA-4799)
 * Check for null end_token in get_range_slice (CASSANDRA-4804)
 * Remove all remnants of removed nodes (CASSANDRA-4840)
 * Add aut-reloading of the log4j file in debian package (CASSANDRA-4855)
 * Fix estimated row cache entry size (CASSANDRA-4860)
 * reset getRangeSlice filter after finishing a row for get_paged_slice
   (CASSANDRA-4919)
 * expunge row cache post-truncate (CASSANDRA-4940)
 * Allow static CF definition with compact storage (CASSANDRA-4910)
 * Fix endless loop/compaction of schema_* CFs due to broken timestamps (CASSANDRA-4880)
 * Fix 'wrong class type' assertion in CounterColumn (CASSANDRA-4976)


1.2-beta2
 * fp rate of 1.0 disables BF entirely; LCS defaults to 1.0 (CASSANDRA-4876)
 * off-heap bloom filters for row keys (CASSANDRA_4865)
 * add extension point for sstable components (CASSANDRA-4049)
 * improve tracing output (CASSANDRA-4852, 4862)
 * make TRACE verb droppable (CASSANDRA-4672)
 * fix BulkLoader recognition of CQL3 columnfamilies (CASSANDRA-4755)
 * Sort commitlog segments for replay by id instead of mtime (CASSANDRA-4793)
 * Make hint delivery asynchronous (CASSANDRA-4761)
 * Pluggable Thrift transport factories for CLI and cqlsh (CASSANDRA-4609, 4610)
 * cassandra-cli: allow Double value type to be inserted to a column (CASSANDRA-4661)
 * Add ability to use custom TServerFactory implementations (CASSANDRA-4608)
 * optimize batchlog flushing to skip successful batches (CASSANDRA-4667)
 * include metadata for system keyspace itself in schema tables (CASSANDRA-4416)
 * add check to PropertyFileSnitch to verify presence of location for
   local node (CASSANDRA-4728)
 * add PBSPredictor consistency modeler (CASSANDRA-4261)
 * remove vestiges of Thrift unframed mode (CASSANDRA-4729)
 * optimize single-row PK lookups (CASSANDRA-4710)
 * adjust blockFor calculation to account for pending ranges due to node
   movement (CASSANDRA-833)
 * Change CQL version to 3.0.0 and stop accepting 3.0.0-beta1 (CASSANDRA-4649)
 * (CQL3) Make prepared statement global instead of per connection
   (CASSANDRA-4449)
 * Fix scrubbing of CQL3 created tables (CASSANDRA-4685)
 * (CQL3) Fix validation when using counter and regular columns in the same
   table (CASSANDRA-4706)
 * Fix bug starting Cassandra with simple authentication (CASSANDRA-4648)
 * Add support for batchlog in CQL3 (CASSANDRA-4545, 4738)
 * Add support for multiple column family outputs in CFOF (CASSANDRA-4208)
 * Support repairing only the local DC nodes (CASSANDRA-4747)
 * Use rpc_address for binary protocol and change default port (CASSANDRA-4751)
 * Fix use of collections in prepared statements (CASSANDRA-4739)
 * Store more information into peers table (CASSANDRA-4351, 4814)
 * Configurable bucket size for size tiered compaction (CASSANDRA-4704)
 * Run leveled compaction in parallel (CASSANDRA-4310)
 * Fix potential NPE during CFS reload (CASSANDRA-4786)
 * Composite indexes may miss results (CASSANDRA-4796)
 * Move consistency level to the protocol level (CASSANDRA-4734, 4824)
 * Fix Subcolumn slice ends not respected (CASSANDRA-4826)
 * Fix Assertion error in cql3 select (CASSANDRA-4783)
 * Fix list prepend logic (CQL3) (CASSANDRA-4835)
 * Add booleans as literals in CQL3 (CASSANDRA-4776)
 * Allow renaming PK columns in CQL3 (CASSANDRA-4822)
 * Fix binary protocol NEW_NODE event (CASSANDRA-4679)
 * Fix potential infinite loop in tombstone compaction (CASSANDRA-4781)
 * Remove system tables accounting from schema (CASSANDRA-4850)
 * (cql3) Force provided columns in clustering key order in
   'CLUSTERING ORDER BY' (CASSANDRA-4881)
 * Fix composite index bug (CASSANDRA-4884)
 * Fix short read protection for CQL3 (CASSANDRA-4882)
 * Add tracing support to the binary protocol (CASSANDRA-4699)
 * (cql3) Don't allow prepared marker inside collections (CASSANDRA-4890)
 * Re-allow order by on non-selected columns (CASSANDRA-4645)
 * Bug when composite index is created in a table having collections (CASSANDRA-4909)
 * log index scan subject in CompositesSearcher (CASSANDRA-4904)
Merged from 1.1:
 * add get[Row|Key]CacheEntries to CacheServiceMBean (CASSANDRA-4859)
 * fix get_paged_slice to wrap to next row correctly (CASSANDRA-4816)
 * fix indexing empty column values (CASSANDRA-4832)
 * allow JdbcDate to compose null Date objects (CASSANDRA-4830)
 * fix possible stackoverflow when compacting 1000s of sstables
   (CASSANDRA-4765)
 * fix wrong leveled compaction progress calculation (CASSANDRA-4807)
 * add a close() method to CRAR to prevent leaking file descriptors (CASSANDRA-4820)
 * fix potential infinite loop in get_count (CASSANDRA-4833)
 * fix compositeType.{get/from}String methods (CASSANDRA-4842)
 * (CQL) fix CREATE COLUMNFAMILY permissions check (CASSANDRA-4864)
 * Fix DynamicCompositeType same type comparison (CASSANDRA-4711)
 * Fix duplicate SSTable reference when stream session failed (CASSANDRA-3306)
 * Allow static CF definition with compact storage (CASSANDRA-4910)
 * Fix endless loop/compaction of schema_* CFs due to broken timestamps (CASSANDRA-4880)
 * Fix 'wrong class type' assertion in CounterColumn (CASSANDRA-4976)


1.2-beta1
 * add atomic_batch_mutate (CASSANDRA-4542, -4635)
 * increase default max_hint_window_in_ms to 3h (CASSANDRA-4632)
 * include message initiation time to replicas so they can more
   accurately drop timed-out requests (CASSANDRA-2858)
 * fix clientutil.jar dependencies (CASSANDRA-4566)
 * optimize WriteResponse (CASSANDRA-4548)
 * new metrics (CASSANDRA-4009)
 * redesign KEYS indexes to avoid read-before-write (CASSANDRA-2897)
 * debug tracing (CASSANDRA-1123)
 * parallelize row cache loading (CASSANDRA-4282)
 * Make compaction, flush JBOD-aware (CASSANDRA-4292)
 * run local range scans on the read stage (CASSANDRA-3687)
 * clean up ioexceptions (CASSANDRA-2116)
 * add disk_failure_policy (CASSANDRA-2118)
 * Introduce new json format with row level deletion (CASSANDRA-4054)
 * remove redundant "name" column from schema_keyspaces (CASSANDRA-4433)
 * improve "nodetool ring" handling of multi-dc clusters (CASSANDRA-3047)
 * update NTS calculateNaturalEndpoints to be O(N log N) (CASSANDRA-3881)
 * split up rpc timeout by operation type (CASSANDRA-2819)
 * rewrite key cache save/load to use only sequential i/o (CASSANDRA-3762)
 * update MS protocol with a version handshake + broadcast address id
   (CASSANDRA-4311)
 * multithreaded hint replay (CASSANDRA-4189)
 * add inter-node message compression (CASSANDRA-3127)
 * remove COPP (CASSANDRA-2479)
 * Track tombstone expiration and compact when tombstone content is
   higher than a configurable threshold, default 20% (CASSANDRA-3442, 4234)
 * update MurmurHash to version 3 (CASSANDRA-2975)
 * (CLI) track elapsed time for `delete' operation (CASSANDRA-4060)
 * (CLI) jline version is bumped to 1.0 to properly  support
   'delete' key function (CASSANDRA-4132)
 * Save IndexSummary into new SSTable 'Summary' component (CASSANDRA-2392, 4289)
 * Add support for range tombstones (CASSANDRA-3708)
 * Improve MessagingService efficiency (CASSANDRA-3617)
 * Avoid ID conflicts from concurrent schema changes (CASSANDRA-3794)
 * Set thrift HSHA server thread limit to unlimited by default (CASSANDRA-4277)
 * Avoids double serialization of CF id in RowMutation messages
   (CASSANDRA-4293)
 * stream compressed sstables directly with java nio (CASSANDRA-4297)
 * Support multiple ranges in SliceQueryFilter (CASSANDRA-3885)
 * Add column metadata to system column families (CASSANDRA-4018)
 * (cql3) Always use composite types by default (CASSANDRA-4329)
 * (cql3) Add support for set, map and list (CASSANDRA-3647)
 * Validate date type correctly (CASSANDRA-4441)
 * (cql3) Allow definitions with only a PK (CASSANDRA-4361)
 * (cql3) Add support for row key composites (CASSANDRA-4179)
 * improve DynamicEndpointSnitch by using reservoir sampling (CASSANDRA-4038)
 * (cql3) Add support for 2ndary indexes (CASSANDRA-3680)
 * (cql3) fix defining more than one PK to be invalid (CASSANDRA-4477)
 * remove schema agreement checking from all external APIs (Thrift, CQL and CQL3) (CASSANDRA-4487)
 * add Murmur3Partitioner and make it default for new installations (CASSANDRA-3772, 4621)
 * (cql3) update pseudo-map syntax to use map syntax (CASSANDRA-4497)
 * Finer grained exceptions hierarchy and provides error code with exceptions (CASSANDRA-3979)
 * Adds events push to binary protocol (CASSANDRA-4480)
 * Rewrite nodetool help (CASSANDRA-2293)
 * Make CQL3 the default for CQL (CASSANDRA-4640)
 * update stress tool to be able to use CQL3 (CASSANDRA-4406)
 * Accept all thrift update on CQL3 cf but don't expose their metadata (CASSANDRA-4377)
 * Replace Throttle with Guava's RateLimiter for HintedHandOff (CASSANDRA-4541)
 * fix counter add/get using CQL2 and CQL3 in stress tool (CASSANDRA-4633)
 * Add sstable count per level to cfstats (CASSANDRA-4537)
 * (cql3) Add ALTER KEYSPACE statement (CASSANDRA-4611)
 * (cql3) Allow defining default consistency levels (CASSANDRA-4448)
 * (cql3) Fix queries using LIMIT missing results (CASSANDRA-4579)
 * fix cross-version gossip messaging (CASSANDRA-4576)
 * added inet data type (CASSANDRA-4627)


1.1.6
 * Wait for writes on synchronous read digest mismatch (CASSANDRA-4792)
 * fix commitlog replay for nanotime-infected sstables (CASSANDRA-4782)
 * preflight check ttl for maximum of 20 years (CASSANDRA-4771)
 * (Pig) fix widerow input with single column rows (CASSANDRA-4789)
 * Fix HH to compact with correct gcBefore, which avoids wiping out
   undelivered hints (CASSANDRA-4772)
 * LCS will merge up to 32 L0 sstables as intended (CASSANDRA-4778)
 * NTS will default unconfigured DC replicas to zero (CASSANDRA-4675)
 * use default consistency level in counter validation if none is
   explicitly provide (CASSANDRA-4700)
 * Improve IAuthority interface by introducing fine-grained
   access permissions and grant/revoke commands (CASSANDRA-4490, 4644)
 * fix assumption error in CLI when updating/describing keyspace
   (CASSANDRA-4322)
 * Adds offline sstablescrub to debian packaging (CASSANDRA-4642)
 * Automatic fixing of overlapping leveled sstables (CASSANDRA-4644)
 * fix error when using ORDER BY with extended selections (CASSANDRA-4689)
 * (CQL3) Fix validation for IN queries for non-PK cols (CASSANDRA-4709)
 * fix re-created keyspace disappering after 1.1.5 upgrade
   (CASSANDRA-4698, 4752)
 * (CLI) display elapsed time in 2 fraction digits (CASSANDRA-3460)
 * add authentication support to sstableloader (CASSANDRA-4712)
 * Fix CQL3 'is reversed' logic (CASSANDRA-4716, 4759)
 * (CQL3) Don't return ReversedType in result set metadata (CASSANDRA-4717)
 * Backport adding AlterKeyspace statement (CASSANDRA-4611)
 * (CQL3) Correcty accept upper-case data types (CASSANDRA-4770)
 * Add binary protocol events for schema changes (CASSANDRA-4684)
Merged from 1.0:
 * Switch from NBHM to CHM in MessagingService's callback map, which
   prevents OOM in long-running instances (CASSANDRA-4708)


1.1.5
 * add SecondaryIndex.reload API (CASSANDRA-4581)
 * use millis + atomicint for commitlog segment creation instead of
   nanotime, which has issues under some hypervisors (CASSANDRA-4601)
 * fix FD leak in slice queries (CASSANDRA-4571)
 * avoid recursion in leveled compaction (CASSANDRA-4587)
 * increase stack size under Java7 to 180K
 * Log(info) schema changes (CASSANDRA-4547)
 * Change nodetool setcachecapcity to manipulate global caches (CASSANDRA-4563)
 * (cql3) fix setting compaction strategy (CASSANDRA-4597)
 * fix broken system.schema_* timestamps on system startup (CASSANDRA-4561)
 * fix wrong skip of cache saving (CASSANDRA-4533)
 * Avoid NPE when lost+found is in data dir (CASSANDRA-4572)
 * Respect five-minute flush moratorium after initial CL replay (CASSANDRA-4474)
 * Adds ntp as recommended in debian packaging (CASSANDRA-4606)
 * Configurable transport in CF Record{Reader|Writer} (CASSANDRA-4558)
 * (cql3) fix potential NPE with both equal and unequal restriction (CASSANDRA-4532)
 * (cql3) improves ORDER BY validation (CASSANDRA-4624)
 * Fix potential deadlock during counter writes (CASSANDRA-4578)
 * Fix cql error with ORDER BY when using IN (CASSANDRA-4612)
Merged from 1.0:
 * increase Xss to 160k to accomodate latest 1.6 JVMs (CASSANDRA-4602)
 * fix toString of hint destination tokens (CASSANDRA-4568)
 * Fix multiple values for CurrentLocal NodeID (CASSANDRA-4626)


1.1.4
 * fix offline scrub to catch >= out of order rows (CASSANDRA-4411)
 * fix cassandra-env.sh on RHEL and other non-dash-based systems
   (CASSANDRA-4494)
Merged from 1.0:
 * (Hadoop) fix setting key length for old-style mapred api (CASSANDRA-4534)
 * (Hadoop) fix iterating through a resultset consisting entirely
   of tombstoned rows (CASSANDRA-4466)


1.1.3
 * (cqlsh) add COPY TO (CASSANDRA-4434)
 * munmap commitlog segments before rename (CASSANDRA-4337)
 * (JMX) rename getRangeKeySample to sampleKeyRange to avoid returning
   multi-MB results as an attribute (CASSANDRA-4452)
 * flush based on data size, not throughput; overwritten columns no
   longer artificially inflate liveRatio (CASSANDRA-4399)
 * update default commitlog segment size to 32MB and total commitlog
   size to 32/1024 MB for 32/64 bit JVMs, respectively (CASSANDRA-4422)
 * avoid using global partitioner to estimate ranges in index sstables
   (CASSANDRA-4403)
 * restore pre-CASSANDRA-3862 approach to removing expired tombstones
   from row cache during compaction (CASSANDRA-4364)
 * (stress) support for CQL prepared statements (CASSANDRA-3633)
 * Correctly catch exception when Snappy cannot be loaded (CASSANDRA-4400)
 * (cql3) Support ORDER BY when IN condition is given in WHERE clause (CASSANDRA-4327)
 * (cql3) delete "component_index" column on DROP TABLE call (CASSANDRA-4420)
 * change nanoTime() to currentTimeInMillis() in schema related code (CASSANDRA-4432)
 * add a token generation tool (CASSANDRA-3709)
 * Fix LCS bug with sstable containing only 1 row (CASSANDRA-4411)
 * fix "Can't Modify Index Name" problem on CF update (CASSANDRA-4439)
 * Fix assertion error in getOverlappingSSTables during repair (CASSANDRA-4456)
 * fix nodetool's setcompactionthreshold command (CASSANDRA-4455)
 * Ensure compacted files are never used, to avoid counter overcount (CASSANDRA-4436)
Merged from 1.0:
 * Push the validation of secondary index values to the SecondaryIndexManager (CASSANDRA-4240)
 * allow dropping columns shadowed by not-yet-expired supercolumn or row
   tombstones in PrecompactedRow (CASSANDRA-4396)


1.1.2
 * Fix cleanup not deleting index entries (CASSANDRA-4379)
 * Use correct partitioner when saving + loading caches (CASSANDRA-4331)
 * Check schema before trying to export sstable (CASSANDRA-2760)
 * Raise a meaningful exception instead of NPE when PFS encounters
   an unconfigured node + no default (CASSANDRA-4349)
 * fix bug in sstable blacklisting with LCS (CASSANDRA-4343)
 * LCS no longer promotes tiny sstables out of L0 (CASSANDRA-4341)
 * skip tombstones during hint replay (CASSANDRA-4320)
 * fix NPE in compactionstats (CASSANDRA-4318)
 * enforce 1m min keycache for auto (CASSANDRA-4306)
 * Have DeletedColumn.isMFD always return true (CASSANDRA-4307)
 * (cql3) exeption message for ORDER BY constraints said primary filter can be
    an IN clause, which is misleading (CASSANDRA-4319)
 * (cql3) Reject (not yet supported) creation of 2ndardy indexes on tables with
   composite primary keys (CASSANDRA-4328)
 * Set JVM stack size to 160k for java 7 (CASSANDRA-4275)
 * cqlsh: add COPY command to load data from CSV flat files (CASSANDRA-4012)
 * CFMetaData.fromThrift to throw ConfigurationException upon error (CASSANDRA-4353)
 * Use CF comparator to sort indexed columns in SecondaryIndexManager
   (CASSANDRA-4365)
 * add strategy_options to the KSMetaData.toString() output (CASSANDRA-4248)
 * (cql3) fix range queries containing unqueried results (CASSANDRA-4372)
 * (cql3) allow updating column_alias types (CASSANDRA-4041)
 * (cql3) Fix deletion bug (CASSANDRA-4193)
 * Fix computation of overlapping sstable for leveled compaction (CASSANDRA-4321)
 * Improve scrub and allow to run it offline (CASSANDRA-4321)
 * Fix assertionError in StorageService.bulkLoad (CASSANDRA-4368)
 * (cqlsh) add option to authenticate to a keyspace at startup (CASSANDRA-4108)
 * (cqlsh) fix ASSUME functionality (CASSANDRA-4352)
 * Fix ColumnFamilyRecordReader to not return progress > 100% (CASSANDRA-3942)
Merged from 1.0:
 * Set gc_grace on index CF to 0 (CASSANDRA-4314)


1.1.1
 * add populate_io_cache_on_flush option (CASSANDRA-2635)
 * allow larger cache capacities than 2GB (CASSANDRA-4150)
 * add getsstables command to nodetool (CASSANDRA-4199)
 * apply parent CF compaction settings to secondary index CFs (CASSANDRA-4280)
 * preserve commitlog size cap when recycling segments at startup
   (CASSANDRA-4201)
 * (Hadoop) fix split generation regression (CASSANDRA-4259)
 * ignore min/max compactions settings in LCS, while preserving
   behavior that min=max=0 disables autocompaction (CASSANDRA-4233)
 * log number of rows read from saved cache (CASSANDRA-4249)
 * calculate exact size required for cleanup operations (CASSANDRA-1404)
 * avoid blocking additional writes during flush when the commitlog
   gets behind temporarily (CASSANDRA-1991)
 * enable caching on index CFs based on data CF cache setting (CASSANDRA-4197)
 * warn on invalid replication strategy creation options (CASSANDRA-4046)
 * remove [Freeable]Memory finalizers (CASSANDRA-4222)
 * include tombstone size in ColumnFamily.size, which can prevent OOM
   during sudden mass delete operations by yielding a nonzero liveRatio
   (CASSANDRA-3741)
 * Open 1 sstableScanner per level for leveled compaction (CASSANDRA-4142)
 * Optimize reads when row deletion timestamps allow us to restrict
   the set of sstables we check (CASSANDRA-4116)
 * add support for commitlog archiving and point-in-time recovery
   (CASSANDRA-3690)
 * avoid generating redundant compaction tasks during streaming
   (CASSANDRA-4174)
 * add -cf option to nodetool snapshot, and takeColumnFamilySnapshot to
   StorageService mbean (CASSANDRA-556)
 * optimize cleanup to drop entire sstables where possible (CASSANDRA-4079)
 * optimize truncate when autosnapshot is disabled (CASSANDRA-4153)
 * update caches to use byte[] keys to reduce memory overhead (CASSANDRA-3966)
 * add column limit to cli (CASSANDRA-3012, 4098)
 * clean up and optimize DataOutputBuffer, used by CQL compression and
   CompositeType (CASSANDRA-4072)
 * optimize commitlog checksumming (CASSANDRA-3610)
 * identify and blacklist corrupted SSTables from future compactions
   (CASSANDRA-2261)
 * Move CfDef and KsDef validation out of thrift (CASSANDRA-4037)
 * Expose API to repair a user provided range (CASSANDRA-3912)
 * Add way to force the cassandra-cli to refresh its schema (CASSANDRA-4052)
 * Avoid having replicate on write tasks stacking up at CL.ONE (CASSANDRA-2889)
 * (cql3) Backwards compatibility for composite comparators in non-cql3-aware
   clients (CASSANDRA-4093)
 * (cql3) Fix order by for reversed queries (CASSANDRA-4160)
 * (cql3) Add ReversedType support (CASSANDRA-4004)
 * (cql3) Add timeuuid type (CASSANDRA-4194)
 * (cql3) Minor fixes (CASSANDRA-4185)
 * (cql3) Fix prepared statement in BATCH (CASSANDRA-4202)
 * (cql3) Reduce the list of reserved keywords (CASSANDRA-4186)
 * (cql3) Move max/min compaction thresholds to compaction strategy options
   (CASSANDRA-4187)
 * Fix exception during move when localhost is the only source (CASSANDRA-4200)
 * (cql3) Allow paging through non-ordered partitioner results (CASSANDRA-3771)
 * (cql3) Fix drop index (CASSANDRA-4192)
 * (cql3) Don't return range ghosts anymore (CASSANDRA-3982)
 * fix re-creating Keyspaces/ColumnFamilies with the same name as dropped
   ones (CASSANDRA-4219)
 * fix SecondaryIndex LeveledManifest save upon snapshot (CASSANDRA-4230)
 * fix missing arrayOffset in FBUtilities.hash (CASSANDRA-4250)
 * (cql3) Add name of parameters in CqlResultSet (CASSANDRA-4242)
 * (cql3) Correctly validate order by queries (CASSANDRA-4246)
 * rename stress to cassandra-stress for saner packaging (CASSANDRA-4256)
 * Fix exception on colum metadata with non-string comparator (CASSANDRA-4269)
 * Check for unknown/invalid compression options (CASSANDRA-4266)
 * (cql3) Adds simple access to column timestamp and ttl (CASSANDRA-4217)
 * (cql3) Fix range queries with secondary indexes (CASSANDRA-4257)
 * Better error messages from improper input in cli (CASSANDRA-3865)
 * Try to stop all compaction upon Keyspace or ColumnFamily drop (CASSANDRA-4221)
 * (cql3) Allow keyspace properties to contain hyphens (CASSANDRA-4278)
 * (cql3) Correctly validate keyspace access in create table (CASSANDRA-4296)
 * Avoid deadlock in migration stage (CASSANDRA-3882)
 * Take supercolumn names and deletion info into account in memtable throughput
   (CASSANDRA-4264)
 * Add back backward compatibility for old style replication factor (CASSANDRA-4294)
 * Preserve compatibility with pre-1.1 index queries (CASSANDRA-4262)
Merged from 1.0:
 * Fix super columns bug where cache is not updated (CASSANDRA-4190)
 * fix maxTimestamp to include row tombstones (CASSANDRA-4116)
 * (CLI) properly handle quotes in create/update keyspace commands (CASSANDRA-4129)
 * Avoids possible deadlock during bootstrap (CASSANDRA-4159)
 * fix stress tool that hangs forever on timeout or error (CASSANDRA-4128)
 * stress tool to return appropriate exit code on failure (CASSANDRA-4188)
 * fix compaction NPE when out of disk space and assertions disabled
   (CASSANDRA-3985)
 * synchronize LCS getEstimatedTasks to avoid CME (CASSANDRA-4255)
 * ensure unique streaming session id's (CASSANDRA-4223)
 * kick off background compaction when min/max thresholds change
   (CASSANDRA-4279)
 * improve ability of STCS.getBuckets to deal with 100s of 1000s of
   sstables, such as when convertinb back from LCS (CASSANDRA-4287)
 * Oversize integer in CQL throws NumberFormatException (CASSANDRA-4291)
 * fix 1.0.x node join to mixed version cluster, other nodes >= 1.1 (CASSANDRA-4195)
 * Fix LCS splitting sstable base on uncompressed size (CASSANDRA-4419)
 * Push the validation of secondary index values to the SecondaryIndexManager (CASSANDRA-4240)
 * Don't purge columns during upgradesstables (CASSANDRA-4462)
 * Make cqlsh work with piping (CASSANDRA-4113)
 * Validate arguments for nodetool decommission (CASSANDRA-4061)
 * Report thrift status in nodetool info (CASSANDRA-4010)


1.1.0-final
 * average a reduced liveRatio estimate with the previous one (CASSANDRA-4065)
 * Allow KS and CF names up to 48 characters (CASSANDRA-4157)
 * fix stress build (CASSANDRA-4140)
 * add time remaining estimate to nodetool compactionstats (CASSANDRA-4167)
 * (cql) fix NPE in cql3 ALTER TABLE (CASSANDRA-4163)
 * (cql) Add support for CL.TWO and CL.THREE in CQL (CASSANDRA-4156)
 * (cql) Fix type in CQL3 ALTER TABLE preventing update (CASSANDRA-4170)
 * (cql) Throw invalid exception from CQL3 on obsolete options (CASSANDRA-4171)
 * (cqlsh) fix recognizing uppercase SELECT keyword (CASSANDRA-4161)
 * Pig: wide row support (CASSANDRA-3909)
Merged from 1.0:
 * avoid streaming empty files with bulk loader if sstablewriter errors out
   (CASSANDRA-3946)


1.1-rc1
 * Include stress tool in binary builds (CASSANDRA-4103)
 * (Hadoop) fix wide row iteration when last row read was deleted
   (CASSANDRA-4154)
 * fix read_repair_chance to really default to 0.1 in the cli (CASSANDRA-4114)
 * Adds caching and bloomFilterFpChange to CQL options (CASSANDRA-4042)
 * Adds posibility to autoconfigure size of the KeyCache (CASSANDRA-4087)
 * fix KEYS index from skipping results (CASSANDRA-3996)
 * Remove sliced_buffer_size_in_kb dead option (CASSANDRA-4076)
 * make loadNewSStable preserve sstable version (CASSANDRA-4077)
 * Respect 1.0 cache settings as much as possible when upgrading
   (CASSANDRA-4088)
 * relax path length requirement for sstable files when upgrading on
   non-Windows platforms (CASSANDRA-4110)
 * fix terminination of the stress.java when errors were encountered
   (CASSANDRA-4128)
 * Move CfDef and KsDef validation out of thrift (CASSANDRA-4037)
 * Fix get_paged_slice (CASSANDRA-4136)
 * CQL3: Support slice with exclusive start and stop (CASSANDRA-3785)
Merged from 1.0:
 * support PropertyFileSnitch in bulk loader (CASSANDRA-4145)
 * add auto_snapshot option allowing disabling snapshot before drop/truncate
   (CASSANDRA-3710)
 * allow short snitch names (CASSANDRA-4130)


1.1-beta2
 * rename loaded sstables to avoid conflicts with local snapshots
   (CASSANDRA-3967)
 * start hint replay as soon as FD notifies that the target is back up
   (CASSANDRA-3958)
 * avoid unproductive deserializing of cached rows during compaction
   (CASSANDRA-3921)
 * fix concurrency issues with CQL keyspace creation (CASSANDRA-3903)
 * Show Effective Owership via Nodetool ring <keyspace> (CASSANDRA-3412)
 * Update ORDER BY syntax for CQL3 (CASSANDRA-3925)
 * Fix BulkRecordWriter to not throw NPE if reducer gets no map data from Hadoop (CASSANDRA-3944)
 * Fix bug with counters in super columns (CASSANDRA-3821)
 * Remove deprecated merge_shard_chance (CASSANDRA-3940)
 * add a convenient way to reset a node's schema (CASSANDRA-2963)
 * fix for intermittent SchemaDisagreementException (CASSANDRA-3884)
 * CLI `list <CF>` to limit number of columns and their order (CASSANDRA-3012)
 * ignore deprecated KsDef/CfDef/ColumnDef fields in native schema (CASSANDRA-3963)
 * CLI to report when unsupported column_metadata pair was given (CASSANDRA-3959)
 * reincarnate removed and deprecated KsDef/CfDef attributes (CASSANDRA-3953)
 * Fix race between writes and read for cache (CASSANDRA-3862)
 * perform static initialization of StorageProxy on start-up (CASSANDRA-3797)
 * support trickling fsync() on writes (CASSANDRA-3950)
 * expose counters for unavailable/timeout exceptions given to thrift clients (CASSANDRA-3671)
 * avoid quadratic startup time in LeveledManifest (CASSANDRA-3952)
 * Add type information to new schema_ columnfamilies and remove thrift
   serialization for schema (CASSANDRA-3792)
 * add missing column validator options to the CLI help (CASSANDRA-3926)
 * skip reading saved key cache if CF's caching strategy is NONE or ROWS_ONLY (CASSANDRA-3954)
 * Unify migration code (CASSANDRA-4017)
Merged from 1.0:
 * cqlsh: guess correct version of Python for Arch Linux (CASSANDRA-4090)
 * (CLI) properly handle quotes in create/update keyspace commands (CASSANDRA-4129)
 * Avoids possible deadlock during bootstrap (CASSANDRA-4159)
 * fix stress tool that hangs forever on timeout or error (CASSANDRA-4128)
 * Fix super columns bug where cache is not updated (CASSANDRA-4190)
 * stress tool to return appropriate exit code on failure (CASSANDRA-4188)


1.0.9
 * improve index sampling performance (CASSANDRA-4023)
 * always compact away deleted hints immediately after handoff (CASSANDRA-3955)
 * delete hints from dropped ColumnFamilies on handoff instead of
   erroring out (CASSANDRA-3975)
 * add CompositeType ref to the CLI doc for create/update column family (CASSANDRA-3980)
 * Pig: support Counter ColumnFamilies (CASSANDRA-3973)
 * Pig: Composite column support (CASSANDRA-3684)
 * Avoid NPE during repair when a keyspace has no CFs (CASSANDRA-3988)
 * Fix division-by-zero error on get_slice (CASSANDRA-4000)
 * don't change manifest level for cleanup, scrub, and upgradesstables
   operations under LeveledCompactionStrategy (CASSANDRA-3989, 4112)
 * fix race leading to super columns assertion failure (CASSANDRA-3957)
 * fix NPE on invalid CQL delete command (CASSANDRA-3755)
 * allow custom types in CLI's assume command (CASSANDRA-4081)
 * fix totalBytes count for parallel compactions (CASSANDRA-3758)
 * fix intermittent NPE in get_slice (CASSANDRA-4095)
 * remove unnecessary asserts in native code interfaces (CASSANDRA-4096)
 * Validate blank keys in CQL to avoid assertion errors (CASSANDRA-3612)
 * cqlsh: fix bad decoding of some column names (CASSANDRA-4003)
 * cqlsh: fix incorrect padding with unicode chars (CASSANDRA-4033)
 * Fix EC2 snitch incorrectly reporting region (CASSANDRA-4026)
 * Shut down thrift during decommission (CASSANDRA-4086)
 * Expose nodetool cfhistograms for 2ndary indexes (CASSANDRA-4063)
Merged from 0.8:
 * Fix ConcurrentModificationException in gossiper (CASSANDRA-4019)


1.1-beta1
 * (cqlsh)
   + add SOURCE and CAPTURE commands, and --file option (CASSANDRA-3479)
   + add ALTER COLUMNFAMILY WITH (CASSANDRA-3523)
   + bundle Python dependencies with Cassandra (CASSANDRA-3507)
   + added to Debian package (CASSANDRA-3458)
   + display byte data instead of erroring out on decode failure
     (CASSANDRA-3874)
 * add nodetool rebuild_index (CASSANDRA-3583)
 * add nodetool rangekeysample (CASSANDRA-2917)
 * Fix streaming too much data during move operations (CASSANDRA-3639)
 * Nodetool and CLI connect to localhost by default (CASSANDRA-3568)
 * Reduce memory used by primary index sample (CASSANDRA-3743)
 * (Hadoop) separate input/output configurations (CASSANDRA-3197, 3765)
 * avoid returning internal Cassandra classes over JMX (CASSANDRA-2805)
 * add row-level isolation via SnapTree (CASSANDRA-2893)
 * Optimize key count estimation when opening sstable on startup
   (CASSANDRA-2988)
 * multi-dc replication optimization supporting CL > ONE (CASSANDRA-3577)
 * add command to stop compactions (CASSANDRA-1740, 3566, 3582)
 * multithreaded streaming (CASSANDRA-3494)
 * removed in-tree redhat spec (CASSANDRA-3567)
 * "defragment" rows for name-based queries under STCS, again (CASSANDRA-2503)
 * Recycle commitlog segments for improved performance
   (CASSANDRA-3411, 3543, 3557, 3615)
 * update size-tiered compaction to prioritize small tiers (CASSANDRA-2407)
 * add message expiration logic to OutboundTcpConnection (CASSANDRA-3005)
 * off-heap cache to use sun.misc.Unsafe instead of JNA (CASSANDRA-3271)
 * EACH_QUORUM is only supported for writes (CASSANDRA-3272)
 * replace compactionlock use in schema migration by checking CFS.isValid
   (CASSANDRA-3116)
 * recognize that "SELECT first ... *" isn't really "SELECT *" (CASSANDRA-3445)
 * Use faster bytes comparison (CASSANDRA-3434)
 * Bulk loader is no longer a fat client, (HADOOP) bulk load output format
   (CASSANDRA-3045)
 * (Hadoop) add support for KeyRange.filter
 * remove assumption that keys and token are in bijection
   (CASSANDRA-1034, 3574, 3604)
 * always remove endpoints from delevery queue in HH (CASSANDRA-3546)
 * fix race between cf flush and its 2ndary indexes flush (CASSANDRA-3547)
 * fix potential race in AES when a repair fails (CASSANDRA-3548)
 * Remove columns shadowed by a deleted container even when we cannot purge
   (CASSANDRA-3538)
 * Improve memtable slice iteration performance (CASSANDRA-3545)
 * more efficient allocation of small bloom filters (CASSANDRA-3618)
 * Use separate writer thread in SSTableSimpleUnsortedWriter (CASSANDRA-3619)
 * fsync the directory after new sstable or commitlog segment are created (CASSANDRA-3250)
 * fix minor issues reported by FindBugs (CASSANDRA-3658)
 * global key/row caches (CASSANDRA-3143, 3849)
 * optimize memtable iteration during range scan (CASSANDRA-3638)
 * introduce 'crc_check_chance' in CompressionParameters to support
   a checksum percentage checking chance similarly to read-repair (CASSANDRA-3611)
 * a way to deactivate global key/row cache on per-CF basis (CASSANDRA-3667)
 * fix LeveledCompactionStrategy broken because of generation pre-allocation
   in LeveledManifest (CASSANDRA-3691)
 * finer-grained control over data directories (CASSANDRA-2749)
 * Fix ClassCastException during hinted handoff (CASSANDRA-3694)
 * Upgrade Thrift to 0.7 (CASSANDRA-3213)
 * Make stress.java insert operation to use microseconds (CASSANDRA-3725)
 * Allows (internally) doing a range query with a limit of columns instead of
   rows (CASSANDRA-3742)
 * Allow rangeSlice queries to be start/end inclusive/exclusive (CASSANDRA-3749)
 * Fix BulkLoader to support new SSTable layout and add stream
   throttling to prevent an NPE when there is no yaml config (CASSANDRA-3752)
 * Allow concurrent schema migrations (CASSANDRA-1391, 3832)
 * Add SnapshotCommand to trigger snapshot on remote node (CASSANDRA-3721)
 * Make CFMetaData conversions to/from thrift/native schema inverses
   (CASSANDRA_3559)
 * Add initial code for CQL 3.0-beta (CASSANDRA-2474, 3781, 3753)
 * Add wide row support for ColumnFamilyInputFormat (CASSANDRA-3264)
 * Allow extending CompositeType comparator (CASSANDRA-3657)
 * Avoids over-paging during get_count (CASSANDRA-3798)
 * Add new command to rebuild a node without (repair) merkle tree calculations
   (CASSANDRA-3483, 3922)
 * respect not only row cache capacity but caching mode when
   trying to read data (CASSANDRA-3812)
 * fix system tests (CASSANDRA-3827)
 * CQL support for altering row key type in ALTER TABLE (CASSANDRA-3781)
 * turn compression on by default (CASSANDRA-3871)
 * make hexToBytes refuse invalid input (CASSANDRA-2851)
 * Make secondary indexes CF inherit compression and compaction from their
   parent CF (CASSANDRA-3877)
 * Finish cleanup up tombstone purge code (CASSANDRA-3872)
 * Avoid NPE on aboarted stream-out sessions (CASSANDRA-3904)
 * BulkRecordWriter throws NPE for counter columns (CASSANDRA-3906)
 * Support compression using BulkWriter (CASSANDRA-3907)


1.0.8
 * fix race between cleanup and flush on secondary index CFSes (CASSANDRA-3712)
 * avoid including non-queried nodes in rangeslice read repair
   (CASSANDRA-3843)
 * Only snapshot CF being compacted for snapshot_before_compaction
   (CASSANDRA-3803)
 * Log active compactions in StatusLogger (CASSANDRA-3703)
 * Compute more accurate compaction score per level (CASSANDRA-3790)
 * Return InvalidRequest when using a keyspace that doesn't exist
   (CASSANDRA-3764)
 * disallow user modification of System keyspace (CASSANDRA-3738)
 * allow using sstable2json on secondary index data (CASSANDRA-3738)
 * (cqlsh) add DESCRIBE COLUMNFAMILIES (CASSANDRA-3586)
 * (cqlsh) format blobs correctly and use colors to improve output
   readability (CASSANDRA-3726)
 * synchronize BiMap of bootstrapping tokens (CASSANDRA-3417)
 * show index options in CLI (CASSANDRA-3809)
 * add optional socket timeout for streaming (CASSANDRA-3838)
 * fix truncate not to leave behind non-CFS backed secondary indexes
   (CASSANDRA-3844)
 * make CLI `show schema` to use output stream directly instead
   of StringBuilder (CASSANDRA-3842)
 * remove the wait on hint future during write (CASSANDRA-3870)
 * (cqlsh) ignore missing CfDef opts (CASSANDRA-3933)
 * (cqlsh) look for cqlshlib relative to realpath (CASSANDRA-3767)
 * Fix short read protection (CASSANDRA-3934)
 * Make sure infered and actual schema match (CASSANDRA-3371)
 * Fix NPE during HH delivery (CASSANDRA-3677)
 * Don't put boostrapping node in 'hibernate' status (CASSANDRA-3737)
 * Fix double quotes in windows bat files (CASSANDRA-3744)
 * Fix bad validator lookup (CASSANDRA-3789)
 * Fix soft reset in EC2MultiRegionSnitch (CASSANDRA-3835)
 * Don't leave zombie connections with THSHA thrift server (CASSANDRA-3867)
 * (cqlsh) fix deserialization of data (CASSANDRA-3874)
 * Fix removetoken force causing an inconsistent state (CASSANDRA-3876)
 * Fix ahndling of some types with Pig (CASSANDRA-3886)
 * Don't allow to drop the system keyspace (CASSANDRA-3759)
 * Make Pig deletes disabled by default and configurable (CASSANDRA-3628)
Merged from 0.8:
 * (Pig) fix CassandraStorage to use correct comparator in Super ColumnFamily
   case (CASSANDRA-3251)
 * fix thread safety issues in commitlog replay, primarily affecting
   systems with many (100s) of CF definitions (CASSANDRA-3751)
 * Fix relevant tombstone ignored with super columns (CASSANDRA-3875)


1.0.7
 * fix regression in HH page size calculation (CASSANDRA-3624)
 * retry failed stream on IOException (CASSANDRA-3686)
 * allow configuring bloom_filter_fp_chance (CASSANDRA-3497)
 * attempt hint delivery every ten minutes, or when failure detector
   notifies us that a node is back up, whichever comes first.  hint
   handoff throttle delay default changed to 1ms, from 50 (CASSANDRA-3554)
 * add nodetool setstreamthroughput (CASSANDRA-3571)
 * fix assertion when dropping a columnfamily with no sstables (CASSANDRA-3614)
 * more efficient allocation of small bloom filters (CASSANDRA-3618)
 * CLibrary.createHardLinkWithExec() to check for errors (CASSANDRA-3101)
 * Avoid creating empty and non cleaned writer during compaction (CASSANDRA-3616)
 * stop thrift service in shutdown hook so we can quiesce MessagingService
   (CASSANDRA-3335)
 * (CQL) compaction_strategy_options and compression_parameters for
   CREATE COLUMNFAMILY statement (CASSANDRA-3374)
 * Reset min/max compaction threshold when creating size tiered compaction
   strategy (CASSANDRA-3666)
 * Don't ignore IOException during compaction (CASSANDRA-3655)
 * Fix assertion error for CF with gc_grace=0 (CASSANDRA-3579)
 * Shutdown ParallelCompaction reducer executor after use (CASSANDRA-3711)
 * Avoid < 0 value for pending tasks in leveled compaction (CASSANDRA-3693)
 * (Hadoop) Support TimeUUID in Pig CassandraStorage (CASSANDRA-3327)
 * Check schema is ready before continuing boostrapping (CASSANDRA-3629)
 * Catch overflows during parsing of chunk_length_kb (CASSANDRA-3644)
 * Improve stream protocol mismatch errors (CASSANDRA-3652)
 * Avoid multiple thread doing HH to the same target (CASSANDRA-3681)
 * Add JMX property for rp_timeout_in_ms (CASSANDRA-2940)
 * Allow DynamicCompositeType to compare component of different types
   (CASSANDRA-3625)
 * Flush non-cfs backed secondary indexes (CASSANDRA-3659)
 * Secondary Indexes should report memory consumption (CASSANDRA-3155)
 * fix for SelectStatement start/end key are not set correctly
   when a key alias is involved (CASSANDRA-3700)
 * fix CLI `show schema` command insert of an extra comma in
   column_metadata (CASSANDRA-3714)
Merged from 0.8:
 * avoid logging (harmless) exception when GC takes < 1ms (CASSANDRA-3656)
 * prevent new nodes from thinking down nodes are up forever (CASSANDRA-3626)
 * use correct list of replicas for LOCAL_QUORUM reads when read repair
   is disabled (CASSANDRA-3696)
 * block on flush before compacting hints (may prevent OOM) (CASSANDRA-3733)


1.0.6
 * (CQL) fix cqlsh support for replicate_on_write (CASSANDRA-3596)
 * fix adding to leveled manifest after streaming (CASSANDRA-3536)
 * filter out unavailable cipher suites when using encryption (CASSANDRA-3178)
 * (HADOOP) add old-style api support for CFIF and CFRR (CASSANDRA-2799)
 * Support TimeUUIDType column names in Stress.java tool (CASSANDRA-3541)
 * (CQL) INSERT/UPDATE/DELETE/TRUNCATE commands should allow CF names to
   be qualified by keyspace (CASSANDRA-3419)
 * always remove endpoints from delevery queue in HH (CASSANDRA-3546)
 * fix race between cf flush and its 2ndary indexes flush (CASSANDRA-3547)
 * fix potential race in AES when a repair fails (CASSANDRA-3548)
 * fix default value validation usage in CLI SET command (CASSANDRA-3553)
 * Optimize componentsFor method for compaction and startup time
   (CASSANDRA-3532)
 * (CQL) Proper ColumnFamily metadata validation on CREATE COLUMNFAMILY
   (CASSANDRA-3565)
 * fix compression "chunk_length_kb" option to set correct kb value for
   thrift/avro (CASSANDRA-3558)
 * fix missing response during range slice repair (CASSANDRA-3551)
 * 'describe ring' moved from CLI to nodetool and available through JMX (CASSANDRA-3220)
 * add back partitioner to sstable metadata (CASSANDRA-3540)
 * fix NPE in get_count for counters (CASSANDRA-3601)
Merged from 0.8:
 * remove invalid assertion that table was opened before dropping it
   (CASSANDRA-3580)
 * range and index scans now only send requests to enough replicas to
   satisfy requested CL + RR (CASSANDRA-3598)
 * use cannonical host for local node in nodetool info (CASSANDRA-3556)
 * remove nonlocal DC write optimization since it only worked with
   CL.ONE or CL.LOCAL_QUORUM (CASSANDRA-3577, 3585)
 * detect misuses of CounterColumnType (CASSANDRA-3422)
 * turn off string interning in json2sstable, take 2 (CASSANDRA-2189)
 * validate compression parameters on add/update of the ColumnFamily
   (CASSANDRA-3573)
 * Check for 0.0.0.0 is incorrect in CFIF (CASSANDRA-3584)
 * Increase vm.max_map_count in debian packaging (CASSANDRA-3563)
 * gossiper will never add itself to saved endpoints (CASSANDRA-3485)


1.0.5
 * revert CASSANDRA-3407 (see CASSANDRA-3540)
 * fix assertion error while forwarding writes to local nodes (CASSANDRA-3539)


1.0.4
 * fix self-hinting of timed out read repair updates and make hinted handoff
   less prone to OOMing a coordinator (CASSANDRA-3440)
 * expose bloom filter sizes via JMX (CASSANDRA-3495)
 * enforce RP tokens 0..2**127 (CASSANDRA-3501)
 * canonicalize paths exposed through JMX (CASSANDRA-3504)
 * fix "liveSize" stat when sstables are removed (CASSANDRA-3496)
 * add bloom filter FP rates to nodetool cfstats (CASSANDRA-3347)
 * record partitioner in sstable metadata component (CASSANDRA-3407)
 * add new upgradesstables nodetool command (CASSANDRA-3406)
 * skip --debug requirement to see common exceptions in CLI (CASSANDRA-3508)
 * fix incorrect query results due to invalid max timestamp (CASSANDRA-3510)
 * make sstableloader recognize compressed sstables (CASSANDRA-3521)
 * avoids race in OutboundTcpConnection in multi-DC setups (CASSANDRA-3530)
 * use SETLOCAL in cassandra.bat (CASSANDRA-3506)
 * fix ConcurrentModificationException in Table.all() (CASSANDRA-3529)
Merged from 0.8:
 * fix concurrence issue in the FailureDetector (CASSANDRA-3519)
 * fix array out of bounds error in counter shard removal (CASSANDRA-3514)
 * avoid dropping tombstones when they might still be needed to shadow
   data in a different sstable (CASSANDRA-2786)


1.0.3
 * revert name-based query defragmentation aka CASSANDRA-2503 (CASSANDRA-3491)
 * fix invalidate-related test failures (CASSANDRA-3437)
 * add next-gen cqlsh to bin/ (CASSANDRA-3188, 3131, 3493)
 * (CQL) fix handling of rows with no columns (CASSANDRA-3424, 3473)
 * fix querying supercolumns by name returning only a subset of
   subcolumns or old subcolumn versions (CASSANDRA-3446)
 * automatically compute sha1 sum for uncompressed data files (CASSANDRA-3456)
 * fix reading metadata/statistics component for version < h (CASSANDRA-3474)
 * add sstable forward-compatibility (CASSANDRA-3478)
 * report compression ratio in CFSMBean (CASSANDRA-3393)
 * fix incorrect size exception during streaming of counters (CASSANDRA-3481)
 * (CQL) fix for counter decrement syntax (CASSANDRA-3418)
 * Fix race introduced by CASSANDRA-2503 (CASSANDRA-3482)
 * Fix incomplete deletion of delivered hints (CASSANDRA-3466)
 * Avoid rescheduling compactions when no compaction was executed
   (CASSANDRA-3484)
 * fix handling of the chunk_length_kb compression options (CASSANDRA-3492)
Merged from 0.8:
 * fix updating CF row_cache_provider (CASSANDRA-3414)
 * CFMetaData.convertToThrift method to set RowCacheProvider (CASSANDRA-3405)
 * acquire compactionlock during truncate (CASSANDRA-3399)
 * fix displaying cfdef entries for super columnfamilies (CASSANDRA-3415)
 * Make counter shard merging thread safe (CASSANDRA-3178)
 * Revert CASSANDRA-2855
 * Fix bug preventing the use of efficient cross-DC writes (CASSANDRA-3472)
 * `describe ring` command for CLI (CASSANDRA-3220)
 * (Hadoop) skip empty rows when entire row is requested, redux (CASSANDRA-2855)


1.0.2
 * "defragment" rows for name-based queries under STCS (CASSANDRA-2503)
 * Add timing information to cassandra-cli GET/SET/LIST queries (CASSANDRA-3326)
 * Only create one CompressionMetadata object per sstable (CASSANDRA-3427)
 * cleanup usage of StorageService.setMode() (CASSANDRA-3388)
 * Avoid large array allocation for compressed chunk offsets (CASSANDRA-3432)
 * fix DecimalType bytebuffer marshalling (CASSANDRA-3421)
 * fix bug that caused first column in per row indexes to be ignored
   (CASSANDRA-3441)
 * add JMX call to clean (failed) repair sessions (CASSANDRA-3316)
 * fix sstableloader reference acquisition bug (CASSANDRA-3438)
 * fix estimated row size regression (CASSANDRA-3451)
 * make sure we don't return more columns than asked (CASSANDRA-3303, 3395)
Merged from 0.8:
 * acquire compactionlock during truncate (CASSANDRA-3399)
 * fix displaying cfdef entries for super columnfamilies (CASSANDRA-3415)


1.0.1
 * acquire references during index build to prevent delete problems
   on Windows (CASSANDRA-3314)
 * describe_ring should include datacenter/topology information (CASSANDRA-2882)
 * Thrift sockets are not properly buffered (CASSANDRA-3261)
 * performance improvement for bytebufferutil compare function (CASSANDRA-3286)
 * add system.versions ColumnFamily (CASSANDRA-3140)
 * reduce network copies (CASSANDRA-3333, 3373)
 * limit nodetool to 32MB of heap (CASSANDRA-3124)
 * (CQL) update parser to accept "timestamp" instead of "date" (CASSANDRA-3149)
 * Fix CLI `show schema` to include "compression_options" (CASSANDRA-3368)
 * Snapshot to include manifest under LeveledCompactionStrategy (CASSANDRA-3359)
 * (CQL) SELECT query should allow CF name to be qualified by keyspace (CASSANDRA-3130)
 * (CQL) Fix internal application error specifying 'using consistency ...'
   in lower case (CASSANDRA-3366)
 * fix Deflate compression when compression actually makes the data bigger
   (CASSANDRA-3370)
 * optimize UUIDGen to avoid lock contention on InetAddress.getLocalHost
   (CASSANDRA-3387)
 * tolerate index being dropped mid-mutation (CASSANDRA-3334, 3313)
 * CompactionManager is now responsible for checking for new candidates
   post-task execution, enabling more consistent leveled compaction
   (CASSANDRA-3391)
 * Cache HSHA threads (CASSANDRA-3372)
 * use CF/KS names as snapshot prefix for drop + truncate operations
   (CASSANDRA-2997)
 * Break bloom filters up to avoid heap fragmentation (CASSANDRA-2466)
 * fix cassandra hanging on jsvc stop (CASSANDRA-3302)
 * Avoid leveled compaction getting blocked on errors (CASSANDRA-3408)
 * Make reloading the compaction strategy safe (CASSANDRA-3409)
 * ignore 0.8 hints even if compaction begins before we try to purge
   them (CASSANDRA-3385)
 * remove procrun (bin\daemon) from Cassandra source tree and
   artifacts (CASSANDRA-3331)
 * make cassandra compile under JDK7 (CASSANDRA-3275)
 * remove dependency of clientutil.jar to FBUtilities (CASSANDRA-3299)
 * avoid truncation errors by using long math on long values (CASSANDRA-3364)
 * avoid clock drift on some Windows machine (CASSANDRA-3375)
 * display cache provider in cli 'describe keyspace' command (CASSANDRA-3384)
 * fix incomplete topology information in describe_ring (CASSANDRA-3403)
 * expire dead gossip states based on time (CASSANDRA-2961)
 * improve CompactionTask extensibility (CASSANDRA-3330)
 * Allow one leveled compaction task to kick off another (CASSANDRA-3363)
 * allow encryption only between datacenters (CASSANDRA-2802)
Merged from 0.8:
 * fix truncate allowing data to be replayed post-restart (CASSANDRA-3297)
 * make iwriter final in IndexWriter to avoid NPE (CASSANDRA-2863)
 * (CQL) update grammar to require key clause in DELETE statement
   (CASSANDRA-3349)
 * (CQL) allow numeric keyspace names in USE statement (CASSANDRA-3350)
 * (Hadoop) skip empty rows when slicing the entire row (CASSANDRA-2855)
 * Fix handling of tombstone by SSTableExport/Import (CASSANDRA-3357)
 * fix ColumnIndexer to use long offsets (CASSANDRA-3358)
 * Improved CLI exceptions (CASSANDRA-3312)
 * Fix handling of tombstone by SSTableExport/Import (CASSANDRA-3357)
 * Only count compaction as active (for throttling) when they have
   successfully acquired the compaction lock (CASSANDRA-3344)
 * Display CLI version string on startup (CASSANDRA-3196)
 * (Hadoop) make CFIF try rpc_address or fallback to listen_address
   (CASSANDRA-3214)
 * (Hadoop) accept comma delimited lists of initial thrift connections
   (CASSANDRA-3185)
 * ColumnFamily min_compaction_threshold should be >= 2 (CASSANDRA-3342)
 * (Pig) add 0.8+ types and key validation type in schema (CASSANDRA-3280)
 * Fix completely removing column metadata using CLI (CASSANDRA-3126)
 * CLI `describe cluster;` output should be on separate lines for separate versions
   (CASSANDRA-3170)
 * fix changing durable_writes keyspace option during CF creation
   (CASSANDRA-3292)
 * avoid locking on update when no indexes are involved (CASSANDRA-3386)
 * fix assertionError during repair with ordered partitioners (CASSANDRA-3369)
 * correctly serialize key_validation_class for avro (CASSANDRA-3391)
 * don't expire counter tombstone after streaming (CASSANDRA-3394)
 * prevent nodes that failed to join from hanging around forever
   (CASSANDRA-3351)
 * remove incorrect optimization from slice read path (CASSANDRA-3390)
 * Fix race in AntiEntropyService (CASSANDRA-3400)


1.0.0-final
 * close scrubbed sstable fd before deleting it (CASSANDRA-3318)
 * fix bug preventing obsolete commitlog segments from being removed
   (CASSANDRA-3269)
 * tolerate whitespace in seed CDL (CASSANDRA-3263)
 * Change default heap thresholds to max(min(1/2 ram, 1G), min(1/4 ram, 8GB))
   (CASSANDRA-3295)
 * Fix broken CompressedRandomAccessReaderTest (CASSANDRA-3298)
 * (CQL) fix type information returned for wildcard queries (CASSANDRA-3311)
 * add estimated tasks to LeveledCompactionStrategy (CASSANDRA-3322)
 * avoid including compaction cache-warming in keycache stats (CASSANDRA-3325)
 * run compaction and hinted handoff threads at MIN_PRIORITY (CASSANDRA-3308)
 * default hsha thrift server to cpu core count in rpc pool (CASSANDRA-3329)
 * add bin\daemon to binary tarball for Windows service (CASSANDRA-3331)
 * Fix places where uncompressed size of sstables was use in place of the
   compressed one (CASSANDRA-3338)
 * Fix hsha thrift server (CASSANDRA-3346)
 * Make sure repair only stream needed sstables (CASSANDRA-3345)


1.0.0-rc2
 * Log a meaningful warning when a node receives a message for a repair session
   that doesn't exist anymore (CASSANDRA-3256)
 * test for NUMA policy support as well as numactl presence (CASSANDRA-3245)
 * Fix FD leak when internode encryption is enabled (CASSANDRA-3257)
 * Remove incorrect assertion in mergeIterator (CASSANDRA-3260)
 * FBUtilities.hexToBytes(String) to throw NumberFormatException when string
   contains non-hex characters (CASSANDRA-3231)
 * Keep SimpleSnitch proximity ordering unchanged from what the Strategy
   generates, as intended (CASSANDRA-3262)
 * remove Scrub from compactionstats when finished (CASSANDRA-3255)
 * fix counter entry in jdbc TypesMap (CASSANDRA-3268)
 * fix full queue scenario for ParallelCompactionIterator (CASSANDRA-3270)
 * fix bootstrap process (CASSANDRA-3285)
 * don't try delivering hints if when there isn't any (CASSANDRA-3176)
 * CLI documentation change for ColumnFamily `compression_options` (CASSANDRA-3282)
 * ignore any CF ids sent by client for adding CF/KS (CASSANDRA-3288)
 * remove obsolete hints on first startup (CASSANDRA-3291)
 * use correct ISortedColumns for time-optimized reads (CASSANDRA-3289)
 * Evict gossip state immediately when a token is taken over by a new IP
   (CASSANDRA-3259)


1.0.0-rc1
 * Update CQL to generate microsecond timestamps by default (CASSANDRA-3227)
 * Fix counting CFMetadata towards Memtable liveRatio (CASSANDRA-3023)
 * Kill server on wrapped OOME such as from FileChannel.map (CASSANDRA-3201)
 * remove unnecessary copy when adding to row cache (CASSANDRA-3223)
 * Log message when a full repair operation completes (CASSANDRA-3207)
 * Fix streamOutSession keeping sstables references forever if the remote end
   dies (CASSANDRA-3216)
 * Remove dynamic_snitch boolean from example configuration (defaulting to
   true) and set default badness threshold to 0.1 (CASSANDRA-3229)
 * Base choice of random or "balanced" token on bootstrap on whether
   schema definitions were found (CASSANDRA-3219)
 * Fixes for LeveledCompactionStrategy score computation, prioritization,
   scheduling, and performance (CASSANDRA-3224, 3234)
 * parallelize sstable open at server startup (CASSANDRA-2988)
 * fix handling of exceptions writing to OutboundTcpConnection (CASSANDRA-3235)
 * Allow using quotes in "USE <keyspace>;" CLI command (CASSANDRA-3208)
 * Don't allow any cache loading exceptions to halt startup (CASSANDRA-3218)
 * Fix sstableloader --ignores option (CASSANDRA-3247)
 * File descriptor limit increased in packaging (CASSANDRA-3206)
 * Fix deadlock in commit log during flush (CASSANDRA-3253)


1.0.0-beta1
 * removed binarymemtable (CASSANDRA-2692)
 * add commitlog_total_space_in_mb to prevent fragmented logs (CASSANDRA-2427)
 * removed commitlog_rotation_threshold_in_mb configuration (CASSANDRA-2771)
 * make AbstractBounds.normalize de-overlapp overlapping ranges (CASSANDRA-2641)
 * replace CollatingIterator, ReducingIterator with MergeIterator
   (CASSANDRA-2062)
 * Fixed the ability to set compaction strategy in cli using create column
   family command (CASSANDRA-2778)
 * clean up tmp files after failed compaction (CASSANDRA-2468)
 * restrict repair streaming to specific columnfamilies (CASSANDRA-2280)
 * don't bother persisting columns shadowed by a row tombstone (CASSANDRA-2589)
 * reset CF and SC deletion times after gc_grace (CASSANDRA-2317)
 * optimize away seek when compacting wide rows (CASSANDRA-2879)
 * single-pass streaming (CASSANDRA-2677, 2906, 2916, 3003)
 * use reference counting for deleting sstables instead of relying on GC
   (CASSANDRA-2521, 3179)
 * store hints as serialized mutations instead of pointers to data row
   (CASSANDRA-2045)
 * store hints in the coordinator node instead of in the closest replica
   (CASSANDRA-2914)
 * add row_cache_keys_to_save CF option (CASSANDRA-1966)
 * check column family validity in nodetool repair (CASSANDRA-2933)
 * use lazy initialization instead of class initialization in NodeId
   (CASSANDRA-2953)
 * add paging to get_count (CASSANDRA-2894)
 * fix "short reads" in [multi]get (CASSANDRA-2643, 3157, 3192)
 * add optional compression for sstables (CASSANDRA-47, 2994, 3001, 3128)
 * add scheduler JMX metrics (CASSANDRA-2962)
 * add block level checksum for compressed data (CASSANDRA-1717)
 * make column family backed column map pluggable and introduce unsynchronized
   ArrayList backed one to speedup reads (CASSANDRA-2843, 3165, 3205)
 * refactoring of the secondary index api (CASSANDRA-2982)
 * make CL > ONE reads wait for digest reconciliation before returning
   (CASSANDRA-2494)
 * fix missing logging for some exceptions (CASSANDRA-2061)
 * refactor and optimize ColumnFamilyStore.files(...) and Descriptor.fromFilename(String)
   and few other places responsible for work with SSTable files (CASSANDRA-3040)
 * Stop reading from sstables once we know we have the most recent columns,
   for query-by-name requests (CASSANDRA-2498)
 * Add query-by-column mode to stress.java (CASSANDRA-3064)
 * Add "install" command to cassandra.bat (CASSANDRA-292)
 * clean up KSMetadata, CFMetadata from unnecessary
   Thrift<->Avro conversion methods (CASSANDRA-3032)
 * Add timeouts to client request schedulers (CASSANDRA-3079, 3096)
 * Cli to use hashes rather than array of hashes for strategy options (CASSANDRA-3081)
 * LeveledCompactionStrategy (CASSANDRA-1608, 3085, 3110, 3087, 3145, 3154, 3182)
 * Improvements of the CLI `describe` command (CASSANDRA-2630)
 * reduce window where dropped CF sstables may not be deleted (CASSANDRA-2942)
 * Expose gossip/FD info to JMX (CASSANDRA-2806)
 * Fix streaming over SSL when compressed SSTable involved (CASSANDRA-3051)
 * Add support for pluggable secondary index implementations (CASSANDRA-3078)
 * remove compaction_thread_priority setting (CASSANDRA-3104)
 * generate hints for replicas that timeout, not just replicas that are known
   to be down before starting (CASSANDRA-2034)
 * Add throttling for internode streaming (CASSANDRA-3080)
 * make the repair of a range repair all replica (CASSANDRA-2610, 3194)
 * expose the ability to repair the first range (as returned by the
   partitioner) of a node (CASSANDRA-2606)
 * Streams Compression (CASSANDRA-3015)
 * add ability to use multiple threads during a single compaction
   (CASSANDRA-2901)
 * make AbstractBounds.normalize support overlapping ranges (CASSANDRA-2641)
 * fix of the CQL count() behavior (CASSANDRA-3068)
 * use TreeMap backed column families for the SSTable simple writers
   (CASSANDRA-3148)
 * fix inconsistency of the CLI syntax when {} should be used instead of [{}]
   (CASSANDRA-3119)
 * rename CQL type names to match expected SQL behavior (CASSANDRA-3149, 3031)
 * Arena-based allocation for memtables (CASSANDRA-2252, 3162, 3163, 3168)
 * Default RR chance to 0.1 (CASSANDRA-3169)
 * Add RowLevel support to secondary index API (CASSANDRA-3147)
 * Make SerializingCacheProvider the default if JNA is available (CASSANDRA-3183)
 * Fix backwards compatibilty for CQL memtable properties (CASSANDRA-3190)
 * Add five-minute delay before starting compactions on a restarted server
   (CASSANDRA-3181)
 * Reduce copies done for intra-host messages (CASSANDRA-1788, 3144)
 * support of compaction strategy option for stress.java (CASSANDRA-3204)
 * make memtable throughput and column count thresholds no-ops (CASSANDRA-2449)
 * Return schema information along with the resultSet in CQL (CASSANDRA-2734)
 * Add new DecimalType (CASSANDRA-2883)
 * Fix assertion error in RowRepairResolver (CASSANDRA-3156)
 * Reduce unnecessary high buffer sizes (CASSANDRA-3171)
 * Pluggable compaction strategy (CASSANDRA-1610)
 * Add new broadcast_address config option (CASSANDRA-2491)


0.8.7
 * Kill server on wrapped OOME such as from FileChannel.map (CASSANDRA-3201)
 * Allow using quotes in "USE <keyspace>;" CLI command (CASSANDRA-3208)
 * Log message when a full repair operation completes (CASSANDRA-3207)
 * Don't allow any cache loading exceptions to halt startup (CASSANDRA-3218)
 * Fix sstableloader --ignores option (CASSANDRA-3247)
 * File descriptor limit increased in packaging (CASSANDRA-3206)
 * Log a meaningfull warning when a node receive a message for a repair session
   that doesn't exist anymore (CASSANDRA-3256)
 * Fix FD leak when internode encryption is enabled (CASSANDRA-3257)
 * FBUtilities.hexToBytes(String) to throw NumberFormatException when string
   contains non-hex characters (CASSANDRA-3231)
 * Keep SimpleSnitch proximity ordering unchanged from what the Strategy
   generates, as intended (CASSANDRA-3262)
 * remove Scrub from compactionstats when finished (CASSANDRA-3255)
 * Fix tool .bat files when CASSANDRA_HOME contains spaces (CASSANDRA-3258)
 * Force flush of status table when removing/updating token (CASSANDRA-3243)
 * Evict gossip state immediately when a token is taken over by a new IP (CASSANDRA-3259)
 * Fix bug where the failure detector can take too long to mark a host
   down (CASSANDRA-3273)
 * (Hadoop) allow wrapping ranges in queries (CASSANDRA-3137)
 * (Hadoop) check all interfaces for a match with split location
   before falling back to random replica (CASSANDRA-3211)
 * (Hadoop) Make Pig storage handle implements LoadMetadata (CASSANDRA-2777)
 * (Hadoop) Fix exception during PIG 'dump' (CASSANDRA-2810)
 * Fix stress COUNTER_GET option (CASSANDRA-3301)
 * Fix missing fields in CLI `show schema` output (CASSANDRA-3304)
 * Nodetool no longer leaks threads and closes JMX connections (CASSANDRA-3309)
 * fix truncate allowing data to be replayed post-restart (CASSANDRA-3297)
 * Move SimpleAuthority and SimpleAuthenticator to examples (CASSANDRA-2922)
 * Fix handling of tombstone by SSTableExport/Import (CASSANDRA-3357)
 * Fix transposition in cfHistograms (CASSANDRA-3222)
 * Allow using number as DC name when creating keyspace in CQL (CASSANDRA-3239)
 * Force flush of system table after updating/removing a token (CASSANDRA-3243)


0.8.6
 * revert CASSANDRA-2388
 * change TokenRange.endpoints back to listen/broadcast address to match
   pre-1777 behavior, and add TokenRange.rpc_endpoints instead (CASSANDRA-3187)
 * avoid trying to watch cassandra-topology.properties when loaded from jar
   (CASSANDRA-3138)
 * prevent users from creating keyspaces with LocalStrategy replication
   (CASSANDRA-3139)
 * fix CLI `show schema;` to output correct keyspace definition statement
   (CASSANDRA-3129)
 * CustomTThreadPoolServer to log TTransportException at DEBUG level
   (CASSANDRA-3142)
 * allow topology sort to work with non-unique rack names between
   datacenters (CASSANDRA-3152)
 * Improve caching of same-version Messages on digest and repair paths
   (CASSANDRA-3158)
 * Randomize choice of first replica for counter increment (CASSANDRA-2890)
 * Fix using read_repair_chance instead of merge_shard_change (CASSANDRA-3202)
 * Avoid streaming data to nodes that already have it, on move as well as
   decommission (CASSANDRA-3041)
 * Fix divide by zero error in GCInspector (CASSANDRA-3164)
 * allow quoting of the ColumnFamily name in CLI `create column family`
   statement (CASSANDRA-3195)
 * Fix rolling upgrade from 0.7 to 0.8 problem (CASSANDRA-3166)
 * Accomodate missing encryption_options in IncomingTcpConnection.stream
   (CASSANDRA-3212)


0.8.5
 * fix NPE when encryption_options is unspecified (CASSANDRA-3007)
 * include column name in validation failure exceptions (CASSANDRA-2849)
 * make sure truncate clears out the commitlog so replay won't re-
   populate with truncated data (CASSANDRA-2950)
 * fix NPE when debug logging is enabled and dropped CF is present
   in a commitlog segment (CASSANDRA-3021)
 * fix cassandra.bat when CASSANDRA_HOME contains spaces (CASSANDRA-2952)
 * fix to SSTableSimpleUnsortedWriter bufferSize calculation (CASSANDRA-3027)
 * make cleanup and normal compaction able to skip empty rows
   (rows containing nothing but expired tombstones) (CASSANDRA-3039)
 * work around native memory leak in com.sun.management.GarbageCollectorMXBean
   (CASSANDRA-2868)
 * validate that column names in column_metadata are not equal to key_alias
   on create/update of the ColumnFamily and CQL 'ALTER' statement (CASSANDRA-3036)
 * return an InvalidRequestException if an indexed column is assigned
   a value larger than 64KB (CASSANDRA-3057)
 * fix of numeric-only and string column names handling in CLI "drop index"
   (CASSANDRA-3054)
 * prune index scan resultset back to original request for lazy
   resultset expansion case (CASSANDRA-2964)
 * (Hadoop) fail jobs when Cassandra node has failed but TaskTracker
   has not (CASSANDRA-2388)
 * fix dynamic snitch ignoring nodes when read_repair_chance is zero
   (CASSANDRA-2662)
 * avoid retaining references to dropped CFS objects in
   CompactionManager.estimatedCompactions (CASSANDRA-2708)
 * expose rpc timeouts per host in MessagingServiceMBean (CASSANDRA-2941)
 * avoid including cwd in classpath for deb and rpm packages (CASSANDRA-2881)
 * remove gossip state when a new IP takes over a token (CASSANDRA-3071)
 * allow sstable2json to work on index sstable files (CASSANDRA-3059)
 * always hint counters (CASSANDRA-3099)
 * fix log4j initialization in EmbeddedCassandraService (CASSANDRA-2857)
 * remove gossip state when a new IP takes over a token (CASSANDRA-3071)
 * work around native memory leak in com.sun.management.GarbageCollectorMXBean
    (CASSANDRA-2868)
 * fix UnavailableException with writes at CL.EACH_QUORM (CASSANDRA-3084)
 * fix parsing of the Keyspace and ColumnFamily names in numeric
   and string representations in CLI (CASSANDRA-3075)
 * fix corner cases in Range.differenceToFetch (CASSANDRA-3084)
 * fix ip address String representation in the ring cache (CASSANDRA-3044)
 * fix ring cache compatibility when mixing pre-0.8.4 nodes with post-
   in the same cluster (CASSANDRA-3023)
 * make repair report failure when a node participating dies (instead of
   hanging forever) (CASSANDRA-2433)
 * fix handling of the empty byte buffer by ReversedType (CASSANDRA-3111)
 * Add validation that Keyspace names are case-insensitively unique (CASSANDRA-3066)
 * catch invalid key_validation_class before instantiating UpdateColumnFamily (CASSANDRA-3102)
 * make Range and Bounds objects client-safe (CASSANDRA-3108)
 * optionally skip log4j configuration (CASSANDRA-3061)
 * bundle sstableloader with the debian package (CASSANDRA-3113)
 * don't try to build secondary indexes when there is none (CASSANDRA-3123)
 * improve SSTableSimpleUnsortedWriter speed for large rows (CASSANDRA-3122)
 * handle keyspace arguments correctly in nodetool snapshot (CASSANDRA-3038)
 * Fix SSTableImportTest on windows (CASSANDRA-3043)
 * expose compactionThroughputMbPerSec through JMX (CASSANDRA-3117)
 * log keyspace and CF of large rows being compacted


0.8.4
 * change TokenRing.endpoints to be a list of rpc addresses instead of
   listen/broadcast addresses (CASSANDRA-1777)
 * include files-to-be-streamed in StreamInSession.getSources (CASSANDRA-2972)
 * use JAVA env var in cassandra-env.sh (CASSANDRA-2785, 2992)
 * avoid doing read for no-op replicate-on-write at CL=1 (CASSANDRA-2892)
 * refuse counter write for CL.ANY (CASSANDRA-2990)
 * switch back to only logging recent dropped messages (CASSANDRA-3004)
 * always deserialize RowMutation for counters (CASSANDRA-3006)
 * ignore saved replication_factor strategy_option for NTS (CASSANDRA-3011)
 * make sure pre-truncate CL segments are discarded (CASSANDRA-2950)


0.8.3
 * add ability to drop local reads/writes that are going to timeout
   (CASSANDRA-2943)
 * revamp token removal process, keep gossip states for 3 days (CASSANDRA-2496)
 * don't accept extra args for 0-arg nodetool commands (CASSANDRA-2740)
 * log unavailableexception details at debug level (CASSANDRA-2856)
 * expose data_dir though jmx (CASSANDRA-2770)
 * don't include tmp files as sstable when create cfs (CASSANDRA-2929)
 * log Java classpath on startup (CASSANDRA-2895)
 * keep gossipped version in sync with actual on migration coordinator
   (CASSANDRA-2946)
 * use lazy initialization instead of class initialization in NodeId
   (CASSANDRA-2953)
 * check column family validity in nodetool repair (CASSANDRA-2933)
 * speedup bytes to hex conversions dramatically (CASSANDRA-2850)
 * Flush memtables on shutdown when durable writes are disabled
   (CASSANDRA-2958)
 * improved POSIX compatibility of start scripts (CASsANDRA-2965)
 * add counter support to Hadoop InputFormat (CASSANDRA-2981)
 * fix bug where dirty commitlog segments were removed (and avoid keeping
   segments with no post-flush activity permanently dirty) (CASSANDRA-2829)
 * fix throwing exception with batch mutation of counter super columns
   (CASSANDRA-2949)
 * ignore system tables during repair (CASSANDRA-2979)
 * throw exception when NTS is given replication_factor as an option
   (CASSANDRA-2960)
 * fix assertion error during compaction of counter CFs (CASSANDRA-2968)
 * avoid trying to create index names, when no index exists (CASSANDRA-2867)
 * don't sample the system table when choosing a bootstrap token
   (CASSANDRA-2825)
 * gossiper notifies of local state changes (CASSANDRA-2948)
 * add asynchronous and half-sync/half-async (hsha) thrift servers
   (CASSANDRA-1405)
 * fix potential use of free'd native memory in SerializingCache
   (CASSANDRA-2951)
 * prune index scan resultset back to original request for lazy
   resultset expansion case (CASSANDRA-2964)
 * (Hadoop) fail jobs when Cassandra node has failed but TaskTracker
    has not (CASSANDRA-2388)


0.8.2
 * CQL:
   - include only one row per unique key for IN queries (CASSANDRA-2717)
   - respect client timestamp on full row deletions (CASSANDRA-2912)
 * improve thread-safety in StreamOutSession (CASSANDRA-2792)
 * allow deleting a row and updating indexed columns in it in the
   same mutation (CASSANDRA-2773)
 * Expose number of threads blocked on submitting memtable to flush
   in JMX (CASSANDRA-2817)
 * add ability to return "endpoints" to nodetool (CASSANDRA-2776)
 * Add support for multiple (comma-delimited) coordinator addresses
   to ColumnFamilyInputFormat (CASSANDRA-2807)
 * fix potential NPE while scheduling read repair for range slice
   (CASSANDRA-2823)
 * Fix race in SystemTable.getCurrentLocalNodeId (CASSANDRA-2824)
 * Correctly set default for replicate_on_write (CASSANDRA-2835)
 * improve nodetool compactionstats formatting (CASSANDRA-2844)
 * fix index-building status display (CASSANDRA-2853)
 * fix CLI perpetuating obsolete KsDef.replication_factor (CASSANDRA-2846)
 * improve cli treatment of multiline comments (CASSANDRA-2852)
 * handle row tombstones correctly in EchoedRow (CASSANDRA-2786)
 * add MessagingService.get[Recently]DroppedMessages and
   StorageService.getExceptionCount (CASSANDRA-2804)
 * fix possibility of spurious UnavailableException for LOCAL_QUORUM
   reads with dynamic snitch + read repair disabled (CASSANDRA-2870)
 * add ant-optional as dependence for the debian package (CASSANDRA-2164)
 * add option to specify limit for get_slice in the CLI (CASSANDRA-2646)
 * decrease HH page size (CASSANDRA-2832)
 * reset cli keyspace after dropping the current one (CASSANDRA-2763)
 * add KeyRange option to Hadoop inputformat (CASSANDRA-1125)
 * fix protocol versioning (CASSANDRA-2818, 2860)
 * support spaces in path to log4j configuration (CASSANDRA-2383)
 * avoid including inferred types in CF update (CASSANDRA-2809)
 * fix JMX bulkload call (CASSANDRA-2908)
 * fix updating KS with durable_writes=false (CASSANDRA-2907)
 * add simplified facade to SSTableWriter for bulk loading use
   (CASSANDRA-2911)
 * fix re-using index CF sstable names after drop/recreate (CASSANDRA-2872)
 * prepend CF to default index names (CASSANDRA-2903)
 * fix hint replay (CASSANDRA-2928)
 * Properly synchronize repair's merkle tree computation (CASSANDRA-2816)


0.8.1
 * CQL:
   - support for insert, delete in BATCH (CASSANDRA-2537)
   - support for IN to SELECT, UPDATE (CASSANDRA-2553)
   - timestamp support for INSERT, UPDATE, and BATCH (CASSANDRA-2555)
   - TTL support (CASSANDRA-2476)
   - counter support (CASSANDRA-2473)
   - ALTER COLUMNFAMILY (CASSANDRA-1709)
   - DROP INDEX (CASSANDRA-2617)
   - add SCHEMA/TABLE as aliases for KS/CF (CASSANDRA-2743)
   - server handles wait-for-schema-agreement (CASSANDRA-2756)
   - key alias support (CASSANDRA-2480)
 * add support for comparator parameters and a generic ReverseType
   (CASSANDRA-2355)
 * add CompositeType and DynamicCompositeType (CASSANDRA-2231)
 * optimize batches containing multiple updates to the same row
   (CASSANDRA-2583)
 * adjust hinted handoff page size to avoid OOM with large columns
   (CASSANDRA-2652)
 * mark BRAF buffer invalid post-flush so we don't re-flush partial
   buffers again, especially on CL writes (CASSANDRA-2660)
 * add DROP INDEX support to CLI (CASSANDRA-2616)
 * don't perform HH to client-mode [storageproxy] nodes (CASSANDRA-2668)
 * Improve forceDeserialize/getCompactedRow encapsulation (CASSANDRA-2659)
 * Don't write CounterUpdateColumn to disk in tests (CASSANDRA-2650)
 * Add sstable bulk loading utility (CASSANDRA-1278)
 * avoid replaying hints to dropped columnfamilies (CASSANDRA-2685)
 * add placeholders for missing rows in range query pseudo-RR (CASSANDRA-2680)
 * remove no-op HHOM.renameHints (CASSANDRA-2693)
 * clone super columns to avoid modifying them during flush (CASSANDRA-2675)
 * allow writes to bypass the commitlog for certain keyspaces (CASSANDRA-2683)
 * avoid NPE when bypassing commitlog during memtable flush (CASSANDRA-2781)
 * Added support for making bootstrap retry if nodes flap (CASSANDRA-2644)
 * Added statusthrift to nodetool to report if thrift server is running (CASSANDRA-2722)
 * Fixed rows being cached if they do not exist (CASSANDRA-2723)
 * Support passing tableName and cfName to RowCacheProviders (CASSANDRA-2702)
 * close scrub file handles (CASSANDRA-2669)
 * throttle migration replay (CASSANDRA-2714)
 * optimize column serializer creation (CASSANDRA-2716)
 * Added support for making bootstrap retry if nodes flap (CASSANDRA-2644)
 * Added statusthrift to nodetool to report if thrift server is running
   (CASSANDRA-2722)
 * Fixed rows being cached if they do not exist (CASSANDRA-2723)
 * fix truncate/compaction race (CASSANDRA-2673)
 * workaround large resultsets causing large allocation retention
   by nio sockets (CASSANDRA-2654)
 * fix nodetool ring use with Ec2Snitch (CASSANDRA-2733)
 * fix removing columns and subcolumns that are supressed by a row or
   supercolumn tombstone during replica resolution (CASSANDRA-2590)
 * support sstable2json against snapshot sstables (CASSANDRA-2386)
 * remove active-pull schema requests (CASSANDRA-2715)
 * avoid marking entire list of sstables as actively being compacted
   in multithreaded compaction (CASSANDRA-2765)
 * seek back after deserializing a row to update cache with (CASSANDRA-2752)
 * avoid skipping rows in scrub for counter column family (CASSANDRA-2759)
 * fix ConcurrentModificationException in repair when dealing with 0.7 node
   (CASSANDRA-2767)
 * use threadsafe collections for StreamInSession (CASSANDRA-2766)
 * avoid infinite loop when creating merkle tree (CASSANDRA-2758)
 * avoids unmarking compacting sstable prematurely in cleanup (CASSANDRA-2769)
 * fix NPE when the commit log is bypassed (CASSANDRA-2718)
 * don't throw an exception in SS.isRPCServerRunning (CASSANDRA-2721)
 * make stress.jar executable (CASSANDRA-2744)
 * add daemon mode to java stress (CASSANDRA-2267)
 * expose the DC and rack of a node through JMX and nodetool ring (CASSANDRA-2531)
 * fix cache mbean getSize (CASSANDRA-2781)
 * Add Date, Float, Double, and Boolean types (CASSANDRA-2530)
 * Add startup flag to renew counter node id (CASSANDRA-2788)
 * add jamm agent to cassandra.bat (CASSANDRA-2787)
 * fix repair hanging if a neighbor has nothing to send (CASSANDRA-2797)
 * purge tombstone even if row is in only one sstable (CASSANDRA-2801)
 * Fix wrong purge of deleted cf during compaction (CASSANDRA-2786)
 * fix race that could result in Hadoop writer failing to throw an
   exception encountered after close() (CASSANDRA-2755)
 * fix scan wrongly throwing assertion error (CASSANDRA-2653)
 * Always use even distribution for merkle tree with RandomPartitionner
   (CASSANDRA-2841)
 * fix describeOwnership for OPP (CASSANDRA-2800)
 * ensure that string tokens do not contain commas (CASSANDRA-2762)


0.8.0-final
 * fix CQL grammar warning and cqlsh regression from CASSANDRA-2622
 * add ant generate-cql-html target (CASSANDRA-2526)
 * update CQL consistency levels (CASSANDRA-2566)
 * debian packaging fixes (CASSANDRA-2481, 2647)
 * fix UUIDType, IntegerType for direct buffers (CASSANDRA-2682, 2684)
 * switch to native Thrift for Hadoop map/reduce (CASSANDRA-2667)
 * fix StackOverflowError when building from eclipse (CASSANDRA-2687)
 * only provide replication_factor to strategy_options "help" for
   SimpleStrategy, OldNetworkTopologyStrategy (CASSANDRA-2678, 2713)
 * fix exception adding validators to non-string columns (CASSANDRA-2696)
 * avoid instantiating DatabaseDescriptor in JDBC (CASSANDRA-2694)
 * fix potential stack overflow during compaction (CASSANDRA-2626)
 * clone super columns to avoid modifying them during flush (CASSANDRA-2675)
 * reset underlying iterator in EchoedRow constructor (CASSANDRA-2653)


0.8.0-rc1
 * faster flushes and compaction from fixing excessively pessimistic
   rebuffering in BRAF (CASSANDRA-2581)
 * fix returning null column values in the python cql driver (CASSANDRA-2593)
 * fix merkle tree splitting exiting early (CASSANDRA-2605)
 * snapshot_before_compaction directory name fix (CASSANDRA-2598)
 * Disable compaction throttling during bootstrap (CASSANDRA-2612)
 * fix CQL treatment of > and < operators in range slices (CASSANDRA-2592)
 * fix potential double-application of counter updates on commitlog replay
   by moving replay position from header to sstable metadata (CASSANDRA-2419)
 * JDBC CQL driver exposes getColumn for access to timestamp
 * JDBC ResultSetMetadata properties added to AbstractType
 * r/m clustertool (CASSANDRA-2607)
 * add support for presenting row key as a column in CQL result sets
   (CASSANDRA-2622)
 * Don't allow {LOCAL|EACH}_QUORUM unless strategy is NTS (CASSANDRA-2627)
 * validate keyspace strategy_options during CQL create (CASSANDRA-2624)
 * fix empty Result with secondary index when limit=1 (CASSANDRA-2628)
 * Fix regression where bootstrapping a node with no schema fails
   (CASSANDRA-2625)
 * Allow removing LocationInfo sstables (CASSANDRA-2632)
 * avoid attempting to replay mutations from dropped keyspaces (CASSANDRA-2631)
 * avoid using cached position of a key when GT is requested (CASSANDRA-2633)
 * fix counting bloom filter true positives (CASSANDRA-2637)
 * initialize local ep state prior to gossip startup if needed (CASSANDRA-2638)
 * fix counter increment lost after restart (CASSANDRA-2642)
 * add quote-escaping via backslash to CLI (CASSANDRA-2623)
 * fix pig example script (CASSANDRA-2487)
 * fix dynamic snitch race in adding latencies (CASSANDRA-2618)
 * Start/stop cassandra after more important services such as mdadm in
   debian packaging (CASSANDRA-2481)


0.8.0-beta2
 * fix NPE compacting index CFs (CASSANDRA-2528)
 * Remove checking all column families on startup for compaction candidates
   (CASSANDRA-2444)
 * validate CQL create keyspace options (CASSANDRA-2525)
 * fix nodetool setcompactionthroughput (CASSANDRA-2550)
 * move	gossip heartbeat back to its own thread (CASSANDRA-2554)
 * validate cql TRUNCATE columnfamily before truncating (CASSANDRA-2570)
 * fix batch_mutate for mixed standard-counter mutations (CASSANDRA-2457)
 * disallow making schema changes to system keyspace (CASSANDRA-2563)
 * fix sending mutation messages multiple times (CASSANDRA-2557)
 * fix incorrect use of NBHM.size in ReadCallback that could cause
   reads to time out even when responses were received (CASSANDRA-2552)
 * trigger read repair correctly for LOCAL_QUORUM reads (CASSANDRA-2556)
 * Allow configuring the number of compaction thread (CASSANDRA-2558)
 * forceUserDefinedCompaction will attempt to compact what it is given
   even if the pessimistic estimate is that there is not enough disk space;
   automatic compactions will only compact 2 or more sstables (CASSANDRA-2575)
 * refuse to apply migrations with older timestamps than the current
   schema (CASSANDRA-2536)
 * remove unframed Thrift transport option
 * include indexes in snapshots (CASSANDRA-2596)
 * improve ignoring of obsolete mutations in index maintenance (CASSANDRA-2401)
 * recognize attempt to drop just the index while leaving the column
   definition alone (CASSANDRA-2619)


0.8.0-beta1
 * remove Avro RPC support (CASSANDRA-926)
 * support for columns that act as incr/decr counters
   (CASSANDRA-1072, 1937, 1944, 1936, 2101, 2093, 2288, 2105, 2384, 2236, 2342,
   2454)
 * CQL (CASSANDRA-1703, 1704, 1705, 1706, 1707, 1708, 1710, 1711, 1940,
   2124, 2302, 2277, 2493)
 * avoid double RowMutation serialization on write path (CASSANDRA-1800)
 * make NetworkTopologyStrategy the default (CASSANDRA-1960)
 * configurable internode encryption (CASSANDRA-1567, 2152)
 * human readable column names in sstable2json output (CASSANDRA-1933)
 * change default JMX port to 7199 (CASSANDRA-2027)
 * backwards compatible internal messaging (CASSANDRA-1015)
 * atomic switch of memtables and sstables (CASSANDRA-2284)
 * add pluggable SeedProvider (CASSANDRA-1669)
 * Fix clustertool to not throw exception when calling get_endpoints (CASSANDRA-2437)
 * upgrade to thrift 0.6 (CASSANDRA-2412)
 * repair works on a token range instead of full ring (CASSANDRA-2324)
 * purge tombstones from row cache (CASSANDRA-2305)
 * push replication_factor into strategy_options (CASSANDRA-1263)
 * give snapshots the same name on each node (CASSANDRA-1791)
 * remove "nodetool loadbalance" (CASSANDRA-2448)
 * multithreaded compaction (CASSANDRA-2191)
 * compaction throttling (CASSANDRA-2156)
 * add key type information and alias (CASSANDRA-2311, 2396)
 * cli no longer divides read_repair_chance by 100 (CASSANDRA-2458)
 * made CompactionInfo.getTaskType return an enum (CASSANDRA-2482)
 * add a server-wide cap on measured memtable memory usage and aggressively
   flush to keep under that threshold (CASSANDRA-2006)
 * add unified UUIDType (CASSANDRA-2233)
 * add off-heap row cache support (CASSANDRA-1969)


0.7.5
 * improvements/fixes to PIG driver (CASSANDRA-1618, CASSANDRA-2387,
   CASSANDRA-2465, CASSANDRA-2484)
 * validate index names (CASSANDRA-1761)
 * reduce contention on Table.flusherLock (CASSANDRA-1954)
 * try harder to detect failures during streaming, cleaning up temporary
   files more reliably (CASSANDRA-2088)
 * shut down server for OOM on a Thrift thread (CASSANDRA-2269)
 * fix tombstone handling in repair and sstable2json (CASSANDRA-2279)
 * preserve version when streaming data from old sstables (CASSANDRA-2283)
 * don't start repair if a neighboring node is marked as dead (CASSANDRA-2290)
 * purge tombstones from row cache (CASSANDRA-2305)
 * Avoid seeking when sstable2json exports the entire file (CASSANDRA-2318)
 * clear Built flag in system table when dropping an index (CASSANDRA-2320)
 * don't allow arbitrary argument for stress.java (CASSANDRA-2323)
 * validate values for index predicates in get_indexed_slice (CASSANDRA-2328)
 * queue secondary indexes for flush before the parent (CASSANDRA-2330)
 * allow job configuration to set the CL used in Hadoop jobs (CASSANDRA-2331)
 * add memtable_flush_queue_size defaulting to 4 (CASSANDRA-2333)
 * Allow overriding of initial_token, storage_port and rpc_port from system
   properties (CASSANDRA-2343)
 * fix comparator used for non-indexed secondary expressions in index scan
   (CASSANDRA-2347)
 * ensure size calculation and write phase of large-row compaction use
   the same threshold for TTL expiration (CASSANDRA-2349)
 * fix race when iterating CFs during add/drop (CASSANDRA-2350)
 * add ConsistencyLevel command to CLI (CASSANDRA-2354)
 * allow negative numbers in the cli (CASSANDRA-2358)
 * hard code serialVersionUID for tokens class (CASSANDRA-2361)
 * fix potential infinite loop in ByteBufferUtil.inputStream (CASSANDRA-2365)
 * fix encoding bugs in HintedHandoffManager, SystemTable when default
   charset is not UTF8 (CASSANDRA-2367)
 * avoids having removed node reappearing in Gossip (CASSANDRA-2371)
 * fix incorrect truncation of long to int when reading columns via block
   index (CASSANDRA-2376)
 * fix NPE during stream session (CASSANDRA-2377)
 * fix race condition that could leave orphaned data files when dropping CF or
   KS (CASSANDRA-2381)
 * fsync statistics component on write (CASSANDRA-2382)
 * fix duplicate results from CFS.scan (CASSANDRA-2406)
 * add IntegerType to CLI help (CASSANDRA-2414)
 * avoid caching token-only decoratedkeys (CASSANDRA-2416)
 * convert mmap assertion to if/throw so scrub can catch it (CASSANDRA-2417)
 * don't overwrite gc log (CASSANDR-2418)
 * invalidate row cache for streamed row to avoid inconsitencies
   (CASSANDRA-2420)
 * avoid copies in range/index scans (CASSANDRA-2425)
 * make sure we don't wipe data during cleanup if the node has not join
   the ring (CASSANDRA-2428)
 * Try harder to close files after compaction (CASSANDRA-2431)
 * re-set bootstrapped flag after move finishes (CASSANDRA-2435)
 * display validation_class in CLI 'describe keyspace' (CASSANDRA-2442)
 * make cleanup compactions cleanup the row cache (CASSANDRA-2451)
 * add column fields validation to scrub (CASSANDRA-2460)
 * use 64KB flush buffer instead of in_memory_compaction_limit (CASSANDRA-2463)
 * fix backslash substitutions in CLI (CASSANDRA-2492)
 * disable cache saving for system CFS (CASSANDRA-2502)
 * fixes for verifying destination availability under hinted conditions
   so UE can be thrown intead of timing out (CASSANDRA-2514)
 * fix update of validation class in column metadata (CASSANDRA-2512)
 * support LOCAL_QUORUM, EACH_QUORUM CLs outside of NTS (CASSANDRA-2516)
 * preserve version when streaming data from old sstables (CASSANDRA-2283)
 * fix backslash substitutions in CLI (CASSANDRA-2492)
 * count a row deletion as one operation towards memtable threshold
   (CASSANDRA-2519)
 * support LOCAL_QUORUM, EACH_QUORUM CLs outside of NTS (CASSANDRA-2516)


0.7.4
 * add nodetool join command (CASSANDRA-2160)
 * fix secondary indexes on pre-existing or streamed data (CASSANDRA-2244)
 * initialize endpoint in gossiper earlier (CASSANDRA-2228)
 * add ability to write to Cassandra from Pig (CASSANDRA-1828)
 * add rpc_[min|max]_threads (CASSANDRA-2176)
 * add CL.TWO, CL.THREE (CASSANDRA-2013)
 * avoid exporting an un-requested row in sstable2json, when exporting
   a key that does not exist (CASSANDRA-2168)
 * add incremental_backups option (CASSANDRA-1872)
 * add configurable row limit to Pig loadfunc (CASSANDRA-2276)
 * validate column values in batches as well as single-Column inserts
   (CASSANDRA-2259)
 * move sample schema from cassandra.yaml to schema-sample.txt,
   a cli scripts (CASSANDRA-2007)
 * avoid writing empty rows when scrubbing tombstoned rows (CASSANDRA-2296)
 * fix assertion error in range and index scans for CL < ALL
   (CASSANDRA-2282)
 * fix commitlog replay when flush position refers to data that didn't
   get synced before server died (CASSANDRA-2285)
 * fix fd leak in sstable2json with non-mmap'd i/o (CASSANDRA-2304)
 * reduce memory use during streaming of multiple sstables (CASSANDRA-2301)
 * purge tombstoned rows from cache after GCGraceSeconds (CASSANDRA-2305)
 * allow zero replicas in a NTS datacenter (CASSANDRA-1924)
 * make range queries respect snitch for local replicas (CASSANDRA-2286)
 * fix HH delivery when column index is larger than 2GB (CASSANDRA-2297)
 * make 2ary indexes use parent CF flush thresholds during initial build
   (CASSANDRA-2294)
 * update memtable_throughput to be a long (CASSANDRA-2158)


0.7.3
 * Keep endpoint state until aVeryLongTime (CASSANDRA-2115)
 * lower-latency read repair (CASSANDRA-2069)
 * add hinted_handoff_throttle_delay_in_ms option (CASSANDRA-2161)
 * fixes for cache save/load (CASSANDRA-2172, -2174)
 * Handle whole-row deletions in CFOutputFormat (CASSANDRA-2014)
 * Make memtable_flush_writers flush in parallel (CASSANDRA-2178)
 * Add compaction_preheat_key_cache option (CASSANDRA-2175)
 * refactor stress.py to have only one copy of the format string
   used for creating row keys (CASSANDRA-2108)
 * validate index names for \w+ (CASSANDRA-2196)
 * Fix Cassandra cli to respect timeout if schema does not settle
   (CASSANDRA-2187)
 * fix for compaction and cleanup writing old-format data into new-version
   sstable (CASSANDRA-2211, -2216)
 * add nodetool scrub (CASSANDRA-2217, -2240)
 * fix sstable2json large-row pagination (CASSANDRA-2188)
 * fix EOFing on requests for the last bytes in a file (CASSANDRA-2213)
 * fix BufferedRandomAccessFile bugs (CASSANDRA-2218, -2241)
 * check for memtable flush_after_mins exceeded every 10s (CASSANDRA-2183)
 * fix cache saving on Windows (CASSANDRA-2207)
 * add validateSchemaAgreement call + synchronization to schema
   modification operations (CASSANDRA-2222)
 * fix for reversed slice queries on large rows (CASSANDRA-2212)
 * fat clients were writing local data (CASSANDRA-2223)
 * set DEFAULT_MEMTABLE_LIFETIME_IN_MINS to 24h
 * improve detection and cleanup of partially-written sstables
   (CASSANDRA-2206)
 * fix supercolumn de/serialization when subcolumn comparator is different
   from supercolumn's (CASSANDRA-2104)
 * fix starting up on Windows when CASSANDRA_HOME contains whitespace
   (CASSANDRA-2237)
 * add [get|set][row|key]cacheSavePeriod to JMX (CASSANDRA-2100)
 * fix Hadoop ColumnFamilyOutputFormat dropping of mutations
   when batch fills up (CASSANDRA-2255)
 * move file deletions off of scheduledtasks executor (CASSANDRA-2253)


0.7.2
 * copy DecoratedKey.key when inserting into caches to avoid retaining
   a reference to the underlying buffer (CASSANDRA-2102)
 * format subcolumn names with subcomparator (CASSANDRA-2136)
 * fix column bloom filter deserialization (CASSANDRA-2165)


0.7.1
 * refactor MessageDigest creation code. (CASSANDRA-2107)
 * buffer network stack to avoid inefficient small TCP messages while avoiding
   the nagle/delayed ack problem (CASSANDRA-1896)
 * check log4j configuration for changes every 10s (CASSANDRA-1525, 1907)
 * more-efficient cross-DC replication (CASSANDRA-1530, -2051, -2138)
 * avoid polluting page cache with commitlog or sstable writes
   and seq scan operations (CASSANDRA-1470)
 * add RMI authentication options to nodetool (CASSANDRA-1921)
 * make snitches configurable at runtime (CASSANDRA-1374)
 * retry hadoop split requests on connection failure (CASSANDRA-1927)
 * implement describeOwnership for BOP, COPP (CASSANDRA-1928)
 * make read repair behave as expected for ConsistencyLevel > ONE
   (CASSANDRA-982, 2038)
 * distributed test harness (CASSANDRA-1859, 1964)
 * reduce flush lock contention (CASSANDRA-1930)
 * optimize supercolumn deserialization (CASSANDRA-1891)
 * fix CFMetaData.apply to only compare objects of the same class
   (CASSANDRA-1962)
 * allow specifying specific SSTables to compact from JMX (CASSANDRA-1963)
 * fix race condition in MessagingService.targets (CASSANDRA-1959, 2094, 2081)
 * refuse to open sstables from a future version (CASSANDRA-1935)
 * zero-copy reads (CASSANDRA-1714)
 * fix copy bounds for word Text in wordcount demo (CASSANDRA-1993)
 * fixes for contrib/javautils (CASSANDRA-1979)
 * check more frequently for memtable expiration (CASSANDRA-2000)
 * fix writing SSTable column count statistics (CASSANDRA-1976)
 * fix streaming of multiple CFs during bootstrap (CASSANDRA-1992)
 * explicitly set JVM GC new generation size with -Xmn (CASSANDRA-1968)
 * add short options for CLI flags (CASSANDRA-1565)
 * make keyspace argument to "describe keyspace" in CLI optional
   when authenticated to keyspace already (CASSANDRA-2029)
 * added option to specify -Dcassandra.join_ring=false on startup
   to allow "warm spare" nodes or performing JMX maintenance before
   joining the ring (CASSANDRA-526)
 * log migrations at INFO (CASSANDRA-2028)
 * add CLI verbose option in file mode (CASSANDRA-2030)
 * add single-line "--" comments to CLI (CASSANDRA-2032)
 * message serialization tests (CASSANDRA-1923)
 * switch from ivy to maven-ant-tasks (CASSANDRA-2017)
 * CLI attempts to block for new schema to propagate (CASSANDRA-2044)
 * fix potential overflow in nodetool cfstats (CASSANDRA-2057)
 * add JVM shutdownhook to sync commitlog (CASSANDRA-1919)
 * allow nodes to be up without being part of  normal traffic (CASSANDRA-1951)
 * fix CLI "show keyspaces" with null options on NTS (CASSANDRA-2049)
 * fix possible ByteBuffer race conditions (CASSANDRA-2066)
 * reduce garbage generated by MessagingService to prevent load spikes
   (CASSANDRA-2058)
 * fix math in RandomPartitioner.describeOwnership (CASSANDRA-2071)
 * fix deletion of sstable non-data components (CASSANDRA-2059)
 * avoid blocking gossip while deleting handoff hints (CASSANDRA-2073)
 * ignore messages from newer versions, keep track of nodes in gossip
   regardless of version (CASSANDRA-1970)
 * cache writing moved to CompactionManager to reduce i/o contention and
   updated to use non-cache-polluting writes (CASSANDRA-2053)
 * page through large rows when exporting to JSON (CASSANDRA-2041)
 * add flush_largest_memtables_at and reduce_cache_sizes_at options
   (CASSANDRA-2142)
 * add cli 'describe cluster' command (CASSANDRA-2127)
 * add cli support for setting username/password at 'connect' command
   (CASSANDRA-2111)
 * add -D option to Stress.java to allow reading hosts from a file
   (CASSANDRA-2149)
 * bound hints CF throughput between 32M and 256M (CASSANDRA-2148)
 * continue starting when invalid saved cache entries are encountered
   (CASSANDRA-2076)
 * add max_hint_window_in_ms option (CASSANDRA-1459)


0.7.0-final
 * fix offsets to ByteBuffer.get (CASSANDRA-1939)


0.7.0-rc4
 * fix cli crash after backgrounding (CASSANDRA-1875)
 * count timeouts in storageproxy latencies, and include latency
   histograms in StorageProxyMBean (CASSANDRA-1893)
 * fix CLI get recognition of supercolumns (CASSANDRA-1899)
 * enable keepalive on intra-cluster sockets (CASSANDRA-1766)
 * count timeouts towards dynamicsnitch latencies (CASSANDRA-1905)
 * Expose index-building status in JMX + cli schema description
   (CASSANDRA-1871)
 * allow [LOCAL|EACH]_QUORUM to be used with non-NetworkTopology
   replication Strategies
 * increased amount of index locks for faster commitlog replay
 * collect secondary index tombstones immediately (CASSANDRA-1914)
 * revert commitlog changes from #1780 (CASSANDRA-1917)
 * change RandomPartitioner min token to -1 to avoid collision w/
   tokens on actual nodes (CASSANDRA-1901)
 * examine the right nibble when validating TimeUUID (CASSANDRA-1910)
 * include secondary indexes in cleanup (CASSANDRA-1916)
 * CFS.scrubDataDirectories should also cleanup invalid secondary indexes
   (CASSANDRA-1904)
 * ability to disable/enable gossip on nodes to force them down
   (CASSANDRA-1108)


0.7.0-rc3
 * expose getNaturalEndpoints in StorageServiceMBean taking byte[]
   key; RMI cannot serialize ByteBuffer (CASSANDRA-1833)
 * infer org.apache.cassandra.locator for replication strategy classes
   when not otherwise specified
 * validation that generates less garbage (CASSANDRA-1814)
 * add TTL support to CLI (CASSANDRA-1838)
 * cli defaults to bytestype for subcomparator when creating
   column families (CASSANDRA-1835)
 * unregister index MBeans when index is dropped (CASSANDRA-1843)
 * make ByteBufferUtil.clone thread-safe (CASSANDRA-1847)
 * change exception for read requests during bootstrap from
   InvalidRequest to Unavailable (CASSANDRA-1862)
 * respect row-level tombstones post-flush in range scans
   (CASSANDRA-1837)
 * ReadResponseResolver check digests against each other (CASSANDRA-1830)
 * return InvalidRequest when remove of subcolumn without supercolumn
   is requested (CASSANDRA-1866)
 * flush before repair (CASSANDRA-1748)
 * SSTableExport validates key order (CASSANDRA-1884)
 * large row support for SSTableExport (CASSANDRA-1867)
 * Re-cache hot keys post-compaction without hitting disk (CASSANDRA-1878)
 * manage read repair in coordinator instead of data source, to
   provide latency information to dynamic snitch (CASSANDRA-1873)


0.7.0-rc2
 * fix live-column-count of slice ranges including tombstoned supercolumn
   with live subcolumn (CASSANDRA-1591)
 * rename o.a.c.internal.AntientropyStage -> AntiEntropyStage,
   o.a.c.request.Request_responseStage -> RequestResponseStage,
   o.a.c.internal.Internal_responseStage -> InternalResponseStage
 * add AbstractType.fromString (CASSANDRA-1767)
 * require index_type to be present when specifying index_name
   on ColumnDef (CASSANDRA-1759)
 * fix add/remove index bugs in CFMetadata (CASSANDRA-1768)
 * rebuild Strategy during system_update_keyspace (CASSANDRA-1762)
 * cli updates prompt to ... in continuation lines (CASSANDRA-1770)
 * support multiple Mutations per key in hadoop ColumnFamilyOutputFormat
   (CASSANDRA-1774)
 * improvements to Debian init script (CASSANDRA-1772)
 * use local classloader to check for version.properties (CASSANDRA-1778)
 * Validate that column names in column_metadata are valid for the
   defined comparator, and decode properly in cli (CASSANDRA-1773)
 * use cross-platform newlines in cli (CASSANDRA-1786)
 * add ExpiringColumn support to sstable import/export (CASSANDRA-1754)
 * add flush for each append to periodic commitlog mode; added
   periodic_without_flush option to disable this (CASSANDRA-1780)
 * close file handle used for post-flush truncate (CASSANDRA-1790)
 * various code cleanup (CASSANDRA-1793, -1794, -1795)
 * fix range queries against wrapped range (CASSANDRA-1781)
 * fix consistencylevel calculations for NetworkTopologyStrategy
   (CASSANDRA-1804)
 * cli support index type enum names (CASSANDRA-1810)
 * improved validation of column_metadata (CASSANDRA-1813)
 * reads at ConsistencyLevel > 1 throw UnavailableException
   immediately if insufficient live nodes exist (CASSANDRA-1803)
 * copy bytebuffers for local writes to avoid retaining the entire
   Thrift frame (CASSANDRA-1801)
 * fix NPE adding index to column w/o prior metadata (CASSANDRA-1764)
 * reduce fat client timeout (CASSANDRA-1730)
 * fix botched merge of CASSANDRA-1316


0.7.0-rc1
 * fix compaction and flush races with schema updates (CASSANDRA-1715)
 * add clustertool, config-converter, sstablekeys, and schematool
   Windows .bat files (CASSANDRA-1723)
 * reject range queries received during bootstrap (CASSANDRA-1739)
 * fix wrapping-range queries on non-minimum token (CASSANDRA-1700)
 * add nodetool cfhistogram (CASSANDRA-1698)
 * limit repaired ranges to what the nodes have in common (CASSANDRA-1674)
 * index scan treats missing columns as not matching secondary
   expressions (CASSANDRA-1745)
 * Fix misuse of DataOutputBuffer.getData in AntiEntropyService
   (CASSANDRA-1729)
 * detect and warn when obsolete version of JNA is present (CASSANDRA-1760)
 * reduce fat client timeout (CASSANDRA-1730)
 * cleanup smallest CFs first to increase free temp space for larger ones
   (CASSANDRA-1811)
 * Update windows .bat files to work outside of main Cassandra
   directory (CASSANDRA-1713)
 * fix read repair regression from 0.6.7 (CASSANDRA-1727)
 * more-efficient read repair (CASSANDRA-1719)
 * fix hinted handoff replay (CASSANDRA-1656)
 * log type of dropped messages (CASSANDRA-1677)
 * upgrade to SLF4J 1.6.1
 * fix ByteBuffer bug in ExpiringColumn.updateDigest (CASSANDRA-1679)
 * fix IntegerType.getString (CASSANDRA-1681)
 * make -Djava.net.preferIPv4Stack=true the default (CASSANDRA-628)
 * add INTERNAL_RESPONSE verb to differentiate from responses related
   to client requests (CASSANDRA-1685)
 * log tpstats when dropping messages (CASSANDRA-1660)
 * include unreachable nodes in describeSchemaVersions (CASSANDRA-1678)
 * Avoid dropping messages off the client request path (CASSANDRA-1676)
 * fix jna errno reporting (CASSANDRA-1694)
 * add friendlier error for UnknownHostException on startup (CASSANDRA-1697)
 * include jna dependency in RPM package (CASSANDRA-1690)
 * add --skip-keys option to stress.py (CASSANDRA-1696)
 * improve cli handling of non-string keys and column names
   (CASSANDRA-1701, -1693)
 * r/m extra subcomparator line in cli keyspaces output (CASSANDRA-1712)
 * add read repair chance to cli "show keyspaces"
 * upgrade to ConcurrentLinkedHashMap 1.1 (CASSANDRA-975)
 * fix index scan routing (CASSANDRA-1722)
 * fix tombstoning of supercolumns in range queries (CASSANDRA-1734)
 * clear endpoint cache after updating keyspace metadata (CASSANDRA-1741)
 * fix wrapping-range queries on non-minimum token (CASSANDRA-1700)
 * truncate includes secondary indexes (CASSANDRA-1747)
 * retain reference to PendingFile sstables (CASSANDRA-1749)
 * fix sstableimport regression (CASSANDRA-1753)
 * fix for bootstrap when no non-system tables are defined (CASSANDRA-1732)
 * handle replica unavailability in index scan (CASSANDRA-1755)
 * fix service initialization order deadlock (CASSANDRA-1756)
 * multi-line cli commands (CASSANDRA-1742)
 * fix race between snapshot and compaction (CASSANDRA-1736)
 * add listEndpointsPendingHints, deleteHintsForEndpoint JMX methods
   (CASSANDRA-1551)


0.7.0-beta3
 * add strategy options to describe_keyspace output (CASSANDRA-1560)
 * log warning when using randomly generated token (CASSANDRA-1552)
 * re-organize JMX into .db, .net, .internal, .request (CASSANDRA-1217)
 * allow nodes to change IPs between restarts (CASSANDRA-1518)
 * remember ring state between restarts by default (CASSANDRA-1518)
 * flush index built flag so we can read it before log replay (CASSANDRA-1541)
 * lock row cache updates to prevent race condition (CASSANDRA-1293)
 * remove assertion causing rare (and harmless) error messages in
   commitlog (CASSANDRA-1330)
 * fix moving nodes with no keyspaces defined (CASSANDRA-1574)
 * fix unbootstrap when no data is present in a transfer range (CASSANDRA-1573)
 * take advantage of AVRO-495 to simplify our avro IDL (CASSANDRA-1436)
 * extend authorization hierarchy to column family (CASSANDRA-1554)
 * deletion support in secondary indexes (CASSANDRA-1571)
 * meaningful error message for invalid replication strategy class
   (CASSANDRA-1566)
 * allow keyspace creation with RF > N (CASSANDRA-1428)
 * improve cli error handling (CASSANDRA-1580)
 * add cache save/load ability (CASSANDRA-1417, 1606, 1647)
 * add StorageService.getDrainProgress (CASSANDRA-1588)
 * Disallow bootstrap to an in-use token (CASSANDRA-1561)
 * Allow dynamic secondary index creation and destruction (CASSANDRA-1532)
 * log auto-guessed memtable thresholds (CASSANDRA-1595)
 * add ColumnDef support to cli (CASSANDRA-1583)
 * reduce index sample time by 75% (CASSANDRA-1572)
 * add cli support for column, strategy metadata (CASSANDRA-1578, 1612)
 * add cli support for schema modification (CASSANDRA-1584)
 * delete temp files on failed compactions (CASSANDRA-1596)
 * avoid blocking for dead nodes during removetoken (CASSANDRA-1605)
 * remove ConsistencyLevel.ZERO (CASSANDRA-1607)
 * expose in-progress compaction type in jmx (CASSANDRA-1586)
 * removed IClock & related classes from internals (CASSANDRA-1502)
 * fix removing tokens from SystemTable on decommission and removetoken
   (CASSANDRA-1609)
 * include CF metadata in cli 'show keyspaces' (CASSANDRA-1613)
 * switch from Properties to HashMap in PropertyFileSnitch to
   avoid synchronization bottleneck (CASSANDRA-1481)
 * PropertyFileSnitch configuration file renamed to
   cassandra-topology.properties
 * add cli support for get_range_slices (CASSANDRA-1088, CASSANDRA-1619)
 * Make memtable flush thresholds per-CF instead of global
   (CASSANDRA-1007, 1637)
 * add cli support for binary data without CfDef hints (CASSANDRA-1603)
 * fix building SSTable statistics post-stream (CASSANDRA-1620)
 * fix potential infinite loop in 2ary index queries (CASSANDRA-1623)
 * allow creating NTS keyspaces with no replicas configured (CASSANDRA-1626)
 * add jmx histogram of sstables accessed per read (CASSANDRA-1624)
 * remove system_rename_column_family and system_rename_keyspace from the
   client API until races can be fixed (CASSANDRA-1630, CASSANDRA-1585)
 * add cli sanity tests (CASSANDRA-1582)
 * update GC settings in cassandra.bat (CASSANDRA-1636)
 * cli support for index queries (CASSANDRA-1635)
 * cli support for updating schema memtable settings (CASSANDRA-1634)
 * cli --file option (CASSANDRA-1616)
 * reduce automatically chosen memtable sizes by 50% (CASSANDRA-1641)
 * move endpoint cache from snitch to strategy (CASSANDRA-1643)
 * fix commitlog recovery deleting the newly-created segment as well as
   the old ones (CASSANDRA-1644)
 * upgrade to Thrift 0.5 (CASSANDRA-1367)
 * renamed CL.DCQUORUM to LOCAL_QUORUM and DCQUORUMSYNC to EACH_QUORUM
 * cli truncate support (CASSANDRA-1653)
 * update GC settings in cassandra.bat (CASSANDRA-1636)
 * avoid logging when a node's ip/token is gossipped back to it (CASSANDRA-1666)


0.7-beta2
 * always use UTF-8 for hint keys (CASSANDRA-1439)
 * remove cassandra.yaml dependency from Hadoop and Pig (CASSADRA-1322)
 * expose CfDef metadata in describe_keyspaces (CASSANDRA-1363)
 * restore use of mmap_index_only option (CASSANDRA-1241)
 * dropping a keyspace with no column families generated an error
   (CASSANDRA-1378)
 * rename RackAwareStrategy to OldNetworkTopologyStrategy, RackUnawareStrategy
   to SimpleStrategy, DatacenterShardStrategy to NetworkTopologyStrategy,
   AbstractRackAwareSnitch to AbstractNetworkTopologySnitch (CASSANDRA-1392)
 * merge StorageProxy.mutate, mutateBlocking (CASSANDRA-1396)
 * faster UUIDType, LongType comparisons (CASSANDRA-1386, 1393)
 * fix setting read_repair_chance from CLI addColumnFamily (CASSANDRA-1399)
 * fix updates to indexed columns (CASSANDRA-1373)
 * fix race condition leaving to FileNotFoundException (CASSANDRA-1382)
 * fix sharded lock hash on index write path (CASSANDRA-1402)
 * add support for GT/E, LT/E in subordinate index clauses (CASSANDRA-1401)
 * cfId counter got out of sync when CFs were added (CASSANDRA-1403)
 * less chatty schema updates (CASSANDRA-1389)
 * rename column family mbeans. 'type' will now include either
   'IndexColumnFamilies' or 'ColumnFamilies' depending on the CFS type.
   (CASSANDRA-1385)
 * disallow invalid keyspace and column family names. This includes name that
   matches a '^\w+' regex. (CASSANDRA-1377)
 * use JNA, if present, to take snapshots (CASSANDRA-1371)
 * truncate hints if starting 0.7 for the first time (CASSANDRA-1414)
 * fix FD leak in single-row slicepredicate queries (CASSANDRA-1416)
 * allow index expressions against columns that are not part of the
   SlicePredicate (CASSANDRA-1410)
 * config-converter properly handles snitches and framed support
   (CASSANDRA-1420)
 * remove keyspace argument from multiget_count (CASSANDRA-1422)
 * allow specifying cassandra.yaml location as (local or remote) URL
   (CASSANDRA-1126)
 * fix using DynamicEndpointSnitch with NetworkTopologyStrategy
   (CASSANDRA-1429)
 * Add CfDef.default_validation_class (CASSANDRA-891)
 * fix EstimatedHistogram.max (CASSANDRA-1413)
 * quorum read optimization (CASSANDRA-1622)
 * handle zero-length (or missing) rows during HH paging (CASSANDRA-1432)
 * include secondary indexes during schema migrations (CASSANDRA-1406)
 * fix commitlog header race during schema change (CASSANDRA-1435)
 * fix ColumnFamilyStoreMBeanIterator to use new type name (CASSANDRA-1433)
 * correct filename generated by xml->yaml converter (CASSANDRA-1419)
 * add CMSInitiatingOccupancyFraction=75 and UseCMSInitiatingOccupancyOnly
   to default JVM options
 * decrease jvm heap for cassandra-cli (CASSANDRA-1446)
 * ability to modify keyspaces and column family definitions on a live cluster
   (CASSANDRA-1285)
 * support for Hadoop Streaming [non-jvm map/reduce via stdin/out]
   (CASSANDRA-1368)
 * Move persistent sstable stats from the system table to an sstable component
   (CASSANDRA-1430)
 * remove failed bootstrap attempt from pending ranges when gossip times
   it out after 1h (CASSANDRA-1463)
 * eager-create tcp connections to other cluster members (CASSANDRA-1465)
 * enumerate stages and derive stage from message type instead of
   transmitting separately (CASSANDRA-1465)
 * apply reversed flag during collation from different data sources
   (CASSANDRA-1450)
 * make failure to remove commitlog segment non-fatal (CASSANDRA-1348)
 * correct ordering of drain operations so CL.recover is no longer
   necessary (CASSANDRA-1408)
 * removed keyspace from describe_splits method (CASSANDRA-1425)
 * rename check_schema_agreement to describe_schema_versions
   (CASSANDRA-1478)
 * fix QUORUM calculation for RF > 3 (CASSANDRA-1487)
 * remove tombstones during non-major compactions when bloom filter
   verifies that row does not exist in other sstables (CASSANDRA-1074)
 * nodes that coordinated a loadbalance in the past could not be seen by
   newly added nodes (CASSANDRA-1467)
 * exposed endpoint states (gossip details) via jmx (CASSANDRA-1467)
 * ensure that compacted sstables are not included when new readers are
   instantiated (CASSANDRA-1477)
 * by default, calculate heap size and memtable thresholds at runtime (CASSANDRA-1469)
 * fix races dealing with adding/dropping keyspaces and column families in
   rapid succession (CASSANDRA-1477)
 * clean up of Streaming system (CASSANDRA-1503, 1504, 1506)
 * add options to configure Thrift socket keepalive and buffer sizes (CASSANDRA-1426)
 * make contrib CassandraServiceDataCleaner recursive (CASSANDRA-1509)
 * min, max compaction threshold are configurable and persistent
   per-ColumnFamily (CASSANDRA-1468)
 * fix replaying the last mutation in a commitlog unnecessarily
   (CASSANDRA-1512)
 * invoke getDefaultUncaughtExceptionHandler from DTPE with the original
   exception rather than the ExecutionException wrapper (CASSANDRA-1226)
 * remove Clock from the Thrift (and Avro) API (CASSANDRA-1501)
 * Close intra-node sockets when connection is broken (CASSANDRA-1528)
 * RPM packaging spec file (CASSANDRA-786)
 * weighted request scheduler (CASSANDRA-1485)
 * treat expired columns as deleted (CASSANDRA-1539)
 * make IndexInterval configurable (CASSANDRA-1488)
 * add describe_snitch to Thrift API (CASSANDRA-1490)
 * MD5 authenticator compares plain text submitted password with MD5'd
   saved property, instead of vice versa (CASSANDRA-1447)
 * JMX MessagingService pending and completed counts (CASSANDRA-1533)
 * fix race condition processing repair responses (CASSANDRA-1511)
 * make repair blocking (CASSANDRA-1511)
 * create EndpointSnitchInfo and MBean to expose rack and DC (CASSANDRA-1491)
 * added option to contrib/word_count to output results back to Cassandra
   (CASSANDRA-1342)
 * rewrite Hadoop ColumnFamilyRecordWriter to pool connections, retry to
   multiple Cassandra nodes, and smooth impact on the Cassandra cluster
   by using smaller batch sizes (CASSANDRA-1434)
 * fix setting gc_grace_seconds via CLI (CASSANDRA-1549)
 * support TTL'd index values (CASSANDRA-1536)
 * make removetoken work like decommission (CASSANDRA-1216)
 * make cli comparator-aware and improve quote rules (CASSANDRA-1523,-1524)
 * make nodetool compact and cleanup blocking (CASSANDRA-1449)
 * add memtable, cache information to GCInspector logs (CASSANDRA-1558)
 * enable/disable HintedHandoff via JMX (CASSANDRA-1550)
 * Ignore stray files in the commit log directory (CASSANDRA-1547)
 * Disallow bootstrap to an in-use token (CASSANDRA-1561)


0.7-beta1
 * sstable versioning (CASSANDRA-389)
 * switched to slf4j logging (CASSANDRA-625)
 * add (optional) expiration time for column (CASSANDRA-699)
 * access levels for authentication/authorization (CASSANDRA-900)
 * add ReadRepairChance to CF definition (CASSANDRA-930)
 * fix heisenbug in system tests, especially common on OS X (CASSANDRA-944)
 * convert to byte[] keys internally and all public APIs (CASSANDRA-767)
 * ability to alter schema definitions on a live cluster (CASSANDRA-44)
 * renamed configuration file to cassandra.xml, and log4j.properties to
   log4j-server.properties, which must now be loaded from
   the classpath (which is how our scripts in bin/ have always done it)
   (CASSANDRA-971)
 * change get_count to require a SlicePredicate. create multi_get_count
   (CASSANDRA-744)
 * re-organized endpointsnitch implementations and added SimpleSnitch
   (CASSANDRA-994)
 * Added preload_row_cache option (CASSANDRA-946)
 * add CRC to commitlog header (CASSANDRA-999)
 * removed deprecated batch_insert and get_range_slice methods (CASSANDRA-1065)
 * add truncate thrift method (CASSANDRA-531)
 * http mini-interface using mx4j (CASSANDRA-1068)
 * optimize away copy of sliced row on memtable read path (CASSANDRA-1046)
 * replace constant-size 2GB mmaped segments and special casing for index
   entries spanning segment boundaries, with SegmentedFile that computes
   segments that always contain entire entries/rows (CASSANDRA-1117)
 * avoid reading large rows into memory during compaction (CASSANDRA-16)
 * added hadoop OutputFormat (CASSANDRA-1101)
 * efficient Streaming (no more anticompaction) (CASSANDRA-579)
 * split commitlog header into separate file and add size checksum to
   mutations (CASSANDRA-1179)
 * avoid allocating a new byte[] for each mutation on replay (CASSANDRA-1219)
 * revise HH schema to be per-endpoint (CASSANDRA-1142)
 * add joining/leaving status to nodetool ring (CASSANDRA-1115)
 * allow multiple repair sessions per node (CASSANDRA-1190)
 * optimize away MessagingService for local range queries (CASSANDRA-1261)
 * make framed transport the default so malformed requests can't OOM the
   server (CASSANDRA-475)
 * significantly faster reads from row cache (CASSANDRA-1267)
 * take advantage of row cache during range queries (CASSANDRA-1302)
 * make GCGraceSeconds a per-ColumnFamily value (CASSANDRA-1276)
 * keep persistent row size and column count statistics (CASSANDRA-1155)
 * add IntegerType (CASSANDRA-1282)
 * page within a single row during hinted handoff (CASSANDRA-1327)
 * push DatacenterShardStrategy configuration into keyspace definition,
   eliminating datacenter.properties. (CASSANDRA-1066)
 * optimize forward slices starting with '' and single-index-block name
   queries by skipping the column index (CASSANDRA-1338)
 * streaming refactor (CASSANDRA-1189)
 * faster comparison for UUID types (CASSANDRA-1043)
 * secondary index support (CASSANDRA-749 and subtasks)
 * make compaction buckets deterministic (CASSANDRA-1265)


0.6.6
 * Allow using DynamicEndpointSnitch with RackAwareStrategy (CASSANDRA-1429)
 * remove the remaining vestiges of the unfinished DatacenterShardStrategy
   (replaced by NetworkTopologyStrategy in 0.7)


0.6.5
 * fix key ordering in range query results with RandomPartitioner
   and ConsistencyLevel > ONE (CASSANDRA-1145)
 * fix for range query starting with the wrong token range (CASSANDRA-1042)
 * page within a single row during hinted handoff (CASSANDRA-1327)
 * fix compilation on non-sun JDKs (CASSANDRA-1061)
 * remove String.trim() call on row keys in batch mutations (CASSANDRA-1235)
 * Log summary of dropped messages instead of spamming log (CASSANDRA-1284)
 * add dynamic endpoint snitch (CASSANDRA-981)
 * fix streaming for keyspaces with hyphens in their name (CASSANDRA-1377)
 * fix errors in hard-coded bloom filter optKPerBucket by computing it
   algorithmically (CASSANDRA-1220
 * remove message deserialization stage, and uncap read/write stages
   so slow reads/writes don't block gossip processing (CASSANDRA-1358)
 * add jmx port configuration to Debian package (CASSANDRA-1202)
 * use mlockall via JNA, if present, to prevent Linux from swapping
   out parts of the JVM (CASSANDRA-1214)


0.6.4
 * avoid queuing multiple hint deliveries for the same endpoint
   (CASSANDRA-1229)
 * better performance for and stricter checking of UTF8 column names
   (CASSANDRA-1232)
 * extend option to lower compaction priority to hinted handoff
   as well (CASSANDRA-1260)
 * log errors in gossip instead of re-throwing (CASSANDRA-1289)
 * avoid aborting commitlog replay prematurely if a flushed-but-
   not-removed commitlog segment is encountered (CASSANDRA-1297)
 * fix duplicate rows being read during mapreduce (CASSANDRA-1142)
 * failure detection wasn't closing command sockets (CASSANDRA-1221)
 * cassandra-cli.bat works on windows (CASSANDRA-1236)
 * pre-emptively drop requests that cannot be processed within RPCTimeout
   (CASSANDRA-685)
 * add ack to Binary write verb and update CassandraBulkLoader
   to wait for acks for each row (CASSANDRA-1093)
 * added describe_partitioner Thrift method (CASSANDRA-1047)
 * Hadoop jobs no longer require the Cassandra storage-conf.xml
   (CASSANDRA-1280, CASSANDRA-1047)
 * log thread pool stats when GC is excessive (CASSANDRA-1275)
 * remove gossip message size limit (CASSANDRA-1138)
 * parallelize local and remote reads during multiget, and respect snitch
   when determining whether to do local read for CL.ONE (CASSANDRA-1317)
 * fix read repair to use requested consistency level on digest mismatch,
   rather than assuming QUORUM (CASSANDRA-1316)
 * process digest mismatch re-reads in parallel (CASSANDRA-1323)
 * switch hints CF comparator to BytesType (CASSANDRA-1274)


0.6.3
 * retry to make streaming connections up to 8 times. (CASSANDRA-1019)
 * reject describe_ring() calls on invalid keyspaces (CASSANDRA-1111)
 * fix cache size calculation for size of 100% (CASSANDRA-1129)
 * fix cache capacity only being recalculated once (CASSANDRA-1129)
 * remove hourly scan of all hints on the off chance that the gossiper
   missed a status change; instead, expose deliverHintsToEndpoint to JMX
   so it can be done manually, if necessary (CASSANDRA-1141)
 * don't reject reads at CL.ALL (CASSANDRA-1152)
 * reject deletions to supercolumns in CFs containing only standard
   columns (CASSANDRA-1139)
 * avoid preserving login information after client disconnects
   (CASSANDRA-1057)
 * prefer sun jdk to openjdk in debian init script (CASSANDRA-1174)
 * detect partioner config changes between restarts and fail fast
   (CASSANDRA-1146)
 * use generation time to resolve node token reassignment disagreements
   (CASSANDRA-1118)
 * restructure the startup ordering of Gossiper and MessageService to avoid
   timing anomalies (CASSANDRA-1160)
 * detect incomplete commit log hearders (CASSANDRA-1119)
 * force anti-entropy service to stream files on the stream stage to avoid
   sending streams out of order (CASSANDRA-1169)
 * remove inactive stream managers after AES streams files (CASSANDRA-1169)
 * allow removing entire row through batch_mutate Deletion (CASSANDRA-1027)
 * add JMX metrics for row-level bloom filter false positives (CASSANDRA-1212)
 * added a redhat init script to contrib (CASSANDRA-1201)
 * use midpoint when bootstrapping a new machine into range with not
   much data yet instead of random token (CASSANDRA-1112)
 * kill server on OOM in executor stage as well as Thrift (CASSANDRA-1226)
 * remove opportunistic repairs, when two machines with overlapping replica
   responsibilities happen to finish major compactions of the same CF near
   the same time.  repairs are now fully manual (CASSANDRA-1190)
 * add ability to lower compaction priority (default is no change from 0.6.2)
   (CASSANDRA-1181)


0.6.2
 * fix contrib/word_count build. (CASSANDRA-992)
 * split CommitLogExecutorService into BatchCommitLogExecutorService and
   PeriodicCommitLogExecutorService (CASSANDRA-1014)
 * add latency histograms to CFSMBean (CASSANDRA-1024)
 * make resolving timestamp ties deterministic by using value bytes
   as a tiebreaker (CASSANDRA-1039)
 * Add option to turn off Hinted Handoff (CASSANDRA-894)
 * fix windows startup (CASSANDRA-948)
 * make concurrent_reads, concurrent_writes configurable at runtime via JMX
   (CASSANDRA-1060)
 * disable GCInspector on non-Sun JVMs (CASSANDRA-1061)
 * fix tombstone handling in sstable rows with no other data (CASSANDRA-1063)
 * fix size of row in spanned index entries (CASSANDRA-1056)
 * install json2sstable, sstable2json, and sstablekeys to Debian package
 * StreamingService.StreamDestinations wouldn't empty itself after streaming
   finished (CASSANDRA-1076)
 * added Collections.shuffle(splits) before returning the splits in
   ColumnFamilyInputFormat (CASSANDRA-1096)
 * do not recalculate cache capacity post-compaction if it's been manually
   modified (CASSANDRA-1079)
 * better defaults for flush sorter + writer executor queue sizes
   (CASSANDRA-1100)
 * windows scripts for SSTableImport/Export (CASSANDRA-1051)
 * windows script for nodetool (CASSANDRA-1113)
 * expose PhiConvictThreshold (CASSANDRA-1053)
 * make repair of RF==1 a no-op (CASSANDRA-1090)
 * improve default JVM GC options (CASSANDRA-1014)
 * fix SlicePredicate serialization inside Hadoop jobs (CASSANDRA-1049)
 * close Thrift sockets in Hadoop ColumnFamilyRecordReader (CASSANDRA-1081)


0.6.1
 * fix NPE in sstable2json when no excluded keys are given (CASSANDRA-934)
 * keep the replica set constant throughout the read repair process
   (CASSANDRA-937)
 * allow querying getAllRanges with empty token list (CASSANDRA-933)
 * fix command line arguments inversion in clustertool (CASSANDRA-942)
 * fix race condition that could trigger a false-positive assertion
   during post-flush discard of old commitlog segments (CASSANDRA-936)
 * fix neighbor calculation for anti-entropy repair (CASSANDRA-924)
 * perform repair even for small entropy differences (CASSANDRA-924)
 * Use hostnames in CFInputFormat to allow Hadoop's naive string-based
   locality comparisons to work (CASSANDRA-955)
 * cache read-only BufferedRandomAccessFile length to avoid
   3 system calls per invocation (CASSANDRA-950)
 * nodes with IPv6 (and no IPv4) addresses could not join cluster
   (CASSANDRA-969)
 * Retrieve the correct number of undeleted columns, if any, from
   a supercolumn in a row that had been deleted previously (CASSANDRA-920)
 * fix index scans that cross the 2GB mmap boundaries for both mmap
   and standard i/o modes (CASSANDRA-866)
 * expose drain via nodetool (CASSANDRA-978)


0.6.0-RC1
 * JMX drain to flush memtables and run through commit log (CASSANDRA-880)
 * Bootstrapping can skip ranges under the right conditions (CASSANDRA-902)
 * fix merging row versions in range_slice for CL > ONE (CASSANDRA-884)
 * default write ConsistencyLeven chaned from ZERO to ONE
 * fix for index entries spanning mmap buffer boundaries (CASSANDRA-857)
 * use lexical comparison if time part of TimeUUIDs are the same
   (CASSANDRA-907)
 * bound read, mutation, and response stages to fix possible OOM
   during log replay (CASSANDRA-885)
 * Use microseconds-since-epoch (UTC) in cli, instead of milliseconds
 * Treat batch_mutate Deletion with null supercolumn as "apply this predicate
   to top level supercolumns" (CASSANDRA-834)
 * Streaming destination nodes do not update their JMX status (CASSANDRA-916)
 * Fix internal RPC timeout calculation (CASSANDRA-911)
 * Added Pig loadfunc to contrib/pig (CASSANDRA-910)


0.6.0-beta3
 * fix compaction bucketing bug (CASSANDRA-814)
 * update windows batch file (CASSANDRA-824)
 * deprecate KeysCachedFraction configuration directive in favor
   of KeysCached; move to unified-per-CF key cache (CASSANDRA-801)
 * add invalidateRowCache to ColumnFamilyStoreMBean (CASSANDRA-761)
 * send Handoff hints to natural locations to reduce load on
   remaining nodes in a failure scenario (CASSANDRA-822)
 * Add RowWarningThresholdInMB configuration option to warn before very
   large rows get big enough to threaten node stability, and -x option to
   be able to remove them with sstable2json if the warning is unheeded
   until it's too late (CASSANDRA-843)
 * Add logging of GC activity (CASSANDRA-813)
 * fix ConcurrentModificationException in commitlog discard (CASSANDRA-853)
 * Fix hardcoded row count in Hadoop RecordReader (CASSANDRA-837)
 * Add a jmx status to the streaming service and change several DEBUG
   messages to INFO (CASSANDRA-845)
 * fix classpath in cassandra-cli.bat for Windows (CASSANDRA-858)
 * allow re-specifying host, port to cassandra-cli if invalid ones
   are first tried (CASSANDRA-867)
 * fix race condition handling rpc timeout in the coordinator
   (CASSANDRA-864)
 * Remove CalloutLocation and StagingFileDirectory from storage-conf files
   since those settings are no longer used (CASSANDRA-878)
 * Parse a long from RowWarningThresholdInMB instead of an int (CASSANDRA-882)
 * Remove obsolete ControlPort code from DatabaseDescriptor (CASSANDRA-886)
 * move skipBytes side effect out of assert (CASSANDRA-899)
 * add "double getLoad" to StorageServiceMBean (CASSANDRA-898)
 * track row stats per CF at compaction time (CASSANDRA-870)
 * disallow CommitLogDirectory matching a DataFileDirectory (CASSANDRA-888)
 * default key cache size is 200k entries, changed from 10% (CASSANDRA-863)
 * add -Dcassandra-foreground=yes to cassandra.bat
 * exit if cluster name is changed unexpectedly (CASSANDRA-769)


0.6.0-beta1/beta2
 * add batch_mutate thrift command, deprecating batch_insert (CASSANDRA-336)
 * remove get_key_range Thrift API, deprecated in 0.5 (CASSANDRA-710)
 * add optional login() Thrift call for authentication (CASSANDRA-547)
 * support fat clients using gossiper and StorageProxy to perform
   replication in-process [jvm-only] (CASSANDRA-535)
 * support mmapped I/O for reads, on by default on 64bit JVMs
   (CASSANDRA-408, CASSANDRA-669)
 * improve insert concurrency, particularly during Hinted Handoff
   (CASSANDRA-658)
 * faster network code (CASSANDRA-675)
 * stress.py moved to contrib (CASSANDRA-635)
 * row caching [must be explicitly enabled per-CF in config] (CASSANDRA-678)
 * present a useful measure of compaction progress in JMX (CASSANDRA-599)
 * add bin/sstablekeys (CASSNADRA-679)
 * add ConsistencyLevel.ANY (CASSANDRA-687)
 * make removetoken remove nodes from gossip entirely (CASSANDRA-644)
 * add ability to set cache sizes at runtime (CASSANDRA-708)
 * report latency and cache hit rate statistics with lifetime totals
   instead of average over the last minute (CASSANDRA-702)
 * support get_range_slice for RandomPartitioner (CASSANDRA-745)
 * per-keyspace replication factory and replication strategy (CASSANDRA-620)
 * track latency in microseconds (CASSANDRA-733)
 * add describe_ Thrift methods, deprecating get_string_property and
   get_string_list_property
 * jmx interface for tracking operation mode and streams in general.
   (CASSANDRA-709)
 * keep memtables in sorted order to improve range query performance
   (CASSANDRA-799)
 * use while loop instead of recursion when trimming sstables compaction list
   to avoid blowing stack in pathological cases (CASSANDRA-804)
 * basic Hadoop map/reduce support (CASSANDRA-342)


0.5.1
 * ensure all files for an sstable are streamed to the same directory.
   (CASSANDRA-716)
 * more accurate load estimate for bootstrapping (CASSANDRA-762)
 * tolerate dead or unavailable bootstrap target on write (CASSANDRA-731)
 * allow larger numbers of keys (> 140M) in a sstable bloom filter
   (CASSANDRA-790)
 * include jvm argument improvements from CASSANDRA-504 in debian package
 * change streaming chunk size to 32MB to accomodate Windows XP limitations
   (was 64MB) (CASSANDRA-795)
 * fix get_range_slice returning results in the wrong order (CASSANDRA-781)


0.5.0 final
 * avoid attempting to delete temporary bootstrap files twice (CASSANDRA-681)
 * fix bogus NaN in nodeprobe cfstats output (CASSANDRA-646)
 * provide a policy for dealing with single thread executors w/ a full queue
   (CASSANDRA-694)
 * optimize inner read in MessagingService, vastly improving multiple-node
   performance (CASSANDRA-675)
 * wait for table flush before streaming data back to a bootstrapping node.
   (CASSANDRA-696)
 * keep track of bootstrapping sources by table so that bootstrapping doesn't
   give the indication of finishing early (CASSANDRA-673)


0.5.0 RC3
 * commit the correct version of the patch for CASSANDRA-663


0.5.0 RC2 (unreleased)
 * fix bugs in converting get_range_slice results to Thrift
   (CASSANDRA-647, CASSANDRA-649)
 * expose java.util.concurrent.TimeoutException in StorageProxy methods
   (CASSANDRA-600)
 * TcpConnectionManager was holding on to disconnected connections,
   giving the false indication they were being used. (CASSANDRA-651)
 * Remove duplicated write. (CASSANDRA-662)
 * Abort bootstrap if IP is already in the token ring (CASSANDRA-663)
 * increase default commitlog sync period, and wait for last sync to
   finish before submitting another (CASSANDRA-668)


0.5.0 RC1
 * Fix potential NPE in get_range_slice (CASSANDRA-623)
 * add CRC32 to commitlog entries (CASSANDRA-605)
 * fix data streaming on windows (CASSANDRA-630)
 * GC compacted sstables after cleanup and compaction (CASSANDRA-621)
 * Speed up anti-entropy validation (CASSANDRA-629)
 * Fix anti-entropy assertion error (CASSANDRA-639)
 * Fix pending range conflicts when bootstapping or moving
   multiple nodes at once (CASSANDRA-603)
 * Handle obsolete gossip related to node movement in the case where
   one or more nodes is down when the movement occurs (CASSANDRA-572)
 * Include dead nodes in gossip to avoid a variety of problems
   and fix HH to removed nodes (CASSANDRA-634)
 * return an InvalidRequestException for mal-formed SlicePredicates
   (CASSANDRA-643)
 * fix bug determining closest neighbor for use in multiple datacenters
   (CASSANDRA-648)
 * Vast improvements in anticompaction speed (CASSANDRA-607)
 * Speed up log replay and writes by avoiding redundant serializations
   (CASSANDRA-652)


0.5.0 beta 2
 * Bootstrap improvements (several tickets)
 * add nodeprobe repair anti-entropy feature (CASSANDRA-193, CASSANDRA-520)
 * fix possibility of partition when many nodes restart at once
   in clusters with multiple seeds (CASSANDRA-150)
 * fix NPE in get_range_slice when no data is found (CASSANDRA-578)
 * fix potential NPE in hinted handoff (CASSANDRA-585)
 * fix cleanup of local "system" keyspace (CASSANDRA-576)
 * improve computation of cluster load balance (CASSANDRA-554)
 * added super column read/write, column count, and column/row delete to
   cassandra-cli (CASSANDRA-567, CASSANDRA-594)
 * fix returning live subcolumns of deleted supercolumns (CASSANDRA-583)
 * respect JAVA_HOME in bin/ scripts (several tickets)
 * add StorageService.initClient for fat clients on the JVM (CASSANDRA-535)
   (see contrib/client_only for an example of use)
 * make consistency_level functional in get_range_slice (CASSANDRA-568)
 * optimize key deserialization for RandomPartitioner (CASSANDRA-581)
 * avoid GCing tombstones except on major compaction (CASSANDRA-604)
 * increase failure conviction threshold, resulting in less nodes
   incorrectly (and temporarily) marked as down (CASSANDRA-610)
 * respect memtable thresholds during log replay (CASSANDRA-609)
 * support ConsistencyLevel.ALL on read (CASSANDRA-584)
 * add nodeprobe removetoken command (CASSANDRA-564)


0.5.0 beta
 * Allow multiple simultaneous flushes, improving flush throughput
   on multicore systems (CASSANDRA-401)
 * Split up locks to improve write and read throughput on multicore systems
   (CASSANDRA-444, CASSANDRA-414)
 * More efficient use of memory during compaction (CASSANDRA-436)
 * autobootstrap option: when enabled, all non-seed nodes will attempt
   to bootstrap when started, until bootstrap successfully
   completes. -b option is removed.  (CASSANDRA-438)
 * Unless a token is manually specified in the configuration xml,
   a bootstraping node will use a token that gives it half the
   keys from the most-heavily-loaded node in the cluster,
   instead of generating a random token.
   (CASSANDRA-385, CASSANDRA-517)
 * Miscellaneous bootstrap fixes (several tickets)
 * Ability to change a node's token even after it has data on it
   (CASSANDRA-541)
 * Ability to decommission a live node from the ring (CASSANDRA-435)
 * Semi-automatic loadbalancing via nodeprobe (CASSANDRA-192)
 * Add ability to set compaction thresholds at runtime via
   JMX / nodeprobe.  (CASSANDRA-465)
 * Add "comment" field to ColumnFamily definition. (CASSANDRA-481)
 * Additional JMX metrics (CASSANDRA-482)
 * JSON based export and import tools (several tickets)
 * Hinted Handoff fixes (several tickets)
 * Add key cache to improve read performance (CASSANDRA-423)
 * Simplified construction of custom ReplicationStrategy classes
   (CASSANDRA-497)
 * Graphical application (Swing) for ring integrity verification and
   visualization was added to contrib (CASSANDRA-252)
 * Add DCQUORUM, DCQUORUMSYNC consistency levels and corresponding
   ReplicationStrategy / EndpointSnitch classes.  Experimental.
   (CASSANDRA-492)
 * Web client interface added to contrib (CASSANDRA-457)
 * More-efficient flush for Random, CollatedOPP partitioners
   for normal writes (CASSANDRA-446) and bulk load (CASSANDRA-420)
 * Add MemtableFlushAfterMinutes, a global replacement for the old
   per-CF FlushPeriodInMinutes setting (CASSANDRA-463)
 * optimizations to slice reading (CASSANDRA-350) and supercolumn
   queries (CASSANDRA-510)
 * force binding to given listenaddress for nodes with multiple
   interfaces (CASSANDRA-546)
 * stress.py benchmarking tool improvements (several tickets)
 * optimized replica placement code (CASSANDRA-525)
 * faster log replay on restart (CASSANDRA-539, CASSANDRA-540)
 * optimized local-node writes (CASSANDRA-558)
 * added get_range_slice, deprecating get_key_range (CASSANDRA-344)
 * expose TimedOutException to thrift (CASSANDRA-563)


0.4.2
 * Add validation disallowing null keys (CASSANDRA-486)
 * Fix race conditions in TCPConnectionManager (CASSANDRA-487)
 * Fix using non-utf8-aware comparison as a sanity check.
   (CASSANDRA-493)
 * Improve default garbage collector options (CASSANDRA-504)
 * Add "nodeprobe flush" (CASSANDRA-505)
 * remove NotFoundException from get_slice throws list (CASSANDRA-518)
 * fix get (not get_slice) of entire supercolumn (CASSANDRA-508)
 * fix null token during bootstrap (CASSANDRA-501)


0.4.1
 * Fix FlushPeriod columnfamily configuration regression
   (CASSANDRA-455)
 * Fix long column name support (CASSANDRA-460)
 * Fix for serializing a row that only contains tombstones
   (CASSANDRA-458)
 * Fix for discarding unneeded commitlog segments (CASSANDRA-459)
 * Add SnapshotBeforeCompaction configuration option (CASSANDRA-426)
 * Fix compaction abort under insufficient disk space (CASSANDRA-473)
 * Fix reading subcolumn slice from tombstoned CF (CASSANDRA-484)
 * Fix race condition in RVH causing occasional NPE (CASSANDRA-478)


0.4.0
 * fix get_key_range problems when a node is down (CASSANDRA-440)
   and add UnavailableException to more Thrift methods
 * Add example EndPointSnitch contrib code (several tickets)


0.4.0 RC2
 * fix SSTable generation clash during compaction (CASSANDRA-418)
 * reject method calls with null parameters (CASSANDRA-308)
 * properly order ranges in nodeprobe output (CASSANDRA-421)
 * fix logging of certain errors on executor threads (CASSANDRA-425)


0.4.0 RC1
 * Bootstrap feature is live; use -b on startup (several tickets)
 * Added multiget api (CASSANDRA-70)
 * fix Deadlock with SelectorManager.doProcess and TcpConnection.write
   (CASSANDRA-392)
 * remove key cache b/c of concurrency bugs in third-party
   CLHM library (CASSANDRA-405)
 * update non-major compaction logic to use two threshold values
   (CASSANDRA-407)
 * add periodic / batch commitlog sync modes (several tickets)
 * inline BatchMutation into batch_insert params (CASSANDRA-403)
 * allow setting the logging level at runtime via mbean (CASSANDRA-402)
 * change default comparator to BytesType (CASSANDRA-400)
 * add forwards-compatible ConsistencyLevel parameter to get_key_range
   (CASSANDRA-322)
 * r/m special case of blocking for local destination when writing with
   ConsistencyLevel.ZERO (CASSANDRA-399)
 * Fixes to make BinaryMemtable [bulk load interface] useful (CASSANDRA-337);
   see contrib/bmt_example for an example of using it.
 * More JMX properties added (several tickets)
 * Thrift changes (several tickets)
    - Merged _super get methods with the normal ones; return values
      are now of ColumnOrSuperColumn.
    - Similarly, merged batch_insert_super into batch_insert.



0.4.0 beta
 * On-disk data format has changed to allow billions of keys/rows per
   node instead of only millions
 * Multi-keyspace support
 * Scan all sstables for all queries to avoid situations where
   different types of operation on the same ColumnFamily could
   disagree on what data was present
 * Snapshot support via JMX
 * Thrift API has changed a _lot_:
    - removed time-sorted CFs; instead, user-defined comparators
      may be defined on the column names, which are now byte arrays.
      Default comparators are provided for UTF8, Bytes, Ascii, Long (i64),
      and UUID types.
    - removed colon-delimited strings in thrift api in favor of explicit
      structs such as ColumnPath, ColumnParent, etc.  Also normalized
      thrift struct and argument naming.
    - Added columnFamily argument to get_key_range.
    - Change signature of get_slice to accept starting and ending
      columns as well as an offset.  (This allows use of indexes.)
      Added "ascending" flag to allow reasonably-efficient reverse
      scans as well.  Removed get_slice_by_range as redundant.
    - get_key_range operates on one CF at a time
    - changed `block` boolean on insert methods to ConsistencyLevel enum,
      with options of NONE, ONE, QUORUM, and ALL.
    - added similar consistency_level parameter to read methods
    - column-name-set slice with no names given now returns zero columns
      instead of all of them.  ("all" can run your server out of memory.
      use a range-based slice with a high max column count instead.)
 * Removed the web interface. Node information can now be obtained by
   using the newly introduced nodeprobe utility.
 * More JMX stats
 * Remove magic values from internals (e.g. special key to indicate
   when to flush memtables)
 * Rename configuration "table" to "keyspace"
 * Moved to crash-only design; no more shutdown (just kill the process)
 * Lots of bug fixes

Full list of issues resolved in 0.4 is at https://issues.apache.org/jira/secure/IssueNavigator.jspa?reset=true&&pid=12310865&fixfor=12313862&resolution=1&sorter/field=issuekey&sorter/order=DESC


0.3.0 RC3
 * Fix potential deadlock under load in TCPConnection.
   (CASSANDRA-220)


0.3.0 RC2
 * Fix possible data loss when server is stopped after replaying
   log but before new inserts force memtable flush.
   (CASSANDRA-204)
 * Added BUGS file


0.3.0 RC1
 * Range queries on keys, including user-defined key collation
 * Remove support
 * Workarounds for a weird bug in JDK select/register that seems
   particularly common on VM environments. Cassandra should deploy
   fine on EC2 now
 * Much improved infrastructure: the beginnings of a decent test suite
   ("ant test" for unit tests; "nosetests" for system tests), code
   coverage reporting, etc.
 * Expanded node status reporting via JMX
 * Improved error reporting/logging on both server and client
 * Reduced memory footprint in default configuration
 * Combined blocking and non-blocking versions of insert APIs
 * Added FlushPeriodInMinutes configuration parameter to force
   flushing of infrequently-updated ColumnFamilies<|MERGE_RESOLUTION|>--- conflicted
+++ resolved
@@ -1,9 +1,6 @@
 4.0
-<<<<<<< HEAD
-=======
  * Added started & completed repair metrics (CASSANDRA-13598)
  * Improve secondary index (re)build failure and concurrency handling (CASSANDRA-10130)
->>>>>>> 176f2a44
  * Improve calculation of available disk space for compaction (CASSANDRA-13068)
  * Change the accessibility of RowCacheSerializer for third party row cache plugins (CASSANDRA-13579)
  * Allow sub-range repairs for a preview of repaired data (CASSANDRA-13570)
