--- conflicted
+++ resolved
@@ -19,7 +19,6 @@
  * Add private protocol version (APOLLO-2)
 Merged from DSE 5.0.x
  * Perform repair sync sequentially to avoid overloading coordinator (APOLLO-216)
-<<<<<<< HEAD
  * Backport CASSANDRA-10134 Always perform collision check before joining ring (CASSANDRA-10134)
  * Backport CASSANDRA-12461 (Add pre- and post-shutdown hooks to Storage Service) (APOLLO-48)
  * Wait for remaining tasks to finish on RepairJob after task failure (APOLLO-87)
@@ -158,10 +157,7 @@
  * Restore resumable hints delivery (CASSANDRA-11960)
  * Properly report LWT contention (CASSANDRA-12626)
 Merged from 3.0:
-=======
-Merged from 3.0.X
  * Fix assertion for certain legacy range tombstone pattern (CASSANDRA-12203)
->>>>>>> 6a703ec3
  * Set javac encoding to utf-8 (CASSANDRA-11077)
  * Replace empty strings with null values if they cannot be converted (CASSANDRA-12794)
  * Fix deserialization of 2.x DeletedCells (CASSANDRA-12620)
