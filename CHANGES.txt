--- conflicted
+++ resolved
@@ -1,4 +1,3 @@
-<<<<<<< HEAD
 2.1.1
  * Fix some Thrift slice deletions and updates of COMPACT STORAGE
    tables with some clustering columns omitted (CASSANDRA-7990)
@@ -63,10 +62,7 @@
  * Fix snapshot repair error on indexed tables (CASSANDRA-8020)
  * Do not exit nodetool repair when receiving JMX NOTIF_LOST (CASSANDRA-7909)
 Merged from 2.0:
-=======
-2.0.11:
  * Schedule fat client schema pull on join (CASSANDRA-7993)
->>>>>>> 87cbcc0f
  * Don't reset nodes' versions when closing IncomingTcpConnections
    (CASSANDRA-7734)
  * Record the real messaging version in all cases in OutboundTcpConnection
