--- conflicted
+++ resolved
@@ -1,11 +1,8 @@
-<<<<<<< HEAD
 DSE 5.1.0
  * Insert default superuser role with fixed timestamp (APOLLO-18)
 Merged from 3.X:
-=======
 3.10
  * remove net.mintern.primitive library due to license issue (CASSANDRA-12845)
->>>>>>> 8f0d5a29
  * Properly format IPv6 addresses when logging JMX service URL (CASSANDRA-12454)
  * Optimize the vnode allocation for single replica per DC (CASSANDRA-12777)
  * Use non-token restrictions for bounds when token restrictions are overridden (CASSANDRA-12419)
