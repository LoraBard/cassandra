<<<<<<< HEAD
2.1.1
 * Support list index operations with conditions (CASSANDRA-7499)
 * Add max live/tombstoned cells to nodetool cfstats output (CASSANDRA-7731)
 * Validate IPv6 wildcard addresses properly (CASSANDRA-7680)
 * (cqlsh) Error when tracing query (CASSANDRA-7613)
 * Avoid IOOBE when building SyntaxError message snippet (CASSANDRA-7569)
 * SSTableExport uses correct validator to create string representation of partition
   keys (CASSANDRA-7498)
 * Avoid NPEs when receiving type changes for an unknown keyspace (CASSANDRA-7689)
 * Add support for custom 2i validation (CASSANDRA-7575)
 * Pig support for hadoop CqlInputFormat (CASSANDRA-6454)
 * Add listen_interface and rpc_interface options (CASSANDRA-7417)
 * Improve schema merge performance (CASSANDRA-7444)
 * Adjust MT depth based on # of partition validating (CASSANDRA-5263)
 * Optimise NativeCell comparisons (CASSANDRA-6755)
 * Configurable client timeout for cqlsh (CASSANDRA-7516)
 * Include snippet of CQL query near syntax error in messages (CASSANDRA-7111)
Merged from 2.0:
=======
2.0.10
 * (cqlsh) enable CTRL-R history search with libedit (CASSANDRA-7577)
 * Fix dropping collection when it's the last regular column (CASSANDRA-7744)
 * Properly reject operations on list index with conditions (CASSANDRA-7499)
>>>>>>> 36382e54
 * (Hadoop) allow ACFRW to limit nodes to local DC (CASSANDRA-7252)
 * (cqlsh) cqlsh should automatically disable tracing when selecting
   from system_traces (CASSANDRA-7641)
 * (Hadoop) Add CqlOutputFormat (CASSANDRA-6927)
 * Don't depend on cassandra config for nodetool ring (CASSANDRA-7508)
 * (cqlsh) Fix failing cqlsh formatting tests (CASSANDRA-7703)
 * Fix IncompatibleClassChangeError from hadoop2 (CASSANDRA-7229)
 * Add 'nodetool sethintedhandoffthrottlekb' (CASSANDRA-7635)
 * (cqlsh) Add tab-completion for CREATE/DROP USER IF [NOT] EXISTS (CASSANDRA-7611)
 * Catch errors when the JVM pulls the rug out from GCInspector (CASSANDRA-5345)
 * cqlsh fails when version number parts are not int (CASSANDRA-7524)

2.1.0
 * Fix ordering of static cells (CASSANDRA-7763)
Merged from 2.0:
 * Fix dropping collection when it's the last regular column (CASSANDRA-7744)
 * Properly reject operations on list index with conditions (CASSANDRA-7499)
 * (Hadoop) allow ACFRW to limit nodes to local DC (CASSANDRA-7252)


2.1.0-rc6
 * Fix OOM issue from netty caching over time (CASSANDRA-7743)
 * json2sstable couldn't import JSON for CQL table (CASSANDRA-7477)
 * Invalidate all caches on table drop (CASSANDRA-7561)
 * Skip strict endpoint selection for ranges if RF == nodes (CASSANRA-7765)
 * Fix Thrift range filtering without 2ary index lookups (CASSANDRA-7741)
 * Add tracing entries about concurrent range requests (CASSANDRA-7599)
 * (cqlsh) Fix DESCRIBE for NTS keyspaces (CASSANDRA-7729)
 * Remove netty buffer ref-counting (CASSANDRA-7735)
 * Pass mutated cf to index updater for use by PRSI (CASSANDRA-7742)
 * Include stress yaml example in release and deb (CASSANDRA-7717)
 * workaround for netty issue causing corrupted data off the wire (CASSANDRA-7695)
 * cqlsh DESC CLUSTER fails retrieving ring information (CASSANDRA-7687)
 * Fix binding null values inside UDT (CASSANDRA-7685)
 * Fix UDT field selection with empty fields (CASSANDRA-7670)
 * Bogus deserialization of static cells from sstable (CASSANDRA-7684)
 * Fix NPE on compaction leftover cleanup for dropped table (CASSANDRA-7770)
Merged from 2.0:
 * (cqlsh) Wait up to 10 sec for a tracing session (CASSANDRA-7222)
 * Fix NPE in FileCacheService.sizeInBytes (CASSANDRA-7756)
 * Remove duplicates from StorageService.getJoiningNodes (CASSANDRA-7478)
 * Clone token map outside of hot gossip loops (CASSANDRA-7758)
 * Fix MS expiring map timeout for Paxos messages (CASSANDRA-7752)
 * Do not flush on truncate if durable_writes is false (CASSANDRA-7750)
 * Give CRR a default input_cql Statement (CASSANDRA-7226)
 * Better error message when adding a collection with the same name
   than a previously dropped one (CASSANDRA-6276)
 * Fix validation when adding static columns (CASSANDRA-7730)
 * (Thrift) fix range deletion of supercolumns (CASSANDRA-7733)
 * Fix potential AssertionError in RangeTombstoneList (CASSANDRA-7700)
 * Validate arguments of blobAs* functions (CASSANDRA-7707)
 * Fix potential AssertionError with 2ndary indexes (CASSANDRA-6612)
 * Avoid logging CompactionInterrupted at ERROR (CASSANDRA-7694)
 * Minor leak in sstable2jon (CASSANDRA-7709)
 * Add cassandra.auto_bootstrap system property (CASSANDRA-7650)
 * Update java driver (for hadoop) (CASSANDRA-7618)
 * Remove CqlPagingRecordReader/CqlPagingInputFormat (CASSANDRA-7570)
 * Support connecting to ipv6 jmx with nodetool (CASSANDRA-7669)


2.1.0-rc5
 * Reject counters inside user types (CASSANDRA-7672)
 * Switch to notification-based GCInspector (CASSANDRA-7638)
 * (cqlsh) Handle nulls in UDTs and tuples correctly (CASSANDRA-7656)
 * Don't use strict consistency when replacing (CASSANDRA-7568)
 * Fix min/max cell name collection on 2.0 SSTables with range
   tombstones (CASSANDRA-7593)
 * Tolerate min/max cell names of different lengths (CASSANDRA-7651)
 * Filter cached results correctly (CASSANDRA-7636)
 * Fix tracing on the new SEPExecutor (CASSANDRA-7644)
 * Remove shuffle and taketoken (CASSANDRA-7601)
 * Clean up Windows batch scripts (CASSANDRA-7619)
 * Fix native protocol drop user type notification (CASSANDRA-7571)
 * Give read access to system.schema_usertypes to all authenticated users
   (CASSANDRA-7578)
 * (cqlsh) Fix cqlsh display when zero rows are returned (CASSANDRA-7580)
 * Get java version correctly when JAVA_TOOL_OPTIONS is set (CASSANDRA-7572)
 * Fix NPE when dropping index from non-existent keyspace, AssertionError when
   dropping non-existent index with IF EXISTS (CASSANDRA-7590)
 * Fix sstablelevelresetter hang (CASSANDRA-7614)
 * (cqlsh) Fix deserialization of blobs (CASSANDRA-7603)
 * Use "keyspace updated" schema change message for UDT changes in v1 and
   v2 protocols (CASSANDRA-7617)
 * Fix tracing of range slices and secondary index lookups that are local
   to the coordinator (CASSANDRA-7599)
 * Set -Dcassandra.storagedir for all tool shell scripts (CASSANDRA-7587)
 * Don't swap max/min col names when mutating sstable metadata (CASSANDRA-7596)
 * (cqlsh) Correctly handle paged result sets (CASSANDRA-7625)
 * (cqlsh) Improve waiting for a trace to complete (CASSANDRA-7626)
 * Fix tracing of concurrent range slices and 2ary index queries (CASSANDRA-7626)
 * Fix scrub against collection type (CASSANDRA-7665)
Merged from 2.0:
 * Set gc_grace_seconds to seven days for system schema tables (CASSANDRA-7668)
 * SimpleSeedProvider no longer caches seeds forever (CASSANDRA-7663)
 * Always flush on truncate (CASSANDRA-7511)
 * Fix ReversedType(DateType) mapping to native protocol (CASSANDRA-7576)
 * Always merge ranges owned by a single node (CASSANDRA-6930)
 * Track max/min timestamps for range tombstones (CASSANDRA-7647)
 * Fix NPE when listing saved caches dir (CASSANDRA-7632)


2.1.0-rc4
 * Fix word count hadoop example (CASSANDRA-7200)
 * Updated memtable_cleanup_threshold and memtable_flush_writers defaults 
   (CASSANDRA-7551)
 * (Windows) fix startup when WMI memory query fails (CASSANDRA-7505)
 * Anti-compaction proceeds if any part of the repair failed (CASANDRA-7521)
 * Add missing table name to DROP INDEX responses and notifications (CASSANDRA-7539)
 * Bump CQL version to 3.2.0 and update CQL documentation (CASSANDRA-7527)
 * Fix configuration error message when running nodetool ring (CASSANDRA-7508)
 * Support conditional updates, tuple type, and the v3 protocol in cqlsh (CASSANDRA-7509)
 * Handle queries on multiple secondary index types (CASSANDRA-7525)
 * Fix cqlsh authentication with v3 native protocol (CASSANDRA-7564)
 * Fix NPE when unknown prepared statement ID is used (CASSANDRA-7454)
Merged from 2.0:
 * (Windows) force range-based repair to non-sequential mode (CASSANDRA-7541)
 * Fix range merging when DES scores are zero (CASSANDRA-7535)
 * Warn when SSL certificates have expired (CASSANDRA-7528)
 * Fix error when doing reversed queries with static columns (CASSANDRA-7490)
Merged from 1.2:
 * Set correct stream ID on responses when non-Exception Throwables
   are thrown while handling native protocol messages (CASSANDRA-7470)


2.1.0-rc3
 * Consider expiry when reconciling otherwise equal cells (CASSANDRA-7403)
 * Introduce CQL support for stress tool (CASSANDRA-6146)
 * Fix ClassCastException processing expired messages (CASSANDRA-7496)
 * Fix prepared marker for collections inside UDT (CASSANDRA-7472)
 * Remove left-over populate_io_cache_on_flush and replicate_on_write
   uses (CASSANDRA-7493)
 * (Windows) handle spaces in path names (CASSANDRA-7451)
 * Ensure writes have completed after dropping a table, before recycling
   commit log segments (CASSANDRA-7437)
 * Remove left-over rows_per_partition_to_cache (CASSANDRA-7493)
 * Fix error when CONTAINS is used with a bind marker (CASSANDRA-7502)
 * Properly reject unknown UDT field (CASSANDRA-7484)
Merged from 2.0:
 * Fix CC#collectTimeOrderedData() tombstone optimisations (CASSANDRA-7394)
 * Support DISTINCT for static columns and fix behaviour when DISTINC is
   not use (CASSANDRA-7305).
 * Workaround JVM NPE on JMX bind failure (CASSANDRA-7254)
 * Fix race in FileCacheService RemovalListener (CASSANDRA-7278)
 * Fix inconsistent use of consistencyForCommit that allowed LOCAL_QUORUM
   operations to incorrect become full QUORUM (CASSANDRA-7345)
 * Properly handle unrecognized opcodes and flags (CASSANDRA-7440)
 * (Hadoop) close CqlRecordWriter clients when finished (CASSANDRA-7459)
 * Commit disk failure policy (CASSANDRA-7429)
 * Make sure high level sstables get compacted (CASSANDRA-7414)
 * Fix AssertionError when using empty clustering columns and static columns
   (CASSANDRA-7455)
 * Add option to disable STCS in L0 (CASSANDRA-6621)
 * Upgrade to snappy-java 1.0.5.2 (CASSANDRA-7476)


2.1.0-rc2
 * Fix heap size calculation for CompoundSparseCellName and 
   CompoundSparseCellName.WithCollection (CASSANDRA-7421)
 * Allow counter mutations in UNLOGGED batches (CASSANDRA-7351)
 * Modify reconcile logic to always pick a tombstone over a counter cell
   (CASSANDRA-7346)
 * Avoid incremental compaction on Windows (CASSANDRA-7365)
 * Fix exception when querying a composite-keyed table with a collection index
   (CASSANDRA-7372)
 * Use node's host id in place of counter ids (CASSANDRA-7366)
 * Fix error when doing reversed queries with static columns (CASSANDRA-7490)
 * Backport CASSANDRA-6747 (CASSANDRA-7560)
 * Track max/min timestamps for range tombstones (CASSANDRA-7647)
 * Fix NPE when listing saved caches dir (CASSANDRA-7632)
 * Fix sstableloader unable to connect encrypted node (CASSANDRA-7585)
Merged from 1.2:
 * Clone token map outside of hot gossip loops (CASSANDRA-7758)
 * Add stop method to EmbeddedCassandraService (CASSANDRA-7595)
 * Support connecting to ipv6 jmx with nodetool (CASSANDRA-7669)
 * Set gc_grace_seconds to seven days for system schema tables (CASSANDRA-7668)
 * SimpleSeedProvider no longer caches seeds forever (CASSANDRA-7663)
 * Set correct stream ID on responses when non-Exception Throwables
   are thrown while handling native protocol messages (CASSANDRA-7470)
 * Fix row size miscalculation in LazilyCompactedRow (CASSANDRA-7543)
 * Fix race in background compaction check (CASSANDRA-7745)


2.1.0-rc1
 * Revert flush directory (CASSANDRA-6357)
 * More efficient executor service for fast operations (CASSANDRA-4718)
 * Move less common tools into a new cassandra-tools package (CASSANDRA-7160)
 * Support more concurrent requests in native protocol (CASSANDRA-7231)
 * Add tab-completion to debian nodetool packaging (CASSANDRA-6421)
 * Change concurrent_compactors defaults (CASSANDRA-7139)
 * Add PowerShell Windows launch scripts (CASSANDRA-7001)
 * Make commitlog archive+restore more robust (CASSANDRA-6974)
 * Fix marking commitlogsegments clean (CASSANDRA-6959)
 * Add snapshot "manifest" describing files included (CASSANDRA-6326)
 * Parallel streaming for sstableloader (CASSANDRA-3668)
 * Fix bugs in supercolumns handling (CASSANDRA-7138)
 * Fix ClassClassException on composite dense tables (CASSANDRA-7112)
 * Cleanup and optimize collation and slice iterators (CASSANDRA-7107)
 * Upgrade NBHM lib (CASSANDRA-7128)
 * Optimize netty server (CASSANDRA-6861)
 * Fix repair hang when given CF does not exist (CASSANDRA-7189)
 * Allow c* to be shutdown in an embedded mode (CASSANDRA-5635)
 * Add server side batching to native transport (CASSANDRA-5663)
 * Make batchlog replay asynchronous (CASSANDRA-6134)
 * remove unused classes (CASSANDRA-7197)
 * Limit user types to the keyspace they are defined in (CASSANDRA-6643)
 * Add validate method to CollectionType (CASSANDRA-7208)
 * New serialization format for UDT values (CASSANDRA-7209, CASSANDRA-7261)
 * Fix nodetool netstats (CASSANDRA-7270)
 * Fix potential ClassCastException in HintedHandoffManager (CASSANDRA-7284)
 * Use prepared statements internally (CASSANDRA-6975)
 * Fix broken paging state with prepared statement (CASSANDRA-7120)
 * Fix IllegalArgumentException in CqlStorage (CASSANDRA-7287)
 * Allow nulls/non-existant fields in UDT (CASSANDRA-7206)
 * Backport Thrift MultiSliceRequest (CASSANDRA-7027)
 * Handle overlapping MultiSlices (CASSANDRA-7279)
 * Fix DataOutputTest on Windows (CASSANDRA-7265)
 * Embedded sets in user defined data-types are not updating (CASSANDRA-7267)
 * Add tuple type to CQL/native protocol (CASSANDRA-7248)
 * Fix CqlPagingRecordReader on tables with few rows (CASSANDRA-7322)
Merged from 2.0:
 * Copy compaction options to make sure they are reloaded (CASSANDRA-7290)
 * Add option to do more aggressive tombstone compactions (CASSANDRA-6563)
 * Don't try to compact already-compacting files in HHOM (CASSANDRA-7288)
 * Always reallocate buffers in HSHA (CASSANDRA-6285)
 * (Hadoop) support authentication in CqlRecordReader (CASSANDRA-7221)
 * (Hadoop) Close java driver Cluster in CQLRR.close (CASSANDRA-7228)
 * Warn when 'USING TIMESTAMP' is used on a CAS BATCH (CASSANDRA-7067)
 * return all cpu values from BackgroundActivityMonitor.readAndCompute (CASSANDRA-7183)
 * Correctly delete scheduled range xfers (CASSANDRA-7143)
 * return all cpu values from BackgroundActivityMonitor.readAndCompute (CASSANDRA-7183)  
 * reduce garbage creation in calculatePendingRanges (CASSANDRA-7191)
 * fix c* launch issues on Russian os's due to output of linux 'free' cmd (CASSANDRA-6162)
 * Fix disabling autocompaction (CASSANDRA-7187)
 * Fix potential NumberFormatException when deserializing IntegerType (CASSANDRA-7088)
 * cqlsh can't tab-complete disabling compaction (CASSANDRA-7185)
 * cqlsh: Accept and execute CQL statement(s) from command-line parameter (CASSANDRA-7172)
 * Fix IllegalStateException in CqlPagingRecordReader (CASSANDRA-7198)
 * Fix the InvertedIndex trigger example (CASSANDRA-7211)
 * Add --resolve-ip option to 'nodetool ring' (CASSANDRA-7210)
 * reduce garbage on codec flag deserialization (CASSANDRA-7244) 
 * Fix duplicated error messages on directory creation error at startup (CASSANDRA-5818)
 * Proper null handle for IF with map element access (CASSANDRA-7155)
 * Improve compaction visibility (CASSANDRA-7242)
 * Correctly delete scheduled range xfers (CASSANDRA-7143)
 * Make batchlog replica selection rack-aware (CASSANDRA-6551)
 * Fix CFMetaData#getColumnDefinitionFromColumnName() (CASSANDRA-7074)
 * Fix writetime/ttl functions for static columns (CASSANDRA-7081)
 * Suggest CTRL-C or semicolon after three blank lines in cqlsh (CASSANDRA-7142)
 * Fix 2ndary index queries with DESC clustering order (CASSANDRA-6950)
 * Invalid key cache entries on DROP (CASSANDRA-6525)
 * Fix flapping RecoveryManagerTest (CASSANDRA-7084)
 * Add missing iso8601 patterns for date strings (CASSANDRA-6973)
 * Support selecting multiple rows in a partition using IN (CASSANDRA-6875)
 * Add authentication support to shuffle (CASSANDRA-6484)
 * Swap local and global default read repair chances (CASSANDRA-7320)
 * Add conditional CREATE/DROP USER support (CASSANDRA-7264)
 * Cqlsh counts non-empty lines for "Blank lines" warning (CASSANDRA-7325)
Merged from 1.2:
 * Add Cloudstack snitch (CASSANDRA-7147)
 * Update system.peers correctly when relocating tokens (CASSANDRA-7126)
 * Add Google Compute Engine snitch (CASSANDRA-7132)
 * remove duplicate query for local tokens (CASSANDRA-7182)
 * exit CQLSH with error status code if script fails (CASSANDRA-6344)
 * Fix bug with some IN queries missig results (CASSANDRA-7105)
 * Fix availability validation for LOCAL_ONE CL (CASSANDRA-7319)
 * Hint streaming can cause decommission to fail (CASSANDRA-7219)


2.1.0-beta2
 * Increase default CL space to 8GB (CASSANDRA-7031)
 * Add range tombstones to read repair digests (CASSANDRA-6863)
 * Fix BTree.clear for large updates (CASSANDRA-6943)
 * Fail write instead of logging a warning when unable to append to CL
   (CASSANDRA-6764)
 * Eliminate possibility of CL segment appearing twice in active list 
   (CASSANDRA-6557)
 * Apply DONTNEED fadvise to commitlog segments (CASSANDRA-6759)
 * Switch CRC component to Adler and include it for compressed sstables 
   (CASSANDRA-4165)
 * Allow cassandra-stress to set compaction strategy options (CASSANDRA-6451)
 * Add broadcast_rpc_address option to cassandra.yaml (CASSANDRA-5899)
 * Auto reload GossipingPropertyFileSnitch config (CASSANDRA-5897)
 * Fix overflow of memtable_total_space_in_mb (CASSANDRA-6573)
 * Fix ABTC NPE and apply update function correctly (CASSANDRA-6692)
 * Allow nodetool to use a file or prompt for password (CASSANDRA-6660)
 * Fix AIOOBE when concurrently accessing ABSC (CASSANDRA-6742)
 * Fix assertion error in ALTER TYPE RENAME (CASSANDRA-6705)
 * Scrub should not always clear out repaired status (CASSANDRA-5351)
 * Improve handling of range tombstone for wide partitions (CASSANDRA-6446)
 * Fix ClassCastException for compact table with composites (CASSANDRA-6738)
 * Fix potentially repairing with wrong nodes (CASSANDRA-6808)
 * Change caching option syntax (CASSANDRA-6745)
 * Fix stress to do proper counter reads (CASSANDRA-6835)
 * Fix help message for stress counter_write (CASSANDRA-6824)
 * Fix stress smart Thrift client to pick servers correctly (CASSANDRA-6848)
 * Add logging levels (minimal, normal or verbose) to stress tool (CASSANDRA-6849)
 * Fix race condition in Batch CLE (CASSANDRA-6860)
 * Improve cleanup/scrub/upgradesstables failure handling (CASSANDRA-6774)
 * ByteBuffer write() methods for serializing sstables (CASSANDRA-6781)
 * Proper compare function for CollectionType (CASSANDRA-6783)
 * Update native server to Netty 4 (CASSANDRA-6236)
 * Fix off-by-one error in stress (CASSANDRA-6883)
 * Make OpOrder AutoCloseable (CASSANDRA-6901)
 * Remove sync repair JMX interface (CASSANDRA-6900)
 * Add multiple memory allocation options for memtables (CASSANDRA-6689, 6694)
 * Remove adjusted op rate from stress output (CASSANDRA-6921)
 * Add optimized CF.hasColumns() implementations (CASSANDRA-6941)
 * Serialize batchlog mutations with the version of the target node
   (CASSANDRA-6931)
 * Optimize CounterColumn#reconcile() (CASSANDRA-6953)
 * Properly remove 1.2 sstable support in 2.1 (CASSANDRA-6869)
 * Lock counter cells, not partitions (CASSANDRA-6880)
 * Track presence of legacy counter shards in sstables (CASSANDRA-6888)
 * Ensure safe resource cleanup when replacing sstables (CASSANDRA-6912)
 * Add failure handler to async callback (CASSANDRA-6747)
 * Fix AE when closing SSTable without releasing reference (CASSANDRA-7000)
 * Clean up IndexInfo on keyspace/table drops (CASSANDRA-6924)
 * Only snapshot relative SSTables when sequential repair (CASSANDRA-7024)
 * Require nodetool rebuild_index to specify index names (CASSANDRA-7038)
 * fix cassandra stress errors on reads with native protocol (CASSANDRA-7033)
 * Use OpOrder to guard sstable references for reads (CASSANDRA-6919)
 * Preemptive opening of compaction result (CASSANDRA-6916)
 * Multi-threaded scrub/cleanup/upgradesstables (CASSANDRA-5547)
 * Optimize cellname comparison (CASSANDRA-6934)
 * Native protocol v3 (CASSANDRA-6855)
 * Optimize Cell liveness checks and clean up Cell (CASSANDRA-7119)
 * Support consistent range movements (CASSANDRA-2434)
Merged from 2.0:
 * Avoid race-prone second "scrub" of system keyspace (CASSANDRA-6797)
 * Pool CqlRecordWriter clients by inetaddress rather than Range
   (CASSANDRA-6665)
 * Fix compaction_history timestamps (CASSANDRA-6784)
 * Compare scores of full replica ordering in DES (CASSANDRA-6683)
 * fix CME in SessionInfo updateProgress affecting netstats (CASSANDRA-6577)
 * Allow repairing between specific replicas (CASSANDRA-6440)
 * Allow per-dc enabling of hints (CASSANDRA-6157)
 * Add compatibility for Hadoop 0.2.x (CASSANDRA-5201)
 * Fix EstimatedHistogram races (CASSANDRA-6682)
 * Failure detector correctly converts initial value to nanos (CASSANDRA-6658)
 * Add nodetool taketoken to relocate vnodes (CASSANDRA-4445)
 * Expose bulk loading progress over JMX (CASSANDRA-4757)
 * Correctly handle null with IF conditions and TTL (CASSANDRA-6623)
 * Account for range/row tombstones in tombstone drop
   time histogram (CASSANDRA-6522)
 * Stop CommitLogSegment.close() from calling sync() (CASSANDRA-6652)
 * Make commitlog failure handling configurable (CASSANDRA-6364)
 * Avoid overlaps in LCS (CASSANDRA-6688)
 * Improve support for paginating over composites (CASSANDRA-4851)
 * Fix count(*) queries in a mixed cluster (CASSANDRA-6707)
 * Improve repair tasks(snapshot, differencing) concurrency (CASSANDRA-6566)
 * Fix replaying pre-2.0 commit logs (CASSANDRA-6714)
 * Add static columns to CQL3 (CASSANDRA-6561)
 * Optimize single partition batch statements (CASSANDRA-6737)
 * Disallow post-query re-ordering when paging (CASSANDRA-6722)
 * Fix potential paging bug with deleted columns (CASSANDRA-6748)
 * Fix NPE on BulkLoader caused by losing StreamEvent (CASSANDRA-6636)
 * Fix truncating compression metadata (CASSANDRA-6791)
 * Add CMSClassUnloadingEnabled JVM option (CASSANDRA-6541)
 * Catch memtable flush exceptions during shutdown (CASSANDRA-6735)
 * Fix upgradesstables NPE for non-CF-based indexes (CASSANDRA-6645)
 * Fix UPDATE updating PRIMARY KEY columns implicitly (CASSANDRA-6782)
 * Fix IllegalArgumentException when updating from 1.2 with SuperColumns
   (CASSANDRA-6733)
 * FBUtilities.singleton() should use the CF comparator (CASSANDRA-6778)
 * Fix CQLSStableWriter.addRow(Map<String, Object>) (CASSANDRA-6526)
 * Fix HSHA server introducing corrupt data (CASSANDRA-6285)
 * Fix CAS conditions for COMPACT STORAGE tables (CASSANDRA-6813)
 * Starting threads in OutboundTcpConnectionPool constructor causes race conditions (CASSANDRA-7177)
 * Allow overriding cassandra-rackdc.properties file (CASSANDRA-7072)
 * Set JMX RMI port to 7199 (CASSANDRA-7087)
 * Use LOCAL_QUORUM for data reads at LOCAL_SERIAL (CASSANDRA-6939)
 * Log a warning for large batches (CASSANDRA-6487)
 * Put nodes in hibernate when join_ring is false (CASSANDRA-6961)
 * Avoid early loading of non-system keyspaces before compaction-leftovers 
   cleanup at startup (CASSANDRA-6913)
 * Restrict Windows to parallel repairs (CASSANDRA-6907)
 * (Hadoop) Allow manually specifying start/end tokens in CFIF (CASSANDRA-6436)
 * Fix NPE in MeteredFlusher (CASSANDRA-6820)
 * Fix race processing range scan responses (CASSANDRA-6820)
 * Allow deleting snapshots from dropped keyspaces (CASSANDRA-6821)
 * Add uuid() function (CASSANDRA-6473)
 * Omit tombstones from schema digests (CASSANDRA-6862)
 * Include correct consistencyLevel in LWT timeout (CASSANDRA-6884)
 * Lower chances for losing new SSTables during nodetool refresh and
   ColumnFamilyStore.loadNewSSTables (CASSANDRA-6514)
 * Add support for DELETE ... IF EXISTS to CQL3 (CASSANDRA-5708)
 * Update hadoop_cql3_word_count example (CASSANDRA-6793)
 * Fix handling of RejectedExecution in sync Thrift server (CASSANDRA-6788)
 * Log more information when exceeding tombstone_warn_threshold (CASSANDRA-6865)
 * Fix truncate to not abort due to unreachable fat clients (CASSANDRA-6864)
 * Fix schema concurrency exceptions (CASSANDRA-6841)
 * Fix leaking validator FH in StreamWriter (CASSANDRA-6832)
 * Fix saving triggers to schema (CASSANDRA-6789)
 * Fix trigger mutations when base mutation list is immutable (CASSANDRA-6790)
 * Fix accounting in FileCacheService to allow re-using RAR (CASSANDRA-6838)
 * Fix static counter columns (CASSANDRA-6827)
 * Restore expiring->deleted (cell) compaction optimization (CASSANDRA-6844)
 * Fix CompactionManager.needsCleanup (CASSANDRA-6845)
 * Correctly compare BooleanType values other than 0 and 1 (CASSANDRA-6779)
 * Read message id as string from earlier versions (CASSANDRA-6840)
 * Properly use the Paxos consistency for (non-protocol) batch (CASSANDRA-6837)
 * Add paranoid disk failure option (CASSANDRA-6646)
 * Improve PerRowSecondaryIndex performance (CASSANDRA-6876)
 * Extend triggers to support CAS updates (CASSANDRA-6882)
 * Static columns with IF NOT EXISTS don't always work as expected (CASSANDRA-6873)
 * Fix paging with SELECT DISTINCT (CASSANDRA-6857)
 * Fix UnsupportedOperationException on CAS timeout (CASSANDRA-6923)
 * Improve MeteredFlusher handling of MF-unaffected column families
   (CASSANDRA-6867)
 * Add CqlRecordReader using native pagination (CASSANDRA-6311)
 * Add QueryHandler interface (CASSANDRA-6659)
 * Track liveRatio per-memtable, not per-CF (CASSANDRA-6945)
 * Make sure upgradesstables keeps sstable level (CASSANDRA-6958)
 * Fix LIMIT with static columns (CASSANDRA-6956)
 * Fix clash with CQL column name in thrift validation (CASSANDRA-6892)
 * Fix error with super columns in mixed 1.2-2.0 clusters (CASSANDRA-6966)
 * Fix bad skip of sstables on slice query with composite start/finish (CASSANDRA-6825)
 * Fix unintended update with conditional statement (CASSANDRA-6893)
 * Fix map element access in IF (CASSANDRA-6914)
 * Avoid costly range calculations for range queries on system keyspaces
   (CASSANDRA-6906)
 * Fix SSTable not released if stream session fails (CASSANDRA-6818)
 * Avoid build failure due to ANTLR timeout (CASSANDRA-6991)
 * Queries on compact tables can return more rows that requested (CASSANDRA-7052)
 * USING TIMESTAMP for batches does not work (CASSANDRA-7053)
 * Fix performance regression from CASSANDRA-5614 (CASSANDRA-6949)
 * Ensure that batchlog and hint timeouts do not produce hints (CASSANDRA-7058)
 * Merge groupable mutations in TriggerExecutor#execute() (CASSANDRA-7047)
 * Plug holes in resource release when wiring up StreamSession (CASSANDRA-7073)
 * Re-add parameter columns to tracing session (CASSANDRA-6942)
 * Preserves CQL metadata when updating table from thrift (CASSANDRA-6831)
Merged from 1.2:
 * Fix nodetool display with vnodes (CASSANDRA-7082)
 * Add UNLOGGED, COUNTER options to BATCH documentation (CASSANDRA-6816)
 * add extra SSL cipher suites (CASSANDRA-6613)
 * fix nodetool getsstables for blob PK (CASSANDRA-6803)
 * Fix BatchlogManager#deleteBatch() use of millisecond timestamps
   (CASSANDRA-6822)
 * Continue assassinating even if the endpoint vanishes (CASSANDRA-6787)
 * Schedule schema pulls on change (CASSANDRA-6971)
 * Non-droppable verbs shouldn't be dropped from OTC (CASSANDRA-6980)
 * Shutdown batchlog executor in SS#drain() (CASSANDRA-7025)
 * Fix batchlog to account for CF truncation records (CASSANDRA-6999)
 * Fix CQLSH parsing of functions and BLOB literals (CASSANDRA-7018)
 * Properly load trustore in the native protocol (CASSANDRA-6847)
 * Always clean up references in SerializingCache (CASSANDRA-6994)
 * Don't shut MessagingService down when replacing a node (CASSANDRA-6476)
 * fix npe when doing -Dcassandra.fd_initial_value_ms (CASSANDRA-6751)


2.1.0-beta1
 * Add flush directory distinct from compaction directories (CASSANDRA-6357)
 * Require JNA by default (CASSANDRA-6575)
 * add listsnapshots command to nodetool (CASSANDRA-5742)
 * Introduce AtomicBTreeColumns (CASSANDRA-6271, 6692)
 * Multithreaded commitlog (CASSANDRA-3578)
 * allocate fixed index summary memory pool and resample cold index summaries 
   to use less memory (CASSANDRA-5519)
 * Removed multithreaded compaction (CASSANDRA-6142)
 * Parallelize fetching rows for low-cardinality indexes (CASSANDRA-1337)
 * change logging from log4j to logback (CASSANDRA-5883)
 * switch to LZ4 compression for internode communication (CASSANDRA-5887)
 * Stop using Thrift-generated Index* classes internally (CASSANDRA-5971)
 * Remove 1.2 network compatibility code (CASSANDRA-5960)
 * Remove leveled json manifest migration code (CASSANDRA-5996)
 * Remove CFDefinition (CASSANDRA-6253)
 * Use AtomicIntegerFieldUpdater in RefCountedMemory (CASSANDRA-6278)
 * User-defined types for CQL3 (CASSANDRA-5590)
 * Use of o.a.c.metrics in nodetool (CASSANDRA-5871, 6406)
 * Batch read from OTC's queue and cleanup (CASSANDRA-1632)
 * Secondary index support for collections (CASSANDRA-4511, 6383)
 * SSTable metadata(Stats.db) format change (CASSANDRA-6356)
 * Push composites support in the storage engine
   (CASSANDRA-5417, CASSANDRA-6520)
 * Add snapshot space used to cfstats (CASSANDRA-6231)
 * Add cardinality estimator for key count estimation (CASSANDRA-5906)
 * CF id is changed to be non-deterministic. Data dir/key cache are created
   uniquely for CF id (CASSANDRA-5202)
 * New counters implementation (CASSANDRA-6504)
 * Replace UnsortedColumns, EmptyColumns, TreeMapBackedSortedColumns with new
   ArrayBackedSortedColumns (CASSANDRA-6630, CASSANDRA-6662, CASSANDRA-6690)
 * Add option to use row cache with a given amount of rows (CASSANDRA-5357)
 * Avoid repairing already repaired data (CASSANDRA-5351)
 * Reject counter updates with USING TTL/TIMESTAMP (CASSANDRA-6649)
 * Replace index_interval with min/max_index_interval (CASSANDRA-6379)
 * Lift limitation that order by columns must be selected for IN queries (CASSANDRA-4911)


2.0.5
 * Reduce garbage generated by bloom filter lookups (CASSANDRA-6609)
 * Add ks.cf names to tombstone logging (CASSANDRA-6597)
 * Use LOCAL_QUORUM for LWT operations at LOCAL_SERIAL (CASSANDRA-6495)
 * Wait for gossip to settle before accepting client connections (CASSANDRA-4288)
 * Delete unfinished compaction incrementally (CASSANDRA-6086)
 * Allow specifying custom secondary index options in CQL3 (CASSANDRA-6480)
 * Improve replica pinning for cache efficiency in DES (CASSANDRA-6485)
 * Fix LOCAL_SERIAL from thrift (CASSANDRA-6584)
 * Don't special case received counts in CAS timeout exceptions (CASSANDRA-6595)
 * Add support for 2.1 global counter shards (CASSANDRA-6505)
 * Fix NPE when streaming connection is not yet established (CASSANDRA-6210)
 * Avoid rare duplicate read repair triggering (CASSANDRA-6606)
 * Fix paging discardFirst (CASSANDRA-6555)
 * Fix ArrayIndexOutOfBoundsException in 2ndary index query (CASSANDRA-6470)
 * Release sstables upon rebuilding 2i (CASSANDRA-6635)
 * Add AbstractCompactionStrategy.startup() method (CASSANDRA-6637)
 * SSTableScanner may skip rows during cleanup (CASSANDRA-6638)
 * sstables from stalled repair sessions can resurrect deleted data (CASSANDRA-6503)
 * Switch stress to use ITransportFactory (CASSANDRA-6641)
 * Fix IllegalArgumentException during prepare (CASSANDRA-6592)
 * Fix possible loss of 2ndary index entries during compaction (CASSANDRA-6517)
 * Fix direct Memory on architectures that do not support unaligned long access
   (CASSANDRA-6628)
 * Let scrub optionally skip broken counter partitions (CASSANDRA-5930)
Merged from 1.2:
 * fsync compression metadata (CASSANDRA-6531)
 * Validate CF existence on execution for prepared statement (CASSANDRA-6535)
 * Add ability to throttle batchlog replay (CASSANDRA-6550)
 * Fix executing LOCAL_QUORUM with SimpleStrategy (CASSANDRA-6545)
 * Avoid StackOverflow when using large IN queries (CASSANDRA-6567)
 * Nodetool upgradesstables includes secondary indexes (CASSANDRA-6598)
 * Paginate batchlog replay (CASSANDRA-6569)
 * skip blocking on streaming during drain (CASSANDRA-6603)
 * Improve error message when schema doesn't match loaded sstable (CASSANDRA-6262)
 * Add properties to adjust FD initial value and max interval (CASSANDRA-4375)
 * Fix preparing with batch and delete from collection (CASSANDRA-6607)
 * Fix ABSC reverse iterator's remove() method (CASSANDRA-6629)
 * Handle host ID conflicts properly (CASSANDRA-6615)
 * Move handling of migration event source to solve bootstrap race. (CASSANDRA-6648)
 * Make sure compaction throughput value doesn't overflow with int math (CASSANDRA-6647)


2.0.4
 * Allow removing snapshots of no-longer-existing CFs (CASSANDRA-6418)
 * add StorageService.stopDaemon() (CASSANDRA-4268)
 * add IRE for invalid CF supplied to get_count (CASSANDRA-5701)
 * add client encryption support to sstableloader (CASSANDRA-6378)
 * Fix accept() loop for SSL sockets post-shutdown (CASSANDRA-6468)
 * Fix size-tiered compaction in LCS L0 (CASSANDRA-6496)
 * Fix assertion failure in filterColdSSTables (CASSANDRA-6483)
 * Fix row tombstones in larger-than-memory compactions (CASSANDRA-6008)
 * Fix cleanup ClassCastException (CASSANDRA-6462)
 * Reduce gossip memory use by interning VersionedValue strings (CASSANDRA-6410)
 * Allow specifying datacenters to participate in a repair (CASSANDRA-6218)
 * Fix divide-by-zero in PCI (CASSANDRA-6403)
 * Fix setting last compacted key in the wrong level for LCS (CASSANDRA-6284)
 * Add millisecond precision formats to the timestamp parser (CASSANDRA-6395)
 * Expose a total memtable size metric for a CF (CASSANDRA-6391)
 * cqlsh: handle symlinks properly (CASSANDRA-6425)
 * Fix potential infinite loop when paging query with IN (CASSANDRA-6464)
 * Fix assertion error in AbstractQueryPager.discardFirst (CASSANDRA-6447)
 * Fix streaming older SSTable yields unnecessary tombstones (CASSANDRA-6527)
Merged from 1.2:
 * Improved error message on bad properties in DDL queries (CASSANDRA-6453)
 * Randomize batchlog candidates selection (CASSANDRA-6481)
 * Fix thundering herd on endpoint cache invalidation (CASSANDRA-6345, 6485)
 * Improve batchlog write performance with vnodes (CASSANDRA-6488)
 * cqlsh: quote single quotes in strings inside collections (CASSANDRA-6172)
 * Improve gossip performance for typical messages (CASSANDRA-6409)
 * Throw IRE if a prepared statement has more markers than supported 
   (CASSANDRA-5598)
 * Expose Thread metrics for the native protocol server (CASSANDRA-6234)
 * Change snapshot response message verb to INTERNAL to avoid dropping it 
   (CASSANDRA-6415)
 * Warn when collection read has > 65K elements (CASSANDRA-5428)
 * Fix cache persistence when both row and key cache are enabled 
   (CASSANDRA-6413)
 * (Hadoop) add describe_local_ring (CASSANDRA-6268)
 * Fix handling of concurrent directory creation failure (CASSANDRA-6459)
 * Allow executing CREATE statements multiple times (CASSANDRA-6471)
 * Don't send confusing info with timeouts (CASSANDRA-6491)
 * Don't resubmit counter mutation runnables internally (CASSANDRA-6427)
 * Don't drop local mutations without a hint (CASSANDRA-6510)
 * Don't allow null max_hint_window_in_ms (CASSANDRA-6419)
 * Validate SliceRange start and finish lengths (CASSANDRA-6521)


2.0.3
 * Fix FD leak on slice read path (CASSANDRA-6275)
 * Cancel read meter task when closing SSTR (CASSANDRA-6358)
 * free off-heap IndexSummary during bulk (CASSANDRA-6359)
 * Recover from IOException in accept() thread (CASSANDRA-6349)
 * Improve Gossip tolerance of abnormally slow tasks (CASSANDRA-6338)
 * Fix trying to hint timed out counter writes (CASSANDRA-6322)
 * Allow restoring specific columnfamilies from archived CL (CASSANDRA-4809)
 * Avoid flushing compaction_history after each operation (CASSANDRA-6287)
 * Fix repair assertion error when tombstones expire (CASSANDRA-6277)
 * Skip loading corrupt key cache (CASSANDRA-6260)
 * Fixes for compacting larger-than-memory rows (CASSANDRA-6274)
 * Compact hottest sstables first and optionally omit coldest from
   compaction entirely (CASSANDRA-6109)
 * Fix modifying column_metadata from thrift (CASSANDRA-6182)
 * cqlsh: fix LIST USERS output (CASSANDRA-6242)
 * Add IRequestSink interface (CASSANDRA-6248)
 * Update memtable size while flushing (CASSANDRA-6249)
 * Provide hooks around CQL2/CQL3 statement execution (CASSANDRA-6252)
 * Require Permission.SELECT for CAS updates (CASSANDRA-6247)
 * New CQL-aware SSTableWriter (CASSANDRA-5894)
 * Reject CAS operation when the protocol v1 is used (CASSANDRA-6270)
 * Correctly throw error when frame too large (CASSANDRA-5981)
 * Fix serialization bug in PagedRange with 2ndary indexes (CASSANDRA-6299)
 * Fix CQL3 table validation in Thrift (CASSANDRA-6140)
 * Fix bug missing results with IN clauses (CASSANDRA-6327)
 * Fix paging with reversed slices (CASSANDRA-6343)
 * Set minTimestamp correctly to be able to drop expired sstables (CASSANDRA-6337)
 * Support NaN and Infinity as float literals (CASSANDRA-6003)
 * Remove RF from nodetool ring output (CASSANDRA-6289)
 * Fix attempting to flush empty rows (CASSANDRA-6374)
 * Fix potential out of bounds exception when paging (CASSANDRA-6333)
Merged from 1.2:
 * Optimize FD phi calculation (CASSANDRA-6386)
 * Improve initial FD phi estimate when starting up (CASSANDRA-6385)
 * Don't list CQL3 table in CLI describe even if named explicitely 
   (CASSANDRA-5750)
 * Invalidate row cache when dropping CF (CASSANDRA-6351)
 * add non-jamm path for cached statements (CASSANDRA-6293)
 * add windows bat files for shell commands (CASSANDRA-6145)
 * Require logging in for Thrift CQL2/3 statement preparation (CASSANDRA-6254)
 * restrict max_num_tokens to 1536 (CASSANDRA-6267)
 * Nodetool gets default JMX port from cassandra-env.sh (CASSANDRA-6273)
 * make calculatePendingRanges asynchronous (CASSANDRA-6244)
 * Remove blocking flushes in gossip thread (CASSANDRA-6297)
 * Fix potential socket leak in connectionpool creation (CASSANDRA-6308)
 * Allow LOCAL_ONE/LOCAL_QUORUM to work with SimpleStrategy (CASSANDRA-6238)
 * cqlsh: handle 'null' as session duration (CASSANDRA-6317)
 * Fix json2sstable handling of range tombstones (CASSANDRA-6316)
 * Fix missing one row in reverse query (CASSANDRA-6330)
 * Fix reading expired row value from row cache (CASSANDRA-6325)
 * Fix AssertionError when doing set element deletion (CASSANDRA-6341)
 * Make CL code for the native protocol match the one in C* 2.0
   (CASSANDRA-6347)
 * Disallow altering CQL3 table from thrift (CASSANDRA-6370)
 * Fix size computation of prepared statement (CASSANDRA-6369)


2.0.2
 * Update FailureDetector to use nanontime (CASSANDRA-4925)
 * Fix FileCacheService regressions (CASSANDRA-6149)
 * Never return WriteTimeout for CL.ANY (CASSANDRA-6132)
 * Fix race conditions in bulk loader (CASSANDRA-6129)
 * Add configurable metrics reporting (CASSANDRA-4430)
 * drop queries exceeding a configurable number of tombstones (CASSANDRA-6117)
 * Track and persist sstable read activity (CASSANDRA-5515)
 * Fixes for speculative retry (CASSANDRA-5932, CASSANDRA-6194)
 * Improve memory usage of metadata min/max column names (CASSANDRA-6077)
 * Fix thrift validation refusing row markers on CQL3 tables (CASSANDRA-6081)
 * Fix insertion of collections with CAS (CASSANDRA-6069)
 * Correctly send metadata on SELECT COUNT (CASSANDRA-6080)
 * Track clients' remote addresses in ClientState (CASSANDRA-6070)
 * Create snapshot dir if it does not exist when migrating
   leveled manifest (CASSANDRA-6093)
 * make sequential nodetool repair the default (CASSANDRA-5950)
 * Add more hooks for compaction strategy implementations (CASSANDRA-6111)
 * Fix potential NPE on composite 2ndary indexes (CASSANDRA-6098)
 * Delete can potentially be skipped in batch (CASSANDRA-6115)
 * Allow alter keyspace on system_traces (CASSANDRA-6016)
 * Disallow empty column names in cql (CASSANDRA-6136)
 * Use Java7 file-handling APIs and fix file moving on Windows (CASSANDRA-5383)
 * Save compaction history to system keyspace (CASSANDRA-5078)
 * Fix NPE if StorageService.getOperationMode() is executed before full startup (CASSANDRA-6166)
 * CQL3: support pre-epoch longs for TimestampType (CASSANDRA-6212)
 * Add reloadtriggers command to nodetool (CASSANDRA-4949)
 * cqlsh: ignore empty 'value alias' in DESCRIBE (CASSANDRA-6139)
 * Fix sstable loader (CASSANDRA-6205)
 * Reject bootstrapping if the node already exists in gossip (CASSANDRA-5571)
 * Fix NPE while loading paxos state (CASSANDRA-6211)
 * cqlsh: add SHOW SESSION <tracing-session> command (CASSANDRA-6228)
Merged from 1.2:
 * (Hadoop) Require CFRR batchSize to be at least 2 (CASSANDRA-6114)
 * Add a warning for small LCS sstable size (CASSANDRA-6191)
 * Add ability to list specific KS/CF combinations in nodetool cfstats (CASSANDRA-4191)
 * Mark CF clean if a mutation raced the drop and got it marked dirty (CASSANDRA-5946)
 * Add a LOCAL_ONE consistency level (CASSANDRA-6202)
 * Limit CQL prepared statement cache by size instead of count (CASSANDRA-6107)
 * Tracing should log write failure rather than raw exceptions (CASSANDRA-6133)
 * lock access to TM.endpointToHostIdMap (CASSANDRA-6103)
 * Allow estimated memtable size to exceed slab allocator size (CASSANDRA-6078)
 * Start MeteredFlusher earlier to prevent OOM during CL replay (CASSANDRA-6087)
 * Avoid sending Truncate command to fat clients (CASSANDRA-6088)
 * Allow where clause conditions to be in parenthesis (CASSANDRA-6037)
 * Do not open non-ssl storage port if encryption option is all (CASSANDRA-3916)
 * Move batchlog replay to its own executor (CASSANDRA-6079)
 * Add tombstone debug threshold and histogram (CASSANDRA-6042, 6057)
 * Enable tcp keepalive on incoming connections (CASSANDRA-4053)
 * Fix fat client schema pull NPE (CASSANDRA-6089)
 * Fix memtable flushing for indexed tables (CASSANDRA-6112)
 * Fix skipping columns with multiple slices (CASSANDRA-6119)
 * Expose connected thrift + native client counts (CASSANDRA-5084)
 * Optimize auth setup (CASSANDRA-6122)
 * Trace index selection (CASSANDRA-6001)
 * Update sstablesPerReadHistogram to use biased sampling (CASSANDRA-6164)
 * Log UnknownColumnfamilyException when closing socket (CASSANDRA-5725)
 * Properly error out on CREATE INDEX for counters table (CASSANDRA-6160)
 * Handle JMX notification failure for repair (CASSANDRA-6097)
 * (Hadoop) Fetch no more than 128 splits in parallel (CASSANDRA-6169)
 * stress: add username/password authentication support (CASSANDRA-6068)
 * Fix indexed queries with row cache enabled on parent table (CASSANDRA-5732)
 * Fix compaction race during columnfamily drop (CASSANDRA-5957)
 * Fix validation of empty column names for compact tables (CASSANDRA-6152)
 * Skip replaying mutations that pass CRC but fail to deserialize (CASSANDRA-6183)
 * Rework token replacement to use replace_address (CASSANDRA-5916)
 * Fix altering column types (CASSANDRA-6185)
 * cqlsh: fix CREATE/ALTER WITH completion (CASSANDRA-6196)
 * add windows bat files for shell commands (CASSANDRA-6145)
 * Fix potential stack overflow during range tombstones insertion (CASSANDRA-6181)
 * (Hadoop) Make LOCAL_ONE the default consistency level (CASSANDRA-6214)


2.0.1
 * Fix bug that could allow reading deleted data temporarily (CASSANDRA-6025)
 * Improve memory use defaults (CASSANDRA-6059)
 * Make ThriftServer more easlly extensible (CASSANDRA-6058)
 * Remove Hadoop dependency from ITransportFactory (CASSANDRA-6062)
 * add file_cache_size_in_mb setting (CASSANDRA-5661)
 * Improve error message when yaml contains invalid properties (CASSANDRA-5958)
 * Improve leveled compaction's ability to find non-overlapping L0 compactions
   to work on concurrently (CASSANDRA-5921)
 * Notify indexer of columns shadowed by range tombstones (CASSANDRA-5614)
 * Log Merkle tree stats (CASSANDRA-2698)
 * Switch from crc32 to adler32 for compressed sstable checksums (CASSANDRA-5862)
 * Improve offheap memcpy performance (CASSANDRA-5884)
 * Use a range aware scanner for cleanup (CASSANDRA-2524)
 * Cleanup doesn't need to inspect sstables that contain only local data
   (CASSANDRA-5722)
 * Add ability for CQL3 to list partition keys (CASSANDRA-4536)
 * Improve native protocol serialization (CASSANDRA-5664)
 * Upgrade Thrift to 0.9.1 (CASSANDRA-5923)
 * Require superuser status for adding triggers (CASSANDRA-5963)
 * Make standalone scrubber handle old and new style leveled manifest
   (CASSANDRA-6005)
 * Fix paxos bugs (CASSANDRA-6012, 6013, 6023)
 * Fix paged ranges with multiple replicas (CASSANDRA-6004)
 * Fix potential AssertionError during tracing (CASSANDRA-6041)
 * Fix NPE in sstablesplit (CASSANDRA-6027)
 * Migrate pre-2.0 key/value/column aliases to system.schema_columns
   (CASSANDRA-6009)
 * Paging filter empty rows too agressively (CASSANDRA-6040)
 * Support variadic parameters for IN clauses (CASSANDRA-4210)
 * cqlsh: return the result of CAS writes (CASSANDRA-5796)
 * Fix validation of IN clauses with 2ndary indexes (CASSANDRA-6050)
 * Support named bind variables in CQL (CASSANDRA-6033)
Merged from 1.2:
 * Allow cache-keys-to-save to be set at runtime (CASSANDRA-5980)
 * Avoid second-guessing out-of-space state (CASSANDRA-5605)
 * Tuning knobs for dealing with large blobs and many CFs (CASSANDRA-5982)
 * (Hadoop) Fix CQLRW for thrift tables (CASSANDRA-6002)
 * Fix possible divide-by-zero in HHOM (CASSANDRA-5990)
 * Allow local batchlog writes for CL.ANY (CASSANDRA-5967)
 * Upgrade metrics-core to version 2.2.0 (CASSANDRA-5947)
 * Fix CqlRecordWriter with composite keys (CASSANDRA-5949)
 * Add snitch, schema version, cluster, partitioner to JMX (CASSANDRA-5881)
 * Allow disabling SlabAllocator (CASSANDRA-5935)
 * Make user-defined compaction JMX blocking (CASSANDRA-4952)
 * Fix streaming does not transfer wrapped range (CASSANDRA-5948)
 * Fix loading index summary containing empty key (CASSANDRA-5965)
 * Correctly handle limits in CompositesSearcher (CASSANDRA-5975)
 * Pig: handle CQL collections (CASSANDRA-5867)
 * Pass the updated cf to the PRSI index() method (CASSANDRA-5999)
 * Allow empty CQL3 batches (as no-op) (CASSANDRA-5994)
 * Support null in CQL3 functions (CASSANDRA-5910)
 * Replace the deprecated MapMaker with CacheLoader (CASSANDRA-6007)
 * Add SSTableDeletingNotification to DataTracker (CASSANDRA-6010)
 * Fix snapshots in use get deleted during snapshot repair (CASSANDRA-6011)
 * Move hints and exception count to o.a.c.metrics (CASSANDRA-6017)
 * Fix memory leak in snapshot repair (CASSANDRA-6047)
 * Fix sstable2sjon for CQL3 tables (CASSANDRA-5852)


2.0.0
 * Fix thrift validation when inserting into CQL3 tables (CASSANDRA-5138)
 * Fix periodic memtable flushing behavior with clean memtables (CASSANDRA-5931)
 * Fix dateOf() function for pre-2.0 timestamp columns (CASSANDRA-5928)
 * Fix SSTable unintentionally loads BF when opened for batch (CASSANDRA-5938)
 * Add stream session progress to JMX (CASSANDRA-4757)
 * Fix NPE during CAS operation (CASSANDRA-5925)
Merged from 1.2:
 * Fix getBloomFilterDiskSpaceUsed for AlwaysPresentFilter (CASSANDRA-5900)
 * Don't announce schema version until we've loaded the changes locally
   (CASSANDRA-5904)
 * Fix to support off heap bloom filters size greater than 2 GB (CASSANDRA-5903)
 * Properly handle parsing huge map and set literals (CASSANDRA-5893)


2.0.0-rc2
 * enable vnodes by default (CASSANDRA-5869)
 * fix CAS contention timeout (CASSANDRA-5830)
 * fix HsHa to respect max frame size (CASSANDRA-4573)
 * Fix (some) 2i on composite components omissions (CASSANDRA-5851)
 * cqlsh: add DESCRIBE FULL SCHEMA variant (CASSANDRA-5880)
Merged from 1.2:
 * Correctly validate sparse composite cells in scrub (CASSANDRA-5855)
 * Add KeyCacheHitRate metric to CF metrics (CASSANDRA-5868)
 * cqlsh: add support for multiline comments (CASSANDRA-5798)
 * Handle CQL3 SELECT duplicate IN restrictions on clustering columns
   (CASSANDRA-5856)


2.0.0-rc1
 * improve DecimalSerializer performance (CASSANDRA-5837)
 * fix potential spurious wakeup in AsyncOneResponse (CASSANDRA-5690)
 * fix schema-related trigger issues (CASSANDRA-5774)
 * Better validation when accessing CQL3 table from thrift (CASSANDRA-5138)
 * Fix assertion error during repair (CASSANDRA-5801)
 * Fix range tombstone bug (CASSANDRA-5805)
 * DC-local CAS (CASSANDRA-5797)
 * Add a native_protocol_version column to the system.local table (CASSANRDA-5819)
 * Use index_interval from cassandra.yaml when upgraded (CASSANDRA-5822)
 * Fix buffer underflow on socket close (CASSANDRA-5792)
Merged from 1.2:
 * Fix reading DeletionTime from 1.1-format sstables (CASSANDRA-5814)
 * cqlsh: add collections support to COPY (CASSANDRA-5698)
 * retry important messages for any IOException (CASSANDRA-5804)
 * Allow empty IN relations in SELECT/UPDATE/DELETE statements (CASSANDRA-5626)
 * cqlsh: fix crashing on Windows due to libedit detection (CASSANDRA-5812)
 * fix bulk-loading compressed sstables (CASSANDRA-5820)
 * (Hadoop) fix quoting in CqlPagingRecordReader and CqlRecordWriter 
   (CASSANDRA-5824)
 * update default LCS sstable size to 160MB (CASSANDRA-5727)
 * Allow compacting 2Is via nodetool (CASSANDRA-5670)
 * Hex-encode non-String keys in OPP (CASSANDRA-5793)
 * nodetool history logging (CASSANDRA-5823)
 * (Hadoop) fix support for Thrift tables in CqlPagingRecordReader 
   (CASSANDRA-5752)
 * add "all time blocked" to StatusLogger output (CASSANDRA-5825)
 * Future-proof inter-major-version schema migrations (CASSANDRA-5845)
 * (Hadoop) add CqlPagingRecordReader support for ReversedType in Thrift table
   (CASSANDRA-5718)
 * Add -no-snapshot option to scrub (CASSANDRA-5891)
 * Fix to support off heap bloom filters size greater than 2 GB (CASSANDRA-5903)
 * Properly handle parsing huge map and set literals (CASSANDRA-5893)
 * Fix LCS L0 compaction may overlap in L1 (CASSANDRA-5907)
 * New sstablesplit tool to split large sstables offline (CASSANDRA-4766)
 * Fix potential deadlock in native protocol server (CASSANDRA-5926)
 * Disallow incompatible type change in CQL3 (CASSANDRA-5882)
Merged from 1.1:
 * Correctly validate sparse composite cells in scrub (CASSANDRA-5855)


2.0.0-beta2
 * Replace countPendingHints with Hints Created metric (CASSANDRA-5746)
 * Allow nodetool with no args, and with help to run without a server (CASSANDRA-5734)
 * Cleanup AbstractType/TypeSerializer classes (CASSANDRA-5744)
 * Remove unimplemented cli option schema-mwt (CASSANDRA-5754)
 * Support range tombstones in thrift (CASSANDRA-5435)
 * Normalize table-manipulating CQL3 statements' class names (CASSANDRA-5759)
 * cqlsh: add missing table options to DESCRIBE output (CASSANDRA-5749)
 * Fix assertion error during repair (CASSANDRA-5757)
 * Fix bulkloader (CASSANDRA-5542)
 * Add LZ4 compression to the native protocol (CASSANDRA-5765)
 * Fix bugs in the native protocol v2 (CASSANDRA-5770)
 * CAS on 'primary key only' table (CASSANDRA-5715)
 * Support streaming SSTables of old versions (CASSANDRA-5772)
 * Always respect protocol version in native protocol (CASSANDRA-5778)
 * Fix ConcurrentModificationException during streaming (CASSANDRA-5782)
 * Update deletion timestamp in Commit#updatesWithPaxosTime (CASSANDRA-5787)
 * Thrift cas() method crashes if input columns are not sorted (CASSANDRA-5786)
 * Order columns names correctly when querying for CAS (CASSANDRA-5788)
 * Fix streaming retry (CASSANDRA-5775)
Merged from 1.2:
 * if no seeds can be a reached a node won't start in a ring by itself (CASSANDRA-5768)
 * add cassandra.unsafesystem property (CASSANDRA-5704)
 * (Hadoop) quote identifiers in CqlPagingRecordReader (CASSANDRA-5763)
 * Add replace_node functionality for vnodes (CASSANDRA-5337)
 * Add timeout events to query traces (CASSANDRA-5520)
 * Fix serialization of the LEFT gossip value (CASSANDRA-5696)
 * Pig: support for cql3 tables (CASSANDRA-5234)
 * Fix skipping range tombstones with reverse queries (CASSANDRA-5712)
 * Expire entries out of ThriftSessionManager (CASSANDRA-5719)
 * Don't keep ancestor information in memory (CASSANDRA-5342)
 * Expose native protocol server status in nodetool info (CASSANDRA-5735)
 * Fix pathetic performance of range tombstones (CASSANDRA-5677)
 * Fix querying with an empty (impossible) range (CASSANDRA-5573)
 * cqlsh: handle CUSTOM 2i in DESCRIBE output (CASSANDRA-5760)
 * Fix minor bug in Range.intersects(Bound) (CASSANDRA-5771)
 * cqlsh: handle disabled compression in DESCRIBE output (CASSANDRA-5766)
 * Ensure all UP events are notified on the native protocol (CASSANDRA-5769)
 * Fix formatting of sstable2json with multiple -k arguments (CASSANDRA-5781)
 * Don't rely on row marker for queries in general to hide lost markers
   after TTL expires (CASSANDRA-5762)
 * Sort nodetool help output (CASSANDRA-5776)
 * Fix column expiring during 2 phases compaction (CASSANDRA-5799)
 * now() is being rejected in INSERTs when inside collections (CASSANDRA-5795)


2.0.0-beta1
 * Add support for indexing clustered columns (CASSANDRA-5125)
 * Removed on-heap row cache (CASSANDRA-5348)
 * use nanotime consistently for node-local timeouts (CASSANDRA-5581)
 * Avoid unnecessary second pass on name-based queries (CASSANDRA-5577)
 * Experimental triggers (CASSANDRA-1311)
 * JEMalloc support for off-heap allocation (CASSANDRA-3997)
 * Single-pass compaction (CASSANDRA-4180)
 * Removed token range bisection (CASSANDRA-5518)
 * Removed compatibility with pre-1.2.5 sstables and network messages
   (CASSANDRA-5511)
 * removed PBSPredictor (CASSANDRA-5455)
 * CAS support (CASSANDRA-5062, 5441, 5442, 5443, 5619, 5667)
 * Leveled compaction performs size-tiered compactions in L0 
   (CASSANDRA-5371, 5439)
 * Add yaml network topology snitch for mixed ec2/other envs (CASSANDRA-5339)
 * Log when a node is down longer than the hint window (CASSANDRA-4554)
 * Optimize tombstone creation for ExpiringColumns (CASSANDRA-4917)
 * Improve LeveledScanner work estimation (CASSANDRA-5250, 5407)
 * Replace compaction lock with runWithCompactionsDisabled (CASSANDRA-3430)
 * Change Message IDs to ints (CASSANDRA-5307)
 * Move sstable level information into the Stats component, removing the
   need for a separate Manifest file (CASSANDRA-4872)
 * avoid serializing to byte[] on commitlog append (CASSANDRA-5199)
 * make index_interval configurable per columnfamily (CASSANDRA-3961, CASSANDRA-5650)
 * add default_time_to_live (CASSANDRA-3974)
 * add memtable_flush_period_in_ms (CASSANDRA-4237)
 * replace supercolumns internally by composites (CASSANDRA-3237, 5123)
 * upgrade thrift to 0.9.0 (CASSANDRA-3719)
 * drop unnecessary keyspace parameter from user-defined compaction API 
   (CASSANDRA-5139)
 * more robust solution to incomplete compactions + counters (CASSANDRA-5151)
 * Change order of directory searching for c*.in.sh (CASSANDRA-3983)
 * Add tool to reset SSTable compaction level for LCS (CASSANDRA-5271)
 * Allow custom configuration loader (CASSANDRA-5045)
 * Remove memory emergency pressure valve logic (CASSANDRA-3534)
 * Reduce request latency with eager retry (CASSANDRA-4705)
 * cqlsh: Remove ASSUME command (CASSANDRA-5331)
 * Rebuild BF when loading sstables if bloom_filter_fp_chance
   has changed since compaction (CASSANDRA-5015)
 * remove row-level bloom filters (CASSANDRA-4885)
 * Change Kernel Page Cache skipping into row preheating (disabled by default)
   (CASSANDRA-4937)
 * Improve repair by deciding on a gcBefore before sending
   out TreeRequests (CASSANDRA-4932)
 * Add an official way to disable compactions (CASSANDRA-5074)
 * Reenable ALTER TABLE DROP with new semantics (CASSANDRA-3919)
 * Add binary protocol versioning (CASSANDRA-5436)
 * Swap THshaServer for TThreadedSelectorServer (CASSANDRA-5530)
 * Add alias support to SELECT statement (CASSANDRA-5075)
 * Don't create empty RowMutations in CommitLogReplayer (CASSANDRA-5541)
 * Use range tombstones when dropping cfs/columns from schema (CASSANDRA-5579)
 * cqlsh: drop CQL2/CQL3-beta support (CASSANDRA-5585)
 * Track max/min column names in sstables to be able to optimize slice
   queries (CASSANDRA-5514, CASSANDRA-5595, CASSANDRA-5600)
 * Binary protocol: allow batching already prepared statements (CASSANDRA-4693)
 * Allow preparing timestamp, ttl and limit in CQL3 queries (CASSANDRA-4450)
 * Support native link w/o JNA in Java7 (CASSANDRA-3734)
 * Use SASL authentication in binary protocol v2 (CASSANDRA-5545)
 * Replace Thrift HsHa with LMAX Disruptor based implementation (CASSANDRA-5582)
 * cqlsh: Add row count to SELECT output (CASSANDRA-5636)
 * Include a timestamp with all read commands to determine column expiration
   (CASSANDRA-5149)
 * Streaming 2.0 (CASSANDRA-5286, 5699)
 * Conditional create/drop ks/table/index statements in CQL3 (CASSANDRA-2737)
 * more pre-table creation property validation (CASSANDRA-5693)
 * Redesign repair messages (CASSANDRA-5426)
 * Fix ALTER RENAME post-5125 (CASSANDRA-5702)
 * Disallow renaming a 2ndary indexed column (CASSANDRA-5705)
 * Rename Table to Keyspace (CASSANDRA-5613)
 * Ensure changing column_index_size_in_kb on different nodes don't corrupt the
   sstable (CASSANDRA-5454)
 * Move resultset type information into prepare, not execute (CASSANDRA-5649)
 * Auto paging in binary protocol (CASSANDRA-4415, 5714)
 * Don't tie client side use of AbstractType to JDBC (CASSANDRA-4495)
 * Adds new TimestampType to replace DateType (CASSANDRA-5723, CASSANDRA-5729)
Merged from 1.2:
 * make starting native protocol server idempotent (CASSANDRA-5728)
 * Fix loading key cache when a saved entry is no longer valid (CASSANDRA-5706)
 * Fix serialization of the LEFT gossip value (CASSANDRA-5696)
 * cqlsh: Don't show 'null' in place of empty values (CASSANDRA-5675)
 * Race condition in detecting version on a mixed 1.1/1.2 cluster
   (CASSANDRA-5692)
 * Fix skipping range tombstones with reverse queries (CASSANDRA-5712)
 * Expire entries out of ThriftSessionManager (CASSANRDA-5719)
 * Don't keep ancestor information in memory (CASSANDRA-5342)
 * cqlsh: fix handling of semicolons inside BATCH queries (CASSANDRA-5697)


1.2.6
 * Fix tracing when operation completes before all responses arrive 
   (CASSANDRA-5668)
 * Fix cross-DC mutation forwarding (CASSANDRA-5632)
 * Reduce SSTableLoader memory usage (CASSANDRA-5555)
 * Scale hinted_handoff_throttle_in_kb to cluster size (CASSANDRA-5272)
 * (Hadoop) Add CQL3 input/output formats (CASSANDRA-4421, 5622)
 * (Hadoop) Fix InputKeyRange in CFIF (CASSANDRA-5536)
 * Fix dealing with ridiculously large max sstable sizes in LCS (CASSANDRA-5589)
 * Ignore pre-truncate hints (CASSANDRA-4655)
 * Move System.exit on OOM into a separate thread (CASSANDRA-5273)
 * Write row markers when serializing schema (CASSANDRA-5572)
 * Check only SSTables for the requested range when streaming (CASSANDRA-5569)
 * Improve batchlog replay behavior and hint ttl handling (CASSANDRA-5314)
 * Exclude localTimestamp from validation for tombstones (CASSANDRA-5398)
 * cqlsh: add custom prompt support (CASSANDRA-5539)
 * Reuse prepared statements in hot auth queries (CASSANDRA-5594)
 * cqlsh: add vertical output option (see EXPAND) (CASSANDRA-5597)
 * Add a rate limit option to stress (CASSANDRA-5004)
 * have BulkLoader ignore snapshots directories (CASSANDRA-5587) 
 * fix SnitchProperties logging context (CASSANDRA-5602)
 * Expose whether jna is enabled and memory is locked via JMX (CASSANDRA-5508)
 * cqlsh: fix COPY FROM with ReversedType (CASSANDRA-5610)
 * Allow creating CUSTOM indexes on collections (CASSANDRA-5615)
 * Evaluate now() function at execution time (CASSANDRA-5616)
 * Expose detailed read repair metrics (CASSANDRA-5618)
 * Correct blob literal + ReversedType parsing (CASSANDRA-5629)
 * Allow GPFS to prefer the internal IP like EC2MRS (CASSANDRA-5630)
 * fix help text for -tspw cassandra-cli (CASSANDRA-5643)
 * don't throw away initial causes exceptions for internode encryption issues 
   (CASSANDRA-5644)
 * Fix message spelling errors for cql select statements (CASSANDRA-5647)
 * Suppress custom exceptions thru jmx (CASSANDRA-5652)
 * Update CREATE CUSTOM INDEX syntax (CASSANDRA-5639)
 * Fix PermissionDetails.equals() method (CASSANDRA-5655)
 * Never allow partition key ranges in CQL3 without token() (CASSANDRA-5666)
 * Gossiper incorrectly drops AppState for an upgrading node (CASSANDRA-5660)
 * Connection thrashing during multi-region ec2 during upgrade, due to 
   messaging version (CASSANDRA-5669)
 * Avoid over reconnecting in EC2MRS (CASSANDRA-5678)
 * Fix ReadResponseSerializer.serializedSize() for digest reads (CASSANDRA-5476)
 * allow sstable2json on 2i CFs (CASSANDRA-5694)
Merged from 1.1:
 * Remove buggy thrift max message length option (CASSANDRA-5529)
 * Fix NPE in Pig's widerow mode (CASSANDRA-5488)
 * Add split size parameter to Pig and disable split combination (CASSANDRA-5544)


1.2.5
 * make BytesToken.toString only return hex bytes (CASSANDRA-5566)
 * Ensure that submitBackground enqueues at least one task (CASSANDRA-5554)
 * fix 2i updates with identical values and timestamps (CASSANDRA-5540)
 * fix compaction throttling bursty-ness (CASSANDRA-4316)
 * reduce memory consumption of IndexSummary (CASSANDRA-5506)
 * remove per-row column name bloom filters (CASSANDRA-5492)
 * Include fatal errors in trace events (CASSANDRA-5447)
 * Ensure that PerRowSecondaryIndex is notified of row-level deletes
   (CASSANDRA-5445)
 * Allow empty blob literals in CQL3 (CASSANDRA-5452)
 * Fix streaming RangeTombstones at column index boundary (CASSANDRA-5418)
 * Fix preparing statements when current keyspace is not set (CASSANDRA-5468)
 * Fix SemanticVersion.isSupportedBy minor/patch handling (CASSANDRA-5496)
 * Don't provide oldCfId for post-1.1 system cfs (CASSANDRA-5490)
 * Fix primary range ignores replication strategy (CASSANDRA-5424)
 * Fix shutdown of binary protocol server (CASSANDRA-5507)
 * Fix repair -snapshot not working (CASSANDRA-5512)
 * Set isRunning flag later in binary protocol server (CASSANDRA-5467)
 * Fix use of CQL3 functions with descending clustering order (CASSANDRA-5472)
 * Disallow renaming columns one at a time for thrift table in CQL3
   (CASSANDRA-5531)
 * cqlsh: add CLUSTERING ORDER BY support to DESCRIBE (CASSANDRA-5528)
 * Add custom secondary index support to CQL3 (CASSANDRA-5484)
 * Fix repair hanging silently on unexpected error (CASSANDRA-5229)
 * Fix Ec2Snitch regression introduced by CASSANDRA-5171 (CASSANDRA-5432)
 * Add nodetool enablebackup/disablebackup (CASSANDRA-5556)
 * cqlsh: fix DESCRIBE after case insensitive USE (CASSANDRA-5567)
Merged from 1.1
 * Add retry mechanism to OTC for non-droppable_verbs (CASSANDRA-5393)
 * Use allocator information to improve memtable memory usage estimate
   (CASSANDRA-5497)
 * Fix trying to load deleted row into row cache on startup (CASSANDRA-4463)
 * fsync leveled manifest to avoid corruption (CASSANDRA-5535)
 * Fix Bound intersection computation (CASSANDRA-5551)
 * sstablescrub now respects max memory size in cassandra.in.sh (CASSANDRA-5562)


1.2.4
 * Ensure that PerRowSecondaryIndex updates see the most recent values
   (CASSANDRA-5397)
 * avoid duplicate index entries ind PrecompactedRow and 
   ParallelCompactionIterable (CASSANDRA-5395)
 * remove the index entry on oldColumn when new column is a tombstone 
   (CASSANDRA-5395)
 * Change default stream throughput from 400 to 200 mbps (CASSANDRA-5036)
 * Gossiper logs DOWN for symmetry with UP (CASSANDRA-5187)
 * Fix mixing prepared statements between keyspaces (CASSANDRA-5352)
 * Fix consistency level during bootstrap - strike 3 (CASSANDRA-5354)
 * Fix transposed arguments in AlreadyExistsException (CASSANDRA-5362)
 * Improve asynchronous hint delivery (CASSANDRA-5179)
 * Fix Guava dependency version (12.0 -> 13.0.1) for Maven (CASSANDRA-5364)
 * Validate that provided CQL3 collection value are < 64K (CASSANDRA-5355)
 * Make upgradeSSTable skip current version sstables by default (CASSANDRA-5366)
 * Optimize min/max timestamp collection (CASSANDRA-5373)
 * Invalid streamId in cql binary protocol when using invalid CL 
   (CASSANDRA-5164)
 * Fix validation for IN where clauses with collections (CASSANDRA-5376)
 * Copy resultSet on count query to avoid ConcurrentModificationException 
   (CASSANDRA-5382)
 * Correctly typecheck in CQL3 even with ReversedType (CASSANDRA-5386)
 * Fix streaming compressed files when using encryption (CASSANDRA-5391)
 * cassandra-all 1.2.0 pom missing netty dependency (CASSANDRA-5392)
 * Fix writetime/ttl functions on null values (CASSANDRA-5341)
 * Fix NPE during cql3 select with token() (CASSANDRA-5404)
 * IndexHelper.skipBloomFilters won't skip non-SHA filters (CASSANDRA-5385)
 * cqlsh: Print maps ordered by key, sort sets (CASSANDRA-5413)
 * Add null syntax support in CQL3 for inserts (CASSANDRA-3783)
 * Allow unauthenticated set_keyspace() calls (CASSANDRA-5423)
 * Fix potential incremental backups race (CASSANDRA-5410)
 * Fix prepared BATCH statements with batch-level timestamps (CASSANDRA-5415)
 * Allow overriding superuser setup delay (CASSANDRA-5430)
 * cassandra-shuffle with JMX usernames and passwords (CASSANDRA-5431)
Merged from 1.1:
 * cli: Quote ks and cf names in schema output when needed (CASSANDRA-5052)
 * Fix bad default for min/max timestamp in SSTableMetadata (CASSANDRA-5372)
 * Fix cf name extraction from manifest in Directories.migrateFile() 
   (CASSANDRA-5242)
 * Support pluggable internode authentication (CASSANDRA-5401)


1.2.3
 * add check for sstable overlap within a level on startup (CASSANDRA-5327)
 * replace ipv6 colons in jmx object names (CASSANDRA-5298, 5328)
 * Avoid allocating SSTableBoundedScanner during repair when the range does 
   not intersect the sstable (CASSANDRA-5249)
 * Don't lowercase property map keys (this breaks NTS) (CASSANDRA-5292)
 * Fix composite comparator with super columns (CASSANDRA-5287)
 * Fix insufficient validation of UPDATE queries against counter cfs
   (CASSANDRA-5300)
 * Fix PropertyFileSnitch default DC/Rack behavior (CASSANDRA-5285)
 * Handle null values when executing prepared statement (CASSANDRA-5081)
 * Add netty to pom dependencies (CASSANDRA-5181)
 * Include type arguments in Thrift CQLPreparedResult (CASSANDRA-5311)
 * Fix compaction not removing columns when bf_fp_ratio is 1 (CASSANDRA-5182)
 * cli: Warn about missing CQL3 tables in schema descriptions (CASSANDRA-5309)
 * Re-enable unknown option in replication/compaction strategies option for
   backward compatibility (CASSANDRA-4795)
 * Add binary protocol support to stress (CASSANDRA-4993)
 * cqlsh: Fix COPY FROM value quoting and null handling (CASSANDRA-5305)
 * Fix repair -pr for vnodes (CASSANDRA-5329)
 * Relax CL for auth queries for non-default users (CASSANDRA-5310)
 * Fix AssertionError during repair (CASSANDRA-5245)
 * Don't announce migrations to pre-1.2 nodes (CASSANDRA-5334)
Merged from 1.1:
 * Update offline scrub for 1.0 -> 1.1 directory structure (CASSANDRA-5195)
 * add tmp flag to Descriptor hashcode (CASSANDRA-4021)
 * fix logging of "Found table data in data directories" when only system tables
   are present (CASSANDRA-5289)
 * cli: Add JMX authentication support (CASSANDRA-5080)
 * nodetool: ability to repair specific range (CASSANDRA-5280)
 * Fix possible assertion triggered in SliceFromReadCommand (CASSANDRA-5284)
 * cqlsh: Add inet type support on Windows (ipv4-only) (CASSANDRA-4801)
 * Fix race when initializing ColumnFamilyStore (CASSANDRA-5350)
 * Add UseTLAB JVM flag (CASSANDRA-5361)


1.2.2
 * fix potential for multiple concurrent compactions of the same sstables
   (CASSANDRA-5256)
 * avoid no-op caching of byte[] on commitlog append (CASSANDRA-5199)
 * fix symlinks under data dir not working (CASSANDRA-5185)
 * fix bug in compact storage metadata handling (CASSANDRA-5189)
 * Validate login for USE queries (CASSANDRA-5207)
 * cli: remove default username and password (CASSANDRA-5208)
 * configure populate_io_cache_on_flush per-CF (CASSANDRA-4694)
 * allow configuration of internode socket buffer (CASSANDRA-3378)
 * Make sstable directory picking blacklist-aware again (CASSANDRA-5193)
 * Correctly expire gossip states for edge cases (CASSANDRA-5216)
 * Improve handling of directory creation failures (CASSANDRA-5196)
 * Expose secondary indicies to the rest of nodetool (CASSANDRA-4464)
 * Binary protocol: avoid sending notification for 0.0.0.0 (CASSANDRA-5227)
 * add UseCondCardMark XX jvm settings on jdk 1.7 (CASSANDRA-4366)
 * CQL3 refactor to allow conversion function (CASSANDRA-5226)
 * Fix drop of sstables in some circumstance (CASSANDRA-5232)
 * Implement caching of authorization results (CASSANDRA-4295)
 * Add support for LZ4 compression (CASSANDRA-5038)
 * Fix missing columns in wide rows queries (CASSANDRA-5225)
 * Simplify auth setup and make system_auth ks alterable (CASSANDRA-5112)
 * Stop compactions from hanging during bootstrap (CASSANDRA-5244)
 * fix compressed streaming sending extra chunk (CASSANDRA-5105)
 * Add CQL3-based implementations of IAuthenticator and IAuthorizer
   (CASSANDRA-4898)
 * Fix timestamp-based tomstone removal logic (CASSANDRA-5248)
 * cli: Add JMX authentication support (CASSANDRA-5080)
 * Fix forceFlush behavior (CASSANDRA-5241)
 * cqlsh: Add username autocompletion (CASSANDRA-5231)
 * Fix CQL3 composite partition key error (CASSANDRA-5240)
 * Allow IN clause on last clustering key (CASSANDRA-5230)
Merged from 1.1:
 * fix start key/end token validation for wide row iteration (CASSANDRA-5168)
 * add ConfigHelper support for Thrift frame and max message sizes (CASSANDRA-5188)
 * fix nodetool repair not fail on node down (CASSANDRA-5203)
 * always collect tombstone hints (CASSANDRA-5068)
 * Fix error when sourcing file in cqlsh (CASSANDRA-5235)


1.2.1
 * stream undelivered hints on decommission (CASSANDRA-5128)
 * GossipingPropertyFileSnitch loads saved dc/rack info if needed (CASSANDRA-5133)
 * drain should flush system CFs too (CASSANDRA-4446)
 * add inter_dc_tcp_nodelay setting (CASSANDRA-5148)
 * re-allow wrapping ranges for start_token/end_token range pairitspwng (CASSANDRA-5106)
 * fix validation compaction of empty rows (CASSANDRA-5136)
 * nodetool methods to enable/disable hint storage/delivery (CASSANDRA-4750)
 * disallow bloom filter false positive chance of 0 (CASSANDRA-5013)
 * add threadpool size adjustment methods to JMXEnabledThreadPoolExecutor and 
   CompactionManagerMBean (CASSANDRA-5044)
 * fix hinting for dropped local writes (CASSANDRA-4753)
 * off-heap cache doesn't need mutable column container (CASSANDRA-5057)
 * apply disk_failure_policy to bad disks on initial directory creation 
   (CASSANDRA-4847)
 * Optimize name-based queries to use ArrayBackedSortedColumns (CASSANDRA-5043)
 * Fall back to old manifest if most recent is unparseable (CASSANDRA-5041)
 * pool [Compressed]RandomAccessReader objects on the partitioned read path
   (CASSANDRA-4942)
 * Add debug logging to list filenames processed by Directories.migrateFile 
   method (CASSANDRA-4939)
 * Expose black-listed directories via JMX (CASSANDRA-4848)
 * Log compaction merge counts (CASSANDRA-4894)
 * Minimize byte array allocation by AbstractData{Input,Output} (CASSANDRA-5090)
 * Add SSL support for the binary protocol (CASSANDRA-5031)
 * Allow non-schema system ks modification for shuffle to work (CASSANDRA-5097)
 * cqlsh: Add default limit to SELECT statements (CASSANDRA-4972)
 * cqlsh: fix DESCRIBE for 1.1 cfs in CQL3 (CASSANDRA-5101)
 * Correctly gossip with nodes >= 1.1.7 (CASSANDRA-5102)
 * Ensure CL guarantees on digest mismatch (CASSANDRA-5113)
 * Validate correctly selects on composite partition key (CASSANDRA-5122)
 * Fix exception when adding collection (CASSANDRA-5117)
 * Handle states for non-vnode clusters correctly (CASSANDRA-5127)
 * Refuse unrecognized replication and compaction strategy options (CASSANDRA-4795)
 * Pick the correct value validator in sstable2json for cql3 tables (CASSANDRA-5134)
 * Validate login for describe_keyspace, describe_keyspaces and set_keyspace
   (CASSANDRA-5144)
 * Fix inserting empty maps (CASSANDRA-5141)
 * Don't remove tokens from System table for node we know (CASSANDRA-5121)
 * fix streaming progress report for compresed files (CASSANDRA-5130)
 * Coverage analysis for low-CL queries (CASSANDRA-4858)
 * Stop interpreting dates as valid timeUUID value (CASSANDRA-4936)
 * Adds E notation for floating point numbers (CASSANDRA-4927)
 * Detect (and warn) unintentional use of the cql2 thrift methods when cql3 was
   intended (CASSANDRA-5172)
 * cli: Quote ks and cf names in schema output when needed (CASSANDRA-5052)
 * Fix cf name extraction from manifest in Directories.migrateFile() (CASSANDRA-5242)
 * Replace mistaken usage of commons-logging with slf4j (CASSANDRA-5464)
 * Ensure Jackson dependency matches lib (CASSANDRA-5126)
 * Expose droppable tombstone ratio stats over JMX (CASSANDRA-5159)
Merged from 1.1:
 * Simplify CompressedRandomAccessReader to work around JDK FD bug (CASSANDRA-5088)
 * Improve handling a changing target throttle rate mid-compaction (CASSANDRA-5087)
 * Pig: correctly decode row keys in widerow mode (CASSANDRA-5098)
 * nodetool repair command now prints progress (CASSANDRA-4767)
 * fix user defined compaction to run against 1.1 data directory (CASSANDRA-5118)
 * Fix CQL3 BATCH authorization caching (CASSANDRA-5145)
 * fix get_count returns incorrect value with TTL (CASSANDRA-5099)
 * better handling for mid-compaction failure (CASSANDRA-5137)
 * convert default marshallers list to map for better readability (CASSANDRA-5109)
 * fix ConcurrentModificationException in getBootstrapSource (CASSANDRA-5170)
 * fix sstable maxtimestamp for row deletes and pre-1.1.1 sstables (CASSANDRA-5153)
 * Fix thread growth on node removal (CASSANDRA-5175)
 * Make Ec2Region's datacenter name configurable (CASSANDRA-5155)


1.2.0
 * Disallow counters in collections (CASSANDRA-5082)
 * cqlsh: add unit tests (CASSANDRA-3920)
 * fix default bloom_filter_fp_chance for LeveledCompactionStrategy (CASSANDRA-5093)
Merged from 1.1:
 * add validation for get_range_slices with start_key and end_token (CASSANDRA-5089)


1.2.0-rc2
 * fix nodetool ownership display with vnodes (CASSANDRA-5065)
 * cqlsh: add DESCRIBE KEYSPACES command (CASSANDRA-5060)
 * Fix potential infinite loop when reloading CFS (CASSANDRA-5064)
 * Fix SimpleAuthorizer example (CASSANDRA-5072)
 * cqlsh: force CL.ONE for tracing and system.schema* queries (CASSANDRA-5070)
 * Includes cassandra-shuffle in the debian package (CASSANDRA-5058)
Merged from 1.1:
 * fix multithreaded compaction deadlock (CASSANDRA-4492)
 * fix temporarily missing schema after upgrade from pre-1.1.5 (CASSANDRA-5061)
 * Fix ALTER TABLE overriding compression options with defaults
   (CASSANDRA-4996, 5066)
 * fix specifying and altering crc_check_chance (CASSANDRA-5053)
 * fix Murmur3Partitioner ownership% calculation (CASSANDRA-5076)
 * Don't expire columns sooner than they should in 2ndary indexes (CASSANDRA-5079)


1.2-rc1
 * rename rpc_timeout settings to request_timeout (CASSANDRA-5027)
 * add BF with 0.1 FP to LCS by default (CASSANDRA-5029)
 * Fix preparing insert queries (CASSANDRA-5016)
 * Fix preparing queries with counter increment (CASSANDRA-5022)
 * Fix preparing updates with collections (CASSANDRA-5017)
 * Don't generate UUID based on other node address (CASSANDRA-5002)
 * Fix message when trying to alter a clustering key type (CASSANDRA-5012)
 * Update IAuthenticator to match the new IAuthorizer (CASSANDRA-5003)
 * Fix inserting only a key in CQL3 (CASSANDRA-5040)
 * Fix CQL3 token() function when used with strings (CASSANDRA-5050)
Merged from 1.1:
 * reduce log spam from invalid counter shards (CASSANDRA-5026)
 * Improve schema propagation performance (CASSANDRA-5025)
 * Fix for IndexHelper.IndexFor throws OOB Exception (CASSANDRA-5030)
 * cqlsh: make it possible to describe thrift CFs (CASSANDRA-4827)
 * cqlsh: fix timestamp formatting on some platforms (CASSANDRA-5046)


1.2-beta3
 * make consistency level configurable in cqlsh (CASSANDRA-4829)
 * fix cqlsh rendering of blob fields (CASSANDRA-4970)
 * fix cqlsh DESCRIBE command (CASSANDRA-4913)
 * save truncation position in system table (CASSANDRA-4906)
 * Move CompressionMetadata off-heap (CASSANDRA-4937)
 * allow CLI to GET cql3 columnfamily data (CASSANDRA-4924)
 * Fix rare race condition in getExpireTimeForEndpoint (CASSANDRA-4402)
 * acquire references to overlapping sstables during compaction so bloom filter
   doesn't get free'd prematurely (CASSANDRA-4934)
 * Don't share slice query filter in CQL3 SelectStatement (CASSANDRA-4928)
 * Separate tracing from Log4J (CASSANDRA-4861)
 * Exclude gcable tombstones from merkle-tree computation (CASSANDRA-4905)
 * Better printing of AbstractBounds for tracing (CASSANDRA-4931)
 * Optimize mostRecentTombstone check in CC.collectAllData (CASSANDRA-4883)
 * Change stream session ID to UUID to avoid collision from same node (CASSANDRA-4813)
 * Use Stats.db when bulk loading if present (CASSANDRA-4957)
 * Skip repair on system_trace and keyspaces with RF=1 (CASSANDRA-4956)
 * (cql3) Remove arbitrary SELECT limit (CASSANDRA-4918)
 * Correctly handle prepared operation on collections (CASSANDRA-4945)
 * Fix CQL3 LIMIT (CASSANDRA-4877)
 * Fix Stress for CQL3 (CASSANDRA-4979)
 * Remove cassandra specific exceptions from JMX interface (CASSANDRA-4893)
 * (CQL3) Force using ALLOW FILTERING on potentially inefficient queries (CASSANDRA-4915)
 * (cql3) Fix adding column when the table has collections (CASSANDRA-4982)
 * (cql3) Fix allowing collections with compact storage (CASSANDRA-4990)
 * (cql3) Refuse ttl/writetime function on collections (CASSANDRA-4992)
 * Replace IAuthority with new IAuthorizer (CASSANDRA-4874)
 * clqsh: fix KEY pseudocolumn escaping when describing Thrift tables
   in CQL3 mode (CASSANDRA-4955)
 * add basic authentication support for Pig CassandraStorage (CASSANDRA-3042)
 * fix CQL2 ALTER TABLE compaction_strategy_class altering (CASSANDRA-4965)
Merged from 1.1:
 * Fall back to old describe_splits if d_s_ex is not available (CASSANDRA-4803)
 * Improve error reporting when streaming ranges fail (CASSANDRA-5009)
 * Fix cqlsh timestamp formatting of timezone info (CASSANDRA-4746)
 * Fix assertion failure with leveled compaction (CASSANDRA-4799)
 * Check for null end_token in get_range_slice (CASSANDRA-4804)
 * Remove all remnants of removed nodes (CASSANDRA-4840)
 * Add aut-reloading of the log4j file in debian package (CASSANDRA-4855)
 * Fix estimated row cache entry size (CASSANDRA-4860)
 * reset getRangeSlice filter after finishing a row for get_paged_slice
   (CASSANDRA-4919)
 * expunge row cache post-truncate (CASSANDRA-4940)
 * Allow static CF definition with compact storage (CASSANDRA-4910)
 * Fix endless loop/compaction of schema_* CFs due to broken timestamps (CASSANDRA-4880)
 * Fix 'wrong class type' assertion in CounterColumn (CASSANDRA-4976)


1.2-beta2
 * fp rate of 1.0 disables BF entirely; LCS defaults to 1.0 (CASSANDRA-4876)
 * off-heap bloom filters for row keys (CASSANDRA_4865)
 * add extension point for sstable components (CASSANDRA-4049)
 * improve tracing output (CASSANDRA-4852, 4862)
 * make TRACE verb droppable (CASSANDRA-4672)
 * fix BulkLoader recognition of CQL3 columnfamilies (CASSANDRA-4755)
 * Sort commitlog segments for replay by id instead of mtime (CASSANDRA-4793)
 * Make hint delivery asynchronous (CASSANDRA-4761)
 * Pluggable Thrift transport factories for CLI and cqlsh (CASSANDRA-4609, 4610)
 * cassandra-cli: allow Double value type to be inserted to a column (CASSANDRA-4661)
 * Add ability to use custom TServerFactory implementations (CASSANDRA-4608)
 * optimize batchlog flushing to skip successful batches (CASSANDRA-4667)
 * include metadata for system keyspace itself in schema tables (CASSANDRA-4416)
 * add check to PropertyFileSnitch to verify presence of location for
   local node (CASSANDRA-4728)
 * add PBSPredictor consistency modeler (CASSANDRA-4261)
 * remove vestiges of Thrift unframed mode (CASSANDRA-4729)
 * optimize single-row PK lookups (CASSANDRA-4710)
 * adjust blockFor calculation to account for pending ranges due to node 
   movement (CASSANDRA-833)
 * Change CQL version to 3.0.0 and stop accepting 3.0.0-beta1 (CASSANDRA-4649)
 * (CQL3) Make prepared statement global instead of per connection 
   (CASSANDRA-4449)
 * Fix scrubbing of CQL3 created tables (CASSANDRA-4685)
 * (CQL3) Fix validation when using counter and regular columns in the same 
   table (CASSANDRA-4706)
 * Fix bug starting Cassandra with simple authentication (CASSANDRA-4648)
 * Add support for batchlog in CQL3 (CASSANDRA-4545, 4738)
 * Add support for multiple column family outputs in CFOF (CASSANDRA-4208)
 * Support repairing only the local DC nodes (CASSANDRA-4747)
 * Use rpc_address for binary protocol and change default port (CASSANDRA-4751)
 * Fix use of collections in prepared statements (CASSANDRA-4739)
 * Store more information into peers table (CASSANDRA-4351, 4814)
 * Configurable bucket size for size tiered compaction (CASSANDRA-4704)
 * Run leveled compaction in parallel (CASSANDRA-4310)
 * Fix potential NPE during CFS reload (CASSANDRA-4786)
 * Composite indexes may miss results (CASSANDRA-4796)
 * Move consistency level to the protocol level (CASSANDRA-4734, 4824)
 * Fix Subcolumn slice ends not respected (CASSANDRA-4826)
 * Fix Assertion error in cql3 select (CASSANDRA-4783)
 * Fix list prepend logic (CQL3) (CASSANDRA-4835)
 * Add booleans as literals in CQL3 (CASSANDRA-4776)
 * Allow renaming PK columns in CQL3 (CASSANDRA-4822)
 * Fix binary protocol NEW_NODE event (CASSANDRA-4679)
 * Fix potential infinite loop in tombstone compaction (CASSANDRA-4781)
 * Remove system tables accounting from schema (CASSANDRA-4850)
 * (cql3) Force provided columns in clustering key order in 
   'CLUSTERING ORDER BY' (CASSANDRA-4881)
 * Fix composite index bug (CASSANDRA-4884)
 * Fix short read protection for CQL3 (CASSANDRA-4882)
 * Add tracing support to the binary protocol (CASSANDRA-4699)
 * (cql3) Don't allow prepared marker inside collections (CASSANDRA-4890)
 * Re-allow order by on non-selected columns (CASSANDRA-4645)
 * Bug when composite index is created in a table having collections (CASSANDRA-4909)
 * log index scan subject in CompositesSearcher (CASSANDRA-4904)
Merged from 1.1:
 * add get[Row|Key]CacheEntries to CacheServiceMBean (CASSANDRA-4859)
 * fix get_paged_slice to wrap to next row correctly (CASSANDRA-4816)
 * fix indexing empty column values (CASSANDRA-4832)
 * allow JdbcDate to compose null Date objects (CASSANDRA-4830)
 * fix possible stackoverflow when compacting 1000s of sstables
   (CASSANDRA-4765)
 * fix wrong leveled compaction progress calculation (CASSANDRA-4807)
 * add a close() method to CRAR to prevent leaking file descriptors (CASSANDRA-4820)
 * fix potential infinite loop in get_count (CASSANDRA-4833)
 * fix compositeType.{get/from}String methods (CASSANDRA-4842)
 * (CQL) fix CREATE COLUMNFAMILY permissions check (CASSANDRA-4864)
 * Fix DynamicCompositeType same type comparison (CASSANDRA-4711)
 * Fix duplicate SSTable reference when stream session failed (CASSANDRA-3306)
 * Allow static CF definition with compact storage (CASSANDRA-4910)
 * Fix endless loop/compaction of schema_* CFs due to broken timestamps (CASSANDRA-4880)
 * Fix 'wrong class type' assertion in CounterColumn (CASSANDRA-4976)


1.2-beta1
 * add atomic_batch_mutate (CASSANDRA-4542, -4635)
 * increase default max_hint_window_in_ms to 3h (CASSANDRA-4632)
 * include message initiation time to replicas so they can more
   accurately drop timed-out requests (CASSANDRA-2858)
 * fix clientutil.jar dependencies (CASSANDRA-4566)
 * optimize WriteResponse (CASSANDRA-4548)
 * new metrics (CASSANDRA-4009)
 * redesign KEYS indexes to avoid read-before-write (CASSANDRA-2897)
 * debug tracing (CASSANDRA-1123)
 * parallelize row cache loading (CASSANDRA-4282)
 * Make compaction, flush JBOD-aware (CASSANDRA-4292)
 * run local range scans on the read stage (CASSANDRA-3687)
 * clean up ioexceptions (CASSANDRA-2116)
 * add disk_failure_policy (CASSANDRA-2118)
 * Introduce new json format with row level deletion (CASSANDRA-4054)
 * remove redundant "name" column from schema_keyspaces (CASSANDRA-4433)
 * improve "nodetool ring" handling of multi-dc clusters (CASSANDRA-3047)
 * update NTS calculateNaturalEndpoints to be O(N log N) (CASSANDRA-3881)
 * split up rpc timeout by operation type (CASSANDRA-2819)
 * rewrite key cache save/load to use only sequential i/o (CASSANDRA-3762)
 * update MS protocol with a version handshake + broadcast address id
   (CASSANDRA-4311)
 * multithreaded hint replay (CASSANDRA-4189)
 * add inter-node message compression (CASSANDRA-3127)
 * remove COPP (CASSANDRA-2479)
 * Track tombstone expiration and compact when tombstone content is
   higher than a configurable threshold, default 20% (CASSANDRA-3442, 4234)
 * update MurmurHash to version 3 (CASSANDRA-2975)
 * (CLI) track elapsed time for `delete' operation (CASSANDRA-4060)
 * (CLI) jline version is bumped to 1.0 to properly  support
   'delete' key function (CASSANDRA-4132)
 * Save IndexSummary into new SSTable 'Summary' component (CASSANDRA-2392, 4289)
 * Add support for range tombstones (CASSANDRA-3708)
 * Improve MessagingService efficiency (CASSANDRA-3617)
 * Avoid ID conflicts from concurrent schema changes (CASSANDRA-3794)
 * Set thrift HSHA server thread limit to unlimited by default (CASSANDRA-4277)
 * Avoids double serialization of CF id in RowMutation messages
   (CASSANDRA-4293)
 * stream compressed sstables directly with java nio (CASSANDRA-4297)
 * Support multiple ranges in SliceQueryFilter (CASSANDRA-3885)
 * Add column metadata to system column families (CASSANDRA-4018)
 * (cql3) Always use composite types by default (CASSANDRA-4329)
 * (cql3) Add support for set, map and list (CASSANDRA-3647)
 * Validate date type correctly (CASSANDRA-4441)
 * (cql3) Allow definitions with only a PK (CASSANDRA-4361)
 * (cql3) Add support for row key composites (CASSANDRA-4179)
 * improve DynamicEndpointSnitch by using reservoir sampling (CASSANDRA-4038)
 * (cql3) Add support for 2ndary indexes (CASSANDRA-3680)
 * (cql3) fix defining more than one PK to be invalid (CASSANDRA-4477)
 * remove schema agreement checking from all external APIs (Thrift, CQL and CQL3) (CASSANDRA-4487)
 * add Murmur3Partitioner and make it default for new installations (CASSANDRA-3772, 4621)
 * (cql3) update pseudo-map syntax to use map syntax (CASSANDRA-4497)
 * Finer grained exceptions hierarchy and provides error code with exceptions (CASSANDRA-3979)
 * Adds events push to binary protocol (CASSANDRA-4480)
 * Rewrite nodetool help (CASSANDRA-2293)
 * Make CQL3 the default for CQL (CASSANDRA-4640)
 * update stress tool to be able to use CQL3 (CASSANDRA-4406)
 * Accept all thrift update on CQL3 cf but don't expose their metadata (CASSANDRA-4377)
 * Replace Throttle with Guava's RateLimiter for HintedHandOff (CASSANDRA-4541)
 * fix counter add/get using CQL2 and CQL3 in stress tool (CASSANDRA-4633)
 * Add sstable count per level to cfstats (CASSANDRA-4537)
 * (cql3) Add ALTER KEYSPACE statement (CASSANDRA-4611)
 * (cql3) Allow defining default consistency levels (CASSANDRA-4448)
 * (cql3) Fix queries using LIMIT missing results (CASSANDRA-4579)
 * fix cross-version gossip messaging (CASSANDRA-4576)
 * added inet data type (CASSANDRA-4627)


1.1.6
 * Wait for writes on synchronous read digest mismatch (CASSANDRA-4792)
 * fix commitlog replay for nanotime-infected sstables (CASSANDRA-4782)
 * preflight check ttl for maximum of 20 years (CASSANDRA-4771)
 * (Pig) fix widerow input with single column rows (CASSANDRA-4789)
 * Fix HH to compact with correct gcBefore, which avoids wiping out
   undelivered hints (CASSANDRA-4772)
 * LCS will merge up to 32 L0 sstables as intended (CASSANDRA-4778)
 * NTS will default unconfigured DC replicas to zero (CASSANDRA-4675)
 * use default consistency level in counter validation if none is
   explicitly provide (CASSANDRA-4700)
 * Improve IAuthority interface by introducing fine-grained
   access permissions and grant/revoke commands (CASSANDRA-4490, 4644)
 * fix assumption error in CLI when updating/describing keyspace 
   (CASSANDRA-4322)
 * Adds offline sstablescrub to debian packaging (CASSANDRA-4642)
 * Automatic fixing of overlapping leveled sstables (CASSANDRA-4644)
 * fix error when using ORDER BY with extended selections (CASSANDRA-4689)
 * (CQL3) Fix validation for IN queries for non-PK cols (CASSANDRA-4709)
 * fix re-created keyspace disappering after 1.1.5 upgrade 
   (CASSANDRA-4698, 4752)
 * (CLI) display elapsed time in 2 fraction digits (CASSANDRA-3460)
 * add authentication support to sstableloader (CASSANDRA-4712)
 * Fix CQL3 'is reversed' logic (CASSANDRA-4716, 4759)
 * (CQL3) Don't return ReversedType in result set metadata (CASSANDRA-4717)
 * Backport adding AlterKeyspace statement (CASSANDRA-4611)
 * (CQL3) Correcty accept upper-case data types (CASSANDRA-4770)
 * Add binary protocol events for schema changes (CASSANDRA-4684)
Merged from 1.0:
 * Switch from NBHM to CHM in MessagingService's callback map, which
   prevents OOM in long-running instances (CASSANDRA-4708)


1.1.5
 * add SecondaryIndex.reload API (CASSANDRA-4581)
 * use millis + atomicint for commitlog segment creation instead of
   nanotime, which has issues under some hypervisors (CASSANDRA-4601)
 * fix FD leak in slice queries (CASSANDRA-4571)
 * avoid recursion in leveled compaction (CASSANDRA-4587)
 * increase stack size under Java7 to 180K
 * Log(info) schema changes (CASSANDRA-4547)
 * Change nodetool setcachecapcity to manipulate global caches (CASSANDRA-4563)
 * (cql3) fix setting compaction strategy (CASSANDRA-4597)
 * fix broken system.schema_* timestamps on system startup (CASSANDRA-4561)
 * fix wrong skip of cache saving (CASSANDRA-4533)
 * Avoid NPE when lost+found is in data dir (CASSANDRA-4572)
 * Respect five-minute flush moratorium after initial CL replay (CASSANDRA-4474)
 * Adds ntp as recommended in debian packaging (CASSANDRA-4606)
 * Configurable transport in CF Record{Reader|Writer} (CASSANDRA-4558)
 * (cql3) fix potential NPE with both equal and unequal restriction (CASSANDRA-4532)
 * (cql3) improves ORDER BY validation (CASSANDRA-4624)
 * Fix potential deadlock during counter writes (CASSANDRA-4578)
 * Fix cql error with ORDER BY when using IN (CASSANDRA-4612)
Merged from 1.0:
 * increase Xss to 160k to accomodate latest 1.6 JVMs (CASSANDRA-4602)
 * fix toString of hint destination tokens (CASSANDRA-4568)
 * Fix multiple values for CurrentLocal NodeID (CASSANDRA-4626)


1.1.4
 * fix offline scrub to catch >= out of order rows (CASSANDRA-4411)
 * fix cassandra-env.sh on RHEL and other non-dash-based systems 
   (CASSANDRA-4494)
Merged from 1.0:
 * (Hadoop) fix setting key length for old-style mapred api (CASSANDRA-4534)
 * (Hadoop) fix iterating through a resultset consisting entirely
   of tombstoned rows (CASSANDRA-4466)


1.1.3
 * (cqlsh) add COPY TO (CASSANDRA-4434)
 * munmap commitlog segments before rename (CASSANDRA-4337)
 * (JMX) rename getRangeKeySample to sampleKeyRange to avoid returning
   multi-MB results as an attribute (CASSANDRA-4452)
 * flush based on data size, not throughput; overwritten columns no 
   longer artificially inflate liveRatio (CASSANDRA-4399)
 * update default commitlog segment size to 32MB and total commitlog
   size to 32/1024 MB for 32/64 bit JVMs, respectively (CASSANDRA-4422)
 * avoid using global partitioner to estimate ranges in index sstables
   (CASSANDRA-4403)
 * restore pre-CASSANDRA-3862 approach to removing expired tombstones
   from row cache during compaction (CASSANDRA-4364)
 * (stress) support for CQL prepared statements (CASSANDRA-3633)
 * Correctly catch exception when Snappy cannot be loaded (CASSANDRA-4400)
 * (cql3) Support ORDER BY when IN condition is given in WHERE clause (CASSANDRA-4327)
 * (cql3) delete "component_index" column on DROP TABLE call (CASSANDRA-4420)
 * change nanoTime() to currentTimeInMillis() in schema related code (CASSANDRA-4432)
 * add a token generation tool (CASSANDRA-3709)
 * Fix LCS bug with sstable containing only 1 row (CASSANDRA-4411)
 * fix "Can't Modify Index Name" problem on CF update (CASSANDRA-4439)
 * Fix assertion error in getOverlappingSSTables during repair (CASSANDRA-4456)
 * fix nodetool's setcompactionthreshold command (CASSANDRA-4455)
 * Ensure compacted files are never used, to avoid counter overcount (CASSANDRA-4436)
Merged from 1.0:
 * Push the validation of secondary index values to the SecondaryIndexManager (CASSANDRA-4240)
 * allow dropping columns shadowed by not-yet-expired supercolumn or row
   tombstones in PrecompactedRow (CASSANDRA-4396)


1.1.2
 * Fix cleanup not deleting index entries (CASSANDRA-4379)
 * Use correct partitioner when saving + loading caches (CASSANDRA-4331)
 * Check schema before trying to export sstable (CASSANDRA-2760)
 * Raise a meaningful exception instead of NPE when PFS encounters
   an unconfigured node + no default (CASSANDRA-4349)
 * fix bug in sstable blacklisting with LCS (CASSANDRA-4343)
 * LCS no longer promotes tiny sstables out of L0 (CASSANDRA-4341)
 * skip tombstones during hint replay (CASSANDRA-4320)
 * fix NPE in compactionstats (CASSANDRA-4318)
 * enforce 1m min keycache for auto (CASSANDRA-4306)
 * Have DeletedColumn.isMFD always return true (CASSANDRA-4307)
 * (cql3) exeption message for ORDER BY constraints said primary filter can be
    an IN clause, which is misleading (CASSANDRA-4319)
 * (cql3) Reject (not yet supported) creation of 2ndardy indexes on tables with
   composite primary keys (CASSANDRA-4328)
 * Set JVM stack size to 160k for java 7 (CASSANDRA-4275)
 * cqlsh: add COPY command to load data from CSV flat files (CASSANDRA-4012)
 * CFMetaData.fromThrift to throw ConfigurationException upon error (CASSANDRA-4353)
 * Use CF comparator to sort indexed columns in SecondaryIndexManager
   (CASSANDRA-4365)
 * add strategy_options to the KSMetaData.toString() output (CASSANDRA-4248)
 * (cql3) fix range queries containing unqueried results (CASSANDRA-4372)
 * (cql3) allow updating column_alias types (CASSANDRA-4041)
 * (cql3) Fix deletion bug (CASSANDRA-4193)
 * Fix computation of overlapping sstable for leveled compaction (CASSANDRA-4321)
 * Improve scrub and allow to run it offline (CASSANDRA-4321)
 * Fix assertionError in StorageService.bulkLoad (CASSANDRA-4368)
 * (cqlsh) add option to authenticate to a keyspace at startup (CASSANDRA-4108)
 * (cqlsh) fix ASSUME functionality (CASSANDRA-4352)
 * Fix ColumnFamilyRecordReader to not return progress > 100% (CASSANDRA-3942)
Merged from 1.0:
 * Set gc_grace on index CF to 0 (CASSANDRA-4314)


1.1.1
 * add populate_io_cache_on_flush option (CASSANDRA-2635)
 * allow larger cache capacities than 2GB (CASSANDRA-4150)
 * add getsstables command to nodetool (CASSANDRA-4199)
 * apply parent CF compaction settings to secondary index CFs (CASSANDRA-4280)
 * preserve commitlog size cap when recycling segments at startup
   (CASSANDRA-4201)
 * (Hadoop) fix split generation regression (CASSANDRA-4259)
 * ignore min/max compactions settings in LCS, while preserving
   behavior that min=max=0 disables autocompaction (CASSANDRA-4233)
 * log number of rows read from saved cache (CASSANDRA-4249)
 * calculate exact size required for cleanup operations (CASSANDRA-1404)
 * avoid blocking additional writes during flush when the commitlog
   gets behind temporarily (CASSANDRA-1991)
 * enable caching on index CFs based on data CF cache setting (CASSANDRA-4197)
 * warn on invalid replication strategy creation options (CASSANDRA-4046)
 * remove [Freeable]Memory finalizers (CASSANDRA-4222)
 * include tombstone size in ColumnFamily.size, which can prevent OOM
   during sudden mass delete operations by yielding a nonzero liveRatio
   (CASSANDRA-3741)
 * Open 1 sstableScanner per level for leveled compaction (CASSANDRA-4142)
 * Optimize reads when row deletion timestamps allow us to restrict
   the set of sstables we check (CASSANDRA-4116)
 * add support for commitlog archiving and point-in-time recovery
   (CASSANDRA-3690)
 * avoid generating redundant compaction tasks during streaming
   (CASSANDRA-4174)
 * add -cf option to nodetool snapshot, and takeColumnFamilySnapshot to
   StorageService mbean (CASSANDRA-556)
 * optimize cleanup to drop entire sstables where possible (CASSANDRA-4079)
 * optimize truncate when autosnapshot is disabled (CASSANDRA-4153)
 * update caches to use byte[] keys to reduce memory overhead (CASSANDRA-3966)
 * add column limit to cli (CASSANDRA-3012, 4098)
 * clean up and optimize DataOutputBuffer, used by CQL compression and
   CompositeType (CASSANDRA-4072)
 * optimize commitlog checksumming (CASSANDRA-3610)
 * identify and blacklist corrupted SSTables from future compactions 
   (CASSANDRA-2261)
 * Move CfDef and KsDef validation out of thrift (CASSANDRA-4037)
 * Expose API to repair a user provided range (CASSANDRA-3912)
 * Add way to force the cassandra-cli to refresh its schema (CASSANDRA-4052)
 * Avoid having replicate on write tasks stacking up at CL.ONE (CASSANDRA-2889)
 * (cql3) Backwards compatibility for composite comparators in non-cql3-aware
   clients (CASSANDRA-4093)
 * (cql3) Fix order by for reversed queries (CASSANDRA-4160)
 * (cql3) Add ReversedType support (CASSANDRA-4004)
 * (cql3) Add timeuuid type (CASSANDRA-4194)
 * (cql3) Minor fixes (CASSANDRA-4185)
 * (cql3) Fix prepared statement in BATCH (CASSANDRA-4202)
 * (cql3) Reduce the list of reserved keywords (CASSANDRA-4186)
 * (cql3) Move max/min compaction thresholds to compaction strategy options
   (CASSANDRA-4187)
 * Fix exception during move when localhost is the only source (CASSANDRA-4200)
 * (cql3) Allow paging through non-ordered partitioner results (CASSANDRA-3771)
 * (cql3) Fix drop index (CASSANDRA-4192)
 * (cql3) Don't return range ghosts anymore (CASSANDRA-3982)
 * fix re-creating Keyspaces/ColumnFamilies with the same name as dropped
   ones (CASSANDRA-4219)
 * fix SecondaryIndex LeveledManifest save upon snapshot (CASSANDRA-4230)
 * fix missing arrayOffset in FBUtilities.hash (CASSANDRA-4250)
 * (cql3) Add name of parameters in CqlResultSet (CASSANDRA-4242)
 * (cql3) Correctly validate order by queries (CASSANDRA-4246)
 * rename stress to cassandra-stress for saner packaging (CASSANDRA-4256)
 * Fix exception on colum metadata with non-string comparator (CASSANDRA-4269)
 * Check for unknown/invalid compression options (CASSANDRA-4266)
 * (cql3) Adds simple access to column timestamp and ttl (CASSANDRA-4217)
 * (cql3) Fix range queries with secondary indexes (CASSANDRA-4257)
 * Better error messages from improper input in cli (CASSANDRA-3865)
 * Try to stop all compaction upon Keyspace or ColumnFamily drop (CASSANDRA-4221)
 * (cql3) Allow keyspace properties to contain hyphens (CASSANDRA-4278)
 * (cql3) Correctly validate keyspace access in create table (CASSANDRA-4296)
 * Avoid deadlock in migration stage (CASSANDRA-3882)
 * Take supercolumn names and deletion info into account in memtable throughput
   (CASSANDRA-4264)
 * Add back backward compatibility for old style replication factor (CASSANDRA-4294)
 * Preserve compatibility with pre-1.1 index queries (CASSANDRA-4262)
Merged from 1.0:
 * Fix super columns bug where cache is not updated (CASSANDRA-4190)
 * fix maxTimestamp to include row tombstones (CASSANDRA-4116)
 * (CLI) properly handle quotes in create/update keyspace commands (CASSANDRA-4129)
 * Avoids possible deadlock during bootstrap (CASSANDRA-4159)
 * fix stress tool that hangs forever on timeout or error (CASSANDRA-4128)
 * stress tool to return appropriate exit code on failure (CASSANDRA-4188)
 * fix compaction NPE when out of disk space and assertions disabled
   (CASSANDRA-3985)
 * synchronize LCS getEstimatedTasks to avoid CME (CASSANDRA-4255)
 * ensure unique streaming session id's (CASSANDRA-4223)
 * kick off background compaction when min/max thresholds change 
   (CASSANDRA-4279)
 * improve ability of STCS.getBuckets to deal with 100s of 1000s of
   sstables, such as when convertinb back from LCS (CASSANDRA-4287)
 * Oversize integer in CQL throws NumberFormatException (CASSANDRA-4291)
 * fix 1.0.x node join to mixed version cluster, other nodes >= 1.1 (CASSANDRA-4195)
 * Fix LCS splitting sstable base on uncompressed size (CASSANDRA-4419)
 * Push the validation of secondary index values to the SecondaryIndexManager (CASSANDRA-4240)
 * Don't purge columns during upgradesstables (CASSANDRA-4462)
 * Make cqlsh work with piping (CASSANDRA-4113)
 * Validate arguments for nodetool decommission (CASSANDRA-4061)
 * Report thrift status in nodetool info (CASSANDRA-4010)


1.1.0-final
 * average a reduced liveRatio estimate with the previous one (CASSANDRA-4065)
 * Allow KS and CF names up to 48 characters (CASSANDRA-4157)
 * fix stress build (CASSANDRA-4140)
 * add time remaining estimate to nodetool compactionstats (CASSANDRA-4167)
 * (cql) fix NPE in cql3 ALTER TABLE (CASSANDRA-4163)
 * (cql) Add support for CL.TWO and CL.THREE in CQL (CASSANDRA-4156)
 * (cql) Fix type in CQL3 ALTER TABLE preventing update (CASSANDRA-4170)
 * (cql) Throw invalid exception from CQL3 on obsolete options (CASSANDRA-4171)
 * (cqlsh) fix recognizing uppercase SELECT keyword (CASSANDRA-4161)
 * Pig: wide row support (CASSANDRA-3909)
Merged from 1.0:
 * avoid streaming empty files with bulk loader if sstablewriter errors out
   (CASSANDRA-3946)


1.1-rc1
 * Include stress tool in binary builds (CASSANDRA-4103)
 * (Hadoop) fix wide row iteration when last row read was deleted
   (CASSANDRA-4154)
 * fix read_repair_chance to really default to 0.1 in the cli (CASSANDRA-4114)
 * Adds caching and bloomFilterFpChange to CQL options (CASSANDRA-4042)
 * Adds posibility to autoconfigure size of the KeyCache (CASSANDRA-4087)
 * fix KEYS index from skipping results (CASSANDRA-3996)
 * Remove sliced_buffer_size_in_kb dead option (CASSANDRA-4076)
 * make loadNewSStable preserve sstable version (CASSANDRA-4077)
 * Respect 1.0 cache settings as much as possible when upgrading 
   (CASSANDRA-4088)
 * relax path length requirement for sstable files when upgrading on 
   non-Windows platforms (CASSANDRA-4110)
 * fix terminination of the stress.java when errors were encountered
   (CASSANDRA-4128)
 * Move CfDef and KsDef validation out of thrift (CASSANDRA-4037)
 * Fix get_paged_slice (CASSANDRA-4136)
 * CQL3: Support slice with exclusive start and stop (CASSANDRA-3785)
Merged from 1.0:
 * support PropertyFileSnitch in bulk loader (CASSANDRA-4145)
 * add auto_snapshot option allowing disabling snapshot before drop/truncate
   (CASSANDRA-3710)
 * allow short snitch names (CASSANDRA-4130)


1.1-beta2
 * rename loaded sstables to avoid conflicts with local snapshots
   (CASSANDRA-3967)
 * start hint replay as soon as FD notifies that the target is back up
   (CASSANDRA-3958)
 * avoid unproductive deserializing of cached rows during compaction
   (CASSANDRA-3921)
 * fix concurrency issues with CQL keyspace creation (CASSANDRA-3903)
 * Show Effective Owership via Nodetool ring <keyspace> (CASSANDRA-3412)
 * Update ORDER BY syntax for CQL3 (CASSANDRA-3925)
 * Fix BulkRecordWriter to not throw NPE if reducer gets no map data from Hadoop (CASSANDRA-3944)
 * Fix bug with counters in super columns (CASSANDRA-3821)
 * Remove deprecated merge_shard_chance (CASSANDRA-3940)
 * add a convenient way to reset a node's schema (CASSANDRA-2963)
 * fix for intermittent SchemaDisagreementException (CASSANDRA-3884)
 * CLI `list <CF>` to limit number of columns and their order (CASSANDRA-3012)
 * ignore deprecated KsDef/CfDef/ColumnDef fields in native schema (CASSANDRA-3963)
 * CLI to report when unsupported column_metadata pair was given (CASSANDRA-3959)
 * reincarnate removed and deprecated KsDef/CfDef attributes (CASSANDRA-3953)
 * Fix race between writes and read for cache (CASSANDRA-3862)
 * perform static initialization of StorageProxy on start-up (CASSANDRA-3797)
 * support trickling fsync() on writes (CASSANDRA-3950)
 * expose counters for unavailable/timeout exceptions given to thrift clients (CASSANDRA-3671)
 * avoid quadratic startup time in LeveledManifest (CASSANDRA-3952)
 * Add type information to new schema_ columnfamilies and remove thrift
   serialization for schema (CASSANDRA-3792)
 * add missing column validator options to the CLI help (CASSANDRA-3926)
 * skip reading saved key cache if CF's caching strategy is NONE or ROWS_ONLY (CASSANDRA-3954)
 * Unify migration code (CASSANDRA-4017)
Merged from 1.0:
 * cqlsh: guess correct version of Python for Arch Linux (CASSANDRA-4090)
 * (CLI) properly handle quotes in create/update keyspace commands (CASSANDRA-4129)
 * Avoids possible deadlock during bootstrap (CASSANDRA-4159)
 * fix stress tool that hangs forever on timeout or error (CASSANDRA-4128)
 * Fix super columns bug where cache is not updated (CASSANDRA-4190)
 * stress tool to return appropriate exit code on failure (CASSANDRA-4188)


1.0.9
 * improve index sampling performance (CASSANDRA-4023)
 * always compact away deleted hints immediately after handoff (CASSANDRA-3955)
 * delete hints from dropped ColumnFamilies on handoff instead of
   erroring out (CASSANDRA-3975)
 * add CompositeType ref to the CLI doc for create/update column family (CASSANDRA-3980)
 * Pig: support Counter ColumnFamilies (CASSANDRA-3973)
 * Pig: Composite column support (CASSANDRA-3684)
 * Avoid NPE during repair when a keyspace has no CFs (CASSANDRA-3988)
 * Fix division-by-zero error on get_slice (CASSANDRA-4000)
 * don't change manifest level for cleanup, scrub, and upgradesstables
   operations under LeveledCompactionStrategy (CASSANDRA-3989, 4112)
 * fix race leading to super columns assertion failure (CASSANDRA-3957)
 * fix NPE on invalid CQL delete command (CASSANDRA-3755)
 * allow custom types in CLI's assume command (CASSANDRA-4081)
 * fix totalBytes count for parallel compactions (CASSANDRA-3758)
 * fix intermittent NPE in get_slice (CASSANDRA-4095)
 * remove unnecessary asserts in native code interfaces (CASSANDRA-4096)
 * Validate blank keys in CQL to avoid assertion errors (CASSANDRA-3612)
 * cqlsh: fix bad decoding of some column names (CASSANDRA-4003)
 * cqlsh: fix incorrect padding with unicode chars (CASSANDRA-4033)
 * Fix EC2 snitch incorrectly reporting region (CASSANDRA-4026)
 * Shut down thrift during decommission (CASSANDRA-4086)
 * Expose nodetool cfhistograms for 2ndary indexes (CASSANDRA-4063)
Merged from 0.8:
 * Fix ConcurrentModificationException in gossiper (CASSANDRA-4019)


1.1-beta1
 * (cqlsh)
   + add SOURCE and CAPTURE commands, and --file option (CASSANDRA-3479)
   + add ALTER COLUMNFAMILY WITH (CASSANDRA-3523)
   + bundle Python dependencies with Cassandra (CASSANDRA-3507)
   + added to Debian package (CASSANDRA-3458)
   + display byte data instead of erroring out on decode failure 
     (CASSANDRA-3874)
 * add nodetool rebuild_index (CASSANDRA-3583)
 * add nodetool rangekeysample (CASSANDRA-2917)
 * Fix streaming too much data during move operations (CASSANDRA-3639)
 * Nodetool and CLI connect to localhost by default (CASSANDRA-3568)
 * Reduce memory used by primary index sample (CASSANDRA-3743)
 * (Hadoop) separate input/output configurations (CASSANDRA-3197, 3765)
 * avoid returning internal Cassandra classes over JMX (CASSANDRA-2805)
 * add row-level isolation via SnapTree (CASSANDRA-2893)
 * Optimize key count estimation when opening sstable on startup
   (CASSANDRA-2988)
 * multi-dc replication optimization supporting CL > ONE (CASSANDRA-3577)
 * add command to stop compactions (CASSANDRA-1740, 3566, 3582)
 * multithreaded streaming (CASSANDRA-3494)
 * removed in-tree redhat spec (CASSANDRA-3567)
 * "defragment" rows for name-based queries under STCS, again (CASSANDRA-2503)
 * Recycle commitlog segments for improved performance 
   (CASSANDRA-3411, 3543, 3557, 3615)
 * update size-tiered compaction to prioritize small tiers (CASSANDRA-2407)
 * add message expiration logic to OutboundTcpConnection (CASSANDRA-3005)
 * off-heap cache to use sun.misc.Unsafe instead of JNA (CASSANDRA-3271)
 * EACH_QUORUM is only supported for writes (CASSANDRA-3272)
 * replace compactionlock use in schema migration by checking CFS.isValid
   (CASSANDRA-3116)
 * recognize that "SELECT first ... *" isn't really "SELECT *" (CASSANDRA-3445)
 * Use faster bytes comparison (CASSANDRA-3434)
 * Bulk loader is no longer a fat client, (HADOOP) bulk load output format
   (CASSANDRA-3045)
 * (Hadoop) add support for KeyRange.filter
 * remove assumption that keys and token are in bijection
   (CASSANDRA-1034, 3574, 3604)
 * always remove endpoints from delevery queue in HH (CASSANDRA-3546)
 * fix race between cf flush and its 2ndary indexes flush (CASSANDRA-3547)
 * fix potential race in AES when a repair fails (CASSANDRA-3548)
 * Remove columns shadowed by a deleted container even when we cannot purge
   (CASSANDRA-3538)
 * Improve memtable slice iteration performance (CASSANDRA-3545)
 * more efficient allocation of small bloom filters (CASSANDRA-3618)
 * Use separate writer thread in SSTableSimpleUnsortedWriter (CASSANDRA-3619)
 * fsync the directory after new sstable or commitlog segment are created (CASSANDRA-3250)
 * fix minor issues reported by FindBugs (CASSANDRA-3658)
 * global key/row caches (CASSANDRA-3143, 3849)
 * optimize memtable iteration during range scan (CASSANDRA-3638)
 * introduce 'crc_check_chance' in CompressionParameters to support
   a checksum percentage checking chance similarly to read-repair (CASSANDRA-3611)
 * a way to deactivate global key/row cache on per-CF basis (CASSANDRA-3667)
 * fix LeveledCompactionStrategy broken because of generation pre-allocation
   in LeveledManifest (CASSANDRA-3691)
 * finer-grained control over data directories (CASSANDRA-2749)
 * Fix ClassCastException during hinted handoff (CASSANDRA-3694)
 * Upgrade Thrift to 0.7 (CASSANDRA-3213)
 * Make stress.java insert operation to use microseconds (CASSANDRA-3725)
 * Allows (internally) doing a range query with a limit of columns instead of
   rows (CASSANDRA-3742)
 * Allow rangeSlice queries to be start/end inclusive/exclusive (CASSANDRA-3749)
 * Fix BulkLoader to support new SSTable layout and add stream
   throttling to prevent an NPE when there is no yaml config (CASSANDRA-3752)
 * Allow concurrent schema migrations (CASSANDRA-1391, 3832)
 * Add SnapshotCommand to trigger snapshot on remote node (CASSANDRA-3721)
 * Make CFMetaData conversions to/from thrift/native schema inverses
   (CASSANDRA_3559)
 * Add initial code for CQL 3.0-beta (CASSANDRA-2474, 3781, 3753)
 * Add wide row support for ColumnFamilyInputFormat (CASSANDRA-3264)
 * Allow extending CompositeType comparator (CASSANDRA-3657)
 * Avoids over-paging during get_count (CASSANDRA-3798)
 * Add new command to rebuild a node without (repair) merkle tree calculations
   (CASSANDRA-3483, 3922)
 * respect not only row cache capacity but caching mode when
   trying to read data (CASSANDRA-3812)
 * fix system tests (CASSANDRA-3827)
 * CQL support for altering row key type in ALTER TABLE (CASSANDRA-3781)
 * turn compression on by default (CASSANDRA-3871)
 * make hexToBytes refuse invalid input (CASSANDRA-2851)
 * Make secondary indexes CF inherit compression and compaction from their
   parent CF (CASSANDRA-3877)
 * Finish cleanup up tombstone purge code (CASSANDRA-3872)
 * Avoid NPE on aboarted stream-out sessions (CASSANDRA-3904)
 * BulkRecordWriter throws NPE for counter columns (CASSANDRA-3906)
 * Support compression using BulkWriter (CASSANDRA-3907)


1.0.8
 * fix race between cleanup and flush on secondary index CFSes (CASSANDRA-3712)
 * avoid including non-queried nodes in rangeslice read repair
   (CASSANDRA-3843)
 * Only snapshot CF being compacted for snapshot_before_compaction 
   (CASSANDRA-3803)
 * Log active compactions in StatusLogger (CASSANDRA-3703)
 * Compute more accurate compaction score per level (CASSANDRA-3790)
 * Return InvalidRequest when using a keyspace that doesn't exist
   (CASSANDRA-3764)
 * disallow user modification of System keyspace (CASSANDRA-3738)
 * allow using sstable2json on secondary index data (CASSANDRA-3738)
 * (cqlsh) add DESCRIBE COLUMNFAMILIES (CASSANDRA-3586)
 * (cqlsh) format blobs correctly and use colors to improve output
   readability (CASSANDRA-3726)
 * synchronize BiMap of bootstrapping tokens (CASSANDRA-3417)
 * show index options in CLI (CASSANDRA-3809)
 * add optional socket timeout for streaming (CASSANDRA-3838)
 * fix truncate not to leave behind non-CFS backed secondary indexes
   (CASSANDRA-3844)
 * make CLI `show schema` to use output stream directly instead
   of StringBuilder (CASSANDRA-3842)
 * remove the wait on hint future during write (CASSANDRA-3870)
 * (cqlsh) ignore missing CfDef opts (CASSANDRA-3933)
 * (cqlsh) look for cqlshlib relative to realpath (CASSANDRA-3767)
 * Fix short read protection (CASSANDRA-3934)
 * Make sure infered and actual schema match (CASSANDRA-3371)
 * Fix NPE during HH delivery (CASSANDRA-3677)
 * Don't put boostrapping node in 'hibernate' status (CASSANDRA-3737)
 * Fix double quotes in windows bat files (CASSANDRA-3744)
 * Fix bad validator lookup (CASSANDRA-3789)
 * Fix soft reset in EC2MultiRegionSnitch (CASSANDRA-3835)
 * Don't leave zombie connections with THSHA thrift server (CASSANDRA-3867)
 * (cqlsh) fix deserialization of data (CASSANDRA-3874)
 * Fix removetoken force causing an inconsistent state (CASSANDRA-3876)
 * Fix ahndling of some types with Pig (CASSANDRA-3886)
 * Don't allow to drop the system keyspace (CASSANDRA-3759)
 * Make Pig deletes disabled by default and configurable (CASSANDRA-3628)
Merged from 0.8:
 * (Pig) fix CassandraStorage to use correct comparator in Super ColumnFamily
   case (CASSANDRA-3251)
 * fix thread safety issues in commitlog replay, primarily affecting
   systems with many (100s) of CF definitions (CASSANDRA-3751)
 * Fix relevant tombstone ignored with super columns (CASSANDRA-3875)


1.0.7
 * fix regression in HH page size calculation (CASSANDRA-3624)
 * retry failed stream on IOException (CASSANDRA-3686)
 * allow configuring bloom_filter_fp_chance (CASSANDRA-3497)
 * attempt hint delivery every ten minutes, or when failure detector
   notifies us that a node is back up, whichever comes first.  hint
   handoff throttle delay default changed to 1ms, from 50 (CASSANDRA-3554)
 * add nodetool setstreamthroughput (CASSANDRA-3571)
 * fix assertion when dropping a columnfamily with no sstables (CASSANDRA-3614)
 * more efficient allocation of small bloom filters (CASSANDRA-3618)
 * CLibrary.createHardLinkWithExec() to check for errors (CASSANDRA-3101)
 * Avoid creating empty and non cleaned writer during compaction (CASSANDRA-3616)
 * stop thrift service in shutdown hook so we can quiesce MessagingService
   (CASSANDRA-3335)
 * (CQL) compaction_strategy_options and compression_parameters for
   CREATE COLUMNFAMILY statement (CASSANDRA-3374)
 * Reset min/max compaction threshold when creating size tiered compaction
   strategy (CASSANDRA-3666)
 * Don't ignore IOException during compaction (CASSANDRA-3655)
 * Fix assertion error for CF with gc_grace=0 (CASSANDRA-3579)
 * Shutdown ParallelCompaction reducer executor after use (CASSANDRA-3711)
 * Avoid < 0 value for pending tasks in leveled compaction (CASSANDRA-3693)
 * (Hadoop) Support TimeUUID in Pig CassandraStorage (CASSANDRA-3327)
 * Check schema is ready before continuing boostrapping (CASSANDRA-3629)
 * Catch overflows during parsing of chunk_length_kb (CASSANDRA-3644)
 * Improve stream protocol mismatch errors (CASSANDRA-3652)
 * Avoid multiple thread doing HH to the same target (CASSANDRA-3681)
 * Add JMX property for rp_timeout_in_ms (CASSANDRA-2940)
 * Allow DynamicCompositeType to compare component of different types
   (CASSANDRA-3625)
 * Flush non-cfs backed secondary indexes (CASSANDRA-3659)
 * Secondary Indexes should report memory consumption (CASSANDRA-3155)
 * fix for SelectStatement start/end key are not set correctly
   when a key alias is involved (CASSANDRA-3700)
 * fix CLI `show schema` command insert of an extra comma in
   column_metadata (CASSANDRA-3714)
Merged from 0.8:
 * avoid logging (harmless) exception when GC takes < 1ms (CASSANDRA-3656)
 * prevent new nodes from thinking down nodes are up forever (CASSANDRA-3626)
 * use correct list of replicas for LOCAL_QUORUM reads when read repair
   is disabled (CASSANDRA-3696)
 * block on flush before compacting hints (may prevent OOM) (CASSANDRA-3733)


1.0.6
 * (CQL) fix cqlsh support for replicate_on_write (CASSANDRA-3596)
 * fix adding to leveled manifest after streaming (CASSANDRA-3536)
 * filter out unavailable cipher suites when using encryption (CASSANDRA-3178)
 * (HADOOP) add old-style api support for CFIF and CFRR (CASSANDRA-2799)
 * Support TimeUUIDType column names in Stress.java tool (CASSANDRA-3541)
 * (CQL) INSERT/UPDATE/DELETE/TRUNCATE commands should allow CF names to
   be qualified by keyspace (CASSANDRA-3419)
 * always remove endpoints from delevery queue in HH (CASSANDRA-3546)
 * fix race between cf flush and its 2ndary indexes flush (CASSANDRA-3547)
 * fix potential race in AES when a repair fails (CASSANDRA-3548)
 * fix default value validation usage in CLI SET command (CASSANDRA-3553)
 * Optimize componentsFor method for compaction and startup time
   (CASSANDRA-3532)
 * (CQL) Proper ColumnFamily metadata validation on CREATE COLUMNFAMILY 
   (CASSANDRA-3565)
 * fix compression "chunk_length_kb" option to set correct kb value for 
   thrift/avro (CASSANDRA-3558)
 * fix missing response during range slice repair (CASSANDRA-3551)
 * 'describe ring' moved from CLI to nodetool and available through JMX (CASSANDRA-3220)
 * add back partitioner to sstable metadata (CASSANDRA-3540)
 * fix NPE in get_count for counters (CASSANDRA-3601)
Merged from 0.8:
 * remove invalid assertion that table was opened before dropping it
   (CASSANDRA-3580)
 * range and index scans now only send requests to enough replicas to
   satisfy requested CL + RR (CASSANDRA-3598)
 * use cannonical host for local node in nodetool info (CASSANDRA-3556)
 * remove nonlocal DC write optimization since it only worked with
   CL.ONE or CL.LOCAL_QUORUM (CASSANDRA-3577, 3585)
 * detect misuses of CounterColumnType (CASSANDRA-3422)
 * turn off string interning in json2sstable, take 2 (CASSANDRA-2189)
 * validate compression parameters on add/update of the ColumnFamily 
   (CASSANDRA-3573)
 * Check for 0.0.0.0 is incorrect in CFIF (CASSANDRA-3584)
 * Increase vm.max_map_count in debian packaging (CASSANDRA-3563)
 * gossiper will never add itself to saved endpoints (CASSANDRA-3485)


1.0.5
 * revert CASSANDRA-3407 (see CASSANDRA-3540)
 * fix assertion error while forwarding writes to local nodes (CASSANDRA-3539)


1.0.4
 * fix self-hinting of timed out read repair updates and make hinted handoff
   less prone to OOMing a coordinator (CASSANDRA-3440)
 * expose bloom filter sizes via JMX (CASSANDRA-3495)
 * enforce RP tokens 0..2**127 (CASSANDRA-3501)
 * canonicalize paths exposed through JMX (CASSANDRA-3504)
 * fix "liveSize" stat when sstables are removed (CASSANDRA-3496)
 * add bloom filter FP rates to nodetool cfstats (CASSANDRA-3347)
 * record partitioner in sstable metadata component (CASSANDRA-3407)
 * add new upgradesstables nodetool command (CASSANDRA-3406)
 * skip --debug requirement to see common exceptions in CLI (CASSANDRA-3508)
 * fix incorrect query results due to invalid max timestamp (CASSANDRA-3510)
 * make sstableloader recognize compressed sstables (CASSANDRA-3521)
 * avoids race in OutboundTcpConnection in multi-DC setups (CASSANDRA-3530)
 * use SETLOCAL in cassandra.bat (CASSANDRA-3506)
 * fix ConcurrentModificationException in Table.all() (CASSANDRA-3529)
Merged from 0.8:
 * fix concurrence issue in the FailureDetector (CASSANDRA-3519)
 * fix array out of bounds error in counter shard removal (CASSANDRA-3514)
 * avoid dropping tombstones when they might still be needed to shadow
   data in a different sstable (CASSANDRA-2786)


1.0.3
 * revert name-based query defragmentation aka CASSANDRA-2503 (CASSANDRA-3491)
 * fix invalidate-related test failures (CASSANDRA-3437)
 * add next-gen cqlsh to bin/ (CASSANDRA-3188, 3131, 3493)
 * (CQL) fix handling of rows with no columns (CASSANDRA-3424, 3473)
 * fix querying supercolumns by name returning only a subset of
   subcolumns or old subcolumn versions (CASSANDRA-3446)
 * automatically compute sha1 sum for uncompressed data files (CASSANDRA-3456)
 * fix reading metadata/statistics component for version < h (CASSANDRA-3474)
 * add sstable forward-compatibility (CASSANDRA-3478)
 * report compression ratio in CFSMBean (CASSANDRA-3393)
 * fix incorrect size exception during streaming of counters (CASSANDRA-3481)
 * (CQL) fix for counter decrement syntax (CASSANDRA-3418)
 * Fix race introduced by CASSANDRA-2503 (CASSANDRA-3482)
 * Fix incomplete deletion of delivered hints (CASSANDRA-3466)
 * Avoid rescheduling compactions when no compaction was executed 
   (CASSANDRA-3484)
 * fix handling of the chunk_length_kb compression options (CASSANDRA-3492)
Merged from 0.8:
 * fix updating CF row_cache_provider (CASSANDRA-3414)
 * CFMetaData.convertToThrift method to set RowCacheProvider (CASSANDRA-3405)
 * acquire compactionlock during truncate (CASSANDRA-3399)
 * fix displaying cfdef entries for super columnfamilies (CASSANDRA-3415)
 * Make counter shard merging thread safe (CASSANDRA-3178)
 * Revert CASSANDRA-2855
 * Fix bug preventing the use of efficient cross-DC writes (CASSANDRA-3472)
 * `describe ring` command for CLI (CASSANDRA-3220)
 * (Hadoop) skip empty rows when entire row is requested, redux (CASSANDRA-2855)


1.0.2
 * "defragment" rows for name-based queries under STCS (CASSANDRA-2503)
 * Add timing information to cassandra-cli GET/SET/LIST queries (CASSANDRA-3326)
 * Only create one CompressionMetadata object per sstable (CASSANDRA-3427)
 * cleanup usage of StorageService.setMode() (CASSANDRA-3388)
 * Avoid large array allocation for compressed chunk offsets (CASSANDRA-3432)
 * fix DecimalType bytebuffer marshalling (CASSANDRA-3421)
 * fix bug that caused first column in per row indexes to be ignored 
   (CASSANDRA-3441)
 * add JMX call to clean (failed) repair sessions (CASSANDRA-3316)
 * fix sstableloader reference acquisition bug (CASSANDRA-3438)
 * fix estimated row size regression (CASSANDRA-3451)
 * make sure we don't return more columns than asked (CASSANDRA-3303, 3395)
Merged from 0.8:
 * acquire compactionlock during truncate (CASSANDRA-3399)
 * fix displaying cfdef entries for super columnfamilies (CASSANDRA-3415)


1.0.1
 * acquire references during index build to prevent delete problems
   on Windows (CASSANDRA-3314)
 * describe_ring should include datacenter/topology information (CASSANDRA-2882)
 * Thrift sockets are not properly buffered (CASSANDRA-3261)
 * performance improvement for bytebufferutil compare function (CASSANDRA-3286)
 * add system.versions ColumnFamily (CASSANDRA-3140)
 * reduce network copies (CASSANDRA-3333, 3373)
 * limit nodetool to 32MB of heap (CASSANDRA-3124)
 * (CQL) update parser to accept "timestamp" instead of "date" (CASSANDRA-3149)
 * Fix CLI `show schema` to include "compression_options" (CASSANDRA-3368)
 * Snapshot to include manifest under LeveledCompactionStrategy (CASSANDRA-3359)
 * (CQL) SELECT query should allow CF name to be qualified by keyspace (CASSANDRA-3130)
 * (CQL) Fix internal application error specifying 'using consistency ...'
   in lower case (CASSANDRA-3366)
 * fix Deflate compression when compression actually makes the data bigger
   (CASSANDRA-3370)
 * optimize UUIDGen to avoid lock contention on InetAddress.getLocalHost 
   (CASSANDRA-3387)
 * tolerate index being dropped mid-mutation (CASSANDRA-3334, 3313)
 * CompactionManager is now responsible for checking for new candidates
   post-task execution, enabling more consistent leveled compaction 
   (CASSANDRA-3391)
 * Cache HSHA threads (CASSANDRA-3372)
 * use CF/KS names as snapshot prefix for drop + truncate operations
   (CASSANDRA-2997)
 * Break bloom filters up to avoid heap fragmentation (CASSANDRA-2466)
 * fix cassandra hanging on jsvc stop (CASSANDRA-3302)
 * Avoid leveled compaction getting blocked on errors (CASSANDRA-3408)
 * Make reloading the compaction strategy safe (CASSANDRA-3409)
 * ignore 0.8 hints even if compaction begins before we try to purge
   them (CASSANDRA-3385)
 * remove procrun (bin\daemon) from Cassandra source tree and 
   artifacts (CASSANDRA-3331)
 * make cassandra compile under JDK7 (CASSANDRA-3275)
 * remove dependency of clientutil.jar to FBUtilities (CASSANDRA-3299)
 * avoid truncation errors by using long math on long values (CASSANDRA-3364)
 * avoid clock drift on some Windows machine (CASSANDRA-3375)
 * display cache provider in cli 'describe keyspace' command (CASSANDRA-3384)
 * fix incomplete topology information in describe_ring (CASSANDRA-3403)
 * expire dead gossip states based on time (CASSANDRA-2961)
 * improve CompactionTask extensibility (CASSANDRA-3330)
 * Allow one leveled compaction task to kick off another (CASSANDRA-3363)
 * allow encryption only between datacenters (CASSANDRA-2802)
Merged from 0.8:
 * fix truncate allowing data to be replayed post-restart (CASSANDRA-3297)
 * make iwriter final in IndexWriter to avoid NPE (CASSANDRA-2863)
 * (CQL) update grammar to require key clause in DELETE statement
   (CASSANDRA-3349)
 * (CQL) allow numeric keyspace names in USE statement (CASSANDRA-3350)
 * (Hadoop) skip empty rows when slicing the entire row (CASSANDRA-2855)
 * Fix handling of tombstone by SSTableExport/Import (CASSANDRA-3357)
 * fix ColumnIndexer to use long offsets (CASSANDRA-3358)
 * Improved CLI exceptions (CASSANDRA-3312)
 * Fix handling of tombstone by SSTableExport/Import (CASSANDRA-3357)
 * Only count compaction as active (for throttling) when they have
   successfully acquired the compaction lock (CASSANDRA-3344)
 * Display CLI version string on startup (CASSANDRA-3196)
 * (Hadoop) make CFIF try rpc_address or fallback to listen_address
   (CASSANDRA-3214)
 * (Hadoop) accept comma delimited lists of initial thrift connections
   (CASSANDRA-3185)
 * ColumnFamily min_compaction_threshold should be >= 2 (CASSANDRA-3342)
 * (Pig) add 0.8+ types and key validation type in schema (CASSANDRA-3280)
 * Fix completely removing column metadata using CLI (CASSANDRA-3126)
 * CLI `describe cluster;` output should be on separate lines for separate versions
   (CASSANDRA-3170)
 * fix changing durable_writes keyspace option during CF creation
   (CASSANDRA-3292)
 * avoid locking on update when no indexes are involved (CASSANDRA-3386)
 * fix assertionError during repair with ordered partitioners (CASSANDRA-3369)
 * correctly serialize key_validation_class for avro (CASSANDRA-3391)
 * don't expire counter tombstone after streaming (CASSANDRA-3394)
 * prevent nodes that failed to join from hanging around forever 
   (CASSANDRA-3351)
 * remove incorrect optimization from slice read path (CASSANDRA-3390)
 * Fix race in AntiEntropyService (CASSANDRA-3400)


1.0.0-final
 * close scrubbed sstable fd before deleting it (CASSANDRA-3318)
 * fix bug preventing obsolete commitlog segments from being removed
   (CASSANDRA-3269)
 * tolerate whitespace in seed CDL (CASSANDRA-3263)
 * Change default heap thresholds to max(min(1/2 ram, 1G), min(1/4 ram, 8GB))
   (CASSANDRA-3295)
 * Fix broken CompressedRandomAccessReaderTest (CASSANDRA-3298)
 * (CQL) fix type information returned for wildcard queries (CASSANDRA-3311)
 * add estimated tasks to LeveledCompactionStrategy (CASSANDRA-3322)
 * avoid including compaction cache-warming in keycache stats (CASSANDRA-3325)
 * run compaction and hinted handoff threads at MIN_PRIORITY (CASSANDRA-3308)
 * default hsha thrift server to cpu core count in rpc pool (CASSANDRA-3329)
 * add bin\daemon to binary tarball for Windows service (CASSANDRA-3331)
 * Fix places where uncompressed size of sstables was use in place of the
   compressed one (CASSANDRA-3338)
 * Fix hsha thrift server (CASSANDRA-3346)
 * Make sure repair only stream needed sstables (CASSANDRA-3345)


1.0.0-rc2
 * Log a meaningful warning when a node receives a message for a repair session
   that doesn't exist anymore (CASSANDRA-3256)
 * test for NUMA policy support as well as numactl presence (CASSANDRA-3245)
 * Fix FD leak when internode encryption is enabled (CASSANDRA-3257)
 * Remove incorrect assertion in mergeIterator (CASSANDRA-3260)
 * FBUtilities.hexToBytes(String) to throw NumberFormatException when string
   contains non-hex characters (CASSANDRA-3231)
 * Keep SimpleSnitch proximity ordering unchanged from what the Strategy
   generates, as intended (CASSANDRA-3262)
 * remove Scrub from compactionstats when finished (CASSANDRA-3255)
 * fix counter entry in jdbc TypesMap (CASSANDRA-3268)
 * fix full queue scenario for ParallelCompactionIterator (CASSANDRA-3270)
 * fix bootstrap process (CASSANDRA-3285)
 * don't try delivering hints if when there isn't any (CASSANDRA-3176)
 * CLI documentation change for ColumnFamily `compression_options` (CASSANDRA-3282)
 * ignore any CF ids sent by client for adding CF/KS (CASSANDRA-3288)
 * remove obsolete hints on first startup (CASSANDRA-3291)
 * use correct ISortedColumns for time-optimized reads (CASSANDRA-3289)
 * Evict gossip state immediately when a token is taken over by a new IP 
   (CASSANDRA-3259)


1.0.0-rc1
 * Update CQL to generate microsecond timestamps by default (CASSANDRA-3227)
 * Fix counting CFMetadata towards Memtable liveRatio (CASSANDRA-3023)
 * Kill server on wrapped OOME such as from FileChannel.map (CASSANDRA-3201)
 * remove unnecessary copy when adding to row cache (CASSANDRA-3223)
 * Log message when a full repair operation completes (CASSANDRA-3207)
 * Fix streamOutSession keeping sstables references forever if the remote end
   dies (CASSANDRA-3216)
 * Remove dynamic_snitch boolean from example configuration (defaulting to 
   true) and set default badness threshold to 0.1 (CASSANDRA-3229)
 * Base choice of random or "balanced" token on bootstrap on whether
   schema definitions were found (CASSANDRA-3219)
 * Fixes for LeveledCompactionStrategy score computation, prioritization,
   scheduling, and performance (CASSANDRA-3224, 3234)
 * parallelize sstable open at server startup (CASSANDRA-2988)
 * fix handling of exceptions writing to OutboundTcpConnection (CASSANDRA-3235)
 * Allow using quotes in "USE <keyspace>;" CLI command (CASSANDRA-3208)
 * Don't allow any cache loading exceptions to halt startup (CASSANDRA-3218)
 * Fix sstableloader --ignores option (CASSANDRA-3247)
 * File descriptor limit increased in packaging (CASSANDRA-3206)
 * Fix deadlock in commit log during flush (CASSANDRA-3253) 


1.0.0-beta1
 * removed binarymemtable (CASSANDRA-2692)
 * add commitlog_total_space_in_mb to prevent fragmented logs (CASSANDRA-2427)
 * removed commitlog_rotation_threshold_in_mb configuration (CASSANDRA-2771)
 * make AbstractBounds.normalize de-overlapp overlapping ranges (CASSANDRA-2641)
 * replace CollatingIterator, ReducingIterator with MergeIterator 
   (CASSANDRA-2062)
 * Fixed the ability to set compaction strategy in cli using create column 
   family command (CASSANDRA-2778)
 * clean up tmp files after failed compaction (CASSANDRA-2468)
 * restrict repair streaming to specific columnfamilies (CASSANDRA-2280)
 * don't bother persisting columns shadowed by a row tombstone (CASSANDRA-2589)
 * reset CF and SC deletion times after gc_grace (CASSANDRA-2317)
 * optimize away seek when compacting wide rows (CASSANDRA-2879)
 * single-pass streaming (CASSANDRA-2677, 2906, 2916, 3003)
 * use reference counting for deleting sstables instead of relying on GC
   (CASSANDRA-2521, 3179)
 * store hints as serialized mutations instead of pointers to data row
   (CASSANDRA-2045)
 * store hints in the coordinator node instead of in the closest replica 
   (CASSANDRA-2914)
 * add row_cache_keys_to_save CF option (CASSANDRA-1966)
 * check column family validity in nodetool repair (CASSANDRA-2933)
 * use lazy initialization instead of class initialization in NodeId
   (CASSANDRA-2953)
 * add paging to get_count (CASSANDRA-2894)
 * fix "short reads" in [multi]get (CASSANDRA-2643, 3157, 3192)
 * add optional compression for sstables (CASSANDRA-47, 2994, 3001, 3128)
 * add scheduler JMX metrics (CASSANDRA-2962)
 * add block level checksum for compressed data (CASSANDRA-1717)
 * make column family backed column map pluggable and introduce unsynchronized
   ArrayList backed one to speedup reads (CASSANDRA-2843, 3165, 3205)
 * refactoring of the secondary index api (CASSANDRA-2982)
 * make CL > ONE reads wait for digest reconciliation before returning
   (CASSANDRA-2494)
 * fix missing logging for some exceptions (CASSANDRA-2061)
 * refactor and optimize ColumnFamilyStore.files(...) and Descriptor.fromFilename(String)
   and few other places responsible for work with SSTable files (CASSANDRA-3040)
 * Stop reading from sstables once we know we have the most recent columns,
   for query-by-name requests (CASSANDRA-2498)
 * Add query-by-column mode to stress.java (CASSANDRA-3064)
 * Add "install" command to cassandra.bat (CASSANDRA-292)
 * clean up KSMetadata, CFMetadata from unnecessary
   Thrift<->Avro conversion methods (CASSANDRA-3032)
 * Add timeouts to client request schedulers (CASSANDRA-3079, 3096)
 * Cli to use hashes rather than array of hashes for strategy options (CASSANDRA-3081)
 * LeveledCompactionStrategy (CASSANDRA-1608, 3085, 3110, 3087, 3145, 3154, 3182)
 * Improvements of the CLI `describe` command (CASSANDRA-2630)
 * reduce window where dropped CF sstables may not be deleted (CASSANDRA-2942)
 * Expose gossip/FD info to JMX (CASSANDRA-2806)
 * Fix streaming over SSL when compressed SSTable involved (CASSANDRA-3051)
 * Add support for pluggable secondary index implementations (CASSANDRA-3078)
 * remove compaction_thread_priority setting (CASSANDRA-3104)
 * generate hints for replicas that timeout, not just replicas that are known
   to be down before starting (CASSANDRA-2034)
 * Add throttling for internode streaming (CASSANDRA-3080)
 * make the repair of a range repair all replica (CASSANDRA-2610, 3194)
 * expose the ability to repair the first range (as returned by the
   partitioner) of a node (CASSANDRA-2606)
 * Streams Compression (CASSANDRA-3015)
 * add ability to use multiple threads during a single compaction
   (CASSANDRA-2901)
 * make AbstractBounds.normalize support overlapping ranges (CASSANDRA-2641)
 * fix of the CQL count() behavior (CASSANDRA-3068)
 * use TreeMap backed column families for the SSTable simple writers
   (CASSANDRA-3148)
 * fix inconsistency of the CLI syntax when {} should be used instead of [{}]
   (CASSANDRA-3119)
 * rename CQL type names to match expected SQL behavior (CASSANDRA-3149, 3031)
 * Arena-based allocation for memtables (CASSANDRA-2252, 3162, 3163, 3168)
 * Default RR chance to 0.1 (CASSANDRA-3169)
 * Add RowLevel support to secondary index API (CASSANDRA-3147)
 * Make SerializingCacheProvider the default if JNA is available (CASSANDRA-3183)
 * Fix backwards compatibilty for CQL memtable properties (CASSANDRA-3190)
 * Add five-minute delay before starting compactions on a restarted server
   (CASSANDRA-3181)
 * Reduce copies done for intra-host messages (CASSANDRA-1788, 3144)
 * support of compaction strategy option for stress.java (CASSANDRA-3204)
 * make memtable throughput and column count thresholds no-ops (CASSANDRA-2449)
 * Return schema information along with the resultSet in CQL (CASSANDRA-2734)
 * Add new DecimalType (CASSANDRA-2883)
 * Fix assertion error in RowRepairResolver (CASSANDRA-3156)
 * Reduce unnecessary high buffer sizes (CASSANDRA-3171)
 * Pluggable compaction strategy (CASSANDRA-1610)
 * Add new broadcast_address config option (CASSANDRA-2491)


0.8.7
 * Kill server on wrapped OOME such as from FileChannel.map (CASSANDRA-3201)
 * Allow using quotes in "USE <keyspace>;" CLI command (CASSANDRA-3208)
 * Log message when a full repair operation completes (CASSANDRA-3207)
 * Don't allow any cache loading exceptions to halt startup (CASSANDRA-3218)
 * Fix sstableloader --ignores option (CASSANDRA-3247)
 * File descriptor limit increased in packaging (CASSANDRA-3206)
 * Log a meaningfull warning when a node receive a message for a repair session
   that doesn't exist anymore (CASSANDRA-3256)
 * Fix FD leak when internode encryption is enabled (CASSANDRA-3257)
 * FBUtilities.hexToBytes(String) to throw NumberFormatException when string
   contains non-hex characters (CASSANDRA-3231)
 * Keep SimpleSnitch proximity ordering unchanged from what the Strategy
   generates, as intended (CASSANDRA-3262)
 * remove Scrub from compactionstats when finished (CASSANDRA-3255)
 * Fix tool .bat files when CASSANDRA_HOME contains spaces (CASSANDRA-3258)
 * Force flush of status table when removing/updating token (CASSANDRA-3243)
 * Evict gossip state immediately when a token is taken over by a new IP (CASSANDRA-3259)
 * Fix bug where the failure detector can take too long to mark a host
   down (CASSANDRA-3273)
 * (Hadoop) allow wrapping ranges in queries (CASSANDRA-3137)
 * (Hadoop) check all interfaces for a match with split location
   before falling back to random replica (CASSANDRA-3211)
 * (Hadoop) Make Pig storage handle implements LoadMetadata (CASSANDRA-2777)
 * (Hadoop) Fix exception during PIG 'dump' (CASSANDRA-2810)
 * Fix stress COUNTER_GET option (CASSANDRA-3301)
 * Fix missing fields in CLI `show schema` output (CASSANDRA-3304)
 * Nodetool no longer leaks threads and closes JMX connections (CASSANDRA-3309)
 * fix truncate allowing data to be replayed post-restart (CASSANDRA-3297)
 * Move SimpleAuthority and SimpleAuthenticator to examples (CASSANDRA-2922)
 * Fix handling of tombstone by SSTableExport/Import (CASSANDRA-3357)
 * Fix transposition in cfHistograms (CASSANDRA-3222)
 * Allow using number as DC name when creating keyspace in CQL (CASSANDRA-3239)
 * Force flush of system table after updating/removing a token (CASSANDRA-3243)


0.8.6
 * revert CASSANDRA-2388
 * change TokenRange.endpoints back to listen/broadcast address to match
   pre-1777 behavior, and add TokenRange.rpc_endpoints instead (CASSANDRA-3187)
 * avoid trying to watch cassandra-topology.properties when loaded from jar
   (CASSANDRA-3138)
 * prevent users from creating keyspaces with LocalStrategy replication
   (CASSANDRA-3139)
 * fix CLI `show schema;` to output correct keyspace definition statement
   (CASSANDRA-3129)
 * CustomTThreadPoolServer to log TTransportException at DEBUG level
   (CASSANDRA-3142)
 * allow topology sort to work with non-unique rack names between 
   datacenters (CASSANDRA-3152)
 * Improve caching of same-version Messages on digest and repair paths
   (CASSANDRA-3158)
 * Randomize choice of first replica for counter increment (CASSANDRA-2890)
 * Fix using read_repair_chance instead of merge_shard_change (CASSANDRA-3202)
 * Avoid streaming data to nodes that already have it, on move as well as
   decommission (CASSANDRA-3041)
 * Fix divide by zero error in GCInspector (CASSANDRA-3164)
 * allow quoting of the ColumnFamily name in CLI `create column family`
   statement (CASSANDRA-3195)
 * Fix rolling upgrade from 0.7 to 0.8 problem (CASSANDRA-3166)
 * Accomodate missing encryption_options in IncomingTcpConnection.stream
   (CASSANDRA-3212)


0.8.5
 * fix NPE when encryption_options is unspecified (CASSANDRA-3007)
 * include column name in validation failure exceptions (CASSANDRA-2849)
 * make sure truncate clears out the commitlog so replay won't re-
   populate with truncated data (CASSANDRA-2950)
 * fix NPE when debug logging is enabled and dropped CF is present
   in a commitlog segment (CASSANDRA-3021)
 * fix cassandra.bat when CASSANDRA_HOME contains spaces (CASSANDRA-2952)
 * fix to SSTableSimpleUnsortedWriter bufferSize calculation (CASSANDRA-3027)
 * make cleanup and normal compaction able to skip empty rows
   (rows containing nothing but expired tombstones) (CASSANDRA-3039)
 * work around native memory leak in com.sun.management.GarbageCollectorMXBean
   (CASSANDRA-2868)
 * validate that column names in column_metadata are not equal to key_alias
   on create/update of the ColumnFamily and CQL 'ALTER' statement (CASSANDRA-3036)
 * return an InvalidRequestException if an indexed column is assigned
   a value larger than 64KB (CASSANDRA-3057)
 * fix of numeric-only and string column names handling in CLI "drop index" 
   (CASSANDRA-3054)
 * prune index scan resultset back to original request for lazy
   resultset expansion case (CASSANDRA-2964)
 * (Hadoop) fail jobs when Cassandra node has failed but TaskTracker
   has not (CASSANDRA-2388)
 * fix dynamic snitch ignoring nodes when read_repair_chance is zero
   (CASSANDRA-2662)
 * avoid retaining references to dropped CFS objects in 
   CompactionManager.estimatedCompactions (CASSANDRA-2708)
 * expose rpc timeouts per host in MessagingServiceMBean (CASSANDRA-2941)
 * avoid including cwd in classpath for deb and rpm packages (CASSANDRA-2881)
 * remove gossip state when a new IP takes over a token (CASSANDRA-3071)
 * allow sstable2json to work on index sstable files (CASSANDRA-3059)
 * always hint counters (CASSANDRA-3099)
 * fix log4j initialization in EmbeddedCassandraService (CASSANDRA-2857)
 * remove gossip state when a new IP takes over a token (CASSANDRA-3071)
 * work around native memory leak in com.sun.management.GarbageCollectorMXBean
    (CASSANDRA-2868)
 * fix UnavailableException with writes at CL.EACH_QUORM (CASSANDRA-3084)
 * fix parsing of the Keyspace and ColumnFamily names in numeric
   and string representations in CLI (CASSANDRA-3075)
 * fix corner cases in Range.differenceToFetch (CASSANDRA-3084)
 * fix ip address String representation in the ring cache (CASSANDRA-3044)
 * fix ring cache compatibility when mixing pre-0.8.4 nodes with post-
   in the same cluster (CASSANDRA-3023)
 * make repair report failure when a node participating dies (instead of
   hanging forever) (CASSANDRA-2433)
 * fix handling of the empty byte buffer by ReversedType (CASSANDRA-3111)
 * Add validation that Keyspace names are case-insensitively unique (CASSANDRA-3066)
 * catch invalid key_validation_class before instantiating UpdateColumnFamily (CASSANDRA-3102)
 * make Range and Bounds objects client-safe (CASSANDRA-3108)
 * optionally skip log4j configuration (CASSANDRA-3061)
 * bundle sstableloader with the debian package (CASSANDRA-3113)
 * don't try to build secondary indexes when there is none (CASSANDRA-3123)
 * improve SSTableSimpleUnsortedWriter speed for large rows (CASSANDRA-3122)
 * handle keyspace arguments correctly in nodetool snapshot (CASSANDRA-3038)
 * Fix SSTableImportTest on windows (CASSANDRA-3043)
 * expose compactionThroughputMbPerSec through JMX (CASSANDRA-3117)
 * log keyspace and CF of large rows being compacted


0.8.4
 * change TokenRing.endpoints to be a list of rpc addresses instead of 
   listen/broadcast addresses (CASSANDRA-1777)
 * include files-to-be-streamed in StreamInSession.getSources (CASSANDRA-2972)
 * use JAVA env var in cassandra-env.sh (CASSANDRA-2785, 2992)
 * avoid doing read for no-op replicate-on-write at CL=1 (CASSANDRA-2892)
 * refuse counter write for CL.ANY (CASSANDRA-2990)
 * switch back to only logging recent dropped messages (CASSANDRA-3004)
 * always deserialize RowMutation for counters (CASSANDRA-3006)
 * ignore saved replication_factor strategy_option for NTS (CASSANDRA-3011)
 * make sure pre-truncate CL segments are discarded (CASSANDRA-2950)


0.8.3
 * add ability to drop local reads/writes that are going to timeout
   (CASSANDRA-2943)
 * revamp token removal process, keep gossip states for 3 days (CASSANDRA-2496)
 * don't accept extra args for 0-arg nodetool commands (CASSANDRA-2740)
 * log unavailableexception details at debug level (CASSANDRA-2856)
 * expose data_dir though jmx (CASSANDRA-2770)
 * don't include tmp files as sstable when create cfs (CASSANDRA-2929)
 * log Java classpath on startup (CASSANDRA-2895)
 * keep gossipped version in sync with actual on migration coordinator 
   (CASSANDRA-2946)
 * use lazy initialization instead of class initialization in NodeId
   (CASSANDRA-2953)
 * check column family validity in nodetool repair (CASSANDRA-2933)
 * speedup bytes to hex conversions dramatically (CASSANDRA-2850)
 * Flush memtables on shutdown when durable writes are disabled 
   (CASSANDRA-2958)
 * improved POSIX compatibility of start scripts (CASsANDRA-2965)
 * add counter support to Hadoop InputFormat (CASSANDRA-2981)
 * fix bug where dirty commitlog segments were removed (and avoid keeping 
   segments with no post-flush activity permanently dirty) (CASSANDRA-2829)
 * fix throwing exception with batch mutation of counter super columns
   (CASSANDRA-2949)
 * ignore system tables during repair (CASSANDRA-2979)
 * throw exception when NTS is given replication_factor as an option
   (CASSANDRA-2960)
 * fix assertion error during compaction of counter CFs (CASSANDRA-2968)
 * avoid trying to create index names, when no index exists (CASSANDRA-2867)
 * don't sample the system table when choosing a bootstrap token
   (CASSANDRA-2825)
 * gossiper notifies of local state changes (CASSANDRA-2948)
 * add asynchronous and half-sync/half-async (hsha) thrift servers 
   (CASSANDRA-1405)
 * fix potential use of free'd native memory in SerializingCache 
   (CASSANDRA-2951)
 * prune index scan resultset back to original request for lazy
   resultset expansion case (CASSANDRA-2964)
 * (Hadoop) fail jobs when Cassandra node has failed but TaskTracker
    has not (CASSANDRA-2388)


0.8.2
 * CQL: 
   - include only one row per unique key for IN queries (CASSANDRA-2717)
   - respect client timestamp on full row deletions (CASSANDRA-2912)
 * improve thread-safety in StreamOutSession (CASSANDRA-2792)
 * allow deleting a row and updating indexed columns in it in the
   same mutation (CASSANDRA-2773)
 * Expose number of threads blocked on submitting memtable to flush
   in JMX (CASSANDRA-2817)
 * add ability to return "endpoints" to nodetool (CASSANDRA-2776)
 * Add support for multiple (comma-delimited) coordinator addresses
   to ColumnFamilyInputFormat (CASSANDRA-2807)
 * fix potential NPE while scheduling read repair for range slice
   (CASSANDRA-2823)
 * Fix race in SystemTable.getCurrentLocalNodeId (CASSANDRA-2824)
 * Correctly set default for replicate_on_write (CASSANDRA-2835)
 * improve nodetool compactionstats formatting (CASSANDRA-2844)
 * fix index-building status display (CASSANDRA-2853)
 * fix CLI perpetuating obsolete KsDef.replication_factor (CASSANDRA-2846)
 * improve cli treatment of multiline comments (CASSANDRA-2852)
 * handle row tombstones correctly in EchoedRow (CASSANDRA-2786)
 * add MessagingService.get[Recently]DroppedMessages and
   StorageService.getExceptionCount (CASSANDRA-2804)
 * fix possibility of spurious UnavailableException for LOCAL_QUORUM
   reads with dynamic snitch + read repair disabled (CASSANDRA-2870)
 * add ant-optional as dependence for the debian package (CASSANDRA-2164)
 * add option to specify limit for get_slice in the CLI (CASSANDRA-2646)
 * decrease HH page size (CASSANDRA-2832)
 * reset cli keyspace after dropping the current one (CASSANDRA-2763)
 * add KeyRange option to Hadoop inputformat (CASSANDRA-1125)
 * fix protocol versioning (CASSANDRA-2818, 2860)
 * support spaces in path to log4j configuration (CASSANDRA-2383)
 * avoid including inferred types in CF update (CASSANDRA-2809)
 * fix JMX bulkload call (CASSANDRA-2908)
 * fix updating KS with durable_writes=false (CASSANDRA-2907)
 * add simplified facade to SSTableWriter for bulk loading use
   (CASSANDRA-2911)
 * fix re-using index CF sstable names after drop/recreate (CASSANDRA-2872)
 * prepend CF to default index names (CASSANDRA-2903)
 * fix hint replay (CASSANDRA-2928)
 * Properly synchronize repair's merkle tree computation (CASSANDRA-2816)


0.8.1
 * CQL:
   - support for insert, delete in BATCH (CASSANDRA-2537)
   - support for IN to SELECT, UPDATE (CASSANDRA-2553)
   - timestamp support for INSERT, UPDATE, and BATCH (CASSANDRA-2555)
   - TTL support (CASSANDRA-2476)
   - counter support (CASSANDRA-2473)
   - ALTER COLUMNFAMILY (CASSANDRA-1709)
   - DROP INDEX (CASSANDRA-2617)
   - add SCHEMA/TABLE as aliases for KS/CF (CASSANDRA-2743)
   - server handles wait-for-schema-agreement (CASSANDRA-2756)
   - key alias support (CASSANDRA-2480)
 * add support for comparator parameters and a generic ReverseType
   (CASSANDRA-2355)
 * add CompositeType and DynamicCompositeType (CASSANDRA-2231)
 * optimize batches containing multiple updates to the same row
   (CASSANDRA-2583)
 * adjust hinted handoff page size to avoid OOM with large columns 
   (CASSANDRA-2652)
 * mark BRAF buffer invalid post-flush so we don't re-flush partial
   buffers again, especially on CL writes (CASSANDRA-2660)
 * add DROP INDEX support to CLI (CASSANDRA-2616)
 * don't perform HH to client-mode [storageproxy] nodes (CASSANDRA-2668)
 * Improve forceDeserialize/getCompactedRow encapsulation (CASSANDRA-2659)
 * Don't write CounterUpdateColumn to disk in tests (CASSANDRA-2650)
 * Add sstable bulk loading utility (CASSANDRA-1278)
 * avoid replaying hints to dropped columnfamilies (CASSANDRA-2685)
 * add placeholders for missing rows in range query pseudo-RR (CASSANDRA-2680)
 * remove no-op HHOM.renameHints (CASSANDRA-2693)
 * clone super columns to avoid modifying them during flush (CASSANDRA-2675)
 * allow writes to bypass the commitlog for certain keyspaces (CASSANDRA-2683)
 * avoid NPE when bypassing commitlog during memtable flush (CASSANDRA-2781)
 * Added support for making bootstrap retry if nodes flap (CASSANDRA-2644)
 * Added statusthrift to nodetool to report if thrift server is running (CASSANDRA-2722)
 * Fixed rows being cached if they do not exist (CASSANDRA-2723)
 * Support passing tableName and cfName to RowCacheProviders (CASSANDRA-2702)
 * close scrub file handles (CASSANDRA-2669)
 * throttle migration replay (CASSANDRA-2714)
 * optimize column serializer creation (CASSANDRA-2716)
 * Added support for making bootstrap retry if nodes flap (CASSANDRA-2644)
 * Added statusthrift to nodetool to report if thrift server is running
   (CASSANDRA-2722)
 * Fixed rows being cached if they do not exist (CASSANDRA-2723)
 * fix truncate/compaction race (CASSANDRA-2673)
 * workaround large resultsets causing large allocation retention
   by nio sockets (CASSANDRA-2654)
 * fix nodetool ring use with Ec2Snitch (CASSANDRA-2733)
 * fix removing columns and subcolumns that are supressed by a row or
   supercolumn tombstone during replica resolution (CASSANDRA-2590)
 * support sstable2json against snapshot sstables (CASSANDRA-2386)
 * remove active-pull schema requests (CASSANDRA-2715)
 * avoid marking entire list of sstables as actively being compacted
   in multithreaded compaction (CASSANDRA-2765)
 * seek back after deserializing a row to update cache with (CASSANDRA-2752)
 * avoid skipping rows in scrub for counter column family (CASSANDRA-2759)
 * fix ConcurrentModificationException in repair when dealing with 0.7 node
   (CASSANDRA-2767)
 * use threadsafe collections for StreamInSession (CASSANDRA-2766)
 * avoid infinite loop when creating merkle tree (CASSANDRA-2758)
 * avoids unmarking compacting sstable prematurely in cleanup (CASSANDRA-2769)
 * fix NPE when the commit log is bypassed (CASSANDRA-2718)
 * don't throw an exception in SS.isRPCServerRunning (CASSANDRA-2721)
 * make stress.jar executable (CASSANDRA-2744)
 * add daemon mode to java stress (CASSANDRA-2267)
 * expose the DC and rack of a node through JMX and nodetool ring (CASSANDRA-2531)
 * fix cache mbean getSize (CASSANDRA-2781)
 * Add Date, Float, Double, and Boolean types (CASSANDRA-2530)
 * Add startup flag to renew counter node id (CASSANDRA-2788)
 * add jamm agent to cassandra.bat (CASSANDRA-2787)
 * fix repair hanging if a neighbor has nothing to send (CASSANDRA-2797)
 * purge tombstone even if row is in only one sstable (CASSANDRA-2801)
 * Fix wrong purge of deleted cf during compaction (CASSANDRA-2786)
 * fix race that could result in Hadoop writer failing to throw an
   exception encountered after close() (CASSANDRA-2755)
 * fix scan wrongly throwing assertion error (CASSANDRA-2653)
 * Always use even distribution for merkle tree with RandomPartitionner
   (CASSANDRA-2841)
 * fix describeOwnership for OPP (CASSANDRA-2800)
 * ensure that string tokens do not contain commas (CASSANDRA-2762)


0.8.0-final
 * fix CQL grammar warning and cqlsh regression from CASSANDRA-2622
 * add ant generate-cql-html target (CASSANDRA-2526)
 * update CQL consistency levels (CASSANDRA-2566)
 * debian packaging fixes (CASSANDRA-2481, 2647)
 * fix UUIDType, IntegerType for direct buffers (CASSANDRA-2682, 2684)
 * switch to native Thrift for Hadoop map/reduce (CASSANDRA-2667)
 * fix StackOverflowError when building from eclipse (CASSANDRA-2687)
 * only provide replication_factor to strategy_options "help" for
   SimpleStrategy, OldNetworkTopologyStrategy (CASSANDRA-2678, 2713)
 * fix exception adding validators to non-string columns (CASSANDRA-2696)
 * avoid instantiating DatabaseDescriptor in JDBC (CASSANDRA-2694)
 * fix potential stack overflow during compaction (CASSANDRA-2626)
 * clone super columns to avoid modifying them during flush (CASSANDRA-2675)
 * reset underlying iterator in EchoedRow constructor (CASSANDRA-2653)


0.8.0-rc1
 * faster flushes and compaction from fixing excessively pessimistic 
   rebuffering in BRAF (CASSANDRA-2581)
 * fix returning null column values in the python cql driver (CASSANDRA-2593)
 * fix merkle tree splitting exiting early (CASSANDRA-2605)
 * snapshot_before_compaction directory name fix (CASSANDRA-2598)
 * Disable compaction throttling during bootstrap (CASSANDRA-2612) 
 * fix CQL treatment of > and < operators in range slices (CASSANDRA-2592)
 * fix potential double-application of counter updates on commitlog replay
   by moving replay position from header to sstable metadata (CASSANDRA-2419)
 * JDBC CQL driver exposes getColumn for access to timestamp
 * JDBC ResultSetMetadata properties added to AbstractType
 * r/m clustertool (CASSANDRA-2607)
 * add support for presenting row key as a column in CQL result sets 
   (CASSANDRA-2622)
 * Don't allow {LOCAL|EACH}_QUORUM unless strategy is NTS (CASSANDRA-2627)
 * validate keyspace strategy_options during CQL create (CASSANDRA-2624)
 * fix empty Result with secondary index when limit=1 (CASSANDRA-2628)
 * Fix regression where bootstrapping a node with no schema fails
   (CASSANDRA-2625)
 * Allow removing LocationInfo sstables (CASSANDRA-2632)
 * avoid attempting to replay mutations from dropped keyspaces (CASSANDRA-2631)
 * avoid using cached position of a key when GT is requested (CASSANDRA-2633)
 * fix counting bloom filter true positives (CASSANDRA-2637)
 * initialize local ep state prior to gossip startup if needed (CASSANDRA-2638)
 * fix counter increment lost after restart (CASSANDRA-2642)
 * add quote-escaping via backslash to CLI (CASSANDRA-2623)
 * fix pig example script (CASSANDRA-2487)
 * fix dynamic snitch race in adding latencies (CASSANDRA-2618)
 * Start/stop cassandra after more important services such as mdadm in
   debian packaging (CASSANDRA-2481)


0.8.0-beta2
 * fix NPE compacting index CFs (CASSANDRA-2528)
 * Remove checking all column families on startup for compaction candidates 
   (CASSANDRA-2444)
 * validate CQL create keyspace options (CASSANDRA-2525)
 * fix nodetool setcompactionthroughput (CASSANDRA-2550)
 * move	gossip heartbeat back to its own thread (CASSANDRA-2554)
 * validate cql TRUNCATE columnfamily before truncating (CASSANDRA-2570)
 * fix batch_mutate for mixed standard-counter mutations (CASSANDRA-2457)
 * disallow making schema changes to system keyspace (CASSANDRA-2563)
 * fix sending mutation messages multiple times (CASSANDRA-2557)
 * fix incorrect use of NBHM.size in ReadCallback that could cause
   reads to time out even when responses were received (CASSANDRA-2552)
 * trigger read repair correctly for LOCAL_QUORUM reads (CASSANDRA-2556)
 * Allow configuring the number of compaction thread (CASSANDRA-2558)
 * forceUserDefinedCompaction will attempt to compact what it is given
   even if the pessimistic estimate is that there is not enough disk space;
   automatic compactions will only compact 2 or more sstables (CASSANDRA-2575)
 * refuse to apply migrations with older timestamps than the current 
   schema (CASSANDRA-2536)
 * remove unframed Thrift transport option
 * include indexes in snapshots (CASSANDRA-2596)
 * improve ignoring of obsolete mutations in index maintenance (CASSANDRA-2401)
 * recognize attempt to drop just the index while leaving the column
   definition alone (CASSANDRA-2619)
  

0.8.0-beta1
 * remove Avro RPC support (CASSANDRA-926)
 * support for columns that act as incr/decr counters 
   (CASSANDRA-1072, 1937, 1944, 1936, 2101, 2093, 2288, 2105, 2384, 2236, 2342,
   2454)
 * CQL (CASSANDRA-1703, 1704, 1705, 1706, 1707, 1708, 1710, 1711, 1940, 
   2124, 2302, 2277, 2493)
 * avoid double RowMutation serialization on write path (CASSANDRA-1800)
 * make NetworkTopologyStrategy the default (CASSANDRA-1960)
 * configurable internode encryption (CASSANDRA-1567, 2152)
 * human readable column names in sstable2json output (CASSANDRA-1933)
 * change default JMX port to 7199 (CASSANDRA-2027)
 * backwards compatible internal messaging (CASSANDRA-1015)
 * atomic switch of memtables and sstables (CASSANDRA-2284)
 * add pluggable SeedProvider (CASSANDRA-1669)
 * Fix clustertool to not throw exception when calling get_endpoints (CASSANDRA-2437)
 * upgrade to thrift 0.6 (CASSANDRA-2412) 
 * repair works on a token range instead of full ring (CASSANDRA-2324)
 * purge tombstones from row cache (CASSANDRA-2305)
 * push replication_factor into strategy_options (CASSANDRA-1263)
 * give snapshots the same name on each node (CASSANDRA-1791)
 * remove "nodetool loadbalance" (CASSANDRA-2448)
 * multithreaded compaction (CASSANDRA-2191)
 * compaction throttling (CASSANDRA-2156)
 * add key type information and alias (CASSANDRA-2311, 2396)
 * cli no longer divides read_repair_chance by 100 (CASSANDRA-2458)
 * made CompactionInfo.getTaskType return an enum (CASSANDRA-2482)
 * add a server-wide cap on measured memtable memory usage and aggressively
   flush to keep under that threshold (CASSANDRA-2006)
 * add unified UUIDType (CASSANDRA-2233)
 * add off-heap row cache support (CASSANDRA-1969)


0.7.5
 * improvements/fixes to PIG driver (CASSANDRA-1618, CASSANDRA-2387,
   CASSANDRA-2465, CASSANDRA-2484)
 * validate index names (CASSANDRA-1761)
 * reduce contention on Table.flusherLock (CASSANDRA-1954)
 * try harder to detect failures during streaming, cleaning up temporary
   files more reliably (CASSANDRA-2088)
 * shut down server for OOM on a Thrift thread (CASSANDRA-2269)
 * fix tombstone handling in repair and sstable2json (CASSANDRA-2279)
 * preserve version when streaming data from old sstables (CASSANDRA-2283)
 * don't start repair if a neighboring node is marked as dead (CASSANDRA-2290)
 * purge tombstones from row cache (CASSANDRA-2305)
 * Avoid seeking when sstable2json exports the entire file (CASSANDRA-2318)
 * clear Built flag in system table when dropping an index (CASSANDRA-2320)
 * don't allow arbitrary argument for stress.java (CASSANDRA-2323)
 * validate values for index predicates in get_indexed_slice (CASSANDRA-2328)
 * queue secondary indexes for flush before the parent (CASSANDRA-2330)
 * allow job configuration to set the CL used in Hadoop jobs (CASSANDRA-2331)
 * add memtable_flush_queue_size defaulting to 4 (CASSANDRA-2333)
 * Allow overriding of initial_token, storage_port and rpc_port from system
   properties (CASSANDRA-2343)
 * fix comparator used for non-indexed secondary expressions in index scan
   (CASSANDRA-2347)
 * ensure size calculation and write phase of large-row compaction use
   the same threshold for TTL expiration (CASSANDRA-2349)
 * fix race when iterating CFs during add/drop (CASSANDRA-2350)
 * add ConsistencyLevel command to CLI (CASSANDRA-2354)
 * allow negative numbers in the cli (CASSANDRA-2358)
 * hard code serialVersionUID for tokens class (CASSANDRA-2361)
 * fix potential infinite loop in ByteBufferUtil.inputStream (CASSANDRA-2365)
 * fix encoding bugs in HintedHandoffManager, SystemTable when default
   charset is not UTF8 (CASSANDRA-2367)
 * avoids having removed node reappearing in Gossip (CASSANDRA-2371)
 * fix incorrect truncation of long to int when reading columns via block
   index (CASSANDRA-2376)
 * fix NPE during stream session (CASSANDRA-2377)
 * fix race condition that could leave orphaned data files when dropping CF or
   KS (CASSANDRA-2381)
 * fsync statistics component on write (CASSANDRA-2382)
 * fix duplicate results from CFS.scan (CASSANDRA-2406)
 * add IntegerType to CLI help (CASSANDRA-2414)
 * avoid caching token-only decoratedkeys (CASSANDRA-2416)
 * convert mmap assertion to if/throw so scrub can catch it (CASSANDRA-2417)
 * don't overwrite gc log (CASSANDR-2418)
 * invalidate row cache for streamed row to avoid inconsitencies
   (CASSANDRA-2420)
 * avoid copies in range/index scans (CASSANDRA-2425)
 * make sure we don't wipe data during cleanup if the node has not join
   the ring (CASSANDRA-2428)
 * Try harder to close files after compaction (CASSANDRA-2431)
 * re-set bootstrapped flag after move finishes (CASSANDRA-2435)
 * display validation_class in CLI 'describe keyspace' (CASSANDRA-2442)
 * make cleanup compactions cleanup the row cache (CASSANDRA-2451)
 * add column fields validation to scrub (CASSANDRA-2460)
 * use 64KB flush buffer instead of in_memory_compaction_limit (CASSANDRA-2463)
 * fix backslash substitutions in CLI (CASSANDRA-2492)
 * disable cache saving for system CFS (CASSANDRA-2502)
 * fixes for verifying destination availability under hinted conditions
   so UE can be thrown intead of timing out (CASSANDRA-2514)
 * fix update of validation class in column metadata (CASSANDRA-2512)
 * support LOCAL_QUORUM, EACH_QUORUM CLs outside of NTS (CASSANDRA-2516)
 * preserve version when streaming data from old sstables (CASSANDRA-2283)
 * fix backslash substitutions in CLI (CASSANDRA-2492)
 * count a row deletion as one operation towards memtable threshold 
   (CASSANDRA-2519)
 * support LOCAL_QUORUM, EACH_QUORUM CLs outside of NTS (CASSANDRA-2516)


0.7.4
 * add nodetool join command (CASSANDRA-2160)
 * fix secondary indexes on pre-existing or streamed data (CASSANDRA-2244)
 * initialize endpoint in gossiper earlier (CASSANDRA-2228)
 * add ability to write to Cassandra from Pig (CASSANDRA-1828)
 * add rpc_[min|max]_threads (CASSANDRA-2176)
 * add CL.TWO, CL.THREE (CASSANDRA-2013)
 * avoid exporting an un-requested row in sstable2json, when exporting 
   a key that does not exist (CASSANDRA-2168)
 * add incremental_backups option (CASSANDRA-1872)
 * add configurable row limit to Pig loadfunc (CASSANDRA-2276)
 * validate column values in batches as well as single-Column inserts
   (CASSANDRA-2259)
 * move sample schema from cassandra.yaml to schema-sample.txt,
   a cli scripts (CASSANDRA-2007)
 * avoid writing empty rows when scrubbing tombstoned rows (CASSANDRA-2296)
 * fix assertion error in range and index scans for CL < ALL
   (CASSANDRA-2282)
 * fix commitlog replay when flush position refers to data that didn't
   get synced before server died (CASSANDRA-2285)
 * fix fd leak in sstable2json with non-mmap'd i/o (CASSANDRA-2304)
 * reduce memory use during streaming of multiple sstables (CASSANDRA-2301)
 * purge tombstoned rows from cache after GCGraceSeconds (CASSANDRA-2305)
 * allow zero replicas in a NTS datacenter (CASSANDRA-1924)
 * make range queries respect snitch for local replicas (CASSANDRA-2286)
 * fix HH delivery when column index is larger than 2GB (CASSANDRA-2297)
 * make 2ary indexes use parent CF flush thresholds during initial build
   (CASSANDRA-2294)
 * update memtable_throughput to be a long (CASSANDRA-2158)


0.7.3
 * Keep endpoint state until aVeryLongTime (CASSANDRA-2115)
 * lower-latency read repair (CASSANDRA-2069)
 * add hinted_handoff_throttle_delay_in_ms option (CASSANDRA-2161)
 * fixes for cache save/load (CASSANDRA-2172, -2174)
 * Handle whole-row deletions in CFOutputFormat (CASSANDRA-2014)
 * Make memtable_flush_writers flush in parallel (CASSANDRA-2178)
 * Add compaction_preheat_key_cache option (CASSANDRA-2175)
 * refactor stress.py to have only one copy of the format string 
   used for creating row keys (CASSANDRA-2108)
 * validate index names for \w+ (CASSANDRA-2196)
 * Fix Cassandra cli to respect timeout if schema does not settle 
   (CASSANDRA-2187)
 * fix for compaction and cleanup writing old-format data into new-version 
   sstable (CASSANDRA-2211, -2216)
 * add nodetool scrub (CASSANDRA-2217, -2240)
 * fix sstable2json large-row pagination (CASSANDRA-2188)
 * fix EOFing on requests for the last bytes in a file (CASSANDRA-2213)
 * fix BufferedRandomAccessFile bugs (CASSANDRA-2218, -2241)
 * check for memtable flush_after_mins exceeded every 10s (CASSANDRA-2183)
 * fix cache saving on Windows (CASSANDRA-2207)
 * add validateSchemaAgreement call + synchronization to schema
   modification operations (CASSANDRA-2222)
 * fix for reversed slice queries on large rows (CASSANDRA-2212)
 * fat clients were writing local data (CASSANDRA-2223)
 * set DEFAULT_MEMTABLE_LIFETIME_IN_MINS to 24h
 * improve detection and cleanup of partially-written sstables 
   (CASSANDRA-2206)
 * fix supercolumn de/serialization when subcolumn comparator is different
   from supercolumn's (CASSANDRA-2104)
 * fix starting up on Windows when CASSANDRA_HOME contains whitespace
   (CASSANDRA-2237)
 * add [get|set][row|key]cacheSavePeriod to JMX (CASSANDRA-2100)
 * fix Hadoop ColumnFamilyOutputFormat dropping of mutations
   when batch fills up (CASSANDRA-2255)
 * move file deletions off of scheduledtasks executor (CASSANDRA-2253)


0.7.2
 * copy DecoratedKey.key when inserting into caches to avoid retaining
   a reference to the underlying buffer (CASSANDRA-2102)
 * format subcolumn names with subcomparator (CASSANDRA-2136)
 * fix column bloom filter deserialization (CASSANDRA-2165)


0.7.1
 * refactor MessageDigest creation code. (CASSANDRA-2107)
 * buffer network stack to avoid inefficient small TCP messages while avoiding
   the nagle/delayed ack problem (CASSANDRA-1896)
 * check log4j configuration for changes every 10s (CASSANDRA-1525, 1907)
 * more-efficient cross-DC replication (CASSANDRA-1530, -2051, -2138)
 * avoid polluting page cache with commitlog or sstable writes
   and seq scan operations (CASSANDRA-1470)
 * add RMI authentication options to nodetool (CASSANDRA-1921)
 * make snitches configurable at runtime (CASSANDRA-1374)
 * retry hadoop split requests on connection failure (CASSANDRA-1927)
 * implement describeOwnership for BOP, COPP (CASSANDRA-1928)
 * make read repair behave as expected for ConsistencyLevel > ONE
   (CASSANDRA-982, 2038)
 * distributed test harness (CASSANDRA-1859, 1964)
 * reduce flush lock contention (CASSANDRA-1930)
 * optimize supercolumn deserialization (CASSANDRA-1891)
 * fix CFMetaData.apply to only compare objects of the same class 
   (CASSANDRA-1962)
 * allow specifying specific SSTables to compact from JMX (CASSANDRA-1963)
 * fix race condition in MessagingService.targets (CASSANDRA-1959, 2094, 2081)
 * refuse to open sstables from a future version (CASSANDRA-1935)
 * zero-copy reads (CASSANDRA-1714)
 * fix copy bounds for word Text in wordcount demo (CASSANDRA-1993)
 * fixes for contrib/javautils (CASSANDRA-1979)
 * check more frequently for memtable expiration (CASSANDRA-2000)
 * fix writing SSTable column count statistics (CASSANDRA-1976)
 * fix streaming of multiple CFs during bootstrap (CASSANDRA-1992)
 * explicitly set JVM GC new generation size with -Xmn (CASSANDRA-1968)
 * add short options for CLI flags (CASSANDRA-1565)
 * make keyspace argument to "describe keyspace" in CLI optional
   when authenticated to keyspace already (CASSANDRA-2029)
 * added option to specify -Dcassandra.join_ring=false on startup
   to allow "warm spare" nodes or performing JMX maintenance before
   joining the ring (CASSANDRA-526)
 * log migrations at INFO (CASSANDRA-2028)
 * add CLI verbose option in file mode (CASSANDRA-2030)
 * add single-line "--" comments to CLI (CASSANDRA-2032)
 * message serialization tests (CASSANDRA-1923)
 * switch from ivy to maven-ant-tasks (CASSANDRA-2017)
 * CLI attempts to block for new schema to propagate (CASSANDRA-2044)
 * fix potential overflow in nodetool cfstats (CASSANDRA-2057)
 * add JVM shutdownhook to sync commitlog (CASSANDRA-1919)
 * allow nodes to be up without being part of  normal traffic (CASSANDRA-1951)
 * fix CLI "show keyspaces" with null options on NTS (CASSANDRA-2049)
 * fix possible ByteBuffer race conditions (CASSANDRA-2066)
 * reduce garbage generated by MessagingService to prevent load spikes
   (CASSANDRA-2058)
 * fix math in RandomPartitioner.describeOwnership (CASSANDRA-2071)
 * fix deletion of sstable non-data components (CASSANDRA-2059)
 * avoid blocking gossip while deleting handoff hints (CASSANDRA-2073)
 * ignore messages from newer versions, keep track of nodes in gossip 
   regardless of version (CASSANDRA-1970)
 * cache writing moved to CompactionManager to reduce i/o contention and
   updated to use non-cache-polluting writes (CASSANDRA-2053)
 * page through large rows when exporting to JSON (CASSANDRA-2041)
 * add flush_largest_memtables_at and reduce_cache_sizes_at options
   (CASSANDRA-2142)
 * add cli 'describe cluster' command (CASSANDRA-2127)
 * add cli support for setting username/password at 'connect' command 
   (CASSANDRA-2111)
 * add -D option to Stress.java to allow reading hosts from a file 
   (CASSANDRA-2149)
 * bound hints CF throughput between 32M and 256M (CASSANDRA-2148)
 * continue starting when invalid saved cache entries are encountered
   (CASSANDRA-2076)
 * add max_hint_window_in_ms option (CASSANDRA-1459)


0.7.0-final
 * fix offsets to ByteBuffer.get (CASSANDRA-1939)


0.7.0-rc4
 * fix cli crash after backgrounding (CASSANDRA-1875)
 * count timeouts in storageproxy latencies, and include latency 
   histograms in StorageProxyMBean (CASSANDRA-1893)
 * fix CLI get recognition of supercolumns (CASSANDRA-1899)
 * enable keepalive on intra-cluster sockets (CASSANDRA-1766)
 * count timeouts towards dynamicsnitch latencies (CASSANDRA-1905)
 * Expose index-building status in JMX + cli schema description
   (CASSANDRA-1871)
 * allow [LOCAL|EACH]_QUORUM to be used with non-NetworkTopology 
   replication Strategies
 * increased amount of index locks for faster commitlog replay
 * collect secondary index tombstones immediately (CASSANDRA-1914)
 * revert commitlog changes from #1780 (CASSANDRA-1917)
 * change RandomPartitioner min token to -1 to avoid collision w/
   tokens on actual nodes (CASSANDRA-1901)
 * examine the right nibble when validating TimeUUID (CASSANDRA-1910)
 * include secondary indexes in cleanup (CASSANDRA-1916)
 * CFS.scrubDataDirectories should also cleanup invalid secondary indexes
   (CASSANDRA-1904)
 * ability to disable/enable gossip on nodes to force them down
   (CASSANDRA-1108)


0.7.0-rc3
 * expose getNaturalEndpoints in StorageServiceMBean taking byte[]
   key; RMI cannot serialize ByteBuffer (CASSANDRA-1833)
 * infer org.apache.cassandra.locator for replication strategy classes
   when not otherwise specified
 * validation that generates less garbage (CASSANDRA-1814)
 * add TTL support to CLI (CASSANDRA-1838)
 * cli defaults to bytestype for subcomparator when creating
   column families (CASSANDRA-1835)
 * unregister index MBeans when index is dropped (CASSANDRA-1843)
 * make ByteBufferUtil.clone thread-safe (CASSANDRA-1847)
 * change exception for read requests during bootstrap from 
   InvalidRequest to Unavailable (CASSANDRA-1862)
 * respect row-level tombstones post-flush in range scans
   (CASSANDRA-1837)
 * ReadResponseResolver check digests against each other (CASSANDRA-1830)
 * return InvalidRequest when remove of subcolumn without supercolumn
   is requested (CASSANDRA-1866)
 * flush before repair (CASSANDRA-1748)
 * SSTableExport validates key order (CASSANDRA-1884)
 * large row support for SSTableExport (CASSANDRA-1867)
 * Re-cache hot keys post-compaction without hitting disk (CASSANDRA-1878)
 * manage read repair in coordinator instead of data source, to
   provide latency information to dynamic snitch (CASSANDRA-1873)


0.7.0-rc2
 * fix live-column-count of slice ranges including tombstoned supercolumn 
   with live subcolumn (CASSANDRA-1591)
 * rename o.a.c.internal.AntientropyStage -> AntiEntropyStage,
   o.a.c.request.Request_responseStage -> RequestResponseStage,
   o.a.c.internal.Internal_responseStage -> InternalResponseStage
 * add AbstractType.fromString (CASSANDRA-1767)
 * require index_type to be present when specifying index_name
   on ColumnDef (CASSANDRA-1759)
 * fix add/remove index bugs in CFMetadata (CASSANDRA-1768)
 * rebuild Strategy during system_update_keyspace (CASSANDRA-1762)
 * cli updates prompt to ... in continuation lines (CASSANDRA-1770)
 * support multiple Mutations per key in hadoop ColumnFamilyOutputFormat
   (CASSANDRA-1774)
 * improvements to Debian init script (CASSANDRA-1772)
 * use local classloader to check for version.properties (CASSANDRA-1778)
 * Validate that column names in column_metadata are valid for the
   defined comparator, and decode properly in cli (CASSANDRA-1773)
 * use cross-platform newlines in cli (CASSANDRA-1786)
 * add ExpiringColumn support to sstable import/export (CASSANDRA-1754)
 * add flush for each append to periodic commitlog mode; added
   periodic_without_flush option to disable this (CASSANDRA-1780)
 * close file handle used for post-flush truncate (CASSANDRA-1790)
 * various code cleanup (CASSANDRA-1793, -1794, -1795)
 * fix range queries against wrapped range (CASSANDRA-1781)
 * fix consistencylevel calculations for NetworkTopologyStrategy
   (CASSANDRA-1804)
 * cli support index type enum names (CASSANDRA-1810)
 * improved validation of column_metadata (CASSANDRA-1813)
 * reads at ConsistencyLevel > 1 throw UnavailableException
   immediately if insufficient live nodes exist (CASSANDRA-1803)
 * copy bytebuffers for local writes to avoid retaining the entire
   Thrift frame (CASSANDRA-1801)
 * fix NPE adding index to column w/o prior metadata (CASSANDRA-1764)
 * reduce fat client timeout (CASSANDRA-1730)
 * fix botched merge of CASSANDRA-1316


0.7.0-rc1
 * fix compaction and flush races with schema updates (CASSANDRA-1715)
 * add clustertool, config-converter, sstablekeys, and schematool 
   Windows .bat files (CASSANDRA-1723)
 * reject range queries received during bootstrap (CASSANDRA-1739)
 * fix wrapping-range queries on non-minimum token (CASSANDRA-1700)
 * add nodetool cfhistogram (CASSANDRA-1698)
 * limit repaired ranges to what the nodes have in common (CASSANDRA-1674)
 * index scan treats missing columns as not matching secondary
   expressions (CASSANDRA-1745)
 * Fix misuse of DataOutputBuffer.getData in AntiEntropyService
   (CASSANDRA-1729)
 * detect and warn when obsolete version of JNA is present (CASSANDRA-1760)
 * reduce fat client timeout (CASSANDRA-1730)
 * cleanup smallest CFs first to increase free temp space for larger ones
   (CASSANDRA-1811)
 * Update windows .bat files to work outside of main Cassandra
   directory (CASSANDRA-1713)
 * fix read repair regression from 0.6.7 (CASSANDRA-1727)
 * more-efficient read repair (CASSANDRA-1719)
 * fix hinted handoff replay (CASSANDRA-1656)
 * log type of dropped messages (CASSANDRA-1677)
 * upgrade to SLF4J 1.6.1
 * fix ByteBuffer bug in ExpiringColumn.updateDigest (CASSANDRA-1679)
 * fix IntegerType.getString (CASSANDRA-1681)
 * make -Djava.net.preferIPv4Stack=true the default (CASSANDRA-628)
 * add INTERNAL_RESPONSE verb to differentiate from responses related
   to client requests (CASSANDRA-1685)
 * log tpstats when dropping messages (CASSANDRA-1660)
 * include unreachable nodes in describeSchemaVersions (CASSANDRA-1678)
 * Avoid dropping messages off the client request path (CASSANDRA-1676)
 * fix jna errno reporting (CASSANDRA-1694)
 * add friendlier error for UnknownHostException on startup (CASSANDRA-1697)
 * include jna dependency in RPM package (CASSANDRA-1690)
 * add --skip-keys option to stress.py (CASSANDRA-1696)
 * improve cli handling of non-string keys and column names 
   (CASSANDRA-1701, -1693)
 * r/m extra subcomparator line in cli keyspaces output (CASSANDRA-1712)
 * add read repair chance to cli "show keyspaces"
 * upgrade to ConcurrentLinkedHashMap 1.1 (CASSANDRA-975)
 * fix index scan routing (CASSANDRA-1722)
 * fix tombstoning of supercolumns in range queries (CASSANDRA-1734)
 * clear endpoint cache after updating keyspace metadata (CASSANDRA-1741)
 * fix wrapping-range queries on non-minimum token (CASSANDRA-1700)
 * truncate includes secondary indexes (CASSANDRA-1747)
 * retain reference to PendingFile sstables (CASSANDRA-1749)
 * fix sstableimport regression (CASSANDRA-1753)
 * fix for bootstrap when no non-system tables are defined (CASSANDRA-1732)
 * handle replica unavailability in index scan (CASSANDRA-1755)
 * fix service initialization order deadlock (CASSANDRA-1756)
 * multi-line cli commands (CASSANDRA-1742)
 * fix race between snapshot and compaction (CASSANDRA-1736)
 * add listEndpointsPendingHints, deleteHintsForEndpoint JMX methods 
   (CASSANDRA-1551)


0.7.0-beta3
 * add strategy options to describe_keyspace output (CASSANDRA-1560)
 * log warning when using randomly generated token (CASSANDRA-1552)
 * re-organize JMX into .db, .net, .internal, .request (CASSANDRA-1217)
 * allow nodes to change IPs between restarts (CASSANDRA-1518)
 * remember ring state between restarts by default (CASSANDRA-1518)
 * flush index built flag so we can read it before log replay (CASSANDRA-1541)
 * lock row cache updates to prevent race condition (CASSANDRA-1293)
 * remove assertion causing rare (and harmless) error messages in
   commitlog (CASSANDRA-1330)
 * fix moving nodes with no keyspaces defined (CASSANDRA-1574)
 * fix unbootstrap when no data is present in a transfer range (CASSANDRA-1573)
 * take advantage of AVRO-495 to simplify our avro IDL (CASSANDRA-1436)
 * extend authorization hierarchy to column family (CASSANDRA-1554)
 * deletion support in secondary indexes (CASSANDRA-1571)
 * meaningful error message for invalid replication strategy class 
   (CASSANDRA-1566)
 * allow keyspace creation with RF > N (CASSANDRA-1428)
 * improve cli error handling (CASSANDRA-1580)
 * add cache save/load ability (CASSANDRA-1417, 1606, 1647)
 * add StorageService.getDrainProgress (CASSANDRA-1588)
 * Disallow bootstrap to an in-use token (CASSANDRA-1561)
 * Allow dynamic secondary index creation and destruction (CASSANDRA-1532)
 * log auto-guessed memtable thresholds (CASSANDRA-1595)
 * add ColumnDef support to cli (CASSANDRA-1583)
 * reduce index sample time by 75% (CASSANDRA-1572)
 * add cli support for column, strategy metadata (CASSANDRA-1578, 1612)
 * add cli support for schema modification (CASSANDRA-1584)
 * delete temp files on failed compactions (CASSANDRA-1596)
 * avoid blocking for dead nodes during removetoken (CASSANDRA-1605)
 * remove ConsistencyLevel.ZERO (CASSANDRA-1607)
 * expose in-progress compaction type in jmx (CASSANDRA-1586)
 * removed IClock & related classes from internals (CASSANDRA-1502)
 * fix removing tokens from SystemTable on decommission and removetoken
   (CASSANDRA-1609)
 * include CF metadata in cli 'show keyspaces' (CASSANDRA-1613)
 * switch from Properties to HashMap in PropertyFileSnitch to
   avoid synchronization bottleneck (CASSANDRA-1481)
 * PropertyFileSnitch configuration file renamed to 
   cassandra-topology.properties
 * add cli support for get_range_slices (CASSANDRA-1088, CASSANDRA-1619)
 * Make memtable flush thresholds per-CF instead of global 
   (CASSANDRA-1007, 1637)
 * add cli support for binary data without CfDef hints (CASSANDRA-1603)
 * fix building SSTable statistics post-stream (CASSANDRA-1620)
 * fix potential infinite loop in 2ary index queries (CASSANDRA-1623)
 * allow creating NTS keyspaces with no replicas configured (CASSANDRA-1626)
 * add jmx histogram of sstables accessed per read (CASSANDRA-1624)
 * remove system_rename_column_family and system_rename_keyspace from the
   client API until races can be fixed (CASSANDRA-1630, CASSANDRA-1585)
 * add cli sanity tests (CASSANDRA-1582)
 * update GC settings in cassandra.bat (CASSANDRA-1636)
 * cli support for index queries (CASSANDRA-1635)
 * cli support for updating schema memtable settings (CASSANDRA-1634)
 * cli --file option (CASSANDRA-1616)
 * reduce automatically chosen memtable sizes by 50% (CASSANDRA-1641)
 * move endpoint cache from snitch to strategy (CASSANDRA-1643)
 * fix commitlog recovery deleting the newly-created segment as well as
   the old ones (CASSANDRA-1644)
 * upgrade to Thrift 0.5 (CASSANDRA-1367)
 * renamed CL.DCQUORUM to LOCAL_QUORUM and DCQUORUMSYNC to EACH_QUORUM
 * cli truncate support (CASSANDRA-1653)
 * update GC settings in cassandra.bat (CASSANDRA-1636)
 * avoid logging when a node's ip/token is gossipped back to it (CASSANDRA-1666)


0.7-beta2
 * always use UTF-8 for hint keys (CASSANDRA-1439)
 * remove cassandra.yaml dependency from Hadoop and Pig (CASSADRA-1322)
 * expose CfDef metadata in describe_keyspaces (CASSANDRA-1363)
 * restore use of mmap_index_only option (CASSANDRA-1241)
 * dropping a keyspace with no column families generated an error 
   (CASSANDRA-1378)
 * rename RackAwareStrategy to OldNetworkTopologyStrategy, RackUnawareStrategy 
   to SimpleStrategy, DatacenterShardStrategy to NetworkTopologyStrategy,
   AbstractRackAwareSnitch to AbstractNetworkTopologySnitch (CASSANDRA-1392)
 * merge StorageProxy.mutate, mutateBlocking (CASSANDRA-1396)
 * faster UUIDType, LongType comparisons (CASSANDRA-1386, 1393)
 * fix setting read_repair_chance from CLI addColumnFamily (CASSANDRA-1399)
 * fix updates to indexed columns (CASSANDRA-1373)
 * fix race condition leaving to FileNotFoundException (CASSANDRA-1382)
 * fix sharded lock hash on index write path (CASSANDRA-1402)
 * add support for GT/E, LT/E in subordinate index clauses (CASSANDRA-1401)
 * cfId counter got out of sync when CFs were added (CASSANDRA-1403)
 * less chatty schema updates (CASSANDRA-1389)
 * rename column family mbeans. 'type' will now include either 
   'IndexColumnFamilies' or 'ColumnFamilies' depending on the CFS type.
   (CASSANDRA-1385)
 * disallow invalid keyspace and column family names. This includes name that
   matches a '^\w+' regex. (CASSANDRA-1377)
 * use JNA, if present, to take snapshots (CASSANDRA-1371)
 * truncate hints if starting 0.7 for the first time (CASSANDRA-1414)
 * fix FD leak in single-row slicepredicate queries (CASSANDRA-1416)
 * allow index expressions against columns that are not part of the 
   SlicePredicate (CASSANDRA-1410)
 * config-converter properly handles snitches and framed support 
   (CASSANDRA-1420)
 * remove keyspace argument from multiget_count (CASSANDRA-1422)
 * allow specifying cassandra.yaml location as (local or remote) URL
   (CASSANDRA-1126)
 * fix using DynamicEndpointSnitch with NetworkTopologyStrategy
   (CASSANDRA-1429)
 * Add CfDef.default_validation_class (CASSANDRA-891)
 * fix EstimatedHistogram.max (CASSANDRA-1413)
 * quorum read optimization (CASSANDRA-1622)
 * handle zero-length (or missing) rows during HH paging (CASSANDRA-1432)
 * include secondary indexes during schema migrations (CASSANDRA-1406)
 * fix commitlog header race during schema change (CASSANDRA-1435)
 * fix ColumnFamilyStoreMBeanIterator to use new type name (CASSANDRA-1433)
 * correct filename generated by xml->yaml converter (CASSANDRA-1419)
 * add CMSInitiatingOccupancyFraction=75 and UseCMSInitiatingOccupancyOnly
   to default JVM options
 * decrease jvm heap for cassandra-cli (CASSANDRA-1446)
 * ability to modify keyspaces and column family definitions on a live cluster
   (CASSANDRA-1285)
 * support for Hadoop Streaming [non-jvm map/reduce via stdin/out]
   (CASSANDRA-1368)
 * Move persistent sstable stats from the system table to an sstable component
   (CASSANDRA-1430)
 * remove failed bootstrap attempt from pending ranges when gossip times
   it out after 1h (CASSANDRA-1463)
 * eager-create tcp connections to other cluster members (CASSANDRA-1465)
 * enumerate stages and derive stage from message type instead of 
   transmitting separately (CASSANDRA-1465)
 * apply reversed flag during collation from different data sources
   (CASSANDRA-1450)
 * make failure to remove commitlog segment non-fatal (CASSANDRA-1348)
 * correct ordering of drain operations so CL.recover is no longer 
   necessary (CASSANDRA-1408)
 * removed keyspace from describe_splits method (CASSANDRA-1425)
 * rename check_schema_agreement to describe_schema_versions
   (CASSANDRA-1478)
 * fix QUORUM calculation for RF > 3 (CASSANDRA-1487)
 * remove tombstones during non-major compactions when bloom filter
   verifies that row does not exist in other sstables (CASSANDRA-1074)
 * nodes that coordinated a loadbalance in the past could not be seen by
   newly added nodes (CASSANDRA-1467)
 * exposed endpoint states (gossip details) via jmx (CASSANDRA-1467)
 * ensure that compacted sstables are not included when new readers are
   instantiated (CASSANDRA-1477)
 * by default, calculate heap size and memtable thresholds at runtime (CASSANDRA-1469)
 * fix races dealing with adding/dropping keyspaces and column families in
   rapid succession (CASSANDRA-1477)
 * clean up of Streaming system (CASSANDRA-1503, 1504, 1506)
 * add options to configure Thrift socket keepalive and buffer sizes (CASSANDRA-1426)
 * make contrib CassandraServiceDataCleaner recursive (CASSANDRA-1509)
 * min, max compaction threshold are configurable and persistent 
   per-ColumnFamily (CASSANDRA-1468)
 * fix replaying the last mutation in a commitlog unnecessarily 
   (CASSANDRA-1512)
 * invoke getDefaultUncaughtExceptionHandler from DTPE with the original
   exception rather than the ExecutionException wrapper (CASSANDRA-1226)
 * remove Clock from the Thrift (and Avro) API (CASSANDRA-1501)
 * Close intra-node sockets when connection is broken (CASSANDRA-1528)
 * RPM packaging spec file (CASSANDRA-786)
 * weighted request scheduler (CASSANDRA-1485)
 * treat expired columns as deleted (CASSANDRA-1539)
 * make IndexInterval configurable (CASSANDRA-1488)
 * add describe_snitch to Thrift API (CASSANDRA-1490)
 * MD5 authenticator compares plain text submitted password with MD5'd
   saved property, instead of vice versa (CASSANDRA-1447)
 * JMX MessagingService pending and completed counts (CASSANDRA-1533)
 * fix race condition processing repair responses (CASSANDRA-1511)
 * make repair blocking (CASSANDRA-1511)
 * create EndpointSnitchInfo and MBean to expose rack and DC (CASSANDRA-1491)
 * added option to contrib/word_count to output results back to Cassandra
   (CASSANDRA-1342)
 * rewrite Hadoop ColumnFamilyRecordWriter to pool connections, retry to
   multiple Cassandra nodes, and smooth impact on the Cassandra cluster
   by using smaller batch sizes (CASSANDRA-1434)
 * fix setting gc_grace_seconds via CLI (CASSANDRA-1549)
 * support TTL'd index values (CASSANDRA-1536)
 * make removetoken work like decommission (CASSANDRA-1216)
 * make cli comparator-aware and improve quote rules (CASSANDRA-1523,-1524)
 * make nodetool compact and cleanup blocking (CASSANDRA-1449)
 * add memtable, cache information to GCInspector logs (CASSANDRA-1558)
 * enable/disable HintedHandoff via JMX (CASSANDRA-1550)
 * Ignore stray files in the commit log directory (CASSANDRA-1547)
 * Disallow bootstrap to an in-use token (CASSANDRA-1561)


0.7-beta1
 * sstable versioning (CASSANDRA-389)
 * switched to slf4j logging (CASSANDRA-625)
 * add (optional) expiration time for column (CASSANDRA-699)
 * access levels for authentication/authorization (CASSANDRA-900)
 * add ReadRepairChance to CF definition (CASSANDRA-930)
 * fix heisenbug in system tests, especially common on OS X (CASSANDRA-944)
 * convert to byte[] keys internally and all public APIs (CASSANDRA-767)
 * ability to alter schema definitions on a live cluster (CASSANDRA-44)
 * renamed configuration file to cassandra.xml, and log4j.properties to
   log4j-server.properties, which must now be loaded from
   the classpath (which is how our scripts in bin/ have always done it)
   (CASSANDRA-971)
 * change get_count to require a SlicePredicate. create multi_get_count
   (CASSANDRA-744)
 * re-organized endpointsnitch implementations and added SimpleSnitch
   (CASSANDRA-994)
 * Added preload_row_cache option (CASSANDRA-946)
 * add CRC to commitlog header (CASSANDRA-999)
 * removed deprecated batch_insert and get_range_slice methods (CASSANDRA-1065)
 * add truncate thrift method (CASSANDRA-531)
 * http mini-interface using mx4j (CASSANDRA-1068)
 * optimize away copy of sliced row on memtable read path (CASSANDRA-1046)
 * replace constant-size 2GB mmaped segments and special casing for index 
   entries spanning segment boundaries, with SegmentedFile that computes 
   segments that always contain entire entries/rows (CASSANDRA-1117)
 * avoid reading large rows into memory during compaction (CASSANDRA-16)
 * added hadoop OutputFormat (CASSANDRA-1101)
 * efficient Streaming (no more anticompaction) (CASSANDRA-579)
 * split commitlog header into separate file and add size checksum to
   mutations (CASSANDRA-1179)
 * avoid allocating a new byte[] for each mutation on replay (CASSANDRA-1219)
 * revise HH schema to be per-endpoint (CASSANDRA-1142)
 * add joining/leaving status to nodetool ring (CASSANDRA-1115)
 * allow multiple repair sessions per node (CASSANDRA-1190)
 * optimize away MessagingService for local range queries (CASSANDRA-1261)
 * make framed transport the default so malformed requests can't OOM the 
   server (CASSANDRA-475)
 * significantly faster reads from row cache (CASSANDRA-1267)
 * take advantage of row cache during range queries (CASSANDRA-1302)
 * make GCGraceSeconds a per-ColumnFamily value (CASSANDRA-1276)
 * keep persistent row size and column count statistics (CASSANDRA-1155)
 * add IntegerType (CASSANDRA-1282)
 * page within a single row during hinted handoff (CASSANDRA-1327)
 * push DatacenterShardStrategy configuration into keyspace definition,
   eliminating datacenter.properties. (CASSANDRA-1066)
 * optimize forward slices starting with '' and single-index-block name 
   queries by skipping the column index (CASSANDRA-1338)
 * streaming refactor (CASSANDRA-1189)
 * faster comparison for UUID types (CASSANDRA-1043)
 * secondary index support (CASSANDRA-749 and subtasks)
 * make compaction buckets deterministic (CASSANDRA-1265)


0.6.6
 * Allow using DynamicEndpointSnitch with RackAwareStrategy (CASSANDRA-1429)
 * remove the remaining vestiges of the unfinished DatacenterShardStrategy 
   (replaced by NetworkTopologyStrategy in 0.7)
   

0.6.5
 * fix key ordering in range query results with RandomPartitioner
   and ConsistencyLevel > ONE (CASSANDRA-1145)
 * fix for range query starting with the wrong token range (CASSANDRA-1042)
 * page within a single row during hinted handoff (CASSANDRA-1327)
 * fix compilation on non-sun JDKs (CASSANDRA-1061)
 * remove String.trim() call on row keys in batch mutations (CASSANDRA-1235)
 * Log summary of dropped messages instead of spamming log (CASSANDRA-1284)
 * add dynamic endpoint snitch (CASSANDRA-981)
 * fix streaming for keyspaces with hyphens in their name (CASSANDRA-1377)
 * fix errors in hard-coded bloom filter optKPerBucket by computing it
   algorithmically (CASSANDRA-1220
 * remove message deserialization stage, and uncap read/write stages
   so slow reads/writes don't block gossip processing (CASSANDRA-1358)
 * add jmx port configuration to Debian package (CASSANDRA-1202)
 * use mlockall via JNA, if present, to prevent Linux from swapping
   out parts of the JVM (CASSANDRA-1214)


0.6.4
 * avoid queuing multiple hint deliveries for the same endpoint
   (CASSANDRA-1229)
 * better performance for and stricter checking of UTF8 column names
   (CASSANDRA-1232)
 * extend option to lower compaction priority to hinted handoff
   as well (CASSANDRA-1260)
 * log errors in gossip instead of re-throwing (CASSANDRA-1289)
 * avoid aborting commitlog replay prematurely if a flushed-but-
   not-removed commitlog segment is encountered (CASSANDRA-1297)
 * fix duplicate rows being read during mapreduce (CASSANDRA-1142)
 * failure detection wasn't closing command sockets (CASSANDRA-1221)
 * cassandra-cli.bat works on windows (CASSANDRA-1236)
 * pre-emptively drop requests that cannot be processed within RPCTimeout
   (CASSANDRA-685)
 * add ack to Binary write verb and update CassandraBulkLoader
   to wait for acks for each row (CASSANDRA-1093)
 * added describe_partitioner Thrift method (CASSANDRA-1047)
 * Hadoop jobs no longer require the Cassandra storage-conf.xml
   (CASSANDRA-1280, CASSANDRA-1047)
 * log thread pool stats when GC is excessive (CASSANDRA-1275)
 * remove gossip message size limit (CASSANDRA-1138)
 * parallelize local and remote reads during multiget, and respect snitch 
   when determining whether to do local read for CL.ONE (CASSANDRA-1317)
 * fix read repair to use requested consistency level on digest mismatch,
   rather than assuming QUORUM (CASSANDRA-1316)
 * process digest mismatch re-reads in parallel (CASSANDRA-1323)
 * switch hints CF comparator to BytesType (CASSANDRA-1274)


0.6.3
 * retry to make streaming connections up to 8 times. (CASSANDRA-1019)
 * reject describe_ring() calls on invalid keyspaces (CASSANDRA-1111)
 * fix cache size calculation for size of 100% (CASSANDRA-1129)
 * fix cache capacity only being recalculated once (CASSANDRA-1129)
 * remove hourly scan of all hints on the off chance that the gossiper
   missed a status change; instead, expose deliverHintsToEndpoint to JMX
   so it can be done manually, if necessary (CASSANDRA-1141)
 * don't reject reads at CL.ALL (CASSANDRA-1152)
 * reject deletions to supercolumns in CFs containing only standard
   columns (CASSANDRA-1139)
 * avoid preserving login information after client disconnects
   (CASSANDRA-1057)
 * prefer sun jdk to openjdk in debian init script (CASSANDRA-1174)
 * detect partioner config changes between restarts and fail fast 
   (CASSANDRA-1146)
 * use generation time to resolve node token reassignment disagreements
   (CASSANDRA-1118)
 * restructure the startup ordering of Gossiper and MessageService to avoid
   timing anomalies (CASSANDRA-1160)
 * detect incomplete commit log hearders (CASSANDRA-1119)
 * force anti-entropy service to stream files on the stream stage to avoid
   sending streams out of order (CASSANDRA-1169)
 * remove inactive stream managers after AES streams files (CASSANDRA-1169)
 * allow removing entire row through batch_mutate Deletion (CASSANDRA-1027)
 * add JMX metrics for row-level bloom filter false positives (CASSANDRA-1212)
 * added a redhat init script to contrib (CASSANDRA-1201)
 * use midpoint when bootstrapping a new machine into range with not
   much data yet instead of random token (CASSANDRA-1112)
 * kill server on OOM in executor stage as well as Thrift (CASSANDRA-1226)
 * remove opportunistic repairs, when two machines with overlapping replica
   responsibilities happen to finish major compactions of the same CF near
   the same time.  repairs are now fully manual (CASSANDRA-1190)
 * add ability to lower compaction priority (default is no change from 0.6.2)
   (CASSANDRA-1181)


0.6.2
 * fix contrib/word_count build. (CASSANDRA-992)
 * split CommitLogExecutorService into BatchCommitLogExecutorService and 
   PeriodicCommitLogExecutorService (CASSANDRA-1014)
 * add latency histograms to CFSMBean (CASSANDRA-1024)
 * make resolving timestamp ties deterministic by using value bytes
   as a tiebreaker (CASSANDRA-1039)
 * Add option to turn off Hinted Handoff (CASSANDRA-894)
 * fix windows startup (CASSANDRA-948)
 * make concurrent_reads, concurrent_writes configurable at runtime via JMX
   (CASSANDRA-1060)
 * disable GCInspector on non-Sun JVMs (CASSANDRA-1061)
 * fix tombstone handling in sstable rows with no other data (CASSANDRA-1063)
 * fix size of row in spanned index entries (CASSANDRA-1056)
 * install json2sstable, sstable2json, and sstablekeys to Debian package
 * StreamingService.StreamDestinations wouldn't empty itself after streaming
   finished (CASSANDRA-1076)
 * added Collections.shuffle(splits) before returning the splits in 
   ColumnFamilyInputFormat (CASSANDRA-1096)
 * do not recalculate cache capacity post-compaction if it's been manually 
   modified (CASSANDRA-1079)
 * better defaults for flush sorter + writer executor queue sizes
   (CASSANDRA-1100)
 * windows scripts for SSTableImport/Export (CASSANDRA-1051)
 * windows script for nodetool (CASSANDRA-1113)
 * expose PhiConvictThreshold (CASSANDRA-1053)
 * make repair of RF==1 a no-op (CASSANDRA-1090)
 * improve default JVM GC options (CASSANDRA-1014)
 * fix SlicePredicate serialization inside Hadoop jobs (CASSANDRA-1049)
 * close Thrift sockets in Hadoop ColumnFamilyRecordReader (CASSANDRA-1081)


0.6.1
 * fix NPE in sstable2json when no excluded keys are given (CASSANDRA-934)
 * keep the replica set constant throughout the read repair process
   (CASSANDRA-937)
 * allow querying getAllRanges with empty token list (CASSANDRA-933)
 * fix command line arguments inversion in clustertool (CASSANDRA-942)
 * fix race condition that could trigger a false-positive assertion
   during post-flush discard of old commitlog segments (CASSANDRA-936)
 * fix neighbor calculation for anti-entropy repair (CASSANDRA-924)
 * perform repair even for small entropy differences (CASSANDRA-924)
 * Use hostnames in CFInputFormat to allow Hadoop's naive string-based
   locality comparisons to work (CASSANDRA-955)
 * cache read-only BufferedRandomAccessFile length to avoid
   3 system calls per invocation (CASSANDRA-950)
 * nodes with IPv6 (and no IPv4) addresses could not join cluster
   (CASSANDRA-969)
 * Retrieve the correct number of undeleted columns, if any, from
   a supercolumn in a row that had been deleted previously (CASSANDRA-920)
 * fix index scans that cross the 2GB mmap boundaries for both mmap
   and standard i/o modes (CASSANDRA-866)
 * expose drain via nodetool (CASSANDRA-978)


0.6.0-RC1
 * JMX drain to flush memtables and run through commit log (CASSANDRA-880)
 * Bootstrapping can skip ranges under the right conditions (CASSANDRA-902)
 * fix merging row versions in range_slice for CL > ONE (CASSANDRA-884)
 * default write ConsistencyLeven chaned from ZERO to ONE
 * fix for index entries spanning mmap buffer boundaries (CASSANDRA-857)
 * use lexical comparison if time part of TimeUUIDs are the same 
   (CASSANDRA-907)
 * bound read, mutation, and response stages to fix possible OOM
   during log replay (CASSANDRA-885)
 * Use microseconds-since-epoch (UTC) in cli, instead of milliseconds
 * Treat batch_mutate Deletion with null supercolumn as "apply this predicate 
   to top level supercolumns" (CASSANDRA-834)
 * Streaming destination nodes do not update their JMX status (CASSANDRA-916)
 * Fix internal RPC timeout calculation (CASSANDRA-911)
 * Added Pig loadfunc to contrib/pig (CASSANDRA-910)


0.6.0-beta3
 * fix compaction bucketing bug (CASSANDRA-814)
 * update windows batch file (CASSANDRA-824)
 * deprecate KeysCachedFraction configuration directive in favor
   of KeysCached; move to unified-per-CF key cache (CASSANDRA-801)
 * add invalidateRowCache to ColumnFamilyStoreMBean (CASSANDRA-761)
 * send Handoff hints to natural locations to reduce load on
   remaining nodes in a failure scenario (CASSANDRA-822)
 * Add RowWarningThresholdInMB configuration option to warn before very 
   large rows get big enough to threaten node stability, and -x option to
   be able to remove them with sstable2json if the warning is unheeded
   until it's too late (CASSANDRA-843)
 * Add logging of GC activity (CASSANDRA-813)
 * fix ConcurrentModificationException in commitlog discard (CASSANDRA-853)
 * Fix hardcoded row count in Hadoop RecordReader (CASSANDRA-837)
 * Add a jmx status to the streaming service and change several DEBUG
   messages to INFO (CASSANDRA-845)
 * fix classpath in cassandra-cli.bat for Windows (CASSANDRA-858)
 * allow re-specifying host, port to cassandra-cli if invalid ones
   are first tried (CASSANDRA-867)
 * fix race condition handling rpc timeout in the coordinator
   (CASSANDRA-864)
 * Remove CalloutLocation and StagingFileDirectory from storage-conf files 
   since those settings are no longer used (CASSANDRA-878)
 * Parse a long from RowWarningThresholdInMB instead of an int (CASSANDRA-882)
 * Remove obsolete ControlPort code from DatabaseDescriptor (CASSANDRA-886)
 * move skipBytes side effect out of assert (CASSANDRA-899)
 * add "double getLoad" to StorageServiceMBean (CASSANDRA-898)
 * track row stats per CF at compaction time (CASSANDRA-870)
 * disallow CommitLogDirectory matching a DataFileDirectory (CASSANDRA-888)
 * default key cache size is 200k entries, changed from 10% (CASSANDRA-863)
 * add -Dcassandra-foreground=yes to cassandra.bat
 * exit if cluster name is changed unexpectedly (CASSANDRA-769)


0.6.0-beta1/beta2
 * add batch_mutate thrift command, deprecating batch_insert (CASSANDRA-336)
 * remove get_key_range Thrift API, deprecated in 0.5 (CASSANDRA-710)
 * add optional login() Thrift call for authentication (CASSANDRA-547)
 * support fat clients using gossiper and StorageProxy to perform
   replication in-process [jvm-only] (CASSANDRA-535)
 * support mmapped I/O for reads, on by default on 64bit JVMs 
   (CASSANDRA-408, CASSANDRA-669)
 * improve insert concurrency, particularly during Hinted Handoff
   (CASSANDRA-658)
 * faster network code (CASSANDRA-675)
 * stress.py moved to contrib (CASSANDRA-635)
 * row caching [must be explicitly enabled per-CF in config] (CASSANDRA-678)
 * present a useful measure of compaction progress in JMX (CASSANDRA-599)
 * add bin/sstablekeys (CASSNADRA-679)
 * add ConsistencyLevel.ANY (CASSANDRA-687)
 * make removetoken remove nodes from gossip entirely (CASSANDRA-644)
 * add ability to set cache sizes at runtime (CASSANDRA-708)
 * report latency and cache hit rate statistics with lifetime totals
   instead of average over the last minute (CASSANDRA-702)
 * support get_range_slice for RandomPartitioner (CASSANDRA-745)
 * per-keyspace replication factory and replication strategy (CASSANDRA-620)
 * track latency in microseconds (CASSANDRA-733)
 * add describe_ Thrift methods, deprecating get_string_property and 
   get_string_list_property
 * jmx interface for tracking operation mode and streams in general.
   (CASSANDRA-709)
 * keep memtables in sorted order to improve range query performance
   (CASSANDRA-799)
 * use while loop instead of recursion when trimming sstables compaction list 
   to avoid blowing stack in pathological cases (CASSANDRA-804)
 * basic Hadoop map/reduce support (CASSANDRA-342)


0.5.1
 * ensure all files for an sstable are streamed to the same directory.
   (CASSANDRA-716)
 * more accurate load estimate for bootstrapping (CASSANDRA-762)
 * tolerate dead or unavailable bootstrap target on write (CASSANDRA-731)
 * allow larger numbers of keys (> 140M) in a sstable bloom filter
   (CASSANDRA-790)
 * include jvm argument improvements from CASSANDRA-504 in debian package
 * change streaming chunk size to 32MB to accomodate Windows XP limitations
   (was 64MB) (CASSANDRA-795)
 * fix get_range_slice returning results in the wrong order (CASSANDRA-781)
 

0.5.0 final
 * avoid attempting to delete temporary bootstrap files twice (CASSANDRA-681)
 * fix bogus NaN in nodeprobe cfstats output (CASSANDRA-646)
 * provide a policy for dealing with single thread executors w/ a full queue
   (CASSANDRA-694)
 * optimize inner read in MessagingService, vastly improving multiple-node
   performance (CASSANDRA-675)
 * wait for table flush before streaming data back to a bootstrapping node.
   (CASSANDRA-696)
 * keep track of bootstrapping sources by table so that bootstrapping doesn't 
   give the indication of finishing early (CASSANDRA-673)


0.5.0 RC3
 * commit the correct version of the patch for CASSANDRA-663


0.5.0 RC2 (unreleased)
 * fix bugs in converting get_range_slice results to Thrift 
   (CASSANDRA-647, CASSANDRA-649)
 * expose java.util.concurrent.TimeoutException in StorageProxy methods
   (CASSANDRA-600)
 * TcpConnectionManager was holding on to disconnected connections, 
   giving the false indication they were being used. (CASSANDRA-651)
 * Remove duplicated write. (CASSANDRA-662)
 * Abort bootstrap if IP is already in the token ring (CASSANDRA-663)
 * increase default commitlog sync period, and wait for last sync to 
   finish before submitting another (CASSANDRA-668)


0.5.0 RC1
 * Fix potential NPE in get_range_slice (CASSANDRA-623)
 * add CRC32 to commitlog entries (CASSANDRA-605)
 * fix data streaming on windows (CASSANDRA-630)
 * GC compacted sstables after cleanup and compaction (CASSANDRA-621)
 * Speed up anti-entropy validation (CASSANDRA-629)
 * Fix anti-entropy assertion error (CASSANDRA-639)
 * Fix pending range conflicts when bootstapping or moving
   multiple nodes at once (CASSANDRA-603)
 * Handle obsolete gossip related to node movement in the case where
   one or more nodes is down when the movement occurs (CASSANDRA-572)
 * Include dead nodes in gossip to avoid a variety of problems
   and fix HH to removed nodes (CASSANDRA-634)
 * return an InvalidRequestException for mal-formed SlicePredicates
   (CASSANDRA-643)
 * fix bug determining closest neighbor for use in multiple datacenters
   (CASSANDRA-648)
 * Vast improvements in anticompaction speed (CASSANDRA-607)
 * Speed up log replay and writes by avoiding redundant serializations
   (CASSANDRA-652)


0.5.0 beta 2
 * Bootstrap improvements (several tickets)
 * add nodeprobe repair anti-entropy feature (CASSANDRA-193, CASSANDRA-520)
 * fix possibility of partition when many nodes restart at once
   in clusters with multiple seeds (CASSANDRA-150)
 * fix NPE in get_range_slice when no data is found (CASSANDRA-578)
 * fix potential NPE in hinted handoff (CASSANDRA-585)
 * fix cleanup of local "system" keyspace (CASSANDRA-576)
 * improve computation of cluster load balance (CASSANDRA-554)
 * added super column read/write, column count, and column/row delete to
   cassandra-cli (CASSANDRA-567, CASSANDRA-594)
 * fix returning live subcolumns of deleted supercolumns (CASSANDRA-583)
 * respect JAVA_HOME in bin/ scripts (several tickets)
 * add StorageService.initClient for fat clients on the JVM (CASSANDRA-535)
   (see contrib/client_only for an example of use)
 * make consistency_level functional in get_range_slice (CASSANDRA-568)
 * optimize key deserialization for RandomPartitioner (CASSANDRA-581)
 * avoid GCing tombstones except on major compaction (CASSANDRA-604)
 * increase failure conviction threshold, resulting in less nodes
   incorrectly (and temporarily) marked as down (CASSANDRA-610)
 * respect memtable thresholds during log replay (CASSANDRA-609)
 * support ConsistencyLevel.ALL on read (CASSANDRA-584)
 * add nodeprobe removetoken command (CASSANDRA-564)


0.5.0 beta
 * Allow multiple simultaneous flushes, improving flush throughput 
   on multicore systems (CASSANDRA-401)
 * Split up locks to improve write and read throughput on multicore systems
   (CASSANDRA-444, CASSANDRA-414)
 * More efficient use of memory during compaction (CASSANDRA-436)
 * autobootstrap option: when enabled, all non-seed nodes will attempt
   to bootstrap when started, until bootstrap successfully
   completes. -b option is removed.  (CASSANDRA-438)
 * Unless a token is manually specified in the configuration xml,
   a bootstraping node will use a token that gives it half the
   keys from the most-heavily-loaded node in the cluster,
   instead of generating a random token. 
   (CASSANDRA-385, CASSANDRA-517)
 * Miscellaneous bootstrap fixes (several tickets)
 * Ability to change a node's token even after it has data on it
   (CASSANDRA-541)
 * Ability to decommission a live node from the ring (CASSANDRA-435)
 * Semi-automatic loadbalancing via nodeprobe (CASSANDRA-192)
 * Add ability to set compaction thresholds at runtime via
   JMX / nodeprobe.  (CASSANDRA-465)
 * Add "comment" field to ColumnFamily definition. (CASSANDRA-481)
 * Additional JMX metrics (CASSANDRA-482)
 * JSON based export and import tools (several tickets)
 * Hinted Handoff fixes (several tickets)
 * Add key cache to improve read performance (CASSANDRA-423)
 * Simplified construction of custom ReplicationStrategy classes
   (CASSANDRA-497)
 * Graphical application (Swing) for ring integrity verification and 
   visualization was added to contrib (CASSANDRA-252)
 * Add DCQUORUM, DCQUORUMSYNC consistency levels and corresponding
   ReplicationStrategy / EndpointSnitch classes.  Experimental.
   (CASSANDRA-492)
 * Web client interface added to contrib (CASSANDRA-457)
 * More-efficient flush for Random, CollatedOPP partitioners 
   for normal writes (CASSANDRA-446) and bulk load (CASSANDRA-420)
 * Add MemtableFlushAfterMinutes, a global replacement for the old 
   per-CF FlushPeriodInMinutes setting (CASSANDRA-463)
 * optimizations to slice reading (CASSANDRA-350) and supercolumn
   queries (CASSANDRA-510)
 * force binding to given listenaddress for nodes with multiple
   interfaces (CASSANDRA-546)
 * stress.py benchmarking tool improvements (several tickets)
 * optimized replica placement code (CASSANDRA-525)
 * faster log replay on restart (CASSANDRA-539, CASSANDRA-540)
 * optimized local-node writes (CASSANDRA-558)
 * added get_range_slice, deprecating get_key_range (CASSANDRA-344)
 * expose TimedOutException to thrift (CASSANDRA-563)
 

0.4.2
 * Add validation disallowing null keys (CASSANDRA-486)
 * Fix race conditions in TCPConnectionManager (CASSANDRA-487)
 * Fix using non-utf8-aware comparison as a sanity check.
   (CASSANDRA-493)
 * Improve default garbage collector options (CASSANDRA-504)
 * Add "nodeprobe flush" (CASSANDRA-505)
 * remove NotFoundException from get_slice throws list (CASSANDRA-518)
 * fix get (not get_slice) of entire supercolumn (CASSANDRA-508)
 * fix null token during bootstrap (CASSANDRA-501)


0.4.1
 * Fix FlushPeriod columnfamily configuration regression
   (CASSANDRA-455)
 * Fix long column name support (CASSANDRA-460)
 * Fix for serializing a row that only contains tombstones
   (CASSANDRA-458)
 * Fix for discarding unneeded commitlog segments (CASSANDRA-459)
 * Add SnapshotBeforeCompaction configuration option (CASSANDRA-426)
 * Fix compaction abort under insufficient disk space (CASSANDRA-473)
 * Fix reading subcolumn slice from tombstoned CF (CASSANDRA-484)
 * Fix race condition in RVH causing occasional NPE (CASSANDRA-478)


0.4.0
 * fix get_key_range problems when a node is down (CASSANDRA-440)
   and add UnavailableException to more Thrift methods
 * Add example EndPointSnitch contrib code (several tickets)


0.4.0 RC2
 * fix SSTable generation clash during compaction (CASSANDRA-418)
 * reject method calls with null parameters (CASSANDRA-308)
 * properly order ranges in nodeprobe output (CASSANDRA-421)
 * fix logging of certain errors on executor threads (CASSANDRA-425)


0.4.0 RC1
 * Bootstrap feature is live; use -b on startup (several tickets)
 * Added multiget api (CASSANDRA-70)
 * fix Deadlock with SelectorManager.doProcess and TcpConnection.write
   (CASSANDRA-392)
 * remove key cache b/c of concurrency bugs in third-party
   CLHM library (CASSANDRA-405)
 * update non-major compaction logic to use two threshold values
   (CASSANDRA-407)
 * add periodic / batch commitlog sync modes (several tickets)
 * inline BatchMutation into batch_insert params (CASSANDRA-403)
 * allow setting the logging level at runtime via mbean (CASSANDRA-402)
 * change default comparator to BytesType (CASSANDRA-400)
 * add forwards-compatible ConsistencyLevel parameter to get_key_range
   (CASSANDRA-322)
 * r/m special case of blocking for local destination when writing with 
   ConsistencyLevel.ZERO (CASSANDRA-399)
 * Fixes to make BinaryMemtable [bulk load interface] useful (CASSANDRA-337);
   see contrib/bmt_example for an example of using it.
 * More JMX properties added (several tickets)
 * Thrift changes (several tickets)
    - Merged _super get methods with the normal ones; return values
      are now of ColumnOrSuperColumn.
    - Similarly, merged batch_insert_super into batch_insert.



0.4.0 beta
 * On-disk data format has changed to allow billions of keys/rows per
   node instead of only millions
 * Multi-keyspace support
 * Scan all sstables for all queries to avoid situations where
   different types of operation on the same ColumnFamily could
   disagree on what data was present
 * Snapshot support via JMX
 * Thrift API has changed a _lot_:
    - removed time-sorted CFs; instead, user-defined comparators
      may be defined on the column names, which are now byte arrays.
      Default comparators are provided for UTF8, Bytes, Ascii, Long (i64),
      and UUID types.
    - removed colon-delimited strings in thrift api in favor of explicit
      structs such as ColumnPath, ColumnParent, etc.  Also normalized
      thrift struct and argument naming.
    - Added columnFamily argument to get_key_range.
    - Change signature of get_slice to accept starting and ending
      columns as well as an offset.  (This allows use of indexes.)
      Added "ascending" flag to allow reasonably-efficient reverse
      scans as well.  Removed get_slice_by_range as redundant.
    - get_key_range operates on one CF at a time
    - changed `block` boolean on insert methods to ConsistencyLevel enum,
      with options of NONE, ONE, QUORUM, and ALL.
    - added similar consistency_level parameter to read methods
    - column-name-set slice with no names given now returns zero columns
      instead of all of them.  ("all" can run your server out of memory.
      use a range-based slice with a high max column count instead.)
 * Removed the web interface. Node information can now be obtained by 
   using the newly introduced nodeprobe utility.
 * More JMX stats
 * Remove magic values from internals (e.g. special key to indicate
   when to flush memtables)
 * Rename configuration "table" to "keyspace"
 * Moved to crash-only design; no more shutdown (just kill the process)
 * Lots of bug fixes

Full list of issues resolved in 0.4 is at https://issues.apache.org/jira/secure/IssueNavigator.jspa?reset=true&&pid=12310865&fixfor=12313862&resolution=1&sorter/field=issuekey&sorter/order=DESC


0.3.0 RC3
 * Fix potential deadlock under load in TCPConnection.
   (CASSANDRA-220)


0.3.0 RC2
 * Fix possible data loss when server is stopped after replaying
   log but before new inserts force memtable flush.
   (CASSANDRA-204)
 * Added BUGS file


0.3.0 RC1
 * Range queries on keys, including user-defined key collation
 * Remove support
 * Workarounds for a weird bug in JDK select/register that seems
   particularly common on VM environments. Cassandra should deploy
   fine on EC2 now
 * Much improved infrastructure: the beginnings of a decent test suite
   ("ant test" for unit tests; "nosetests" for system tests), code
   coverage reporting, etc.
 * Expanded node status reporting via JMX
 * Improved error reporting/logging on both server and client
 * Reduced memory footprint in default configuration
 * Combined blocking and non-blocking versions of insert APIs
 * Added FlushPeriodInMinutes configuration parameter to force
   flushing of infrequently-updated ColumnFamilies<|MERGE_RESOLUTION|>--- conflicted
+++ resolved
@@ -1,4 +1,3 @@
-<<<<<<< HEAD
 2.1.1
  * Support list index operations with conditions (CASSANDRA-7499)
  * Add max live/tombstoned cells to nodetool cfstats output (CASSANDRA-7731)
@@ -17,12 +16,7 @@
  * Configurable client timeout for cqlsh (CASSANDRA-7516)
  * Include snippet of CQL query near syntax error in messages (CASSANDRA-7111)
 Merged from 2.0:
-=======
-2.0.10
  * (cqlsh) enable CTRL-R history search with libedit (CASSANDRA-7577)
- * Fix dropping collection when it's the last regular column (CASSANDRA-7744)
- * Properly reject operations on list index with conditions (CASSANDRA-7499)
->>>>>>> 36382e54
  * (Hadoop) allow ACFRW to limit nodes to local DC (CASSANDRA-7252)
  * (cqlsh) cqlsh should automatically disable tracing when selecting
    from system_traces (CASSANDRA-7641)
@@ -34,6 +28,7 @@
  * (cqlsh) Add tab-completion for CREATE/DROP USER IF [NOT] EXISTS (CASSANDRA-7611)
  * Catch errors when the JVM pulls the rug out from GCInspector (CASSANDRA-5345)
  * cqlsh fails when version number parts are not int (CASSANDRA-7524)
+
 
 2.1.0
  * Fix ordering of static cells (CASSANDRA-7763)
