4.0
 * Fix AssertionError in short read protection (CASSANDRA-13747)
 * Use compaction threshold for STCS in L0 (CASSANDRA-13861)
 * Fix problem with min_compress_ratio: 1 and disallow ratio < 1 (CASSANDRA-13703)
 * Add extra information to SASI timeout exception (CASSANDRA-13677)
 * Rework CompactionStrategyManager.getScanners synchronization (CASSANDRA-13786)
 * Add additional unit tests for batch behavior, TTLs, Timestamps (CASSANDRA-13846)
 * Add keyspace and table name in schema validation exception (CASSANDRA-13845)
 * Emit metrics whenever we hit tombstone failures and warn thresholds (CASSANDRA-13771)
 * Allow changing log levels via nodetool for related classes (CASSANDRA-12696)
 * Add stress profile yaml with LWT (CASSANDRA-7960)
 * Reduce memory copies and object creations when acting on ByteBufs (CASSANDRA-13789)
 * simplify mx4j configuration (Cassandra-13578)
 * Fix trigger example on 4.0 (CASSANDRA-13796)
 * force minumum timeout value (CASSANDRA-9375)
 * Add bytes repaired/unrepaired to nodetool tablestats (CASSANDRA-13774)
 * Don't delete incremental repair sessions if they still have sstables (CASSANDRA-13758)
 * Fix pending repair manager index out of bounds check (CASSANDRA-13769)
 * Don't use RangeFetchMapCalculator when RF=1 (CASSANDRA-13576)
 * Don't optimise trivial ranges in RangeFetchMapCalculator (CASSANDRA-13664)
 * Use an ExecutorService for repair commands instead of new Thread(..).start() (CASSANDRA-13594)
 * Fix race / ref leak in anticompaction (CASSANDRA-13688)
 * Fix race / ref leak in PendingRepairManager (CASSANDRA-13751)
 * Enable ppc64le runtime as unsupported architecture (CASSANDRA-13615)
 * Improve sstablemetadata output (CASSANDRA-11483)
 * Support for migrating legacy users to roles has been dropped (CASSANDRA-13371)
 * Introduce error metrics for repair (CASSANDRA-13387)
 * Refactoring to primitive functional interfaces in AuthCache (CASSANDRA-13732)
 * Update metrics to 3.1.5 (CASSANDRA-13648)
 * batch_size_warn_threshold_in_kb can now be set at runtime (CASSANDRA-13699)
 * Avoid always rebuilding secondary indexes at startup (CASSANDRA-13725)
 * Upgrade JMH from 1.13 to 1.19 (CASSANDRA-13727)
 * Upgrade SLF4J from 1.7.7 to 1.7.25 (CASSANDRA-12996)
 * Default for start_native_transport now true if not set in config (CASSANDRA-13656)
 * Don't add localhost to the graph when calculating where to stream from (CASSANDRA-13583)
 * Allow skipping equality-restricted clustering columns in ORDER BY clause (CASSANDRA-10271)
 * Use common nowInSec for validation compactions (CASSANDRA-13671)
 * Improve handling of IR prepare failures (CASSANDRA-13672)
 * Send IR coordinator messages synchronously (CASSANDRA-13673)
 * Flush system.repair table before IR finalize promise (CASSANDRA-13660)
 * Fix column filter creation for wildcard queries (CASSANDRA-13650)
 * Add 'nodetool getbatchlogreplaythrottle' and 'nodetool setbatchlogreplaythrottle' (CASSANDRA-13614)
 * fix race condition in PendingRepairManager (CASSANDRA-13659)
 * Allow noop incremental repair state transitions (CASSANDRA-13658)
 * Run repair with down replicas (CASSANDRA-10446)
 * Added started & completed repair metrics (CASSANDRA-13598)
 * Added started & completed repair metrics (CASSANDRA-13598)
 * Improve secondary index (re)build failure and concurrency handling (CASSANDRA-10130)
 * Improve calculation of available disk space for compaction (CASSANDRA-13068)
 * Change the accessibility of RowCacheSerializer for third party row cache plugins (CASSANDRA-13579)
 * Allow sub-range repairs for a preview of repaired data (CASSANDRA-13570)
 * NPE in IR cleanup when columnfamily has no sstables (CASSANDRA-13585)
 * Fix Randomness of stress values (CASSANDRA-12744)
 * Allow selecting Map values and Set elements (CASSANDRA-7396)
 * Fast and garbage-free Streaming Histogram (CASSANDRA-13444)
 * Update repairTime for keyspaces on completion (CASSANDRA-13539)
 * Add configurable upper bound for validation executor threads (CASSANDRA-13521)
 * Bring back maxHintTTL propery (CASSANDRA-12982)
 * Add testing guidelines (CASSANDRA-13497)
 * Add more repair metrics (CASSANDRA-13531)
 * RangeStreamer should be smarter when picking endpoints for streaming (CASSANDRA-4650)
 * Avoid rewrapping an exception thrown for cache load functions (CASSANDRA-13367)
 * Log time elapsed for each incremental repair phase (CASSANDRA-13498)
 * Add multiple table operation support to cassandra-stress (CASSANDRA-8780)
 * Fix incorrect cqlsh results when selecting same columns multiple times (CASSANDRA-13262)
 * Fix WriteResponseHandlerTest is sensitive to test execution order (CASSANDRA-13421)
 * Improve incremental repair logging (CASSANDRA-13468)
 * Start compaction when incremental repair finishes (CASSANDRA-13454)
 * Add repair streaming preview (CASSANDRA-13257)
 * Cleanup isIncremental/repairedAt usage (CASSANDRA-13430)
 * Change protocol to allow sending key space independent of query string (CASSANDRA-10145)
 * Make gc_log and gc_warn settable at runtime (CASSANDRA-12661)
 * Take number of files in L0 in account when estimating remaining compaction tasks (CASSANDRA-13354)
 * Skip building views during base table streams on range movements (CASSANDRA-13065)
 * Improve error messages for +/- operations on maps and tuples (CASSANDRA-13197)
 * Remove deprecated repair JMX APIs (CASSANDRA-11530)
 * Fix version check to enable streaming keep-alive (CASSANDRA-12929)
 * Make it possible to monitor an ideal consistency level separate from actual consistency level (CASSANDRA-13289)
 * Outbound TCP connections ignore internode authenticator (CASSANDRA-13324)
 * Upgrade junit from 4.6 to 4.12 (CASSANDRA-13360)
 * Cleanup ParentRepairSession after repairs (CASSANDRA-13359)
 * Upgrade snappy-java to 1.1.2.6 (CASSANDRA-13336)
 * Incremental repair not streaming correct sstables (CASSANDRA-13328)
 * Upgrade the jna version to 4.3.0 (CASSANDRA-13300)
 * Add the currentTimestamp, currentDate, currentTime and currentTimeUUID functions (CASSANDRA-13132)
 * Remove config option index_interval (CASSANDRA-10671)
 * Reduce lock contention for collection types and serializers (CASSANDRA-13271)
 * Make it possible to override MessagingService.Verb ids (CASSANDRA-13283)
 * Avoid synchronized on prepareForRepair in ActiveRepairService (CASSANDRA-9292)
 * Adds the ability to use uncompressed chunks in compressed files (CASSANDRA-10520)
 * Don't flush sstables when streaming for incremental repair (CASSANDRA-13226)
 * Remove unused method (CASSANDRA-13227)
 * Fix minor bugs related to #9143 (CASSANDRA-13217)
 * Output warning if user increases RF (CASSANDRA-13079)
 * Remove pre-3.0 streaming compatibility code for 4.0 (CASSANDRA-13081)
 * Add support for + and - operations on dates (CASSANDRA-11936)
 * Fix consistency of incrementally repaired data (CASSANDRA-9143)
 * Increase commitlog version (CASSANDRA-13161)
 * Make TableMetadata immutable, optimize Schema (CASSANDRA-9425)
 * Refactor ColumnCondition (CASSANDRA-12981)
 * Parallelize streaming of different keyspaces (CASSANDRA-4663)
 * Improved compactions metrics (CASSANDRA-13015)
 * Speed-up start-up sequence by avoiding un-needed flushes (CASSANDRA-13031)
 * Use Caffeine (W-TinyLFU) for on-heap caches (CASSANDRA-10855)
 * Thrift removal (CASSANDRA-11115)
 * Remove pre-3.0 compatibility code for 4.0 (CASSANDRA-12716)
 * Add column definition kind to dropped columns in schema (CASSANDRA-12705)
 * Add (automate) Nodetool Documentation (CASSANDRA-12672)
 * Update bundled cqlsh python driver to 3.7.0 (CASSANDRA-12736)
 * Reject invalid replication settings when creating or altering a keyspace (CASSANDRA-12681)
 * Clean up the SSTableReader#getScanner API wrt removal of RateLimiter (CASSANDRA-12422)
 * Use new token allocation for non bootstrap case as well (CASSANDRA-13080)
 * Avoid byte-array copy when key cache is disabled (CASSANDRA-13084)
 * Require forceful decommission if number of nodes is less than replication factor (CASSANDRA-12510)
 * Allow IN restrictions on column families with collections (CASSANDRA-12654)
 * Log message size in trace message in OutboundTcpConnection (CASSANDRA-13028)
 * Add timeUnit Days for cassandra-stress (CASSANDRA-13029)
 * Add mutation size and batch metrics (CASSANDRA-12649)
 * Add method to get size of endpoints to TokenMetadata (CASSANDRA-12999)
 * Expose time spent waiting in thread pool queue (CASSANDRA-8398)
 * Conditionally update index built status to avoid unnecessary flushes (CASSANDRA-12969)
 * cqlsh auto completion: refactor definition of compaction strategy options (CASSANDRA-12946)
 * Add support for arithmetic operators (CASSANDRA-11935)
 * Add histogram for delay to deliver hints (CASSANDRA-13234)
 * Fix cqlsh automatic protocol downgrade regression (CASSANDRA-13307)
 * Changing `max_hint_window_in_ms` at runtime (CASSANDRA-11720)
 * Nodetool repair can hang forever if we lose the notification for the repair completing/failing (CASSANDRA-13480)
 * Anticompaction can cause noisy log messages (CASSANDRA-13684)
 * Switch to client init for sstabledump (CASSANDRA-13683)
 * CQLSH: Don't pause when capturing data (CASSANDRA-13743)

3.11.1
 * AbstractTokenTreeBuilder#serializedSize returns wrong value when there is a single leaf and overflow collisions (CASSANDRA-13869)
 * BTree.Builder memory leak (CASSANDRA-13754)
 * Revert CASSANDRA-10368 of supporting non-pk column filtering due to correctness (CASSANDRA-13798)
 * Add a skip read validation flag to cassandra-stress (CASSANDRA-13772)
 * Fix cassandra-stress hang issues when an error during cluster connection happens (CASSANDRA-12938)
 * Better bootstrap failure message when blocked by (potential) range movement (CASSANDRA-13744)
 * "ignore" option is ignored in sstableloader (CASSANDRA-13721)
 * Deadlock in AbstractCommitLogSegmentManager (CASSANDRA-13652)
 * Duplicate the buffer before passing it to analyser in SASI operation (CASSANDRA-13512)
 * Properly evict pstmts from prepared statements cache (CASSANDRA-13641)
Merged from 3.0:
<<<<<<< HEAD
=======
 * Fix sstable reader to support range-tombstone-marker for multi-slices (CASSANDRA-13787)
 * Fix short read protection for tables with no clustering columns (CASSANDRA-13880)
>>>>>>> 4809f427
 * Make isBuilt volatile in PartitionUpdate (CASSANDRA-13619)
 * Prevent integer overflow of timestamps in CellTest and RowsTest (CASSANDRA-13866)
 * Don't block RepairJob execution on validation futures (CASSANDRA-13797)
 * Wait for all management tasks to complete before shutting down CLSM (CASSANDRA-13123)
 * INSERT statement fails when Tuple type is used as clustering column with default DESC order (CASSANDRA-13717)
 * Fix pending view mutations handling and cleanup batchlog when there are local and remote paired mutations (CASSANDRA-13069)
 * Improve config validation and documentation on overflow and NPE (CASSANDRA-13622)
 * Range deletes in a CAS batch are ignored (CASSANDRA-13655)
 * Avoid assertion error when IndexSummary > 2G (CASSANDRA-12014)
 * Change repair midpoint logging for tiny ranges (CASSANDRA-13603)
 * Better handle corrupt final commitlog segment (CASSANDRA-11995)
 * StreamingHistogram is not thread safe (CASSANDRA-13756)
 * Better tolerate improperly formatted bcrypt hashes (CASSANDRA-13626)
 * Fix race condition in read command serialization (CASSANDRA-13363)
 * Don't skip corrupted sstables on startup (CASSANDRA-13620)
 * Fix the merging of cells with different user type versions (CASSANDRA-13776)
 * Copy session properties on cqlsh.py do_login (CASSANDRA-13640)
 * Potential AssertionError during ReadRepair of range tombstone and partition deletions (CASSANDRA-13719)
 * Don't let stress write warmup data if n=0 (CASSANDRA-13773)
 * Randomize batchlog endpoint selection with only 1 or 2 racks (CASSANDRA-12884)
 * Fix digest calculation for counter cells (CASSANDRA-13750)
 * Fix ColumnDefinition.cellValueType() for non-frozen collection and change SSTabledump to use type.toJSONString() (CASSANDRA-13573)
 * Skip materialized view addition if the base table doesn't exist (CASSANDRA-13737)
 * Drop table should remove corresponding entries in dropped_columns table (CASSANDRA-13730)
 * Log warn message until legacy auth tables have been migrated (CASSANDRA-13371)
 * Fix incorrect [2.1 <- 3.0] serialization of counter cells created in 2.0 (CASSANDRA-13691)
 * Fix invalid writetime for null cells (CASSANDRA-13711)
 * Fix ALTER TABLE statement to atomically propagate changes to the table and its MVs (CASSANDRA-12952)
 * Fixed ambiguous output of nodetool tablestats command (CASSANDRA-13722)
 * Fix Digest mismatch Exception if hints file has UnknownColumnFamily (CASSANDRA-13696)
 * Fixed ambiguous output of nodetool tablestats command (CASSANDRA-13722)
 * Purge tombstones created by expired cells (CASSANDRA-13643)
 * Make concat work with iterators that have different subsets of columns (CASSANDRA-13482)
 * Set test.runners based on cores and memory size (CASSANDRA-13078)
 * Allow different NUMACTL_ARGS to be passed in (CASSANDRA-13557)
 * Fix secondary index queries on COMPACT tables (CASSANDRA-13627)
 * Nodetool listsnapshots output is missing a newline, if there are no snapshots (CASSANDRA-13568)
 * sstabledump reports incorrect usage for argument order (CASSANDRA-13532)
Merged from 2.2:
 * Safely handle empty buffers when outputting to JSON (CASSANDRA-13868)
 * Fix compaction and flush exception not captured (CASSANDRA-13833)
 * Uncaught exceptions in Netty pipeline (CASSANDRA-13649)
 * Prevent integer overflow on exabyte filesystems (CASSANDRA-13067)
 * Fix queries with LIMIT and filtering on clustering columns (CASSANDRA-11223)
 * Fix potential NPE when resume bootstrap fails (CASSANDRA-13272)
 * Fix toJSONString for the UDT, tuple and collection types (CASSANDRA-13592)
 * Fix nested Tuples/UDTs validation (CASSANDRA-13646)
Merged from 2.1:
 * Clone HeartBeatState when building gossip messages. Make its generation/version volatile (CASSANDRA-13700)


3.11.0
 * Allow native function calls in CQLSSTableWriter (CASSANDRA-12606)
 * Replace string comparison with regex/number checks in MessagingService test (CASSANDRA-13216)
 * Fix formatting of duration columns in CQLSH (CASSANDRA-13549)
 * Fix the problem with duplicated rows when using paging with SASI (CASSANDRA-13302)
 * Allow CONTAINS statements filtering on the partition key and it’s parts (CASSANDRA-13275)
 * Fall back to even ranges calculation in clusters with vnodes when tokens are distributed unevenly (CASSANDRA-13229)
 * Fix duration type validation to prevent overflow (CASSANDRA-13218)
 * Forbid unsupported creation of SASI indexes over partition key columns (CASSANDRA-13228)
 * Reject multiple values for a key in CQL grammar. (CASSANDRA-13369)
 * UDA fails without input rows (CASSANDRA-13399)
 * Fix compaction-stress by using daemonInitialization (CASSANDRA-13188)
 * V5 protocol flags decoding broken (CASSANDRA-13443)
 * Use write lock not read lock for removing sstables from compaction strategies. (CASSANDRA-13422)
 * Use corePoolSize equal to maxPoolSize in JMXEnabledThreadPoolExecutors (CASSANDRA-13329)
 * Avoid rebuilding SASI indexes containing no values (CASSANDRA-12962)
 * Add charset to Analyser input stream (CASSANDRA-13151)
 * Fix testLimitSSTables flake caused by concurrent flush (CASSANDRA-12820)
 * cdc column addition strikes again (CASSANDRA-13382)
 * Fix static column indexes (CASSANDRA-13277)
 * DataOutputBuffer.asNewBuffer broken (CASSANDRA-13298)
 * unittest CipherFactoryTest failed on MacOS (CASSANDRA-13370)
 * Forbid SELECT restrictions and CREATE INDEX over non-frozen UDT columns (CASSANDRA-13247)
 * Default logging we ship will incorrectly print "?:?" for "%F:%L" pattern (CASSANDRA-13317)
 * Possible AssertionError in UnfilteredRowIteratorWithLowerBound (CASSANDRA-13366)
 * Support unaligned memory access for AArch64 (CASSANDRA-13326)
 * Improve SASI range iterator efficiency on intersection with an empty range (CASSANDRA-12915).
 * Fix equality comparisons of columns using the duration type (CASSANDRA-13174)
 * Move to FastThreadLocalThread and FastThreadLocal (CASSANDRA-13034)
 * nodetool stopdaemon errors out (CASSANDRA-13030)
 * Tables in system_distributed should not use gcgs of 0 (CASSANDRA-12954)
 * Fix primary index calculation for SASI (CASSANDRA-12910)
 * More fixes to the TokenAllocator (CASSANDRA-12990)
 * NoReplicationTokenAllocator should work with zero replication factor (CASSANDRA-12983)
 * Address message coalescing regression (CASSANDRA-12676)
 * Delete illegal character from StandardTokenizerImpl.jflex (CASSANDRA-13417)
 * Fix cqlsh automatic protocol downgrade regression (CASSANDRA-13307)
 * Tracing payload not passed from QueryMessage to tracing session (CASSANDRA-12835)
Merged from 3.0:
 * Fix MV timestamp issues (CASSANDRA-11500)
 * Ensure int overflow doesn't occur when calculating large partition warning size (CASSANDRA-13172)
 * Ensure consistent view of partition columns between coordinator and replica in ColumnFilter (CASSANDRA-13004)
 * Failed unregistering mbean during drop keyspace (CASSANDRA-13346)
 * nodetool scrub/cleanup/upgradesstables exit code is wrong (CASSANDRA-13542)
 * Fix the reported number of sstable data files accessed per read (CASSANDRA-13120)
 * Fix schema digest mismatch during rolling upgrades from versions before 3.0.12 (CASSANDRA-13559)
 * Upgrade JNA version to 4.4.0 (CASSANDRA-13072)
 * Interned ColumnIdentifiers should use minimal ByteBuffers (CASSANDRA-13533)
 * Fix repair process violating start/end token limits for small ranges (CASSANDRA-13052)
 * Add storage port options to sstableloader (CASSANDRA-13518)
 * Properly handle quoted index names in cqlsh DESCRIBE output (CASSANDRA-12847)
 * Fix NPE in StorageService.excise() (CASSANDRA-13163)
 * Expire OutboundTcpConnection messages by a single Thread (CASSANDRA-13265)
 * Fail repair if insufficient responses received (CASSANDRA-13397)
 * Fix SSTableLoader fail when the loaded table contains dropped columns (CASSANDRA-13276)
 * Avoid name clashes in CassandraIndexTest (CASSANDRA-13427)
 * Handling partially written hint files (CASSANDRA-12728)
 * Interrupt replaying hints on decommission (CASSANDRA-13308)
 * Handling partially written hint files (CASSANDRA-12728)
 * Fix NPE issue in StorageService (CASSANDRA-13060)
 * Make reading of range tombstones more reliable (CASSANDRA-12811)
 * Fix startup problems due to schema tables not completely flushed (CASSANDRA-12213)
 * Fix view builder bug that can filter out data on restart (CASSANDRA-13405)
 * Fix 2i page size calculation when there are no regular columns (CASSANDRA-13400)
 * Fix the conversion of 2.X expired rows without regular column data (CASSANDRA-13395)
 * Fix hint delivery when using ext+internal IPs with prefer_local enabled (CASSANDRA-13020)
 * Legacy deserializer can create empty range tombstones (CASSANDRA-13341)
 * Legacy caching options can prevent 3.0 upgrade (CASSANDRA-13384)
 * Use the Kernel32 library to retrieve the PID on Windows and fix startup checks (CASSANDRA-13333)
 * Fix code to not exchange schema across major versions (CASSANDRA-13274)
 * Dropping column results in "corrupt" SSTable (CASSANDRA-13337)
 * Bugs handling range tombstones in the sstable iterators (CASSANDRA-13340)
 * Fix CONTAINS filtering for null collections (CASSANDRA-13246)
 * Applying: Use a unique metric reservoir per test run when using Cassandra-wide metrics residing in MBeans (CASSANDRA-13216)
 * Propagate row deletions in 2i tables on upgrade (CASSANDRA-13320)
 * Slice.isEmpty() returns false for some empty slices (CASSANDRA-13305)
 * Add formatted row output to assertEmpty in CQL Tester (CASSANDRA-13238)
 * Prevent data loss on upgrade 2.1 - 3.0 by adding component separator to LogRecord absolute path (CASSANDRA-13294)
 * Improve testing on macOS by eliminating sigar logging (CASSANDRA-13233)
 * Cqlsh copy-from should error out when csv contains invalid data for collections (CASSANDRA-13071)
 * Update c.yaml doc for offheap memtables (CASSANDRA-13179)
 * Faster StreamingHistogram (CASSANDRA-13038)
 * Legacy deserializer can create unexpected boundary range tombstones (CASSANDRA-13237)
 * Remove unnecessary assertion from AntiCompactionTest (CASSANDRA-13070)
 * Fix cqlsh COPY for dates before 1900 (CASSANDRA-13185)
 * Use keyspace replication settings on system.size_estimates table (CASSANDRA-9639)
 * Add vm.max_map_count StartupCheck (CASSANDRA-13008)
 * Obfuscate password in stress-graphs (CASSANDRA-12233)
 * Hint related logging should include the IP address of the destination in addition to
   host ID (CASSANDRA-13205)
 * Reloading logback.xml does not work (CASSANDRA-13173)
 * Lightweight transactions temporarily fail after upgrade from 2.1 to 3.0 (CASSANDRA-13109)
 * Duplicate rows after upgrading from 2.1.16 to 3.0.10/3.9 (CASSANDRA-13125)
 * Fix UPDATE queries with empty IN restrictions (CASSANDRA-13152)
 * Fix handling of partition with partition-level deletion plus
   live rows in sstabledump (CASSANDRA-13177)
 * Provide user workaround when system_schema.columns does not contain entries
   for a table that's in system_schema.tables (CASSANDRA-13180)
 * Nodetool upgradesstables/scrub/compact ignores system tables (CASSANDRA-13410)
 * Fix schema version calculation for rolling upgrades (CASSANDRA-13441)
Merged from 2.2:
 * Nodes started with join_ring=False should be able to serve requests when authentication is enabled (CASSANDRA-11381)
 * cqlsh COPY FROM: increment error count only for failures, not for attempts (CASSANDRA-13209)
 * Avoid starting gossiper in RemoveTest (CASSANDRA-13407)
 * Fix weightedSize() for row-cache reported by JMX and NodeTool (CASSANDRA-13393)
 * Fix JVM metric names (CASSANDRA-13103)
 * Honor truststore-password parameter in cassandra-stress (CASSANDRA-12773)
 * Discard in-flight shadow round responses (CASSANDRA-12653)
 * Don't anti-compact repaired data to avoid inconsistencies (CASSANDRA-13153)
 * Wrong logger name in AnticompactionTask (CASSANDRA-13343)
 * Commitlog replay may fail if last mutation is within 4 bytes of end of segment (CASSANDRA-13282)
 * Fix queries updating multiple time the same list (CASSANDRA-13130)
 * Fix GRANT/REVOKE when keyspace isn't specified (CASSANDRA-13053)
 * Avoid race on receiver by starting streaming sender thread after sending init message (CASSANDRA-12886)
 * Fix "multiple versions of ant detected..." when running ant test (CASSANDRA-13232)
 * Coalescing strategy sleeps too much (CASSANDRA-13090)
 * Fix flaky LongLeveledCompactionStrategyTest (CASSANDRA-12202)
 * Fix failing COPY TO STDOUT (CASSANDRA-12497)
 * Fix ColumnCounter::countAll behaviour for reverse queries (CASSANDRA-13222)
 * Exceptions encountered calling getSeeds() breaks OTC thread (CASSANDRA-13018)
 * Fix negative mean latency metric (CASSANDRA-12876)
 * Use only one file pointer when creating commitlog segments (CASSANDRA-12539)
Merged from 2.1:
 * Fix 2ndary index queries on partition keys for tables with static columns (CASSANDRA-13147)
 * Fix ParseError unhashable type list in cqlsh copy from (CASSANDRA-13364)
 * Remove unused repositories (CASSANDRA-13278)
 * Log stacktrace of uncaught exceptions (CASSANDRA-13108)
 * Use portable stderr for java error in startup (CASSANDRA-13211)
 * Fix Thread Leak in OutboundTcpConnection (CASSANDRA-13204)
 * Upgrade netty version to fix memory leak with client encryption (CASSANDRA-13114)
 * Coalescing strategy can enter infinite loop (CASSANDRA-13159)


3.10
 * Fix secondary index queries regression (CASSANDRA-13013)
 * Add duration type to the protocol V5 (CASSANDRA-12850)
 * Fix duration type validation (CASSANDRA-13143)
 * Fix flaky GcCompactionTest (CASSANDRA-12664)
 * Fix TestHintedHandoff.hintedhandoff_decom_test (CASSANDRA-13058)
 * Fixed query monitoring for range queries (CASSANDRA-13050)
 * Remove outboundBindAny configuration property (CASSANDRA-12673)
 * Use correct bounds for all-data range when filtering (CASSANDRA-12666)
 * Remove timing window in test case (CASSANDRA-12875)
 * Resolve unit testing without JCE security libraries installed (CASSANDRA-12945)
 * Fix inconsistencies in cassandra-stress load balancing policy (CASSANDRA-12919)
 * Fix validation of non-frozen UDT cells (CASSANDRA-12916)
 * Don't shut down socket input/output on StreamSession (CASSANDRA-12903)
 * Fix Murmur3PartitionerTest (CASSANDRA-12858)
 * Move cqlsh syntax rules into separate module and allow easier customization (CASSANDRA-12897)
 * Fix CommitLogSegmentManagerTest (CASSANDRA-12283)
 * Fix cassandra-stress truncate option (CASSANDRA-12695)
 * Fix crossNode value when receiving messages (CASSANDRA-12791)
 * Don't load MX4J beans twice (CASSANDRA-12869)
 * Extend native protocol request flags, add versions to SUPPORTED, and introduce ProtocolVersion enum (CASSANDRA-12838)
 * Set JOINING mode when running pre-join tasks (CASSANDRA-12836)
 * remove net.mintern.primitive library due to license issue (CASSANDRA-12845)
 * Properly format IPv6 addresses when logging JMX service URL (CASSANDRA-12454)
 * Optimize the vnode allocation for single replica per DC (CASSANDRA-12777)
 * Use non-token restrictions for bounds when token restrictions are overridden (CASSANDRA-12419)
 * Fix CQLSH auto completion for PER PARTITION LIMIT (CASSANDRA-12803)
 * Use different build directories for Eclipse and Ant (CASSANDRA-12466)
 * Avoid potential AttributeError in cqlsh due to no table metadata (CASSANDRA-12815)
 * Fix RandomReplicationAwareTokenAllocatorTest.testExistingCluster (CASSANDRA-12812)
 * Upgrade commons-codec to 1.9 (CASSANDRA-12790)
 * Add duration data type (CASSANDRA-11873)
 * Make the fanout size for LeveledCompactionStrategy to be configurable (CASSANDRA-11550)
 * Fix timeout in ReplicationAwareTokenAllocatorTest (CASSANDRA-12784)
 * Improve sum aggregate functions (CASSANDRA-12417)
 * Make cassandra.yaml docs for batch_size_*_threshold_in_kb reflect changes in CASSANDRA-10876 (CASSANDRA-12761)
 * cqlsh fails to format collections when using aliases (CASSANDRA-11534)
 * Check for hash conflicts in prepared statements (CASSANDRA-12733)
 * Exit query parsing upon first error (CASSANDRA-12598)
 * Fix cassandra-stress to use single seed in UUID generation (CASSANDRA-12729)
 * CQLSSTableWriter does not allow Update statement (CASSANDRA-12450)
 * Config class uses boxed types but DD exposes primitive types (CASSANDRA-12199)
 * Add pre- and post-shutdown hooks to Storage Service (CASSANDRA-12461)
 * Add hint delivery metrics (CASSANDRA-12693)
 * Remove IndexInfo cache from FileIndexInfoRetriever (CASSANDRA-12731)
 * ColumnIndex does not reuse buffer (CASSANDRA-12502)
 * cdc column addition still breaks schema migration tasks (CASSANDRA-12697)
 * Upgrade metrics-reporter dependencies (CASSANDRA-12089)
 * Tune compaction thread count via nodetool (CASSANDRA-12248)
 * Add +=/-= shortcut syntax for update queries (CASSANDRA-12232)
 * Include repair session IDs in repair start message (CASSANDRA-12532)
 * Add a blocking task to Index, run before joining the ring (CASSANDRA-12039)
 * Fix NPE when using CQLSSTableWriter (CASSANDRA-12667)
 * Support optional backpressure strategies at the coordinator (CASSANDRA-9318)
 * Make randompartitioner work with new vnode allocation (CASSANDRA-12647)
 * Fix cassandra-stress graphing (CASSANDRA-12237)
 * Allow filtering on partition key columns for queries without secondary indexes (CASSANDRA-11031)
 * Fix Cassandra Stress reporting thread model and precision (CASSANDRA-12585)
 * Add JMH benchmarks.jar (CASSANDRA-12586)
 * Cleanup uses of AlterTableStatementColumn (CASSANDRA-12567)
 * Add keep-alive to streaming (CASSANDRA-11841)
 * Tracing payload is passed through newSession(..) (CASSANDRA-11706)
 * avoid deleting non existing sstable files and improve related log messages (CASSANDRA-12261)
 * json/yaml output format for nodetool compactionhistory (CASSANDRA-12486)
 * Retry all internode messages once after a connection is
   closed and reopened (CASSANDRA-12192)
 * Add support to rebuild from targeted replica (CASSANDRA-9875)
 * Add sequence distribution type to cassandra stress (CASSANDRA-12490)
 * "SELECT * FROM foo LIMIT ;" does not error out (CASSANDRA-12154)
 * Define executeLocally() at the ReadQuery Level (CASSANDRA-12474)
 * Extend read/write failure messages with a map of replica addresses
   to error codes in the v5 native protocol (CASSANDRA-12311)
 * Fix rebuild of SASI indexes with existing index files (CASSANDRA-12374)
 * Let DatabaseDescriptor not implicitly startup services (CASSANDRA-9054, 12550)
 * Fix clustering indexes in presence of static columns in SASI (CASSANDRA-12378)
 * Fix queries on columns with reversed type on SASI indexes (CASSANDRA-12223)
 * Added slow query log (CASSANDRA-12403)
 * Count full coordinated request against timeout (CASSANDRA-12256)
 * Allow TTL with null value on insert and update (CASSANDRA-12216)
 * Make decommission operation resumable (CASSANDRA-12008)
 * Add support to one-way targeted repair (CASSANDRA-9876)
 * Remove clientutil jar (CASSANDRA-11635)
 * Fix compaction throughput throttle (CASSANDRA-12366, CASSANDRA-12717)
 * Delay releasing Memtable memory on flush until PostFlush has finished running (CASSANDRA-12358)
 * Cassandra stress should dump all setting on startup (CASSANDRA-11914)
 * Make it possible to compact a given token range (CASSANDRA-10643)
 * Allow updating DynamicEndpointSnitch properties via JMX (CASSANDRA-12179)
 * Collect metrics on queries by consistency level (CASSANDRA-7384)
 * Add support for GROUP BY to SELECT statement (CASSANDRA-10707)
 * Deprecate memtable_cleanup_threshold and update default for memtable_flush_writers (CASSANDRA-12228)
 * Upgrade to OHC 0.4.4 (CASSANDRA-12133)
 * Add version command to cassandra-stress (CASSANDRA-12258)
 * Create compaction-stress tool (CASSANDRA-11844)
 * Garbage-collecting compaction operation and schema option (CASSANDRA-7019)
 * Add beta protocol flag for v5 native protocol (CASSANDRA-12142)
 * Support filtering on non-PRIMARY KEY columns in the CREATE
   MATERIALIZED VIEW statement's WHERE clause (CASSANDRA-10368)
 * Unify STDOUT and SYSTEMLOG logback format (CASSANDRA-12004)
 * COPY FROM should raise error for non-existing input files (CASSANDRA-12174)
 * Faster write path (CASSANDRA-12269)
 * Option to leave omitted columns in INSERT JSON unset (CASSANDRA-11424)
 * Support json/yaml output in nodetool tpstats (CASSANDRA-12035)
 * Expose metrics for successful/failed authentication attempts (CASSANDRA-10635)
 * Prepend snapshot name with "truncated" or "dropped" when a snapshot
   is taken before truncating or dropping a table (CASSANDRA-12178)
 * Optimize RestrictionSet (CASSANDRA-12153)
 * cqlsh does not automatically downgrade CQL version (CASSANDRA-12150)
 * Omit (de)serialization of state variable in UDAs (CASSANDRA-9613)
 * Create a system table to expose prepared statements (CASSANDRA-8831)
 * Reuse DataOutputBuffer from ColumnIndex (CASSANDRA-11970)
 * Remove DatabaseDescriptor dependency from SegmentedFile (CASSANDRA-11580)
 * Add supplied username to authentication error messages (CASSANDRA-12076)
 * Remove pre-startup check for open JMX port (CASSANDRA-12074)
 * Remove compaction Severity from DynamicEndpointSnitch (CASSANDRA-11738)
 * Restore resumable hints delivery (CASSANDRA-11960)
 * Properly record CAS contention (CASSANDRA-12626)
Merged from 3.0:
 * Dump threads when unit tests time out (CASSANDRA-13117)
 * Better error when modifying function permissions without explicit keyspace (CASSANDRA-12925)
 * Indexer is not correctly invoked when building indexes over sstables (CASSANDRA-13075)
 * Stress daemon help is incorrect (CASSANDRA-12563)
 * Read repair is not blocking repair to finish in foreground repair (CASSANDRA-13115)
 * Replace empty strings with null values if they cannot be converted (CASSANDRA-12794)
 * Remove support for non-JavaScript UDFs (CASSANDRA-12883)
 * Fix deserialization of 2.x DeletedCells (CASSANDRA-12620)
 * Add parent repair session id to anticompaction log message (CASSANDRA-12186)
 * Improve contention handling on failure to acquire MV lock for streaming and hints (CASSANDRA-12905)
 * Fix DELETE and UPDATE queries with empty IN restrictions (CASSANDRA-12829)
 * Mark MVs as built after successful bootstrap (CASSANDRA-12984)
 * Estimated TS drop-time histogram updated with Cell.NO_DELETION_TIME (CASSANDRA-13040)
 * Nodetool compactionstats fails with NullPointerException (CASSANDRA-13021)
 * Thread local pools never cleaned up (CASSANDRA-13033)
 * Set RPC_READY to false when draining or if a node is marked as shutdown (CASSANDRA-12781)
 * CQL often queries static columns unnecessarily (CASSANDRA-12768)
 * Make sure sstables only get committed when it's safe to discard commit log records (CASSANDRA-12956)
 * Reject default_time_to_live option when creating or altering MVs (CASSANDRA-12868)
 * Nodetool should use a more sane max heap size (CASSANDRA-12739)
 * LocalToken ensures token values are cloned on heap (CASSANDRA-12651)
 * AnticompactionRequestSerializer serializedSize is incorrect (CASSANDRA-12934)
 * Prevent reloading of logback.xml from UDF sandbox (CASSANDRA-12535)
 * Reenable HeapPool (CASSANDRA-12900)
 * Disallow offheap_buffers memtable allocation (CASSANDRA-11039)
 * Fix CommitLogSegmentManagerTest (CASSANDRA-12283)
 * Pass root cause to CorruptBlockException when uncompression failed (CASSANDRA-12889)
 * Batch with multiple conditional updates for the same partition causes AssertionError (CASSANDRA-12867)
 * Make AbstractReplicationStrategy extendable from outside its package (CASSANDRA-12788)
 * Don't tell users to turn off consistent rangemovements during rebuild. (CASSANDRA-12296)
 * Fix CommitLogTest.testDeleteIfNotDirty (CASSANDRA-12854)
 * Avoid deadlock due to MV lock contention (CASSANDRA-12689)
 * Fix for KeyCacheCqlTest flakiness (CASSANDRA-12801)
 * Include SSTable filename in compacting large row message (CASSANDRA-12384)
 * Fix potential socket leak (CASSANDRA-12329, CASSANDRA-12330)
 * Fix ViewTest.testCompaction (CASSANDRA-12789)
 * Improve avg aggregate functions (CASSANDRA-12417)
 * Preserve quoted reserved keyword column names in MV creation (CASSANDRA-11803)
 * nodetool stopdaemon errors out (CASSANDRA-12646)
 * Split materialized view mutations on build to prevent OOM (CASSANDRA-12268)
 * mx4j does not work in 3.0.8 (CASSANDRA-12274)
 * Abort cqlsh copy-from in case of no answer after prolonged period of time (CASSANDRA-12740)
 * Avoid sstable corrupt exception due to dropped static column (CASSANDRA-12582)
 * Make stress use client mode to avoid checking commit log size on startup (CASSANDRA-12478)
 * Fix exceptions with new vnode allocation (CASSANDRA-12715)
 * Unify drain and shutdown processes (CASSANDRA-12509)
 * Fix NPE in ComponentOfSlice.isEQ() (CASSANDRA-12706)
 * Fix failure in LogTransactionTest (CASSANDRA-12632)
 * Fix potentially incomplete non-frozen UDT values when querying with the
   full primary key specified (CASSANDRA-12605)
 * Make sure repaired tombstones are dropped when only_purge_repaired_tombstones is enabled (CASSANDRA-12703)
 * Skip writing MV mutations to commitlog on mutation.applyUnsafe() (CASSANDRA-11670)
 * Establish consistent distinction between non-existing partition and NULL value for LWTs on static columns (CASSANDRA-12060)
 * Extend ColumnIdentifier.internedInstances key to include the type that generated the byte buffer (CASSANDRA-12516)
 * Handle composite prefixes with final EOC=0 as in 2.x and refactor LegacyLayout.decodeBound (CASSANDRA-12423)
 * select_distinct_with_deletions_test failing on non-vnode environments (CASSANDRA-11126)
 * Stack Overflow returned to queries while upgrading (CASSANDRA-12527)
 * Fix legacy regex for temporary files from 2.2 (CASSANDRA-12565)
 * Add option to state current gc_grace_seconds to tools/bin/sstablemetadata (CASSANDRA-12208)
 * Fix file system race condition that may cause LogAwareFileLister to fail to classify files (CASSANDRA-11889)
 * Fix file handle leaks due to simultaneous compaction/repair and
   listing snapshots, calculating snapshot sizes, or making schema
   changes (CASSANDRA-11594)
 * Fix nodetool repair exits with 0 for some errors (CASSANDRA-12508)
 * Do not shut down BatchlogManager twice during drain (CASSANDRA-12504)
 * Disk failure policy should not be invoked on out of space (CASSANDRA-12385)
 * Calculate last compacted key on startup (CASSANDRA-6216)
 * Add schema to snapshot manifest, add USING TIMESTAMP clause to ALTER TABLE statements (CASSANDRA-7190)
 * If CF has no clustering columns, any row cache is full partition cache (CASSANDRA-12499)
 * Correct log message for statistics of offheap memtable flush (CASSANDRA-12776)
 * Explicitly set locale for string validation (CASSANDRA-12541,CASSANDRA-12542,CASSANDRA-12543,CASSANDRA-12545)
Merged from 2.2:
 * Fix speculative retry bugs (CASSANDRA-13009)
 * Fix handling of nulls and unsets in IN conditions (CASSANDRA-12981)
 * Fix race causing infinite loop if Thrift server is stopped before it starts listening (CASSANDRA-12856)
 * CompactionTasks now correctly drops sstables out of compaction when not enough disk space is available (CASSANDRA-12979)
 * Fix DynamicEndpointSnitch noop in multi-datacenter situations (CASSANDRA-13074)
 * cqlsh copy-from: encode column names to avoid primary key parsing errors (CASSANDRA-12909)
 * Temporarily fix bug that creates commit log when running offline tools (CASSANDRA-8616)
 * Reduce granuality of OpOrder.Group during index build (CASSANDRA-12796)
 * Test bind parameters and unset parameters in InsertUpdateIfConditionTest (CASSANDRA-12980)
 * Use saved tokens when setting local tokens on StorageService.joinRing (CASSANDRA-12935)
 * cqlsh: fix DESC TYPES errors (CASSANDRA-12914)
 * Fix leak on skipped SSTables in sstableupgrade (CASSANDRA-12899)
 * Avoid blocking gossip during pending range calculation (CASSANDRA-12281)
 * Fix purgeability of tombstones with max timestamp (CASSANDRA-12792)
 * Fail repair if participant dies during sync or anticompaction (CASSANDRA-12901)
 * cqlsh COPY: unprotected pk values before converting them if not using prepared statements (CASSANDRA-12863)
 * Fix Util.spinAssertEquals (CASSANDRA-12283)
 * Fix potential NPE for compactionstats (CASSANDRA-12462)
 * Prepare legacy authenticate statement if credentials table initialised after node startup (CASSANDRA-12813)
 * Change cassandra.wait_for_tracing_events_timeout_secs default to 0 (CASSANDRA-12754)
 * Clean up permissions when a UDA is dropped (CASSANDRA-12720)
 * Limit colUpdateTimeDelta histogram updates to reasonable deltas (CASSANDRA-11117)
 * Fix leak errors and execution rejected exceptions when draining (CASSANDRA-12457)
 * Fix merkle tree depth calculation (CASSANDRA-12580)
 * Make Collections deserialization more robust (CASSANDRA-12618)
 * Fix exceptions when enabling gossip on nodes that haven't joined the ring (CASSANDRA-12253)
 * Fix authentication problem when invoking cqlsh copy from a SOURCE command (CASSANDRA-12642)
 * Decrement pending range calculator jobs counter in finally block
 * cqlshlib tests: increase default execute timeout (CASSANDRA-12481)
 * Forward writes to replacement node when replace_address != broadcast_address (CASSANDRA-8523)
 * Fail repair on non-existing table (CASSANDRA-12279)
 * Enable repair -pr and -local together (fix regression of CASSANDRA-7450) (CASSANDRA-12522)
 * Better handle invalid system roles table (CASSANDRA-12700)
 * Split consistent range movement flag correction (CASSANDRA-12786)
Merged from 2.1:
 * cqlsh copy-from: sort user type fields in csv (CASSANDRA-12959)
 * Don't skip sstables based on maxLocalDeletionTime (CASSANDRA-12765)


3.8, 3.9
 * Fix value skipping with counter columns (CASSANDRA-11726)
 * Fix nodetool tablestats miss SSTable count (CASSANDRA-12205)
 * Fixed flacky SSTablesIteratedTest (CASSANDRA-12282)
 * Fixed flacky SSTableRewriterTest: check file counts before calling validateCFS (CASSANDRA-12348)
 * cqlsh: Fix handling of $$-escaped strings (CASSANDRA-12189)
 * Fix SSL JMX requiring truststore containing server cert (CASSANDRA-12109)
 * RTE from new CDC column breaks in flight queries (CASSANDRA-12236)
 * Fix hdr logging for single operation workloads (CASSANDRA-12145)
 * Fix SASI PREFIX search in CONTAINS mode with partial terms (CASSANDRA-12073)
 * Increase size of flushExecutor thread pool (CASSANDRA-12071)
 * Partial revert of CASSANDRA-11971, cannot recycle buffer in SP.sendMessagesToNonlocalDC (CASSANDRA-11950)
 * Upgrade netty to 4.0.39 (CASSANDRA-12032, CASSANDRA-12034)
 * Improve details in compaction log message (CASSANDRA-12080)
 * Allow unset values in CQLSSTableWriter (CASSANDRA-11911)
 * Chunk cache to request compressor-compatible buffers if pool space is exhausted (CASSANDRA-11993)
 * Remove DatabaseDescriptor dependencies from SequentialWriter (CASSANDRA-11579)
 * Move skip_stop_words filter before stemming (CASSANDRA-12078)
 * Support seek() in EncryptedFileSegmentInputStream (CASSANDRA-11957)
 * SSTable tools mishandling LocalPartitioner (CASSANDRA-12002)
 * When SEPWorker assigned work, set thread name to match pool (CASSANDRA-11966)
 * Add cross-DC latency metrics (CASSANDRA-11596)
 * Allow terms in selection clause (CASSANDRA-10783)
 * Add bind variables to trace (CASSANDRA-11719)
 * Switch counter shards' clock to timestamps (CASSANDRA-9811)
 * Introduce HdrHistogram and response/service/wait separation to stress tool (CASSANDRA-11853)
 * entry-weighers in QueryProcessor should respect partitionKeyBindIndexes field (CASSANDRA-11718)
 * Support older ant versions (CASSANDRA-11807)
 * Estimate compressed on disk size when deciding if sstable size limit reached (CASSANDRA-11623)
 * cassandra-stress profiles should support case sensitive schemas (CASSANDRA-11546)
 * Remove DatabaseDescriptor dependency from FileUtils (CASSANDRA-11578)
 * Faster streaming (CASSANDRA-9766)
 * Add prepared query parameter to trace for "Execute CQL3 prepared query" session (CASSANDRA-11425)
 * Add repaired percentage metric (CASSANDRA-11503)
 * Add Change-Data-Capture (CASSANDRA-8844)
Merged from 3.0:
 * Fix paging for 2.x to 3.x upgrades (CASSANDRA-11195)
 * Fix clean interval not sent to commit log for empty memtable flush (CASSANDRA-12436)
 * Fix potential resource leak in RMIServerSocketFactoryImpl (CASSANDRA-12331)
 * Make sure compaction stats are updated when compaction is interrupted (CASSANDRA-12100)
 * Change commitlog and sstables to track dirty and clean intervals (CASSANDRA-11828)
 * NullPointerException during compaction on table with static columns (CASSANDRA-12336)
 * Fixed ConcurrentModificationException when reading metrics in GraphiteReporter (CASSANDRA-11823)
 * Fix upgrade of super columns on thrift (CASSANDRA-12335)
 * Fixed flacky BlacklistingCompactionsTest, switched to fixed size types and increased corruption size (CASSANDRA-12359)
 * Rerun ReplicationAwareTokenAllocatorTest on failure to avoid flakiness (CASSANDRA-12277)
 * Exception when computing read-repair for range tombstones (CASSANDRA-12263)
 * Lost counter writes in compact table and static columns (CASSANDRA-12219)
 * AssertionError with MVs on updating a row that isn't indexed due to a null value (CASSANDRA-12247)
 * Disable RR and speculative retry with EACH_QUORUM reads (CASSANDRA-11980)
 * Add option to override compaction space check (CASSANDRA-12180)
 * Faster startup by only scanning each directory for temporary files once (CASSANDRA-12114)
 * Respond with v1/v2 protocol header when responding to driver that attempts
   to connect with too low of a protocol version (CASSANDRA-11464)
 * NullPointerExpception when reading/compacting table (CASSANDRA-11988)
 * Fix problem with undeleteable rows on upgrade to new sstable format (CASSANDRA-12144)
 * Fix potential bad messaging service message for paged range reads
   within mixed-version 3.x clusters (CASSANDRA-12249)
 * Fix paging logic for deleted partitions with static columns (CASSANDRA-12107)
 * Wait until the message is being send to decide which serializer must be used (CASSANDRA-11393)
 * Fix migration of static thrift column names with non-text comparators (CASSANDRA-12147)
 * Fix upgrading sparse tables that are incorrectly marked as dense (CASSANDRA-11315)
 * Fix reverse queries ignoring range tombstones (CASSANDRA-11733)
 * Avoid potential race when rebuilding CFMetaData (CASSANDRA-12098)
 * Avoid missing sstables when getting the canonical sstables (CASSANDRA-11996)
 * Always select the live sstables when getting sstables in bounds (CASSANDRA-11944)
 * Fix column ordering of results with static columns for Thrift requests in
   a mixed 2.x/3.x cluster, also fix potential non-resolved duplication of
   those static columns in query results (CASSANDRA-12123)
 * Avoid digest mismatch with empty but static rows (CASSANDRA-12090)
 * Fix EOF exception when altering column type (CASSANDRA-11820)
 * Fix potential race in schema during new table creation (CASSANDRA-12083)
 * cqlsh: fix error handling in rare COPY FROM failure scenario (CASSANDRA-12070)
 * Disable autocompaction during drain (CASSANDRA-11878)
 * Add a metrics timer to MemtablePool and use it to track time spent blocked on memory in MemtableAllocator (CASSANDRA-11327)
 * Fix upgrading schema with super columns with non-text subcomparators (CASSANDRA-12023)
 * Add TimeWindowCompactionStrategy (CASSANDRA-9666)
 * Fix JsonTransformer output of partition with deletion info (CASSANDRA-12418)
 * Fix NPE in SSTableLoader when specifying partial directory path (CASSANDRA-12609)
Merged from 2.2:
 * Add local address entry in PropertyFileSnitch (CASSANDRA-11332)
 * cqlsh copy: fix missing counter values (CASSANDRA-12476)
 * Move migration tasks to non-periodic queue, assure flush executor shutdown after non-periodic executor (CASSANDRA-12251)
 * cqlsh copy: fixed possible race in initializing feeding thread (CASSANDRA-11701)
 * Only set broadcast_rpc_address on Ec2MultiRegionSnitch if it's not set (CASSANDRA-11357)
 * Update StorageProxy range metrics for timeouts, failures and unavailables (CASSANDRA-9507)
 * Add Sigar to classes included in clientutil.jar (CASSANDRA-11635)
 * Add decay to histograms and timers used for metrics (CASSANDRA-11752)
 * Fix hanging stream session (CASSANDRA-10992)
 * Fix INSERT JSON, fromJson() support of smallint, tinyint types (CASSANDRA-12371)
 * Restore JVM metric export for metric reporters (CASSANDRA-12312)
 * Release sstables of failed stream sessions only when outgoing transfers are finished (CASSANDRA-11345)
 * Wait for tracing events before returning response and query at same consistency level client side (CASSANDRA-11465)
 * cqlsh copyutil should get host metadata by connected address (CASSANDRA-11979)
 * Fixed cqlshlib.test.remove_test_db (CASSANDRA-12214)
 * Synchronize ThriftServer::stop() (CASSANDRA-12105)
 * Use dedicated thread for JMX notifications (CASSANDRA-12146)
 * Improve streaming synchronization and fault tolerance (CASSANDRA-11414)
 * MemoryUtil.getShort() should return an unsigned short also for architectures not supporting unaligned memory accesses (CASSANDRA-11973)
Merged from 2.1:
 * Fix queries with empty ByteBuffer values in clustering column restrictions (CASSANDRA-12127)
 * Disable passing control to post-flush after flush failure to prevent data loss (CASSANDRA-11828)
 * Allow STCS-in-L0 compactions to reduce scope with LCS (CASSANDRA-12040)
 * cannot use cql since upgrading python to 2.7.11+ (CASSANDRA-11850)
 * Fix filtering on clustering columns when 2i is used (CASSANDRA-11907)


3.0.8
 * Fix potential race in schema during new table creation (CASSANDRA-12083)
 * cqlsh: fix error handling in rare COPY FROM failure scenario (CASSANDRA-12070)
 * Disable autocompaction during drain (CASSANDRA-11878)
 * Add a metrics timer to MemtablePool and use it to track time spent blocked on memory in MemtableAllocator (CASSANDRA-11327)
 * Fix upgrading schema with super columns with non-text subcomparators (CASSANDRA-12023)
 * Add TimeWindowCompactionStrategy (CASSANDRA-9666)
Merged from 2.2:
 * Allow nodetool info to run with readonly JMX access (CASSANDRA-11755)
 * Validate bloom_filter_fp_chance against lowest supported
   value when the table is created (CASSANDRA-11920)
 * Don't send erroneous NEW_NODE notifications on restart (CASSANDRA-11038)
 * StorageService shutdown hook should use a volatile variable (CASSANDRA-11984)
Merged from 2.1:
 * Add system property to set the max number of native transport requests in queue (CASSANDRA-11363)
 * Fix queries with empty ByteBuffer values in clustering column restrictions (CASSANDRA-12127)
 * Disable passing control to post-flush after flush failure to prevent data loss (CASSANDRA-11828)
 * Allow STCS-in-L0 compactions to reduce scope with LCS (CASSANDRA-12040)
 * cannot use cql since upgrading python to 2.7.11+ (CASSANDRA-11850)
 * Fix filtering on clustering columns when 2i is used (CASSANDRA-11907)
 * Avoid stalling paxos when the paxos state expires (CASSANDRA-12043)
 * Remove finished incoming streaming connections from MessagingService (CASSANDRA-11854)
 * Don't try to get sstables for non-repairing column families (CASSANDRA-12077)
 * Avoid marking too many sstables as repaired (CASSANDRA-11696)
 * Prevent select statements with clustering key > 64k (CASSANDRA-11882)
 * Fix clock skew corrupting other nodes with paxos (CASSANDRA-11991)
 * Remove distinction between non-existing static columns and existing but null in LWTs (CASSANDRA-9842)
 * Cache local ranges when calculating repair neighbors (CASSANDRA-11934)
 * Allow LWT operation on static column with only partition keys (CASSANDRA-10532)
 * Create interval tree over canonical sstables to avoid missing sstables during streaming (CASSANDRA-11886)
 * cqlsh COPY FROM: shutdown parent cluster after forking, to avoid corrupting SSL connections (CASSANDRA-11749)


3.7
 * Support multiple folders for user defined compaction tasks (CASSANDRA-11765)
 * Fix race in CompactionStrategyManager's pause/resume (CASSANDRA-11922)
Merged from 3.0:
 * Fix legacy serialization of Thrift-generated non-compound range tombstones
   when communicating with 2.x nodes (CASSANDRA-11930)
 * Fix Directories instantiations where CFS.initialDirectories should be used (CASSANDRA-11849)
 * Avoid referencing DatabaseDescriptor in AbstractType (CASSANDRA-11912)
 * Don't use static dataDirectories field in Directories instances (CASSANDRA-11647)
 * Fix sstables not being protected from removal during index build (CASSANDRA-11905)
 * cqlsh: Suppress stack trace from Read/WriteFailures (CASSANDRA-11032)
 * Remove unneeded code to repair index summaries that have
   been improperly down-sampled (CASSANDRA-11127)
 * Avoid WriteTimeoutExceptions during commit log replay due to materialized
   view lock contention (CASSANDRA-11891)
 * Prevent OOM failures on SSTable corruption, improve tests for corruption detection (CASSANDRA-9530)
 * Use CFS.initialDirectories when clearing snapshots (CASSANDRA-11705)
 * Allow compaction strategies to disable early open (CASSANDRA-11754)
 * Refactor Materialized View code (CASSANDRA-11475)
 * Update Java Driver (CASSANDRA-11615)
Merged from 2.2:
 * Persist local metadata earlier in startup sequence (CASSANDRA-11742)
 * cqlsh: fix tab completion for case-sensitive identifiers (CASSANDRA-11664)
 * Avoid showing estimated key as -1 in tablestats (CASSANDRA-11587)
 * Fix possible race condition in CommitLog.recover (CASSANDRA-11743)
 * Enable client encryption in sstableloader with cli options (CASSANDRA-11708)
 * Possible memory leak in NIODataInputStream (CASSANDRA-11867)
 * Add seconds to cqlsh tracing session duration (CASSANDRA-11753)
 * Fix commit log replay after out-of-order flush completion (CASSANDRA-9669)
 * Prohibit Reversed Counter type as part of the PK (CASSANDRA-9395)
 * cqlsh: correctly handle non-ascii chars in error messages (CASSANDRA-11626)
Merged from 2.1:
 * Run CommitLog tests with different compression settings (CASSANDRA-9039)
 * cqlsh: apply current keyspace to source command (CASSANDRA-11152)
 * Clear out parent repair session if repair coordinator dies (CASSANDRA-11824)
 * Set default streaming_socket_timeout_in_ms to 24 hours (CASSANDRA-11840)
 * Do not consider local node a valid source during replace (CASSANDRA-11848)
 * Add message dropped tasks to nodetool netstats (CASSANDRA-11855)
 * Avoid holding SSTableReaders for duration of incremental repair (CASSANDRA-11739)


3.6
 * Correctly migrate schema for frozen UDTs during 2.x -> 3.x upgrades
   (does not affect any released versions) (CASSANDRA-11613)
 * Allow server startup if JMX is configured directly (CASSANDRA-11725)
 * Prevent direct memory OOM on buffer pool allocations (CASSANDRA-11710)
 * Enhanced Compaction Logging (CASSANDRA-10805)
 * Make prepared statement cache size configurable (CASSANDRA-11555)
 * Integrated JMX authentication and authorization (CASSANDRA-10091)
 * Add units to stress ouput (CASSANDRA-11352)
 * Fix PER PARTITION LIMIT for single and multi partitions queries (CASSANDRA-11603)
 * Add uncompressed chunk cache for RandomAccessReader (CASSANDRA-5863)
 * Clarify ClusteringPrefix hierarchy (CASSANDRA-11213)
 * Always perform collision check before joining ring (CASSANDRA-10134)
 * SSTableWriter output discrepancy (CASSANDRA-11646)
 * Fix potential timeout in NativeTransportService.testConcurrentDestroys (CASSANDRA-10756)
 * Support large partitions on the 3.0 sstable format (CASSANDRA-11206,11763)
 * Add support to rebuild from specific range (CASSANDRA-10406)
 * Optimize the overlapping lookup by calculating all the
   bounds in advance (CASSANDRA-11571)
 * Support json/yaml output in nodetool tablestats (CASSANDRA-5977)
 * (stress) Add datacenter option to -node options (CASSANDRA-11591)
 * Fix handling of empty slices (CASSANDRA-11513)
 * Make number of cores used by cqlsh COPY visible to testing code (CASSANDRA-11437)
 * Allow filtering on clustering columns for queries without secondary indexes (CASSANDRA-11310)
 * Refactor Restriction hierarchy (CASSANDRA-11354)
 * Eliminate allocations in R/W path (CASSANDRA-11421)
 * Update Netty to 4.0.36 (CASSANDRA-11567)
 * Fix PER PARTITION LIMIT for queries requiring post-query ordering (CASSANDRA-11556)
 * Allow instantiation of UDTs and tuples in UDFs (CASSANDRA-10818)
 * Support UDT in CQLSSTableWriter (CASSANDRA-10624)
 * Support for non-frozen user-defined types, updating
   individual fields of user-defined types (CASSANDRA-7423)
 * Make LZ4 compression level configurable (CASSANDRA-11051)
 * Allow per-partition LIMIT clause in CQL (CASSANDRA-7017)
 * Make custom filtering more extensible with UserExpression (CASSANDRA-11295)
 * Improve field-checking and error reporting in cassandra.yaml (CASSANDRA-10649)
 * Print CAS stats in nodetool proxyhistograms (CASSANDRA-11507)
 * More user friendly error when providing an invalid token to nodetool (CASSANDRA-9348)
 * Add static column support to SASI index (CASSANDRA-11183)
 * Support EQ/PREFIX queries in SASI CONTAINS mode without tokenization (CASSANDRA-11434)
 * Support LIKE operator in prepared statements (CASSANDRA-11456)
 * Add a command to see if a Materialized View has finished building (CASSANDRA-9967)
 * Log endpoint and port associated with streaming operation (CASSANDRA-8777)
 * Print sensible units for all log messages (CASSANDRA-9692)
 * Upgrade Netty to version 4.0.34 (CASSANDRA-11096)
 * Break the CQL grammar into separate Parser and Lexer (CASSANDRA-11372)
 * Compress only inter-dc traffic by default (CASSANDRA-8888)
 * Add metrics to track write amplification (CASSANDRA-11420)
 * cassandra-stress: cannot handle "value-less" tables (CASSANDRA-7739)
 * Add/drop multiple columns in one ALTER TABLE statement (CASSANDRA-10411)
 * Add require_endpoint_verification opt for internode encryption (CASSANDRA-9220)
 * Add auto import java.util for UDF code block (CASSANDRA-11392)
 * Add --hex-format option to nodetool getsstables (CASSANDRA-11337)
 * sstablemetadata should print sstable min/max token (CASSANDRA-7159)
 * Do not wrap CassandraException in TriggerExecutor (CASSANDRA-9421)
 * COPY TO should have higher double precision (CASSANDRA-11255)
 * Stress should exit with non-zero status after failure (CASSANDRA-10340)
 * Add client to cqlsh SHOW_SESSION (CASSANDRA-8958)
 * Fix nodetool tablestats keyspace level metrics (CASSANDRA-11226)
 * Store repair options in parent_repair_history (CASSANDRA-11244)
 * Print current leveling in sstableofflinerelevel (CASSANDRA-9588)
 * Change repair message for keyspaces with RF 1 (CASSANDRA-11203)
 * Remove hard-coded SSL cipher suites and protocols (CASSANDRA-10508)
 * Improve concurrency in CompactionStrategyManager (CASSANDRA-10099)
 * (cqlsh) interpret CQL type for formatting blobs (CASSANDRA-11274)
 * Refuse to start and print txn log information in case of disk
   corruption (CASSANDRA-10112)
 * Resolve some eclipse-warnings (CASSANDRA-11086)
 * (cqlsh) Show static columns in a different color (CASSANDRA-11059)
 * Allow to remove TTLs on table with default_time_to_live (CASSANDRA-11207)
Merged from 3.0:
 * Disallow creating view with a static column (CASSANDRA-11602)
 * Reduce the amount of object allocations caused by the getFunctions methods (CASSANDRA-11593)
 * Potential error replaying commitlog with smallint/tinyint/date/time types (CASSANDRA-11618)
 * Fix queries with filtering on counter columns (CASSANDRA-11629)
 * Improve tombstone printing in sstabledump (CASSANDRA-11655)
 * Fix paging for range queries where all clustering columns are specified (CASSANDRA-11669)
 * Don't require HEAP_NEW_SIZE to be set when using G1 (CASSANDRA-11600)
 * Fix sstabledump not showing cells after tombstone marker (CASSANDRA-11654)
 * Ignore all LocalStrategy keyspaces for streaming and other related
   operations (CASSANDRA-11627)
 * Ensure columnfilter covers indexed columns for thrift 2i queries (CASSANDRA-11523)
 * Only open one sstable scanner per sstable (CASSANDRA-11412)
 * Option to specify ProtocolVersion in cassandra-stress (CASSANDRA-11410)
 * ArithmeticException in avgFunctionForDecimal (CASSANDRA-11485)
 * LogAwareFileLister should only use OLD sstable files in current folder to determine disk consistency (CASSANDRA-11470)
 * Notify indexers of expired rows during compaction (CASSANDRA-11329)
 * Properly respond with ProtocolError when a v1/v2 native protocol
   header is received (CASSANDRA-11464)
 * Validate that num_tokens and initial_token are consistent with one another (CASSANDRA-10120)
Merged from 2.2:
 * Exit JVM if JMX server fails to startup (CASSANDRA-11540)
 * Produce a heap dump when exiting on OOM (CASSANDRA-9861)
 * Restore ability to filter on clustering columns when using a 2i (CASSANDRA-11510)
 * JSON datetime formatting needs timezone (CASSANDRA-11137)
 * Fix is_dense recalculation for Thrift-updated tables (CASSANDRA-11502)
 * Remove unnescessary file existence check during anticompaction (CASSANDRA-11660)
 * Add missing files to debian packages (CASSANDRA-11642)
 * Avoid calling Iterables::concat in loops during ModificationStatement::getFunctions (CASSANDRA-11621)
 * cqlsh: COPY FROM should use regular inserts for single statement batches and
   report errors correctly if workers processes crash on initialization (CASSANDRA-11474)
 * Always close cluster with connection in CqlRecordWriter (CASSANDRA-11553)
 * Allow only DISTINCT queries with partition keys restrictions (CASSANDRA-11339)
 * CqlConfigHelper no longer requires both a keystore and truststore to work (CASSANDRA-11532)
 * Make deprecated repair methods backward-compatible with previous notification service (CASSANDRA-11430)
 * IncomingStreamingConnection version check message wrong (CASSANDRA-11462)
Merged from 2.1:
 * Support mlockall on IBM POWER arch (CASSANDRA-11576)
 * Add option to disable use of severity in DynamicEndpointSnitch (CASSANDRA-11737)
 * cqlsh COPY FROM fails for null values with non-prepared statements (CASSANDRA-11631)
 * Make cython optional in pylib/setup.py (CASSANDRA-11630)
 * Change order of directory searching for cassandra.in.sh to favor local one (CASSANDRA-11628)
 * cqlsh COPY FROM fails with []{} chars in UDT/tuple fields/values (CASSANDRA-11633)
 * clqsh: COPY FROM throws TypeError with Cython extensions enabled (CASSANDRA-11574)
 * cqlsh: COPY FROM ignores NULL values in conversion (CASSANDRA-11549)
 * Validate levels when building LeveledScanner to avoid overlaps with orphaned sstables (CASSANDRA-9935)


3.5
 * StaticTokenTreeBuilder should respect posibility of duplicate tokens (CASSANDRA-11525)
 * Correctly fix potential assertion error during compaction (CASSANDRA-11353)
 * Avoid index segment stitching in RAM which lead to OOM on big SSTable files (CASSANDRA-11383)
 * Fix clustering and row filters for LIKE queries on clustering columns (CASSANDRA-11397)
Merged from 3.0:
 * Fix rare NPE on schema upgrade from 2.x to 3.x (CASSANDRA-10943)
 * Improve backoff policy for cqlsh COPY FROM (CASSANDRA-11320)
 * Improve IF NOT EXISTS check in CREATE INDEX (CASSANDRA-11131)
 * Upgrade ohc to 0.4.3
 * Enable SO_REUSEADDR for JMX RMI server sockets (CASSANDRA-11093)
 * Allocate merkletrees with the correct size (CASSANDRA-11390)
 * Support streaming pre-3.0 sstables (CASSANDRA-10990)
 * Add backpressure to compressed or encrypted commit log (CASSANDRA-10971)
 * SSTableExport supports secondary index tables (CASSANDRA-11330)
 * Fix sstabledump to include missing info in debug output (CASSANDRA-11321)
 * Establish and implement canonical bulk reading workload(s) (CASSANDRA-10331)
 * Fix paging for IN queries on tables without clustering columns (CASSANDRA-11208)
 * Remove recursive call from CompositesSearcher (CASSANDRA-11304)
 * Fix filtering on non-primary key columns for queries without index (CASSANDRA-6377)
 * Fix sstableloader fail when using materialized view (CASSANDRA-11275)
Merged from 2.2:
 * DatabaseDescriptor should log stacktrace in case of Eception during seed provider creation (CASSANDRA-11312)
 * Use canonical path for directory in SSTable descriptor (CASSANDRA-10587)
 * Add cassandra-stress keystore option (CASSANDRA-9325)
 * Dont mark sstables as repairing with sub range repairs (CASSANDRA-11451)
 * Notify when sstables change after cancelling compaction (CASSANDRA-11373)
 * cqlsh: COPY FROM should check that explicit column names are valid (CASSANDRA-11333)
 * Add -Dcassandra.start_gossip startup option (CASSANDRA-10809)
 * Fix UTF8Validator.validate() for modified UTF-8 (CASSANDRA-10748)
 * Clarify that now() function is calculated on the coordinator node in CQL documentation (CASSANDRA-10900)
 * Fix bloom filter sizing with LCS (CASSANDRA-11344)
 * (cqlsh) Fix error when result is 0 rows with EXPAND ON (CASSANDRA-11092)
 * Add missing newline at end of bin/cqlsh (CASSANDRA-11325)
 * Unresolved hostname leads to replace being ignored (CASSANDRA-11210)
 * Only log yaml config once, at startup (CASSANDRA-11217)
 * Reference leak with parallel repairs on the same table (CASSANDRA-11215)
Merged from 2.1:
 * Add a -j parameter to scrub/cleanup/upgradesstables to state how
   many threads to use (CASSANDRA-11179)
 * COPY FROM on large datasets: fix progress report and debug performance (CASSANDRA-11053)
 * InvalidateKeys should have a weak ref to key cache (CASSANDRA-11176)


3.4
 * (cqlsh) add cqlshrc option to always connect using ssl (CASSANDRA-10458)
 * Cleanup a few resource warnings (CASSANDRA-11085)
 * Allow custom tracing implementations (CASSANDRA-10392)
 * Extract LoaderOptions to be able to be used from outside (CASSANDRA-10637)
 * fix OnDiskIndexTest to properly treat empty ranges (CASSANDRA-11205)
 * fix TrackerTest to handle new notifications (CASSANDRA-11178)
 * add SASI validation for partitioner and complex columns (CASSANDRA-11169)
 * Add caching of encrypted credentials in PasswordAuthenticator (CASSANDRA-7715)
 * fix SASI memtable switching on flush (CASSANDRA-11159)
 * Remove duplicate offline compaction tracking (CASSANDRA-11148)
 * fix EQ semantics of analyzed SASI indexes (CASSANDRA-11130)
 * Support long name output for nodetool commands (CASSANDRA-7950)
 * Encrypted hints (CASSANDRA-11040)
 * SASI index options validation (CASSANDRA-11136)
 * Optimize disk seek using min/max column name meta data when the LIMIT clause is used
   (CASSANDRA-8180)
 * Add LIKE support to CQL3 (CASSANDRA-11067)
 * Generic Java UDF types (CASSANDRA-10819)
 * cqlsh: Include sub-second precision in timestamps by default (CASSANDRA-10428)
 * Set javac encoding to utf-8 (CASSANDRA-11077)
 * Integrate SASI index into Cassandra (CASSANDRA-10661)
 * Add --skip-flush option to nodetool snapshot
 * Skip values for non-queried columns (CASSANDRA-10657)
 * Add support for secondary indexes on static columns (CASSANDRA-8103)
 * CommitLogUpgradeTestMaker creates broken commit logs (CASSANDRA-11051)
 * Add metric for number of dropped mutations (CASSANDRA-10866)
 * Simplify row cache invalidation code (CASSANDRA-10396)
 * Support user-defined compaction through nodetool (CASSANDRA-10660)
 * Stripe view locks by key and table ID to reduce contention (CASSANDRA-10981)
 * Add nodetool gettimeout and settimeout commands (CASSANDRA-10953)
 * Add 3.0 metadata to sstablemetadata output (CASSANDRA-10838)
Merged from 3.0:
 * MV should only query complex columns included in the view (CASSANDRA-11069)
 * Failed aggregate creation breaks server permanently (CASSANDRA-11064)
 * Add sstabledump tool (CASSANDRA-7464)
 * Introduce backpressure for hints (CASSANDRA-10972)
 * Fix ClusteringPrefix not being able to read tombstone range boundaries (CASSANDRA-11158)
 * Prevent logging in sandboxed state (CASSANDRA-11033)
 * Disallow drop/alter operations of UDTs used by UDAs (CASSANDRA-10721)
 * Add query time validation method on Index (CASSANDRA-11043)
 * Avoid potential AssertionError in mixed version cluster (CASSANDRA-11128)
 * Properly handle hinted handoff after topology changes (CASSANDRA-5902)
 * AssertionError when listing sstable files on inconsistent disk state (CASSANDRA-11156)
 * Fix wrong rack counting and invalid conditions check for TokenAllocation
   (CASSANDRA-11139)
 * Avoid creating empty hint files (CASSANDRA-11090)
 * Fix leak detection strong reference loop using weak reference (CASSANDRA-11120)
 * Configurie BatchlogManager to stop delayed tasks on shutdown (CASSANDRA-11062)
 * Hadoop integration is incompatible with Cassandra Driver 3.0.0 (CASSANDRA-11001)
 * Add dropped_columns to the list of schema table so it gets handled
   properly (CASSANDRA-11050)
 * Fix NPE when using forceRepairRangeAsync without DC (CASSANDRA-11239)
Merged from 2.2:
 * Preserve order for preferred SSL cipher suites (CASSANDRA-11164)
 * Range.compareTo() violates the contract of Comparable (CASSANDRA-11216)
 * Avoid NPE when serializing ErrorMessage with null message (CASSANDRA-11167)
 * Replacing an aggregate with a new version doesn't reset INITCOND (CASSANDRA-10840)
 * (cqlsh) cqlsh cannot be called through symlink (CASSANDRA-11037)
 * fix ohc and java-driver pom dependencies in build.xml (CASSANDRA-10793)
 * Protect from keyspace dropped during repair (CASSANDRA-11065)
 * Handle adding fields to a UDT in SELECT JSON and toJson() (CASSANDRA-11146)
 * Better error message for cleanup (CASSANDRA-10991)
 * cqlsh pg-style-strings broken if line ends with ';' (CASSANDRA-11123)
 * Always persist upsampled index summaries (CASSANDRA-10512)
 * (cqlsh) Fix inconsistent auto-complete (CASSANDRA-10733)
 * Make SELECT JSON and toJson() threadsafe (CASSANDRA-11048)
 * Fix SELECT on tuple relations for mixed ASC/DESC clustering order (CASSANDRA-7281)
 * Use cloned TokenMetadata in size estimates to avoid race against membership check
   (CASSANDRA-10736)
 * (cqlsh) Support utf-8/cp65001 encoding on Windows (CASSANDRA-11030)
 * Fix paging on DISTINCT queries repeats result when first row in partition changes
   (CASSANDRA-10010)
 * (cqlsh) Support timezone conversion using pytz (CASSANDRA-10397)
 * cqlsh: change default encoding to UTF-8 (CASSANDRA-11124)
Merged from 2.1:
 * Checking if an unlogged batch is local is inefficient (CASSANDRA-11529)
 * Fix out-of-space error treatment in memtable flushing (CASSANDRA-11448).
 * Don't do defragmentation if reading from repaired sstables (CASSANDRA-10342)
 * Fix streaming_socket_timeout_in_ms not enforced (CASSANDRA-11286)
 * Avoid dropping message too quickly due to missing unit conversion (CASSANDRA-11302)
 * Don't remove FailureDetector history on removeEndpoint (CASSANDRA-10371)
 * Only notify if repair status changed (CASSANDRA-11172)
 * Use logback setting for 'cassandra -v' command (CASSANDRA-10767)
 * Fix sstableloader to unthrottle streaming by default (CASSANDRA-9714)
 * Fix incorrect warning in 'nodetool status' (CASSANDRA-10176)
 * Properly release sstable ref when doing offline scrub (CASSANDRA-10697)
 * Improve nodetool status performance for large cluster (CASSANDRA-7238)
 * Gossiper#isEnabled is not thread safe (CASSANDRA-11116)
 * Avoid major compaction mixing repaired and unrepaired sstables in DTCS (CASSANDRA-11113)
 * Make it clear what DTCS timestamp_resolution is used for (CASSANDRA-11041)
 * (cqlsh) Display milliseconds when datetime overflows (CASSANDRA-10625)


3.3
 * Avoid infinite loop if owned range is smaller than number of
   data dirs (CASSANDRA-11034)
 * Avoid bootstrap hanging when existing nodes have no data to stream (CASSANDRA-11010)
Merged from 3.0:
 * Remove double initialization of newly added tables (CASSANDRA-11027)
 * Filter keys searcher results by target range (CASSANDRA-11104)
 * Fix deserialization of legacy read commands (CASSANDRA-11087)
 * Fix incorrect computation of deletion time in sstable metadata (CASSANDRA-11102)
 * Avoid memory leak when collecting sstable metadata (CASSANDRA-11026)
 * Mutations do not block for completion under view lock contention (CASSANDRA-10779)
 * Invalidate legacy schema tables when unloading them (CASSANDRA-11071)
 * (cqlsh) handle INSERT and UPDATE statements with LWT conditions correctly
   (CASSANDRA-11003)
 * Fix DISTINCT queries in mixed version clusters (CASSANDRA-10762)
 * Migrate build status for indexes along with legacy schema (CASSANDRA-11046)
 * Ensure SSTables for legacy KEYS indexes can be read (CASSANDRA-11045)
 * Added support for IBM zSystems architecture (CASSANDRA-11054)
 * Update CQL documentation (CASSANDRA-10899)
 * Check the column name, not cell name, for dropped columns when reading
   legacy sstables (CASSANDRA-11018)
 * Don't attempt to index clustering values of static rows (CASSANDRA-11021)
 * Remove checksum files after replaying hints (CASSANDRA-10947)
 * Support passing base table metadata to custom 2i validation (CASSANDRA-10924)
 * Ensure stale index entries are purged during reads (CASSANDRA-11013)
 * (cqlsh) Also apply --connect-timeout to control connection
   timeout (CASSANDRA-10959)
 * Fix AssertionError when removing from list using UPDATE (CASSANDRA-10954)
 * Fix UnsupportedOperationException when reading old sstable with range
   tombstone (CASSANDRA-10743)
 * MV should use the maximum timestamp of the primary key (CASSANDRA-10910)
 * Fix potential assertion error during compaction (CASSANDRA-10944)
Merged from 2.2:
 * maxPurgeableTimestamp needs to check memtables too (CASSANDRA-9949)
 * Apply change to compaction throughput in real time (CASSANDRA-10025)
 * (cqlsh) encode input correctly when saving history
 * Fix potential NPE on ORDER BY queries with IN (CASSANDRA-10955)
 * Start L0 STCS-compactions even if there is a L0 -> L1 compaction
   going (CASSANDRA-10979)
 * Make UUID LSB unique per process (CASSANDRA-7925)
 * Avoid NPE when performing sstable tasks (scrub etc.) (CASSANDRA-10980)
 * Make sure client gets tombstone overwhelmed warning (CASSANDRA-9465)
 * Fix error streaming section more than 2GB (CASSANDRA-10961)
 * Histogram buckets exposed in jmx are sorted incorrectly (CASSANDRA-10975)
 * Enable GC logging by default (CASSANDRA-10140)
 * Optimize pending range computation (CASSANDRA-9258)
 * Skip commit log and saved cache directories in SSTable version startup check (CASSANDRA-10902)
 * drop/alter user should be case sensitive (CASSANDRA-10817)
Merged from 2.1:
 * test_bulk_round_trip_blogposts is failing occasionally (CASSANDRA-10938)
 * Fix isJoined return true only after becoming cluster member (CASANDRA-11007)
 * Fix bad gossip generation seen in long-running clusters (CASSANDRA-10969)
 * Avoid NPE when incremental repair fails (CASSANDRA-10909)
 * Unmark sstables compacting once they are done in cleanup/scrub/upgradesstables (CASSANDRA-10829)
 * Allow simultaneous bootstrapping with strict consistency when no vnodes are used (CASSANDRA-11005)
 * Log a message when major compaction does not result in a single file (CASSANDRA-10847)
 * (cqlsh) fix cqlsh_copy_tests when vnodes are disabled (CASSANDRA-10997)
 * (cqlsh) Add request timeout option to cqlsh (CASSANDRA-10686)
 * Avoid AssertionError while submitting hint with LWT (CASSANDRA-10477)
 * If CompactionMetadata is not in stats file, use index summary instead (CASSANDRA-10676)
 * Retry sending gossip syn multiple times during shadow round (CASSANDRA-8072)
 * Fix pending range calculation during moves (CASSANDRA-10887)
 * Sane default (200Mbps) for inter-DC streaming througput (CASSANDRA-8708)



3.2
 * Make sure tokens don't exist in several data directories (CASSANDRA-6696)
 * Add requireAuthorization method to IAuthorizer (CASSANDRA-10852)
 * Move static JVM options to conf/jvm.options file (CASSANDRA-10494)
 * Fix CassandraVersion to accept x.y version string (CASSANDRA-10931)
 * Add forceUserDefinedCleanup to allow more flexible cleanup (CASSANDRA-10708)
 * (cqlsh) allow setting TTL with COPY (CASSANDRA-9494)
 * Fix counting of received sstables in streaming (CASSANDRA-10949)
 * Implement hints compression (CASSANDRA-9428)
 * Fix potential assertion error when reading static columns (CASSANDRA-10903)
 * Fix EstimatedHistogram creation in nodetool tablehistograms (CASSANDRA-10859)
 * Establish bootstrap stream sessions sequentially (CASSANDRA-6992)
 * Sort compactionhistory output by timestamp (CASSANDRA-10464)
 * More efficient BTree removal (CASSANDRA-9991)
 * Make tablehistograms accept the same syntax as tablestats (CASSANDRA-10149)
 * Group pending compactions based on table (CASSANDRA-10718)
 * Add compressor name in sstablemetadata output (CASSANDRA-9879)
 * Fix type casting for counter columns (CASSANDRA-10824)
 * Prevent running Cassandra as root (CASSANDRA-8142)
 * bound maximum in-flight commit log replay mutation bytes to 64 megabytes (CASSANDRA-8639)
 * Normalize all scripts (CASSANDRA-10679)
 * Make compression ratio much more accurate (CASSANDRA-10225)
 * Optimize building of Clustering object when only one is created (CASSANDRA-10409)
 * Make index building pluggable (CASSANDRA-10681)
 * Add sstable flush observer (CASSANDRA-10678)
 * Improve NTS endpoints calculation (CASSANDRA-10200)
 * Improve performance of the folderSize function (CASSANDRA-10677)
 * Add support for type casting in selection clause (CASSANDRA-10310)
 * Added graphing option to cassandra-stress (CASSANDRA-7918)
 * Abort in-progress queries that time out (CASSANDRA-7392)
 * Add transparent data encryption core classes (CASSANDRA-9945)
Merged from 3.0:
 * Better handling of SSL connection errors inter-node (CASSANDRA-10816)
 * Avoid NoSuchElementException when executing empty batch (CASSANDRA-10711)
 * Avoid building PartitionUpdate in toString (CASSANDRA-10897)
 * Reduce heap spent when receiving many SSTables (CASSANDRA-10797)
 * Add back support for 3rd party auth providers to bulk loader (CASSANDRA-10873)
 * Eliminate the dependency on jgrapht for UDT resolution (CASSANDRA-10653)
 * (Hadoop) Close Clusters and Sessions in Hadoop Input/Output classes (CASSANDRA-10837)
 * Fix sstableloader not working with upper case keyspace name (CASSANDRA-10806)
Merged from 2.2:
 * jemalloc detection fails due to quoting issues in regexv (CASSANDRA-10946)
 * (cqlsh) show correct column names for empty result sets (CASSANDRA-9813)
 * Add new types to Stress (CASSANDRA-9556)
 * Add property to allow listening on broadcast interface (CASSANDRA-9748)
Merged from 2.1:
 * Match cassandra-loader options in COPY FROM (CASSANDRA-9303)
 * Fix binding to any address in CqlBulkRecordWriter (CASSANDRA-9309)
 * cqlsh fails to decode utf-8 characters for text typed columns (CASSANDRA-10875)
 * Log error when stream session fails (CASSANDRA-9294)
 * Fix bugs in commit log archiving startup behavior (CASSANDRA-10593)
 * (cqlsh) further optimise COPY FROM (CASSANDRA-9302)
 * Allow CREATE TABLE WITH ID (CASSANDRA-9179)
 * Make Stress compiles within eclipse (CASSANDRA-10807)
 * Cassandra Daemon should print JVM arguments (CASSANDRA-10764)
 * Allow cancellation of index summary redistribution (CASSANDRA-8805)


3.1.1
Merged from 3.0:
  * Fix upgrade data loss due to range tombstone deleting more data than then should
    (CASSANDRA-10822)


3.1
Merged from 3.0:
 * Avoid MV race during node decommission (CASSANDRA-10674)
 * Disable reloading of GossipingPropertyFileSnitch (CASSANDRA-9474)
 * Handle single-column deletions correction in materialized views
   when the column is part of the view primary key (CASSANDRA-10796)
 * Fix issue with datadir migration on upgrade (CASSANDRA-10788)
 * Fix bug with range tombstones on reverse queries and test coverage for
   AbstractBTreePartition (CASSANDRA-10059)
 * Remove 64k limit on collection elements (CASSANDRA-10374)
 * Remove unclear Indexer.indexes() method (CASSANDRA-10690)
 * Fix NPE on stream read error (CASSANDRA-10771)
 * Normalize cqlsh DESC output (CASSANDRA-10431)
 * Rejects partition range deletions when columns are specified (CASSANDRA-10739)
 * Fix error when saving cached key for old format sstable (CASSANDRA-10778)
 * Invalidate prepared statements on DROP INDEX (CASSANDRA-10758)
 * Fix SELECT statement with IN restrictions on partition key,
   ORDER BY and LIMIT (CASSANDRA-10729)
 * Improve stress performance over 1k threads (CASSANDRA-7217)
 * Wait for migration responses to complete before bootstrapping (CASSANDRA-10731)
 * Unable to create a function with argument of type Inet (CASSANDRA-10741)
 * Fix backward incompatibiliy in CqlInputFormat (CASSANDRA-10717)
 * Correctly preserve deletion info on updated rows when notifying indexers
   of single-row deletions (CASSANDRA-10694)
 * Notify indexers of partition delete during cleanup (CASSANDRA-10685)
 * Keep the file open in trySkipCache (CASSANDRA-10669)
 * Updated trigger example (CASSANDRA-10257)
Merged from 2.2:
 * Verify tables in pseudo-system keyspaces at startup (CASSANDRA-10761)
 * Fix IllegalArgumentException in DataOutputBuffer.reallocate for large buffers (CASSANDRA-10592)
 * Show CQL help in cqlsh in web browser (CASSANDRA-7225)
 * Serialize on disk the proper SSTable compression ratio (CASSANDRA-10775)
 * Reject index queries while the index is building (CASSANDRA-8505)
 * CQL.textile syntax incorrectly includes optional keyspace for aggregate SFUNC and FINALFUNC (CASSANDRA-10747)
 * Fix JSON update with prepared statements (CASSANDRA-10631)
 * Don't do anticompaction after subrange repair (CASSANDRA-10422)
 * Fix SimpleDateType type compatibility (CASSANDRA-10027)
 * (Hadoop) fix splits calculation (CASSANDRA-10640)
 * (Hadoop) ensure that Cluster instances are always closed (CASSANDRA-10058)
Merged from 2.1:
 * Fix Stress profile parsing on Windows (CASSANDRA-10808)
 * Fix incremental repair hang when replica is down (CASSANDRA-10288)
 * Optimize the way we check if a token is repaired in anticompaction (CASSANDRA-10768)
 * Add proper error handling to stream receiver (CASSANDRA-10774)
 * Warn or fail when changing cluster topology live (CASSANDRA-10243)
 * Status command in debian/ubuntu init script doesn't work (CASSANDRA-10213)
 * Some DROP ... IF EXISTS incorrectly result in exceptions on non-existing KS (CASSANDRA-10658)
 * DeletionTime.compareTo wrong in rare cases (CASSANDRA-10749)
 * Force encoding when computing statement ids (CASSANDRA-10755)
 * Properly reject counters as map keys (CASSANDRA-10760)
 * Fix the sstable-needs-cleanup check (CASSANDRA-10740)
 * (cqlsh) Print column names before COPY operation (CASSANDRA-8935)
 * Fix CompressedInputStream for proper cleanup (CASSANDRA-10012)
 * (cqlsh) Support counters in COPY commands (CASSANDRA-9043)
 * Try next replica if not possible to connect to primary replica on
   ColumnFamilyRecordReader (CASSANDRA-2388)
 * Limit window size in DTCS (CASSANDRA-10280)
 * sstableloader does not use MAX_HEAP_SIZE env parameter (CASSANDRA-10188)
 * (cqlsh) Improve COPY TO performance and error handling (CASSANDRA-9304)
 * Create compression chunk for sending file only (CASSANDRA-10680)
 * Forbid compact clustering column type changes in ALTER TABLE (CASSANDRA-8879)
 * Reject incremental repair with subrange repair (CASSANDRA-10422)
 * Add a nodetool command to refresh size_estimates (CASSANDRA-9579)
 * Invalidate cache after stream receive task is completed (CASSANDRA-10341)
 * Reject counter writes in CQLSSTableWriter (CASSANDRA-10258)
 * Remove superfluous COUNTER_MUTATION stage mapping (CASSANDRA-10605)


3.0
 * Fix AssertionError while flushing memtable due to materialized views
   incorrectly inserting empty rows (CASSANDRA-10614)
 * Store UDA initcond as CQL literal in the schema table, instead of a blob (CASSANDRA-10650)
 * Don't use -1 for the position of partition key in schema (CASSANDRA-10491)
 * Fix distinct queries in mixed version cluster (CASSANDRA-10573)
 * Skip sstable on clustering in names query (CASSANDRA-10571)
 * Remove value skipping as it breaks read-repair (CASSANDRA-10655)
 * Fix bootstrapping with MVs (CASSANDRA-10621)
 * Make sure EACH_QUORUM reads are using NTS (CASSANDRA-10584)
 * Fix MV replica filtering for non-NetworkTopologyStrategy (CASSANDRA-10634)
 * (Hadoop) fix CIF describeSplits() not handling 0 size estimates (CASSANDRA-10600)
 * Fix reading of legacy sstables (CASSANDRA-10590)
 * Use CQL type names in schema metadata tables (CASSANDRA-10365)
 * Guard batchlog replay against integer division by zero (CASSANDRA-9223)
 * Fix bug when adding a column to thrift with the same name than a primary key (CASSANDRA-10608)
 * Add client address argument to IAuthenticator::newSaslNegotiator (CASSANDRA-8068)
 * Fix implementation of LegacyLayout.LegacyBoundComparator (CASSANDRA-10602)
 * Don't use 'names query' read path for counters (CASSANDRA-10572)
 * Fix backward compatibility for counters (CASSANDRA-10470)
 * Remove memory_allocator paramter from cassandra.yaml (CASSANDRA-10581,10628)
 * Execute the metadata reload task of all registered indexes on CFS::reload (CASSANDRA-10604)
 * Fix thrift cas operations with defined columns (CASSANDRA-10576)
 * Fix PartitionUpdate.operationCount()for updates with static column operations (CASSANDRA-10606)
 * Fix thrift get() queries with defined columns (CASSANDRA-10586)
 * Fix marking of indexes as built and removed (CASSANDRA-10601)
 * Skip initialization of non-registered 2i instances, remove Index::getIndexName (CASSANDRA-10595)
 * Fix batches on multiple tables (CASSANDRA-10554)
 * Ensure compaction options are validated when updating KeyspaceMetadata (CASSANDRA-10569)
 * Flatten Iterator Transformation Hierarchy (CASSANDRA-9975)
 * Remove token generator (CASSANDRA-5261)
 * RolesCache should not be created for any authenticator that does not requireAuthentication (CASSANDRA-10562)
 * Fix LogTransaction checking only a single directory for files (CASSANDRA-10421)
 * Fix handling of range tombstones when reading old format sstables (CASSANDRA-10360)
 * Aggregate with Initial Condition fails with C* 3.0 (CASSANDRA-10367)
Merged from 2.2:
 * (cqlsh) show partial trace if incomplete after max_trace_wait (CASSANDRA-7645)
 * Use most up-to-date version of schema for system tables (CASSANDRA-10652)
 * Deprecate memory_allocator in cassandra.yaml (CASSANDRA-10581,10628)
 * Expose phi values from failure detector via JMX and tweak debug
   and trace logging (CASSANDRA-9526)
 * Fix IllegalArgumentException in DataOutputBuffer.reallocate for large buffers (CASSANDRA-10592)
Merged from 2.1:
 * Shutdown compaction in drain to prevent leak (CASSANDRA-10079)
 * (cqlsh) fix COPY using wrong variable name for time_format (CASSANDRA-10633)
 * Do not run SizeEstimatesRecorder if a node is not a member of the ring (CASSANDRA-9912)
 * Improve handling of dead nodes in gossip (CASSANDRA-10298)
 * Fix logback-tools.xml incorrectly configured for outputing to System.err
   (CASSANDRA-9937)
 * Fix streaming to catch exception so retry not fail (CASSANDRA-10557)
 * Add validation method to PerRowSecondaryIndex (CASSANDRA-10092)
 * Support encrypted and plain traffic on the same port (CASSANDRA-10559)
 * Do STCS in DTCS windows (CASSANDRA-10276)
 * Avoid repetition of JVM_OPTS in debian package (CASSANDRA-10251)
 * Fix potential NPE from handling result of SIM.highestSelectivityIndex (CASSANDRA-10550)
 * Fix paging issues with partitions containing only static columns data (CASSANDRA-10381)
 * Fix conditions on static columns (CASSANDRA-10264)
 * AssertionError: attempted to delete non-existing file CommitLog (CASSANDRA-10377)
 * Fix sorting for queries with an IN condition on partition key columns (CASSANDRA-10363)


3.0-rc2
 * Fix SELECT DISTINCT queries between 2.2.2 nodes and 3.0 nodes (CASSANDRA-10473)
 * Remove circular references in SegmentedFile (CASSANDRA-10543)
 * Ensure validation of indexed values only occurs once per-partition (CASSANDRA-10536)
 * Fix handling of static columns for range tombstones in thrift (CASSANDRA-10174)
 * Support empty ColumnFilter for backward compatility on empty IN (CASSANDRA-10471)
 * Remove Pig support (CASSANDRA-10542)
 * Fix LogFile throws Exception when assertion is disabled (CASSANDRA-10522)
 * Revert CASSANDRA-7486, make CMS default GC, move GC config to
   conf/jvm.options (CASSANDRA-10403)
 * Fix TeeingAppender causing some logs to be truncated/empty (CASSANDRA-10447)
 * Allow EACH_QUORUM for reads (CASSANDRA-9602)
 * Fix potential ClassCastException while upgrading (CASSANDRA-10468)
 * Fix NPE in MVs on update (CASSANDRA-10503)
 * Only include modified cell data in indexing deltas (CASSANDRA-10438)
 * Do not load keyspace when creating sstable writer (CASSANDRA-10443)
 * If node is not yet gossiping write all MV updates to batchlog only (CASSANDRA-10413)
 * Re-populate token metadata after commit log recovery (CASSANDRA-10293)
 * Provide additional metrics for materialized views (CASSANDRA-10323)
 * Flush system schema tables after local schema changes (CASSANDRA-10429)
Merged from 2.2:
 * Reduce contention getting instances of CompositeType (CASSANDRA-10433)
 * Fix the regression when using LIMIT with aggregates (CASSANDRA-10487)
 * Avoid NoClassDefFoundError during DataDescriptor initialization on windows (CASSANDRA-10412)
 * Preserve case of quoted Role & User names (CASSANDRA-10394)
 * cqlsh pg-style-strings broken (CASSANDRA-10484)
 * cqlsh prompt includes name of keyspace after failed `use` statement (CASSANDRA-10369)
Merged from 2.1:
 * (cqlsh) Distinguish negative and positive infinity in output (CASSANDRA-10523)
 * (cqlsh) allow custom time_format for COPY TO (CASSANDRA-8970)
 * Don't allow startup if the node's rack has changed (CASSANDRA-10242)
 * (cqlsh) show partial trace if incomplete after max_trace_wait (CASSANDRA-7645)
 * Allow LOCAL_JMX to be easily overridden (CASSANDRA-10275)
 * Mark nodes as dead even if they've already left (CASSANDRA-10205)


3.0.0-rc1
 * Fix mixed version read request compatibility for compact static tables
   (CASSANDRA-10373)
 * Fix paging of DISTINCT with static and IN (CASSANDRA-10354)
 * Allow MATERIALIZED VIEW's SELECT statement to restrict primary key
   columns (CASSANDRA-9664)
 * Move crc_check_chance out of compression options (CASSANDRA-9839)
 * Fix descending iteration past end of BTreeSearchIterator (CASSANDRA-10301)
 * Transfer hints to a different node on decommission (CASSANDRA-10198)
 * Check partition keys for CAS operations during stmt validation (CASSANDRA-10338)
 * Add custom query expressions to SELECT (CASSANDRA-10217)
 * Fix minor bugs in MV handling (CASSANDRA-10362)
 * Allow custom indexes with 0,1 or multiple target columns (CASSANDRA-10124)
 * Improve MV schema representation (CASSANDRA-9921)
 * Add flag to enable/disable coordinator batchlog for MV writes (CASSANDRA-10230)
 * Update cqlsh COPY for new internal driver serialization interface (CASSANDRA-10318)
 * Give index implementations more control over rebuild operations (CASSANDRA-10312)
 * Update index file format (CASSANDRA-10314)
 * Add "shadowable" row tombstones to deal with mv timestamp issues (CASSANDRA-10261)
 * CFS.loadNewSSTables() broken for pre-3.0 sstables
 * Cache selected index in read command to reduce lookups (CASSANDRA-10215)
 * Small optimizations of sstable index serialization (CASSANDRA-10232)
 * Support for both encrypted and unencrypted native transport connections (CASSANDRA-9590)
Merged from 2.2:
 * Configurable page size in cqlsh (CASSANDRA-9855)
 * Defer default role manager setup until all nodes are on 2.2+ (CASSANDRA-9761)
 * Handle missing RoleManager in config after upgrade to 2.2 (CASSANDRA-10209)
Merged from 2.1:
 * Bulk Loader API could not tolerate even node failure (CASSANDRA-10347)
 * Avoid misleading pushed notifications when multiple nodes
   share an rpc_address (CASSANDRA-10052)
 * Fix dropping undroppable when message queue is full (CASSANDRA-10113)
 * Fix potential ClassCastException during paging (CASSANDRA-10352)
 * Prevent ALTER TYPE from creating circular references (CASSANDRA-10339)
 * Fix cache handling of 2i and base tables (CASSANDRA-10155, 10359)
 * Fix NPE in nodetool compactionhistory (CASSANDRA-9758)
 * (Pig) support BulkOutputFormat as a URL parameter (CASSANDRA-7410)
 * BATCH statement is broken in cqlsh (CASSANDRA-10272)
 * (cqlsh) Make cqlsh PEP8 Compliant (CASSANDRA-10066)
 * (cqlsh) Fix error when starting cqlsh with --debug (CASSANDRA-10282)
 * Scrub, Cleanup and Upgrade do not unmark compacting until all operations
   have completed, regardless of the occurence of exceptions (CASSANDRA-10274)


3.0.0-beta2
 * Fix columns returned by AbstractBtreePartitions (CASSANDRA-10220)
 * Fix backward compatibility issue due to AbstractBounds serialization bug (CASSANDRA-9857)
 * Fix startup error when upgrading nodes (CASSANDRA-10136)
 * Base table PRIMARY KEY can be assumed to be NOT NULL in MV creation (CASSANDRA-10147)
 * Improve batchlog write patch (CASSANDRA-9673)
 * Re-apply MaterializedView updates on commitlog replay (CASSANDRA-10164)
 * Require AbstractType.isByteOrderComparable declaration in constructor (CASSANDRA-9901)
 * Avoid digest mismatch on upgrade to 3.0 (CASSANDRA-9554)
 * Fix Materialized View builder when adding multiple MVs (CASSANDRA-10156)
 * Choose better poolingOptions for protocol v4 in cassandra-stress (CASSANDRA-10182)
 * Fix LWW bug affecting Materialized Views (CASSANDRA-10197)
 * Ensures frozen sets and maps are always sorted (CASSANDRA-10162)
 * Don't deadlock when flushing CFS backed custom indexes (CASSANDRA-10181)
 * Fix double flushing of secondary index tables (CASSANDRA-10180)
 * Fix incorrect handling of range tombstones in thrift (CASSANDRA-10046)
 * Only use batchlog when paired materialized view replica is remote (CASSANDRA-10061)
 * Reuse TemporalRow when updating multiple MaterializedViews (CASSANDRA-10060)
 * Validate gc_grace_seconds for batchlog writes and MVs (CASSANDRA-9917)
 * Fix sstablerepairedset (CASSANDRA-10132)
Merged from 2.2:
 * Cancel transaction for sstables we wont redistribute index summary
   for (CASSANDRA-10270)
 * Retry snapshot deletion after compaction and gc on Windows (CASSANDRA-10222)
 * Fix failure to start with space in directory path on Windows (CASSANDRA-10239)
 * Fix repair hang when snapshot failed (CASSANDRA-10057)
 * Fall back to 1/4 commitlog volume for commitlog_total_space on small disks
   (CASSANDRA-10199)
Merged from 2.1:
 * Added configurable warning threshold for GC duration (CASSANDRA-8907)
 * Fix handling of streaming EOF (CASSANDRA-10206)
 * Only check KeyCache when it is enabled
 * Change streaming_socket_timeout_in_ms default to 1 hour (CASSANDRA-8611)
 * (cqlsh) update list of CQL keywords (CASSANDRA-9232)
 * Add nodetool gettraceprobability command (CASSANDRA-10234)
Merged from 2.0:
 * Fix rare race where older gossip states can be shadowed (CASSANDRA-10366)
 * Fix consolidating racks violating the RF contract (CASSANDRA-10238)
 * Disallow decommission when node is in drained state (CASSANDRA-8741)


2.2.1
 * Fix race during construction of commit log (CASSANDRA-10049)
 * Fix LeveledCompactionStrategyTest (CASSANDRA-9757)
 * Fix broken UnbufferedDataOutputStreamPlus.writeUTF (CASSANDRA-10203)
 * (cqlsh) default load-from-file encoding to utf-8 (CASSANDRA-9898)
 * Avoid returning Permission.NONE when failing to query users table (CASSANDRA-10168)
 * (cqlsh) add CLEAR command (CASSANDRA-10086)
 * Support string literals as Role names for compatibility (CASSANDRA-10135)
Merged from 2.1:
 * Only check KeyCache when it is enabled
 * Change streaming_socket_timeout_in_ms default to 1 hour (CASSANDRA-8611)
 * (cqlsh) update list of CQL keywords (CASSANDRA-9232)


3.0.0-beta1
 * Redesign secondary index API (CASSANDRA-9459, 7771, 9041)
 * Fix throwing ReadFailure instead of ReadTimeout on range queries (CASSANDRA-10125)
 * Rewrite hinted handoff (CASSANDRA-6230)
 * Fix query on static compact tables (CASSANDRA-10093)
 * Fix race during construction of commit log (CASSANDRA-10049)
 * Add option to only purge repaired tombstones (CASSANDRA-6434)
 * Change authorization handling for MVs (CASSANDRA-9927)
 * Add custom JMX enabled executor for UDF sandbox (CASSANDRA-10026)
 * Fix row deletion bug for Materialized Views (CASSANDRA-10014)
 * Support mixed-version clusters with Cassandra 2.1 and 2.2 (CASSANDRA-9704)
 * Fix multiple slices on RowSearchers (CASSANDRA-10002)
 * Fix bug in merging of collections (CASSANDRA-10001)
 * Optimize batchlog replay to avoid full scans (CASSANDRA-7237)
 * Repair improvements when using vnodes (CASSANDRA-5220)
 * Disable scripted UDFs by default (CASSANDRA-9889)
 * Bytecode inspection for Java-UDFs (CASSANDRA-9890)
 * Use byte to serialize MT hash length (CASSANDRA-9792)
 * Replace usage of Adler32 with CRC32 (CASSANDRA-8684)
 * Fix migration to new format from 2.1 SSTable (CASSANDRA-10006)
 * SequentialWriter should extend BufferedDataOutputStreamPlus (CASSANDRA-9500)
 * Use the same repairedAt timestamp within incremental repair session (CASSANDRA-9111)
Merged from 2.2:
 * Allow count(*) and count(1) to be use as normal aggregation (CASSANDRA-10114)
 * An NPE is thrown if the column name is unknown for an IN relation (CASSANDRA-10043)
 * Apply commit_failure_policy to more errors on startup (CASSANDRA-9749)
 * Fix histogram overflow exception (CASSANDRA-9973)
 * Route gossip messages over dedicated socket (CASSANDRA-9237)
 * Add checksum to saved cache files (CASSANDRA-9265)
 * Log warning when using an aggregate without partition key (CASSANDRA-9737)
Merged from 2.1:
 * (cqlsh) Allow encoding to be set through command line (CASSANDRA-10004)
 * Add new JMX methods to change local compaction strategy (CASSANDRA-9965)
 * Write hints for paxos commits (CASSANDRA-7342)
 * (cqlsh) Fix timestamps before 1970 on Windows, always
   use UTC for timestamp display (CASSANDRA-10000)
 * (cqlsh) Avoid overwriting new config file with old config
   when both exist (CASSANDRA-9777)
 * Release snapshot selfRef when doing snapshot repair (CASSANDRA-9998)
 * Cannot replace token does not exist - DN node removed as Fat Client (CASSANDRA-9871)
Merged from 2.0:
 * Don't cast expected bf size to an int (CASSANDRA-9959)
 * Make getFullyExpiredSSTables less expensive (CASSANDRA-9882)


3.0.0-alpha1
 * Implement proper sandboxing for UDFs (CASSANDRA-9402)
 * Simplify (and unify) cleanup of compaction leftovers (CASSANDRA-7066)
 * Allow extra schema definitions in cassandra-stress yaml (CASSANDRA-9850)
 * Metrics should use up to date nomenclature (CASSANDRA-9448)
 * Change CREATE/ALTER TABLE syntax for compression (CASSANDRA-8384)
 * Cleanup crc and adler code for java 8 (CASSANDRA-9650)
 * Storage engine refactor (CASSANDRA-8099, 9743, 9746, 9759, 9781, 9808, 9825,
   9848, 9705, 9859, 9867, 9874, 9828, 9801)
 * Update Guava to 18.0 (CASSANDRA-9653)
 * Bloom filter false positive ratio is not honoured (CASSANDRA-8413)
 * New option for cassandra-stress to leave a ratio of columns null (CASSANDRA-9522)
 * Change hinted_handoff_enabled yaml setting, JMX (CASSANDRA-9035)
 * Add algorithmic token allocation (CASSANDRA-7032)
 * Add nodetool command to replay batchlog (CASSANDRA-9547)
 * Make file buffer cache independent of paths being read (CASSANDRA-8897)
 * Remove deprecated legacy Hadoop code (CASSANDRA-9353)
 * Decommissioned nodes will not rejoin the cluster (CASSANDRA-8801)
 * Change gossip stabilization to use endpoit size (CASSANDRA-9401)
 * Change default garbage collector to G1 (CASSANDRA-7486)
 * Populate TokenMetadata early during startup (CASSANDRA-9317)
 * Undeprecate cache recentHitRate (CASSANDRA-6591)
 * Add support for selectively varint encoding fields (CASSANDRA-9499, 9865)
 * Materialized Views (CASSANDRA-6477)
Merged from 2.2:
 * Avoid grouping sstables for anticompaction with DTCS (CASSANDRA-9900)
 * UDF / UDA execution time in trace (CASSANDRA-9723)
 * Fix broken internode SSL (CASSANDRA-9884)
Merged from 2.1:
 * Add new JMX methods to change local compaction strategy (CASSANDRA-9965)
 * Fix handling of enable/disable autocompaction (CASSANDRA-9899)
 * Add consistency level to tracing ouput (CASSANDRA-9827)
 * Remove repair snapshot leftover on startup (CASSANDRA-7357)
 * Use random nodes for batch log when only 2 racks (CASSANDRA-8735)
 * Ensure atomicity inside thrift and stream session (CASSANDRA-7757)
 * Fix nodetool info error when the node is not joined (CASSANDRA-9031)
Merged from 2.0:
 * Log when messages are dropped due to cross_node_timeout (CASSANDRA-9793)
 * Don't track hotness when opening from snapshot for validation (CASSANDRA-9382)


2.2.0
 * Allow the selection of columns together with aggregates (CASSANDRA-9767)
 * Fix cqlsh copy methods and other windows specific issues (CASSANDRA-9795)
 * Don't wrap byte arrays in SequentialWriter (CASSANDRA-9797)
 * sum() and avg() functions missing for smallint and tinyint types (CASSANDRA-9671)
 * Revert CASSANDRA-9542 (allow native functions in UDA) (CASSANDRA-9771)
Merged from 2.1:
 * Fix MarshalException when upgrading superColumn family (CASSANDRA-9582)
 * Fix broken logging for "empty" flushes in Memtable (CASSANDRA-9837)
 * Handle corrupt files on startup (CASSANDRA-9686)
 * Fix clientutil jar and tests (CASSANDRA-9760)
 * (cqlsh) Allow the SSL protocol version to be specified through the
    config file or environment variables (CASSANDRA-9544)
Merged from 2.0:
 * Add tool to find why expired sstables are not getting dropped (CASSANDRA-10015)
 * Remove erroneous pending HH tasks from tpstats/jmx (CASSANDRA-9129)
 * Don't cast expected bf size to an int (CASSANDRA-9959)
 * checkForEndpointCollision fails for legitimate collisions (CASSANDRA-9765)
 * Complete CASSANDRA-8448 fix (CASSANDRA-9519)
 * Don't include auth credentials in debug log (CASSANDRA-9682)
 * Can't transition from write survey to normal mode (CASSANDRA-9740)
 * Scrub (recover) sstables even when -Index.db is missing (CASSANDRA-9591)
 * Fix growing pending background compaction (CASSANDRA-9662)


2.2.0-rc2
 * Re-enable memory-mapped I/O on Windows (CASSANDRA-9658)
 * Warn when an extra-large partition is compacted (CASSANDRA-9643)
 * (cqlsh) Allow setting the initial connection timeout (CASSANDRA-9601)
 * BulkLoader has --transport-factory option but does not use it (CASSANDRA-9675)
 * Allow JMX over SSL directly from nodetool (CASSANDRA-9090)
 * Update cqlsh for UDFs (CASSANDRA-7556)
 * Change Windows kernel default timer resolution (CASSANDRA-9634)
 * Deprected sstable2json and json2sstable (CASSANDRA-9618)
 * Allow native functions in user-defined aggregates (CASSANDRA-9542)
 * Don't repair system_distributed by default (CASSANDRA-9621)
 * Fix mixing min, max, and count aggregates for blob type (CASSANRA-9622)
 * Rename class for DATE type in Java driver (CASSANDRA-9563)
 * Duplicate compilation of UDFs on coordinator (CASSANDRA-9475)
 * Fix connection leak in CqlRecordWriter (CASSANDRA-9576)
 * Mlockall before opening system sstables & remove boot_without_jna option (CASSANDRA-9573)
 * Add functions to convert timeuuid to date or time, deprecate dateOf and unixTimestampOf (CASSANDRA-9229)
 * Make sure we cancel non-compacting sstables from LifecycleTransaction (CASSANDRA-9566)
 * Fix deprecated repair JMX API (CASSANDRA-9570)
 * Add logback metrics (CASSANDRA-9378)
 * Update and refactor ant test/test-compression to run the tests in parallel (CASSANDRA-9583)
 * Fix upgrading to new directory for secondary index (CASSANDRA-9687)
Merged from 2.1:
 * (cqlsh) Fix bad check for CQL compatibility when DESCRIBE'ing
   COMPACT STORAGE tables with no clustering columns
 * Eliminate strong self-reference chains in sstable ref tidiers (CASSANDRA-9656)
 * Ensure StreamSession uses canonical sstable reader instances (CASSANDRA-9700)
 * Ensure memtable book keeping is not corrupted in the event we shrink usage (CASSANDRA-9681)
 * Update internal python driver for cqlsh (CASSANDRA-9064)
 * Fix IndexOutOfBoundsException when inserting tuple with too many
   elements using the string literal notation (CASSANDRA-9559)
 * Enable describe on indices (CASSANDRA-7814)
 * Fix incorrect result for IN queries where column not found (CASSANDRA-9540)
 * ColumnFamilyStore.selectAndReference may block during compaction (CASSANDRA-9637)
 * Fix bug in cardinality check when compacting (CASSANDRA-9580)
 * Fix memory leak in Ref due to ConcurrentLinkedQueue.remove() behaviour (CASSANDRA-9549)
 * Make rebuild only run one at a time (CASSANDRA-9119)
Merged from 2.0:
 * Avoid NPE in AuthSuccess#decode (CASSANDRA-9727)
 * Add listen_address to system.local (CASSANDRA-9603)
 * Bug fixes to resultset metadata construction (CASSANDRA-9636)
 * Fix setting 'durable_writes' in ALTER KEYSPACE (CASSANDRA-9560)
 * Avoids ballot clash in Paxos (CASSANDRA-9649)
 * Improve trace messages for RR (CASSANDRA-9479)
 * Fix suboptimal secondary index selection when restricted
   clustering column is also indexed (CASSANDRA-9631)
 * (cqlsh) Add min_threshold to DTCS option autocomplete (CASSANDRA-9385)
 * Fix error message when attempting to create an index on a column
   in a COMPACT STORAGE table with clustering columns (CASSANDRA-9527)
 * 'WITH WITH' in alter keyspace statements causes NPE (CASSANDRA-9565)
 * Expose some internals of SelectStatement for inspection (CASSANDRA-9532)
 * ArrivalWindow should use primitives (CASSANDRA-9496)
 * Periodically submit background compaction tasks (CASSANDRA-9592)
 * Set HAS_MORE_PAGES flag to false when PagingState is null (CASSANDRA-9571)


2.2.0-rc1
 * Compressed commit log should measure compressed space used (CASSANDRA-9095)
 * Fix comparison bug in CassandraRoleManager#collectRoles (CASSANDRA-9551)
 * Add tinyint,smallint,time,date support for UDFs (CASSANDRA-9400)
 * Deprecates SSTableSimpleWriter and SSTableSimpleUnsortedWriter (CASSANDRA-9546)
 * Empty INITCOND treated as null in aggregate (CASSANDRA-9457)
 * Remove use of Cell in Thrift MapReduce classes (CASSANDRA-8609)
 * Integrate pre-release Java Driver 2.2-rc1, custom build (CASSANDRA-9493)
 * Clean up gossiper logic for old versions (CASSANDRA-9370)
 * Fix custom payload coding/decoding to match the spec (CASSANDRA-9515)
 * ant test-all results incomplete when parsed (CASSANDRA-9463)
 * Disallow frozen<> types in function arguments and return types for
   clarity (CASSANDRA-9411)
 * Static Analysis to warn on unsafe use of Autocloseable instances (CASSANDRA-9431)
 * Update commitlog archiving examples now that commitlog segments are
   not recycled (CASSANDRA-9350)
 * Extend Transactional API to sstable lifecycle management (CASSANDRA-8568)
 * (cqlsh) Add support for native protocol 4 (CASSANDRA-9399)
 * Ensure that UDF and UDAs are keyspace-isolated (CASSANDRA-9409)
 * Revert CASSANDRA-7807 (tracing completion client notifications) (CASSANDRA-9429)
 * Add ability to stop compaction by ID (CASSANDRA-7207)
 * Let CassandraVersion handle SNAPSHOT version (CASSANDRA-9438)
Merged from 2.1:
 * (cqlsh) Fix using COPY through SOURCE or -f (CASSANDRA-9083)
 * Fix occasional lack of `system` keyspace in schema tables (CASSANDRA-8487)
 * Use ProtocolError code instead of ServerError code for native protocol
   error responses to unsupported protocol versions (CASSANDRA-9451)
 * Default commitlog_sync_batch_window_in_ms changed to 2ms (CASSANDRA-9504)
 * Fix empty partition assertion in unsorted sstable writing tools (CASSANDRA-9071)
 * Ensure truncate without snapshot cannot produce corrupt responses (CASSANDRA-9388)
 * Consistent error message when a table mixes counter and non-counter
   columns (CASSANDRA-9492)
 * Avoid getting unreadable keys during anticompaction (CASSANDRA-9508)
 * (cqlsh) Better float precision by default (CASSANDRA-9224)
 * Improve estimated row count (CASSANDRA-9107)
 * Optimize range tombstone memory footprint (CASSANDRA-8603)
 * Use configured gcgs in anticompaction (CASSANDRA-9397)
Merged from 2.0:
 * Don't accumulate more range than necessary in RangeTombstone.Tracker (CASSANDRA-9486)
 * Add broadcast and rpc addresses to system.local (CASSANDRA-9436)
 * Always mark sstable suspect when corrupted (CASSANDRA-9478)
 * Add database users and permissions to CQL3 documentation (CASSANDRA-7558)
 * Allow JVM_OPTS to be passed to standalone tools (CASSANDRA-5969)
 * Fix bad condition in RangeTombstoneList (CASSANDRA-9485)
 * Fix potential StackOverflow when setting CrcCheckChance over JMX (CASSANDRA-9488)
 * Fix null static columns in pages after the first, paged reversed
   queries (CASSANDRA-8502)
 * Fix counting cache serialization in request metrics (CASSANDRA-9466)
 * Add option not to validate atoms during scrub (CASSANDRA-9406)


2.2.0-beta1
 * Introduce Transactional API for internal state changes (CASSANDRA-8984)
 * Add a flag in cassandra.yaml to enable UDFs (CASSANDRA-9404)
 * Better support of null for UDF (CASSANDRA-8374)
 * Use ecj instead of javassist for UDFs (CASSANDRA-8241)
 * faster async logback configuration for tests (CASSANDRA-9376)
 * Add `smallint` and `tinyint` data types (CASSANDRA-8951)
 * Avoid thrift schema creation when native driver is used in stress tool (CASSANDRA-9374)
 * Make Functions.declared thread-safe
 * Add client warnings to native protocol v4 (CASSANDRA-8930)
 * Allow roles cache to be invalidated (CASSANDRA-8967)
 * Upgrade Snappy (CASSANDRA-9063)
 * Don't start Thrift rpc by default (CASSANDRA-9319)
 * Only stream from unrepaired sstables with incremental repair (CASSANDRA-8267)
 * Aggregate UDFs allow SFUNC return type to differ from STYPE if FFUNC specified (CASSANDRA-9321)
 * Remove Thrift dependencies in bundled tools (CASSANDRA-8358)
 * Disable memory mapping of hsperfdata file for JVM statistics (CASSANDRA-9242)
 * Add pre-startup checks to detect potential incompatibilities (CASSANDRA-8049)
 * Distinguish between null and unset in protocol v4 (CASSANDRA-7304)
 * Add user/role permissions for user-defined functions (CASSANDRA-7557)
 * Allow cassandra config to be updated to restart daemon without unloading classes (CASSANDRA-9046)
 * Don't initialize compaction writer before checking if iter is empty (CASSANDRA-9117)
 * Don't execute any functions at prepare-time (CASSANDRA-9037)
 * Share file handles between all instances of a SegmentedFile (CASSANDRA-8893)
 * Make it possible to major compact LCS (CASSANDRA-7272)
 * Make FunctionExecutionException extend RequestExecutionException
   (CASSANDRA-9055)
 * Add support for SELECT JSON, INSERT JSON syntax and new toJson(), fromJson()
   functions (CASSANDRA-7970)
 * Optimise max purgeable timestamp calculation in compaction (CASSANDRA-8920)
 * Constrain internode message buffer sizes, and improve IO class hierarchy (CASSANDRA-8670)
 * New tool added to validate all sstables in a node (CASSANDRA-5791)
 * Push notification when tracing completes for an operation (CASSANDRA-7807)
 * Delay "node up" and "node added" notifications until native protocol server is started (CASSANDRA-8236)
 * Compressed Commit Log (CASSANDRA-6809)
 * Optimise IntervalTree (CASSANDRA-8988)
 * Add a key-value payload for third party usage (CASSANDRA-8553, 9212)
 * Bump metrics-reporter-config dependency for metrics 3.0 (CASSANDRA-8149)
 * Partition intra-cluster message streams by size, not type (CASSANDRA-8789)
 * Add WriteFailureException to native protocol, notify coordinator of
   write failures (CASSANDRA-8592)
 * Convert SequentialWriter to nio (CASSANDRA-8709)
 * Add role based access control (CASSANDRA-7653, 8650, 7216, 8760, 8849, 8761, 8850)
 * Record client ip address in tracing sessions (CASSANDRA-8162)
 * Indicate partition key columns in response metadata for prepared
   statements (CASSANDRA-7660)
 * Merge UUIDType and TimeUUIDType parse logic (CASSANDRA-8759)
 * Avoid memory allocation when searching index summary (CASSANDRA-8793)
 * Optimise (Time)?UUIDType Comparisons (CASSANDRA-8730)
 * Make CRC32Ex into a separate maven dependency (CASSANDRA-8836)
 * Use preloaded jemalloc w/ Unsafe (CASSANDRA-8714, 9197)
 * Avoid accessing partitioner through StorageProxy (CASSANDRA-8244, 8268)
 * Upgrade Metrics library and remove depricated metrics (CASSANDRA-5657)
 * Serializing Row cache alternative, fully off heap (CASSANDRA-7438)
 * Duplicate rows returned when in clause has repeated values (CASSANDRA-6706)
 * Make CassandraException unchecked, extend RuntimeException (CASSANDRA-8560)
 * Support direct buffer decompression for reads (CASSANDRA-8464)
 * DirectByteBuffer compatible LZ4 methods (CASSANDRA-7039)
 * Group sstables for anticompaction correctly (CASSANDRA-8578)
 * Add ReadFailureException to native protocol, respond
   immediately when replicas encounter errors while handling
   a read request (CASSANDRA-7886)
 * Switch CommitLogSegment from RandomAccessFile to nio (CASSANDRA-8308)
 * Allow mixing token and partition key restrictions (CASSANDRA-7016)
 * Support index key/value entries on map collections (CASSANDRA-8473)
 * Modernize schema tables (CASSANDRA-8261)
 * Support for user-defined aggregation functions (CASSANDRA-8053)
 * Fix NPE in SelectStatement with empty IN values (CASSANDRA-8419)
 * Refactor SelectStatement, return IN results in natural order instead
   of IN value list order and ignore duplicate values in partition key IN restrictions (CASSANDRA-7981)
 * Support UDTs, tuples, and collections in user-defined
   functions (CASSANDRA-7563)
 * Fix aggregate fn results on empty selection, result column name,
   and cqlsh parsing (CASSANDRA-8229)
 * Mark sstables as repaired after full repair (CASSANDRA-7586)
 * Extend Descriptor to include a format value and refactor reader/writer
   APIs (CASSANDRA-7443)
 * Integrate JMH for microbenchmarks (CASSANDRA-8151)
 * Keep sstable levels when bootstrapping (CASSANDRA-7460)
 * Add Sigar library and perform basic OS settings check on startup (CASSANDRA-7838)
 * Support for aggregation functions (CASSANDRA-4914)
 * Remove cassandra-cli (CASSANDRA-7920)
 * Accept dollar quoted strings in CQL (CASSANDRA-7769)
 * Make assassinate a first class command (CASSANDRA-7935)
 * Support IN clause on any partition key column (CASSANDRA-7855)
 * Support IN clause on any clustering column (CASSANDRA-4762)
 * Improve compaction logging (CASSANDRA-7818)
 * Remove YamlFileNetworkTopologySnitch (CASSANDRA-7917)
 * Do anticompaction in groups (CASSANDRA-6851)
 * Support user-defined functions (CASSANDRA-7395, 7526, 7562, 7740, 7781, 7929,
   7924, 7812, 8063, 7813, 7708)
 * Permit configurable timestamps with cassandra-stress (CASSANDRA-7416)
 * Move sstable RandomAccessReader to nio2, which allows using the
   FILE_SHARE_DELETE flag on Windows (CASSANDRA-4050)
 * Remove CQL2 (CASSANDRA-5918)
 * Optimize fetching multiple cells by name (CASSANDRA-6933)
 * Allow compilation in java 8 (CASSANDRA-7028)
 * Make incremental repair default (CASSANDRA-7250)
 * Enable code coverage thru JaCoCo (CASSANDRA-7226)
 * Switch external naming of 'column families' to 'tables' (CASSANDRA-4369)
 * Shorten SSTable path (CASSANDRA-6962)
 * Use unsafe mutations for most unit tests (CASSANDRA-6969)
 * Fix race condition during calculation of pending ranges (CASSANDRA-7390)
 * Fail on very large batch sizes (CASSANDRA-8011)
 * Improve concurrency of repair (CASSANDRA-6455, 8208, 9145)
 * Select optimal CRC32 implementation at runtime (CASSANDRA-8614)
 * Evaluate MurmurHash of Token once per query (CASSANDRA-7096)
 * Generalize progress reporting (CASSANDRA-8901)
 * Resumable bootstrap streaming (CASSANDRA-8838, CASSANDRA-8942)
 * Allow scrub for secondary index (CASSANDRA-5174)
 * Save repair data to system table (CASSANDRA-5839)
 * fix nodetool names that reference column families (CASSANDRA-8872)
 Merged from 2.1:
 * Warn on misuse of unlogged batches (CASSANDRA-9282)
 * Failure detector detects and ignores local pauses (CASSANDRA-9183)
 * Add utility class to support for rate limiting a given log statement (CASSANDRA-9029)
 * Add missing consistency levels to cassandra-stess (CASSANDRA-9361)
 * Fix commitlog getCompletedTasks to not increment (CASSANDRA-9339)
 * Fix for harmless exceptions logged as ERROR (CASSANDRA-8564)
 * Delete processed sstables in sstablesplit/sstableupgrade (CASSANDRA-8606)
 * Improve sstable exclusion from partition tombstones (CASSANDRA-9298)
 * Validate the indexed column rather than the cell's contents for 2i (CASSANDRA-9057)
 * Add support for top-k custom 2i queries (CASSANDRA-8717)
 * Fix error when dropping table during compaction (CASSANDRA-9251)
 * cassandra-stress supports validation operations over user profiles (CASSANDRA-8773)
 * Add support for rate limiting log messages (CASSANDRA-9029)
 * Log the partition key with tombstone warnings (CASSANDRA-8561)
 * Reduce runWithCompactionsDisabled poll interval to 1ms (CASSANDRA-9271)
 * Fix PITR commitlog replay (CASSANDRA-9195)
 * GCInspector logs very different times (CASSANDRA-9124)
 * Fix deleting from an empty list (CASSANDRA-9198)
 * Update tuple and collection types that use a user-defined type when that UDT
   is modified (CASSANDRA-9148, CASSANDRA-9192)
 * Use higher timeout for prepair and snapshot in repair (CASSANDRA-9261)
 * Fix anticompaction blocking ANTI_ENTROPY stage (CASSANDRA-9151)
 * Repair waits for anticompaction to finish (CASSANDRA-9097)
 * Fix streaming not holding ref when stream error (CASSANDRA-9295)
 * Fix canonical view returning early opened SSTables (CASSANDRA-9396)
Merged from 2.0:
 * (cqlsh) Add LOGIN command to switch users (CASSANDRA-7212)
 * Clone SliceQueryFilter in AbstractReadCommand implementations (CASSANDRA-8940)
 * Push correct protocol notification for DROP INDEX (CASSANDRA-9310)
 * token-generator - generated tokens too long (CASSANDRA-9300)
 * Fix counting of tombstones for TombstoneOverwhelmingException (CASSANDRA-9299)
 * Fix ReconnectableSnitch reconnecting to peers during upgrade (CASSANDRA-6702)
 * Include keyspace and table name in error log for collections over the size
   limit (CASSANDRA-9286)
 * Avoid potential overlap in LCS with single-partition sstables (CASSANDRA-9322)
 * Log warning message when a table is queried before the schema has fully
   propagated (CASSANDRA-9136)
 * Overload SecondaryIndex#indexes to accept the column definition (CASSANDRA-9314)
 * (cqlsh) Add SERIAL and LOCAL_SERIAL consistency levels (CASSANDRA-8051)
 * Fix index selection during rebuild with certain table layouts (CASSANDRA-9281)
 * Fix partition-level-delete-only workload accounting (CASSANDRA-9194)
 * Allow scrub to handle corrupted compressed chunks (CASSANDRA-9140)
 * Fix assertion error when resetlocalschema is run during repair (CASSANDRA-9249)
 * Disable single sstable tombstone compactions for DTCS by default (CASSANDRA-9234)
 * IncomingTcpConnection thread is not named (CASSANDRA-9262)
 * Close incoming connections when MessagingService is stopped (CASSANDRA-9238)
 * Fix streaming hang when retrying (CASSANDRA-9132)


2.1.5
 * Re-add deprecated cold_reads_to_omit param for backwards compat (CASSANDRA-9203)
 * Make anticompaction visible in compactionstats (CASSANDRA-9098)
 * Improve nodetool getendpoints documentation about the partition
   key parameter (CASSANDRA-6458)
 * Don't check other keyspaces for schema changes when an user-defined
   type is altered (CASSANDRA-9187)
 * Add generate-idea-files target to build.xml (CASSANDRA-9123)
 * Allow takeColumnFamilySnapshot to take a list of tables (CASSANDRA-8348)
 * Limit major sstable operations to their canonical representation (CASSANDRA-8669)
 * cqlsh: Add tests for INSERT and UPDATE tab completion (CASSANDRA-9125)
 * cqlsh: quote column names when needed in COPY FROM inserts (CASSANDRA-9080)
 * Do not load read meter for offline operations (CASSANDRA-9082)
 * cqlsh: Make CompositeType data readable (CASSANDRA-8919)
 * cqlsh: Fix display of triggers (CASSANDRA-9081)
 * Fix NullPointerException when deleting or setting an element by index on
   a null list collection (CASSANDRA-9077)
 * Buffer bloom filter serialization (CASSANDRA-9066)
 * Fix anti-compaction target bloom filter size (CASSANDRA-9060)
 * Make FROZEN and TUPLE unreserved keywords in CQL (CASSANDRA-9047)
 * Prevent AssertionError from SizeEstimatesRecorder (CASSANDRA-9034)
 * Avoid overwriting index summaries for sstables with an older format that
   does not support downsampling; rebuild summaries on startup when this
   is detected (CASSANDRA-8993)
 * Fix potential data loss in CompressedSequentialWriter (CASSANDRA-8949)
 * Make PasswordAuthenticator number of hashing rounds configurable (CASSANDRA-8085)
 * Fix AssertionError when binding nested collections in DELETE (CASSANDRA-8900)
 * Check for overlap with non-early sstables in LCS (CASSANDRA-8739)
 * Only calculate max purgable timestamp if we have to (CASSANDRA-8914)
 * (cqlsh) Greatly improve performance of COPY FROM (CASSANDRA-8225)
 * IndexSummary effectiveIndexInterval is now a guideline, not a rule (CASSANDRA-8993)
 * Use correct bounds for page cache eviction of compressed files (CASSANDRA-8746)
 * SSTableScanner enforces its bounds (CASSANDRA-8946)
 * Cleanup cell equality (CASSANDRA-8947)
 * Introduce intra-cluster message coalescing (CASSANDRA-8692)
 * DatabaseDescriptor throws NPE when rpc_interface is used (CASSANDRA-8839)
 * Don't check if an sstable is live for offline compactions (CASSANDRA-8841)
 * Don't set clientMode in SSTableLoader (CASSANDRA-8238)
 * Fix SSTableRewriter with disabled early open (CASSANDRA-8535)
 * Fix cassandra-stress so it respects the CL passed in user mode (CASSANDRA-8948)
 * Fix rare NPE in ColumnDefinition#hasIndexOption() (CASSANDRA-8786)
 * cassandra-stress reports per-operation statistics, plus misc (CASSANDRA-8769)
 * Add SimpleDate (cql date) and Time (cql time) types (CASSANDRA-7523)
 * Use long for key count in cfstats (CASSANDRA-8913)
 * Make SSTableRewriter.abort() more robust to failure (CASSANDRA-8832)
 * Remove cold_reads_to_omit from STCS (CASSANDRA-8860)
 * Make EstimatedHistogram#percentile() use ceil instead of floor (CASSANDRA-8883)
 * Fix top partitions reporting wrong cardinality (CASSANDRA-8834)
 * Fix rare NPE in KeyCacheSerializer (CASSANDRA-8067)
 * Pick sstables for validation as late as possible inc repairs (CASSANDRA-8366)
 * Fix commitlog getPendingTasks to not increment (CASSANDRA-8862)
 * Fix parallelism adjustment in range and secondary index queries
   when the first fetch does not satisfy the limit (CASSANDRA-8856)
 * Check if the filtered sstables is non-empty in STCS (CASSANDRA-8843)
 * Upgrade java-driver used for cassandra-stress (CASSANDRA-8842)
 * Fix CommitLog.forceRecycleAllSegments() memory access error (CASSANDRA-8812)
 * Improve assertions in Memory (CASSANDRA-8792)
 * Fix SSTableRewriter cleanup (CASSANDRA-8802)
 * Introduce SafeMemory for CompressionMetadata.Writer (CASSANDRA-8758)
 * 'nodetool info' prints exception against older node (CASSANDRA-8796)
 * Ensure SSTableReader.last corresponds exactly with the file end (CASSANDRA-8750)
 * Make SSTableWriter.openEarly more robust and obvious (CASSANDRA-8747)
 * Enforce SSTableReader.first/last (CASSANDRA-8744)
 * Cleanup SegmentedFile API (CASSANDRA-8749)
 * Avoid overlap with early compaction replacement (CASSANDRA-8683)
 * Safer Resource Management++ (CASSANDRA-8707)
 * Write partition size estimates into a system table (CASSANDRA-7688)
 * cqlsh: Fix keys() and full() collection indexes in DESCRIBE output
   (CASSANDRA-8154)
 * Show progress of streaming in nodetool netstats (CASSANDRA-8886)
 * IndexSummaryBuilder utilises offheap memory, and shares data between
   each IndexSummary opened from it (CASSANDRA-8757)
 * markCompacting only succeeds if the exact SSTableReader instances being
   marked are in the live set (CASSANDRA-8689)
 * cassandra-stress support for varint (CASSANDRA-8882)
 * Fix Adler32 digest for compressed sstables (CASSANDRA-8778)
 * Add nodetool statushandoff/statusbackup (CASSANDRA-8912)
 * Use stdout for progress and stats in sstableloader (CASSANDRA-8982)
 * Correctly identify 2i datadir from older versions (CASSANDRA-9116)
Merged from 2.0:
 * Ignore gossip SYNs after shutdown (CASSANDRA-9238)
 * Avoid overflow when calculating max sstable size in LCS (CASSANDRA-9235)
 * Make sstable blacklisting work with compression (CASSANDRA-9138)
 * Do not attempt to rebuild indexes if no index accepts any column (CASSANDRA-9196)
 * Don't initiate snitch reconnection for dead states (CASSANDRA-7292)
 * Fix ArrayIndexOutOfBoundsException in CQLSSTableWriter (CASSANDRA-8978)
 * Add shutdown gossip state to prevent timeouts during rolling restarts (CASSANDRA-8336)
 * Fix running with java.net.preferIPv6Addresses=true (CASSANDRA-9137)
 * Fix failed bootstrap/replace attempts being persisted in system.peers (CASSANDRA-9180)
 * Flush system.IndexInfo after marking index built (CASSANDRA-9128)
 * Fix updates to min/max_compaction_threshold through cassandra-cli
   (CASSANDRA-8102)
 * Don't include tmp files when doing offline relevel (CASSANDRA-9088)
 * Use the proper CAS WriteType when finishing a previous round during Paxos
   preparation (CASSANDRA-8672)
 * Avoid race in cancelling compactions (CASSANDRA-9070)
 * More aggressive check for expired sstables in DTCS (CASSANDRA-8359)
 * Fix ignored index_interval change in ALTER TABLE statements (CASSANDRA-7976)
 * Do more aggressive compaction in old time windows in DTCS (CASSANDRA-8360)
 * java.lang.AssertionError when reading saved cache (CASSANDRA-8740)
 * "disk full" when running cleanup (CASSANDRA-9036)
 * Lower logging level from ERROR to DEBUG when a scheduled schema pull
   cannot be completed due to a node being down (CASSANDRA-9032)
 * Fix MOVED_NODE client event (CASSANDRA-8516)
 * Allow overriding MAX_OUTSTANDING_REPLAY_COUNT (CASSANDRA-7533)
 * Fix malformed JMX ObjectName containing IPv6 addresses (CASSANDRA-9027)
 * (cqlsh) Allow increasing CSV field size limit through
   cqlshrc config option (CASSANDRA-8934)
 * Stop logging range tombstones when exceeding the threshold
   (CASSANDRA-8559)
 * Fix NullPointerException when nodetool getendpoints is run
   against invalid keyspaces or tables (CASSANDRA-8950)
 * Allow specifying the tmp dir (CASSANDRA-7712)
 * Improve compaction estimated tasks estimation (CASSANDRA-8904)
 * Fix duplicate up/down messages sent to native clients (CASSANDRA-7816)
 * Expose commit log archive status via JMX (CASSANDRA-8734)
 * Provide better exceptions for invalid replication strategy parameters
   (CASSANDRA-8909)
 * Fix regression in mixed single and multi-column relation support for
   SELECT statements (CASSANDRA-8613)
 * Add ability to limit number of native connections (CASSANDRA-8086)
 * Fix CQLSSTableWriter throwing exception and spawning threads
   (CASSANDRA-8808)
 * Fix MT mismatch between empty and GC-able data (CASSANDRA-8979)
 * Fix incorrect validation when snapshotting single table (CASSANDRA-8056)
 * Add offline tool to relevel sstables (CASSANDRA-8301)
 * Preserve stream ID for more protocol errors (CASSANDRA-8848)
 * Fix combining token() function with multi-column relations on
   clustering columns (CASSANDRA-8797)
 * Make CFS.markReferenced() resistant to bad refcounting (CASSANDRA-8829)
 * Fix StreamTransferTask abort/complete bad refcounting (CASSANDRA-8815)
 * Fix AssertionError when querying a DESC clustering ordered
   table with ASC ordering and paging (CASSANDRA-8767)
 * AssertionError: "Memory was freed" when running cleanup (CASSANDRA-8716)
 * Make it possible to set max_sstable_age to fractional days (CASSANDRA-8406)
 * Fix some multi-column relations with indexes on some clustering
   columns (CASSANDRA-8275)
 * Fix memory leak in SSTableSimple*Writer and SSTableReader.validate()
   (CASSANDRA-8748)
 * Throw OOM if allocating memory fails to return a valid pointer (CASSANDRA-8726)
 * Fix SSTableSimpleUnsortedWriter ConcurrentModificationException (CASSANDRA-8619)
 * 'nodetool info' prints exception against older node (CASSANDRA-8796)
 * Ensure SSTableSimpleUnsortedWriter.close() terminates if
   disk writer has crashed (CASSANDRA-8807)


2.1.4
 * Bind JMX to localhost unless explicitly configured otherwise (CASSANDRA-9085)


2.1.3
 * Fix HSHA/offheap_objects corruption (CASSANDRA-8719)
 * Upgrade libthrift to 0.9.2 (CASSANDRA-8685)
 * Don't use the shared ref in sstableloader (CASSANDRA-8704)
 * Purge internal prepared statements if related tables or
   keyspaces are dropped (CASSANDRA-8693)
 * (cqlsh) Handle unicode BOM at start of files (CASSANDRA-8638)
 * Stop compactions before exiting offline tools (CASSANDRA-8623)
 * Update tools/stress/README.txt to match current behaviour (CASSANDRA-7933)
 * Fix schema from Thrift conversion with empty metadata (CASSANDRA-8695)
 * Safer Resource Management (CASSANDRA-7705)
 * Make sure we compact highly overlapping cold sstables with
   STCS (CASSANDRA-8635)
 * rpc_interface and listen_interface generate NPE on startup when specified
   interface doesn't exist (CASSANDRA-8677)
 * Fix ArrayIndexOutOfBoundsException in nodetool cfhistograms (CASSANDRA-8514)
 * Switch from yammer metrics for nodetool cf/proxy histograms (CASSANDRA-8662)
 * Make sure we don't add tmplink files to the compaction
   strategy (CASSANDRA-8580)
 * (cqlsh) Handle maps with blob keys (CASSANDRA-8372)
 * (cqlsh) Handle DynamicCompositeType schemas correctly (CASSANDRA-8563)
 * Duplicate rows returned when in clause has repeated values (CASSANDRA-6706)
 * Add tooling to detect hot partitions (CASSANDRA-7974)
 * Fix cassandra-stress user-mode truncation of partition generation (CASSANDRA-8608)
 * Only stream from unrepaired sstables during inc repair (CASSANDRA-8267)
 * Don't allow starting multiple inc repairs on the same sstables (CASSANDRA-8316)
 * Invalidate prepared BATCH statements when related tables
   or keyspaces are dropped (CASSANDRA-8652)
 * Fix missing results in secondary index queries on collections
   with ALLOW FILTERING (CASSANDRA-8421)
 * Expose EstimatedHistogram metrics for range slices (CASSANDRA-8627)
 * (cqlsh) Escape clqshrc passwords properly (CASSANDRA-8618)
 * Fix NPE when passing wrong argument in ALTER TABLE statement (CASSANDRA-8355)
 * Pig: Refactor and deprecate CqlStorage (CASSANDRA-8599)
 * Don't reuse the same cleanup strategy for all sstables (CASSANDRA-8537)
 * Fix case-sensitivity of index name on CREATE and DROP INDEX
   statements (CASSANDRA-8365)
 * Better detection/logging for corruption in compressed sstables (CASSANDRA-8192)
 * Use the correct repairedAt value when closing writer (CASSANDRA-8570)
 * (cqlsh) Handle a schema mismatch being detected on startup (CASSANDRA-8512)
 * Properly calculate expected write size during compaction (CASSANDRA-8532)
 * Invalidate affected prepared statements when a table's columns
   are altered (CASSANDRA-7910)
 * Stress - user defined writes should populate sequentally (CASSANDRA-8524)
 * Fix regression in SSTableRewriter causing some rows to become unreadable
   during compaction (CASSANDRA-8429)
 * Run major compactions for repaired/unrepaired in parallel (CASSANDRA-8510)
 * (cqlsh) Fix compression options in DESCRIBE TABLE output when compression
   is disabled (CASSANDRA-8288)
 * (cqlsh) Fix DESCRIBE output after keyspaces are altered (CASSANDRA-7623)
 * Make sure we set lastCompactedKey correctly (CASSANDRA-8463)
 * (cqlsh) Fix output of CONSISTENCY command (CASSANDRA-8507)
 * (cqlsh) Fixed the handling of LIST statements (CASSANDRA-8370)
 * Make sstablescrub check leveled manifest again (CASSANDRA-8432)
 * Check first/last keys in sstable when giving out positions (CASSANDRA-8458)
 * Disable mmap on Windows (CASSANDRA-6993)
 * Add missing ConsistencyLevels to cassandra-stress (CASSANDRA-8253)
 * Add auth support to cassandra-stress (CASSANDRA-7985)
 * Fix ArrayIndexOutOfBoundsException when generating error message
   for some CQL syntax errors (CASSANDRA-8455)
 * Scale memtable slab allocation logarithmically (CASSANDRA-7882)
 * cassandra-stress simultaneous inserts over same seed (CASSANDRA-7964)
 * Reduce cassandra-stress sampling memory requirements (CASSANDRA-7926)
 * Ensure memtable flush cannot expire commit log entries from its future (CASSANDRA-8383)
 * Make read "defrag" async to reclaim memtables (CASSANDRA-8459)
 * Remove tmplink files for offline compactions (CASSANDRA-8321)
 * Reduce maxHintsInProgress (CASSANDRA-8415)
 * BTree updates may call provided update function twice (CASSANDRA-8018)
 * Release sstable references after anticompaction (CASSANDRA-8386)
 * Handle abort() in SSTableRewriter properly (CASSANDRA-8320)
 * Centralize shared executors (CASSANDRA-8055)
 * Fix filtering for CONTAINS (KEY) relations on frozen collection
   clustering columns when the query is restricted to a single
   partition (CASSANDRA-8203)
 * Do more aggressive entire-sstable TTL expiry checks (CASSANDRA-8243)
 * Add more log info if readMeter is null (CASSANDRA-8238)
 * add check of the system wall clock time at startup (CASSANDRA-8305)
 * Support for frozen collections (CASSANDRA-7859)
 * Fix overflow on histogram computation (CASSANDRA-8028)
 * Have paxos reuse the timestamp generation of normal queries (CASSANDRA-7801)
 * Fix incremental repair not remove parent session on remote (CASSANDRA-8291)
 * Improve JBOD disk utilization (CASSANDRA-7386)
 * Log failed host when preparing incremental repair (CASSANDRA-8228)
 * Force config client mode in CQLSSTableWriter (CASSANDRA-8281)
 * Fix sstableupgrade throws exception (CASSANDRA-8688)
 * Fix hang when repairing empty keyspace (CASSANDRA-8694)
Merged from 2.0:
 * Fix IllegalArgumentException in dynamic snitch (CASSANDRA-8448)
 * Add support for UPDATE ... IF EXISTS (CASSANDRA-8610)
 * Fix reversal of list prepends (CASSANDRA-8733)
 * Prevent non-zero default_time_to_live on tables with counters
   (CASSANDRA-8678)
 * Fix SSTableSimpleUnsortedWriter ConcurrentModificationException
   (CASSANDRA-8619)
 * Round up time deltas lower than 1ms in BulkLoader (CASSANDRA-8645)
 * Add batch remove iterator to ABSC (CASSANDRA-8414, 8666)
 * Round up time deltas lower than 1ms in BulkLoader (CASSANDRA-8645)
 * Fix isClientMode check in Keyspace (CASSANDRA-8687)
 * Use more efficient slice size for querying internal secondary
   index tables (CASSANDRA-8550)
 * Fix potentially returning deleted rows with range tombstone (CASSANDRA-8558)
 * Check for available disk space before starting a compaction (CASSANDRA-8562)
 * Fix DISTINCT queries with LIMITs or paging when some partitions
   contain only tombstones (CASSANDRA-8490)
 * Introduce background cache refreshing to permissions cache
   (CASSANDRA-8194)
 * Fix race condition in StreamTransferTask that could lead to
   infinite loops and premature sstable deletion (CASSANDRA-7704)
 * Add an extra version check to MigrationTask (CASSANDRA-8462)
 * Ensure SSTableWriter cleans up properly after failure (CASSANDRA-8499)
 * Increase bf true positive count on key cache hit (CASSANDRA-8525)
 * Move MeteredFlusher to its own thread (CASSANDRA-8485)
 * Fix non-distinct results in DISTNCT queries on static columns when
   paging is enabled (CASSANDRA-8087)
 * Move all hints related tasks to hints internal executor (CASSANDRA-8285)
 * Fix paging for multi-partition IN queries (CASSANDRA-8408)
 * Fix MOVED_NODE topology event never being emitted when a node
   moves its token (CASSANDRA-8373)
 * Fix validation of indexes in COMPACT tables (CASSANDRA-8156)
 * Avoid StackOverflowError when a large list of IN values
   is used for a clustering column (CASSANDRA-8410)
 * Fix NPE when writetime() or ttl() calls are wrapped by
   another function call (CASSANDRA-8451)
 * Fix NPE after dropping a keyspace (CASSANDRA-8332)
 * Fix error message on read repair timeouts (CASSANDRA-7947)
 * Default DTCS base_time_seconds changed to 60 (CASSANDRA-8417)
 * Refuse Paxos operation with more than one pending endpoint (CASSANDRA-8346, 8640)
 * Throw correct exception when trying to bind a keyspace or table
   name (CASSANDRA-6952)
 * Make HHOM.compact synchronized (CASSANDRA-8416)
 * cancel latency-sampling task when CF is dropped (CASSANDRA-8401)
 * don't block SocketThread for MessagingService (CASSANDRA-8188)
 * Increase quarantine delay on replacement (CASSANDRA-8260)
 * Expose off-heap memory usage stats (CASSANDRA-7897)
 * Ignore Paxos commits for truncated tables (CASSANDRA-7538)
 * Validate size of indexed column values (CASSANDRA-8280)
 * Make LCS split compaction results over all data directories (CASSANDRA-8329)
 * Fix some failing queries that use multi-column relations
   on COMPACT STORAGE tables (CASSANDRA-8264)
 * Fix InvalidRequestException with ORDER BY (CASSANDRA-8286)
 * Disable SSLv3 for POODLE (CASSANDRA-8265)
 * Fix millisecond timestamps in Tracing (CASSANDRA-8297)
 * Include keyspace name in error message when there are insufficient
   live nodes to stream from (CASSANDRA-8221)
 * Avoid overlap in L1 when L0 contains many nonoverlapping
   sstables (CASSANDRA-8211)
 * Improve PropertyFileSnitch logging (CASSANDRA-8183)
 * Add DC-aware sequential repair (CASSANDRA-8193)
 * Use live sstables in snapshot repair if possible (CASSANDRA-8312)
 * Fix hints serialized size calculation (CASSANDRA-8587)


2.1.2
 * (cqlsh) parse_for_table_meta errors out on queries with undefined
   grammars (CASSANDRA-8262)
 * (cqlsh) Fix SELECT ... TOKEN() function broken in C* 2.1.1 (CASSANDRA-8258)
 * Fix Cassandra crash when running on JDK8 update 40 (CASSANDRA-8209)
 * Optimize partitioner tokens (CASSANDRA-8230)
 * Improve compaction of repaired/unrepaired sstables (CASSANDRA-8004)
 * Make cache serializers pluggable (CASSANDRA-8096)
 * Fix issues with CONTAINS (KEY) queries on secondary indexes
   (CASSANDRA-8147)
 * Fix read-rate tracking of sstables for some queries (CASSANDRA-8239)
 * Fix default timestamp in QueryOptions (CASSANDRA-8246)
 * Set socket timeout when reading remote version (CASSANDRA-8188)
 * Refactor how we track live size (CASSANDRA-7852)
 * Make sure unfinished compaction files are removed (CASSANDRA-8124)
 * Fix shutdown when run as Windows service (CASSANDRA-8136)
 * Fix DESCRIBE TABLE with custom indexes (CASSANDRA-8031)
 * Fix race in RecoveryManagerTest (CASSANDRA-8176)
 * Avoid IllegalArgumentException while sorting sstables in
   IndexSummaryManager (CASSANDRA-8182)
 * Shutdown JVM on file descriptor exhaustion (CASSANDRA-7579)
 * Add 'die' policy for commit log and disk failure (CASSANDRA-7927)
 * Fix installing as service on Windows (CASSANDRA-8115)
 * Fix CREATE TABLE for CQL2 (CASSANDRA-8144)
 * Avoid boxing in ColumnStats min/max trackers (CASSANDRA-8109)
Merged from 2.0:
 * Correctly handle non-text column names in cql3 (CASSANDRA-8178)
 * Fix deletion for indexes on primary key columns (CASSANDRA-8206)
 * Add 'nodetool statusgossip' (CASSANDRA-8125)
 * Improve client notification that nodes are ready for requests (CASSANDRA-7510)
 * Handle negative timestamp in writetime method (CASSANDRA-8139)
 * Pig: Remove errant LIMIT clause in CqlNativeStorage (CASSANDRA-8166)
 * Throw ConfigurationException when hsha is used with the default
   rpc_max_threads setting of 'unlimited' (CASSANDRA-8116)
 * Allow concurrent writing of the same table in the same JVM using
   CQLSSTableWriter (CASSANDRA-7463)
 * Fix totalDiskSpaceUsed calculation (CASSANDRA-8205)


2.1.1
 * Fix spin loop in AtomicSortedColumns (CASSANDRA-7546)
 * Dont notify when replacing tmplink files (CASSANDRA-8157)
 * Fix validation with multiple CONTAINS clause (CASSANDRA-8131)
 * Fix validation of collections in TriggerExecutor (CASSANDRA-8146)
 * Fix IllegalArgumentException when a list of IN values containing tuples
   is passed as a single arg to a prepared statement with the v1 or v2
   protocol (CASSANDRA-8062)
 * Fix ClassCastException in DISTINCT query on static columns with
   query paging (CASSANDRA-8108)
 * Fix NPE on null nested UDT inside a set (CASSANDRA-8105)
 * Fix exception when querying secondary index on set items or map keys
   when some clustering columns are specified (CASSANDRA-8073)
 * Send proper error response when there is an error during native
   protocol message decode (CASSANDRA-8118)
 * Gossip should ignore generation numbers too far in the future (CASSANDRA-8113)
 * Fix NPE when creating a table with frozen sets, lists (CASSANDRA-8104)
 * Fix high memory use due to tracking reads on incrementally opened sstable
   readers (CASSANDRA-8066)
 * Fix EXECUTE request with skipMetadata=false returning no metadata
   (CASSANDRA-8054)
 * Allow concurrent use of CQLBulkOutputFormat (CASSANDRA-7776)
 * Shutdown JVM on OOM (CASSANDRA-7507)
 * Upgrade netty version and enable epoll event loop (CASSANDRA-7761)
 * Don't duplicate sstables smaller than split size when using
   the sstablesplitter tool (CASSANDRA-7616)
 * Avoid re-parsing already prepared statements (CASSANDRA-7923)
 * Fix some Thrift slice deletions and updates of COMPACT STORAGE
   tables with some clustering columns omitted (CASSANDRA-7990)
 * Fix filtering for CONTAINS on sets (CASSANDRA-8033)
 * Properly track added size (CASSANDRA-7239)
 * Allow compilation in java 8 (CASSANDRA-7208)
 * Fix Assertion error on RangeTombstoneList diff (CASSANDRA-8013)
 * Release references to overlapping sstables during compaction (CASSANDRA-7819)
 * Send notification when opening compaction results early (CASSANDRA-8034)
 * Make native server start block until properly bound (CASSANDRA-7885)
 * (cqlsh) Fix IPv6 support (CASSANDRA-7988)
 * Ignore fat clients when checking for endpoint collision (CASSANDRA-7939)
 * Make sstablerepairedset take a list of files (CASSANDRA-7995)
 * (cqlsh) Tab completeion for indexes on map keys (CASSANDRA-7972)
 * (cqlsh) Fix UDT field selection in select clause (CASSANDRA-7891)
 * Fix resource leak in event of corrupt sstable
 * (cqlsh) Add command line option for cqlshrc file path (CASSANDRA-7131)
 * Provide visibility into prepared statements churn (CASSANDRA-7921, CASSANDRA-7930)
 * Invalidate prepared statements when their keyspace or table is
   dropped (CASSANDRA-7566)
 * cassandra-stress: fix support for NetworkTopologyStrategy (CASSANDRA-7945)
 * Fix saving caches when a table is dropped (CASSANDRA-7784)
 * Add better error checking of new stress profile (CASSANDRA-7716)
 * Use ThreadLocalRandom and remove FBUtilities.threadLocalRandom (CASSANDRA-7934)
 * Prevent operator mistakes due to simultaneous bootstrap (CASSANDRA-7069)
 * cassandra-stress supports whitelist mode for node config (CASSANDRA-7658)
 * GCInspector more closely tracks GC; cassandra-stress and nodetool report it (CASSANDRA-7916)
 * nodetool won't output bogus ownership info without a keyspace (CASSANDRA-7173)
 * Add human readable option to nodetool commands (CASSANDRA-5433)
 * Don't try to set repairedAt on old sstables (CASSANDRA-7913)
 * Add metrics for tracking PreparedStatement use (CASSANDRA-7719)
 * (cqlsh) tab-completion for triggers (CASSANDRA-7824)
 * (cqlsh) Support for query paging (CASSANDRA-7514)
 * (cqlsh) Show progress of COPY operations (CASSANDRA-7789)
 * Add syntax to remove multiple elements from a map (CASSANDRA-6599)
 * Support non-equals conditions in lightweight transactions (CASSANDRA-6839)
 * Add IF [NOT] EXISTS to create/drop triggers (CASSANDRA-7606)
 * (cqlsh) Display the current logged-in user (CASSANDRA-7785)
 * (cqlsh) Don't ignore CTRL-C during COPY FROM execution (CASSANDRA-7815)
 * (cqlsh) Order UDTs according to cross-type dependencies in DESCRIBE
   output (CASSANDRA-7659)
 * (cqlsh) Fix handling of CAS statement results (CASSANDRA-7671)
 * (cqlsh) COPY TO/FROM improvements (CASSANDRA-7405)
 * Support list index operations with conditions (CASSANDRA-7499)
 * Add max live/tombstoned cells to nodetool cfstats output (CASSANDRA-7731)
 * Validate IPv6 wildcard addresses properly (CASSANDRA-7680)
 * (cqlsh) Error when tracing query (CASSANDRA-7613)
 * Avoid IOOBE when building SyntaxError message snippet (CASSANDRA-7569)
 * SSTableExport uses correct validator to create string representation of partition
   keys (CASSANDRA-7498)
 * Avoid NPEs when receiving type changes for an unknown keyspace (CASSANDRA-7689)
 * Add support for custom 2i validation (CASSANDRA-7575)
 * Pig support for hadoop CqlInputFormat (CASSANDRA-6454)
 * Add duration mode to cassandra-stress (CASSANDRA-7468)
 * Add listen_interface and rpc_interface options (CASSANDRA-7417)
 * Improve schema merge performance (CASSANDRA-7444)
 * Adjust MT depth based on # of partition validating (CASSANDRA-5263)
 * Optimise NativeCell comparisons (CASSANDRA-6755)
 * Configurable client timeout for cqlsh (CASSANDRA-7516)
 * Include snippet of CQL query near syntax error in messages (CASSANDRA-7111)
 * Make repair -pr work with -local (CASSANDRA-7450)
 * Fix error in sstableloader with -cph > 1 (CASSANDRA-8007)
 * Fix snapshot repair error on indexed tables (CASSANDRA-8020)
 * Do not exit nodetool repair when receiving JMX NOTIF_LOST (CASSANDRA-7909)
 * Stream to private IP when available (CASSANDRA-8084)
Merged from 2.0:
 * Reject conditions on DELETE unless full PK is given (CASSANDRA-6430)
 * Properly reject the token function DELETE (CASSANDRA-7747)
 * Force batchlog replay before decommissioning a node (CASSANDRA-7446)
 * Fix hint replay with many accumulated expired hints (CASSANDRA-6998)
 * Fix duplicate results in DISTINCT queries on static columns with query
   paging (CASSANDRA-8108)
 * Add DateTieredCompactionStrategy (CASSANDRA-6602)
 * Properly validate ascii and utf8 string literals in CQL queries (CASSANDRA-8101)
 * (cqlsh) Fix autocompletion for alter keyspace (CASSANDRA-8021)
 * Create backup directories for commitlog archiving during startup (CASSANDRA-8111)
 * Reduce totalBlockFor() for LOCAL_* consistency levels (CASSANDRA-8058)
 * Fix merging schemas with re-dropped keyspaces (CASSANDRA-7256)
 * Fix counters in supercolumns during live upgrades from 1.2 (CASSANDRA-7188)
 * Notify DT subscribers when a column family is truncated (CASSANDRA-8088)
 * Add sanity check of $JAVA on startup (CASSANDRA-7676)
 * Schedule fat client schema pull on join (CASSANDRA-7993)
 * Don't reset nodes' versions when closing IncomingTcpConnections
   (CASSANDRA-7734)
 * Record the real messaging version in all cases in OutboundTcpConnection
   (CASSANDRA-8057)
 * SSL does not work in cassandra-cli (CASSANDRA-7899)
 * Fix potential exception when using ReversedType in DynamicCompositeType
   (CASSANDRA-7898)
 * Better validation of collection values (CASSANDRA-7833)
 * Track min/max timestamps correctly (CASSANDRA-7969)
 * Fix possible overflow while sorting CL segments for replay (CASSANDRA-7992)
 * Increase nodetool Xmx (CASSANDRA-7956)
 * Archive any commitlog segments present at startup (CASSANDRA-6904)
 * CrcCheckChance should adjust based on live CFMetadata not
   sstable metadata (CASSANDRA-7978)
 * token() should only accept columns in the partitioning
   key order (CASSANDRA-6075)
 * Add method to invalidate permission cache via JMX (CASSANDRA-7977)
 * Allow propagating multiple gossip states atomically (CASSANDRA-6125)
 * Log exceptions related to unclean native protocol client disconnects
   at DEBUG or INFO (CASSANDRA-7849)
 * Allow permissions cache to be set via JMX (CASSANDRA-7698)
 * Include schema_triggers CF in readable system resources (CASSANDRA-7967)
 * Fix RowIndexEntry to report correct serializedSize (CASSANDRA-7948)
 * Make CQLSSTableWriter sync within partitions (CASSANDRA-7360)
 * Potentially use non-local replicas in CqlConfigHelper (CASSANDRA-7906)
 * Explicitly disallow mixing multi-column and single-column
   relations on clustering columns (CASSANDRA-7711)
 * Better error message when condition is set on PK column (CASSANDRA-7804)
 * Don't send schema change responses and events for no-op DDL
   statements (CASSANDRA-7600)
 * (Hadoop) fix cluster initialisation for a split fetching (CASSANDRA-7774)
 * Throw InvalidRequestException when queries contain relations on entire
   collection columns (CASSANDRA-7506)
 * (cqlsh) enable CTRL-R history search with libedit (CASSANDRA-7577)
 * (Hadoop) allow ACFRW to limit nodes to local DC (CASSANDRA-7252)
 * (cqlsh) cqlsh should automatically disable tracing when selecting
   from system_traces (CASSANDRA-7641)
 * (Hadoop) Add CqlOutputFormat (CASSANDRA-6927)
 * Don't depend on cassandra config for nodetool ring (CASSANDRA-7508)
 * (cqlsh) Fix failing cqlsh formatting tests (CASSANDRA-7703)
 * Fix IncompatibleClassChangeError from hadoop2 (CASSANDRA-7229)
 * Add 'nodetool sethintedhandoffthrottlekb' (CASSANDRA-7635)
 * (cqlsh) Add tab-completion for CREATE/DROP USER IF [NOT] EXISTS (CASSANDRA-7611)
 * Catch errors when the JVM pulls the rug out from GCInspector (CASSANDRA-5345)
 * cqlsh fails when version number parts are not int (CASSANDRA-7524)
 * Fix NPE when table dropped during streaming (CASSANDRA-7946)
 * Fix wrong progress when streaming uncompressed (CASSANDRA-7878)
 * Fix possible infinite loop in creating repair range (CASSANDRA-7983)
 * Fix unit in nodetool for streaming throughput (CASSANDRA-7375)
Merged from 1.2:
 * Don't index tombstones (CASSANDRA-7828)
 * Improve PasswordAuthenticator default super user setup (CASSANDRA-7788)


2.1.0
 * (cqlsh) Removed "ALTER TYPE <name> RENAME TO <name>" from tab-completion
   (CASSANDRA-7895)
 * Fixed IllegalStateException in anticompaction (CASSANDRA-7892)
 * cqlsh: DESCRIBE support for frozen UDTs, tuples (CASSANDRA-7863)
 * Avoid exposing internal classes over JMX (CASSANDRA-7879)
 * Add null check for keys when freezing collection (CASSANDRA-7869)
 * Improve stress workload realism (CASSANDRA-7519)
Merged from 2.0:
 * Configure system.paxos with LeveledCompactionStrategy (CASSANDRA-7753)
 * Fix ALTER clustering column type from DateType to TimestampType when
   using DESC clustering order (CASSANRDA-7797)
 * Throw EOFException if we run out of chunks in compressed datafile
   (CASSANDRA-7664)
 * Fix PRSI handling of CQL3 row markers for row cleanup (CASSANDRA-7787)
 * Fix dropping collection when it's the last regular column (CASSANDRA-7744)
 * Make StreamReceiveTask thread safe and gc friendly (CASSANDRA-7795)
 * Validate empty cell names from counter updates (CASSANDRA-7798)
Merged from 1.2:
 * Don't allow compacted sstables to be marked as compacting (CASSANDRA-7145)
 * Track expired tombstones (CASSANDRA-7810)


2.1.0-rc7
 * Add frozen keyword and require UDT to be frozen (CASSANDRA-7857)
 * Track added sstable size correctly (CASSANDRA-7239)
 * (cqlsh) Fix case insensitivity (CASSANDRA-7834)
 * Fix failure to stream ranges when moving (CASSANDRA-7836)
 * Correctly remove tmplink files (CASSANDRA-7803)
 * (cqlsh) Fix column name formatting for functions, CAS operations,
   and UDT field selections (CASSANDRA-7806)
 * (cqlsh) Fix COPY FROM handling of null/empty primary key
   values (CASSANDRA-7792)
 * Fix ordering of static cells (CASSANDRA-7763)
Merged from 2.0:
 * Forbid re-adding dropped counter columns (CASSANDRA-7831)
 * Fix CFMetaData#isThriftCompatible() for PK-only tables (CASSANDRA-7832)
 * Always reject inequality on the partition key without token()
   (CASSANDRA-7722)
 * Always send Paxos commit to all replicas (CASSANDRA-7479)
 * Make disruptor_thrift_server invocation pool configurable (CASSANDRA-7594)
 * Make repair no-op when RF=1 (CASSANDRA-7864)


2.1.0-rc6
 * Fix OOM issue from netty caching over time (CASSANDRA-7743)
 * json2sstable couldn't import JSON for CQL table (CASSANDRA-7477)
 * Invalidate all caches on table drop (CASSANDRA-7561)
 * Skip strict endpoint selection for ranges if RF == nodes (CASSANRA-7765)
 * Fix Thrift range filtering without 2ary index lookups (CASSANDRA-7741)
 * Add tracing entries about concurrent range requests (CASSANDRA-7599)
 * (cqlsh) Fix DESCRIBE for NTS keyspaces (CASSANDRA-7729)
 * Remove netty buffer ref-counting (CASSANDRA-7735)
 * Pass mutated cf to index updater for use by PRSI (CASSANDRA-7742)
 * Include stress yaml example in release and deb (CASSANDRA-7717)
 * workaround for netty issue causing corrupted data off the wire (CASSANDRA-7695)
 * cqlsh DESC CLUSTER fails retrieving ring information (CASSANDRA-7687)
 * Fix binding null values inside UDT (CASSANDRA-7685)
 * Fix UDT field selection with empty fields (CASSANDRA-7670)
 * Bogus deserialization of static cells from sstable (CASSANDRA-7684)
 * Fix NPE on compaction leftover cleanup for dropped table (CASSANDRA-7770)
Merged from 2.0:
 * Fix race condition in StreamTransferTask that could lead to
   infinite loops and premature sstable deletion (CASSANDRA-7704)
 * (cqlsh) Wait up to 10 sec for a tracing session (CASSANDRA-7222)
 * Fix NPE in FileCacheService.sizeInBytes (CASSANDRA-7756)
 * Remove duplicates from StorageService.getJoiningNodes (CASSANDRA-7478)
 * Clone token map outside of hot gossip loops (CASSANDRA-7758)
 * Fix MS expiring map timeout for Paxos messages (CASSANDRA-7752)
 * Do not flush on truncate if durable_writes is false (CASSANDRA-7750)
 * Give CRR a default input_cql Statement (CASSANDRA-7226)
 * Better error message when adding a collection with the same name
   than a previously dropped one (CASSANDRA-6276)
 * Fix validation when adding static columns (CASSANDRA-7730)
 * (Thrift) fix range deletion of supercolumns (CASSANDRA-7733)
 * Fix potential AssertionError in RangeTombstoneList (CASSANDRA-7700)
 * Validate arguments of blobAs* functions (CASSANDRA-7707)
 * Fix potential AssertionError with 2ndary indexes (CASSANDRA-6612)
 * Avoid logging CompactionInterrupted at ERROR (CASSANDRA-7694)
 * Minor leak in sstable2jon (CASSANDRA-7709)
 * Add cassandra.auto_bootstrap system property (CASSANDRA-7650)
 * Update java driver (for hadoop) (CASSANDRA-7618)
 * Remove CqlPagingRecordReader/CqlPagingInputFormat (CASSANDRA-7570)
 * Support connecting to ipv6 jmx with nodetool (CASSANDRA-7669)


2.1.0-rc5
 * Reject counters inside user types (CASSANDRA-7672)
 * Switch to notification-based GCInspector (CASSANDRA-7638)
 * (cqlsh) Handle nulls in UDTs and tuples correctly (CASSANDRA-7656)
 * Don't use strict consistency when replacing (CASSANDRA-7568)
 * Fix min/max cell name collection on 2.0 SSTables with range
   tombstones (CASSANDRA-7593)
 * Tolerate min/max cell names of different lengths (CASSANDRA-7651)
 * Filter cached results correctly (CASSANDRA-7636)
 * Fix tracing on the new SEPExecutor (CASSANDRA-7644)
 * Remove shuffle and taketoken (CASSANDRA-7601)
 * Clean up Windows batch scripts (CASSANDRA-7619)
 * Fix native protocol drop user type notification (CASSANDRA-7571)
 * Give read access to system.schema_usertypes to all authenticated users
   (CASSANDRA-7578)
 * (cqlsh) Fix cqlsh display when zero rows are returned (CASSANDRA-7580)
 * Get java version correctly when JAVA_TOOL_OPTIONS is set (CASSANDRA-7572)
 * Fix NPE when dropping index from non-existent keyspace, AssertionError when
   dropping non-existent index with IF EXISTS (CASSANDRA-7590)
 * Fix sstablelevelresetter hang (CASSANDRA-7614)
 * (cqlsh) Fix deserialization of blobs (CASSANDRA-7603)
 * Use "keyspace updated" schema change message for UDT changes in v1 and
   v2 protocols (CASSANDRA-7617)
 * Fix tracing of range slices and secondary index lookups that are local
   to the coordinator (CASSANDRA-7599)
 * Set -Dcassandra.storagedir for all tool shell scripts (CASSANDRA-7587)
 * Don't swap max/min col names when mutating sstable metadata (CASSANDRA-7596)
 * (cqlsh) Correctly handle paged result sets (CASSANDRA-7625)
 * (cqlsh) Improve waiting for a trace to complete (CASSANDRA-7626)
 * Fix tracing of concurrent range slices and 2ary index queries (CASSANDRA-7626)
 * Fix scrub against collection type (CASSANDRA-7665)
Merged from 2.0:
 * Set gc_grace_seconds to seven days for system schema tables (CASSANDRA-7668)
 * SimpleSeedProvider no longer caches seeds forever (CASSANDRA-7663)
 * Always flush on truncate (CASSANDRA-7511)
 * Fix ReversedType(DateType) mapping to native protocol (CASSANDRA-7576)
 * Always merge ranges owned by a single node (CASSANDRA-6930)
 * Track max/min timestamps for range tombstones (CASSANDRA-7647)
 * Fix NPE when listing saved caches dir (CASSANDRA-7632)


2.1.0-rc4
 * Fix word count hadoop example (CASSANDRA-7200)
 * Updated memtable_cleanup_threshold and memtable_flush_writers defaults
   (CASSANDRA-7551)
 * (Windows) fix startup when WMI memory query fails (CASSANDRA-7505)
 * Anti-compaction proceeds if any part of the repair failed (CASSANDRA-7521)
 * Add missing table name to DROP INDEX responses and notifications (CASSANDRA-7539)
 * Bump CQL version to 3.2.0 and update CQL documentation (CASSANDRA-7527)
 * Fix configuration error message when running nodetool ring (CASSANDRA-7508)
 * Support conditional updates, tuple type, and the v3 protocol in cqlsh (CASSANDRA-7509)
 * Handle queries on multiple secondary index types (CASSANDRA-7525)
 * Fix cqlsh authentication with v3 native protocol (CASSANDRA-7564)
 * Fix NPE when unknown prepared statement ID is used (CASSANDRA-7454)
Merged from 2.0:
 * (Windows) force range-based repair to non-sequential mode (CASSANDRA-7541)
 * Fix range merging when DES scores are zero (CASSANDRA-7535)
 * Warn when SSL certificates have expired (CASSANDRA-7528)
 * Fix error when doing reversed queries with static columns (CASSANDRA-7490)
Merged from 1.2:
 * Set correct stream ID on responses when non-Exception Throwables
   are thrown while handling native protocol messages (CASSANDRA-7470)


2.1.0-rc3
 * Consider expiry when reconciling otherwise equal cells (CASSANDRA-7403)
 * Introduce CQL support for stress tool (CASSANDRA-6146)
 * Fix ClassCastException processing expired messages (CASSANDRA-7496)
 * Fix prepared marker for collections inside UDT (CASSANDRA-7472)
 * Remove left-over populate_io_cache_on_flush and replicate_on_write
   uses (CASSANDRA-7493)
 * (Windows) handle spaces in path names (CASSANDRA-7451)
 * Ensure writes have completed after dropping a table, before recycling
   commit log segments (CASSANDRA-7437)
 * Remove left-over rows_per_partition_to_cache (CASSANDRA-7493)
 * Fix error when CONTAINS is used with a bind marker (CASSANDRA-7502)
 * Properly reject unknown UDT field (CASSANDRA-7484)
Merged from 2.0:
 * Fix CC#collectTimeOrderedData() tombstone optimisations (CASSANDRA-7394)
 * Support DISTINCT for static columns and fix behaviour when DISTINC is
   not use (CASSANDRA-7305).
 * Workaround JVM NPE on JMX bind failure (CASSANDRA-7254)
 * Fix race in FileCacheService RemovalListener (CASSANDRA-7278)
 * Fix inconsistent use of consistencyForCommit that allowed LOCAL_QUORUM
   operations to incorrect become full QUORUM (CASSANDRA-7345)
 * Properly handle unrecognized opcodes and flags (CASSANDRA-7440)
 * (Hadoop) close CqlRecordWriter clients when finished (CASSANDRA-7459)
 * Commit disk failure policy (CASSANDRA-7429)
 * Make sure high level sstables get compacted (CASSANDRA-7414)
 * Fix AssertionError when using empty clustering columns and static columns
   (CASSANDRA-7455)
 * Add option to disable STCS in L0 (CASSANDRA-6621)
 * Upgrade to snappy-java 1.0.5.2 (CASSANDRA-7476)


2.1.0-rc2
 * Fix heap size calculation for CompoundSparseCellName and
   CompoundSparseCellName.WithCollection (CASSANDRA-7421)
 * Allow counter mutations in UNLOGGED batches (CASSANDRA-7351)
 * Modify reconcile logic to always pick a tombstone over a counter cell
   (CASSANDRA-7346)
 * Avoid incremental compaction on Windows (CASSANDRA-7365)
 * Fix exception when querying a composite-keyed table with a collection index
   (CASSANDRA-7372)
 * Use node's host id in place of counter ids (CASSANDRA-7366)
 * Fix error when doing reversed queries with static columns (CASSANDRA-7490)
 * Backport CASSANDRA-6747 (CASSANDRA-7560)
 * Track max/min timestamps for range tombstones (CASSANDRA-7647)
 * Fix NPE when listing saved caches dir (CASSANDRA-7632)
 * Fix sstableloader unable to connect encrypted node (CASSANDRA-7585)
Merged from 1.2:
 * Clone token map outside of hot gossip loops (CASSANDRA-7758)
 * Add stop method to EmbeddedCassandraService (CASSANDRA-7595)
 * Support connecting to ipv6 jmx with nodetool (CASSANDRA-7669)
 * Set gc_grace_seconds to seven days for system schema tables (CASSANDRA-7668)
 * SimpleSeedProvider no longer caches seeds forever (CASSANDRA-7663)
 * Set correct stream ID on responses when non-Exception Throwables
   are thrown while handling native protocol messages (CASSANDRA-7470)
 * Fix row size miscalculation in LazilyCompactedRow (CASSANDRA-7543)
 * Fix race in background compaction check (CASSANDRA-7745)
 * Don't clear out range tombstones during compaction (CASSANDRA-7808)


2.1.0-rc1
 * Revert flush directory (CASSANDRA-6357)
 * More efficient executor service for fast operations (CASSANDRA-4718)
 * Move less common tools into a new cassandra-tools package (CASSANDRA-7160)
 * Support more concurrent requests in native protocol (CASSANDRA-7231)
 * Add tab-completion to debian nodetool packaging (CASSANDRA-6421)
 * Change concurrent_compactors defaults (CASSANDRA-7139)
 * Add PowerShell Windows launch scripts (CASSANDRA-7001)
 * Make commitlog archive+restore more robust (CASSANDRA-6974)
 * Fix marking commitlogsegments clean (CASSANDRA-6959)
 * Add snapshot "manifest" describing files included (CASSANDRA-6326)
 * Parallel streaming for sstableloader (CASSANDRA-3668)
 * Fix bugs in supercolumns handling (CASSANDRA-7138)
 * Fix ClassClassException on composite dense tables (CASSANDRA-7112)
 * Cleanup and optimize collation and slice iterators (CASSANDRA-7107)
 * Upgrade NBHM lib (CASSANDRA-7128)
 * Optimize netty server (CASSANDRA-6861)
 * Fix repair hang when given CF does not exist (CASSANDRA-7189)
 * Allow c* to be shutdown in an embedded mode (CASSANDRA-5635)
 * Add server side batching to native transport (CASSANDRA-5663)
 * Make batchlog replay asynchronous (CASSANDRA-6134)
 * remove unused classes (CASSANDRA-7197)
 * Limit user types to the keyspace they are defined in (CASSANDRA-6643)
 * Add validate method to CollectionType (CASSANDRA-7208)
 * New serialization format for UDT values (CASSANDRA-7209, CASSANDRA-7261)
 * Fix nodetool netstats (CASSANDRA-7270)
 * Fix potential ClassCastException in HintedHandoffManager (CASSANDRA-7284)
 * Use prepared statements internally (CASSANDRA-6975)
 * Fix broken paging state with prepared statement (CASSANDRA-7120)
 * Fix IllegalArgumentException in CqlStorage (CASSANDRA-7287)
 * Allow nulls/non-existant fields in UDT (CASSANDRA-7206)
 * Add Thrift MultiSliceRequest (CASSANDRA-6757, CASSANDRA-7027)
 * Handle overlapping MultiSlices (CASSANDRA-7279)
 * Fix DataOutputTest on Windows (CASSANDRA-7265)
 * Embedded sets in user defined data-types are not updating (CASSANDRA-7267)
 * Add tuple type to CQL/native protocol (CASSANDRA-7248)
 * Fix CqlPagingRecordReader on tables with few rows (CASSANDRA-7322)
Merged from 2.0:
 * Copy compaction options to make sure they are reloaded (CASSANDRA-7290)
 * Add option to do more aggressive tombstone compactions (CASSANDRA-6563)
 * Don't try to compact already-compacting files in HHOM (CASSANDRA-7288)
 * Always reallocate buffers in HSHA (CASSANDRA-6285)
 * (Hadoop) support authentication in CqlRecordReader (CASSANDRA-7221)
 * (Hadoop) Close java driver Cluster in CQLRR.close (CASSANDRA-7228)
 * Warn when 'USING TIMESTAMP' is used on a CAS BATCH (CASSANDRA-7067)
 * return all cpu values from BackgroundActivityMonitor.readAndCompute (CASSANDRA-7183)
 * Correctly delete scheduled range xfers (CASSANDRA-7143)
 * return all cpu values from BackgroundActivityMonitor.readAndCompute (CASSANDRA-7183)
 * reduce garbage creation in calculatePendingRanges (CASSANDRA-7191)
 * fix c* launch issues on Russian os's due to output of linux 'free' cmd (CASSANDRA-6162)
 * Fix disabling autocompaction (CASSANDRA-7187)
 * Fix potential NumberFormatException when deserializing IntegerType (CASSANDRA-7088)
 * cqlsh can't tab-complete disabling compaction (CASSANDRA-7185)
 * cqlsh: Accept and execute CQL statement(s) from command-line parameter (CASSANDRA-7172)
 * Fix IllegalStateException in CqlPagingRecordReader (CASSANDRA-7198)
 * Fix the InvertedIndex trigger example (CASSANDRA-7211)
 * Add --resolve-ip option to 'nodetool ring' (CASSANDRA-7210)
 * reduce garbage on codec flag deserialization (CASSANDRA-7244)
 * Fix duplicated error messages on directory creation error at startup (CASSANDRA-5818)
 * Proper null handle for IF with map element access (CASSANDRA-7155)
 * Improve compaction visibility (CASSANDRA-7242)
 * Correctly delete scheduled range xfers (CASSANDRA-7143)
 * Make batchlog replica selection rack-aware (CASSANDRA-6551)
 * Fix CFMetaData#getColumnDefinitionFromColumnName() (CASSANDRA-7074)
 * Fix writetime/ttl functions for static columns (CASSANDRA-7081)
 * Suggest CTRL-C or semicolon after three blank lines in cqlsh (CASSANDRA-7142)
 * Fix 2ndary index queries with DESC clustering order (CASSANDRA-6950)
 * Invalid key cache entries on DROP (CASSANDRA-6525)
 * Fix flapping RecoveryManagerTest (CASSANDRA-7084)
 * Add missing iso8601 patterns for date strings (CASSANDRA-6973)
 * Support selecting multiple rows in a partition using IN (CASSANDRA-6875)
 * Add authentication support to shuffle (CASSANDRA-6484)
 * Swap local and global default read repair chances (CASSANDRA-7320)
 * Add conditional CREATE/DROP USER support (CASSANDRA-7264)
 * Cqlsh counts non-empty lines for "Blank lines" warning (CASSANDRA-7325)
Merged from 1.2:
 * Add Cloudstack snitch (CASSANDRA-7147)
 * Update system.peers correctly when relocating tokens (CASSANDRA-7126)
 * Add Google Compute Engine snitch (CASSANDRA-7132)
 * remove duplicate query for local tokens (CASSANDRA-7182)
 * exit CQLSH with error status code if script fails (CASSANDRA-6344)
 * Fix bug with some IN queries missig results (CASSANDRA-7105)
 * Fix availability validation for LOCAL_ONE CL (CASSANDRA-7319)
 * Hint streaming can cause decommission to fail (CASSANDRA-7219)


2.1.0-beta2
 * Increase default CL space to 8GB (CASSANDRA-7031)
 * Add range tombstones to read repair digests (CASSANDRA-6863)
 * Fix BTree.clear for large updates (CASSANDRA-6943)
 * Fail write instead of logging a warning when unable to append to CL
   (CASSANDRA-6764)
 * Eliminate possibility of CL segment appearing twice in active list
   (CASSANDRA-6557)
 * Apply DONTNEED fadvise to commitlog segments (CASSANDRA-6759)
 * Switch CRC component to Adler and include it for compressed sstables
   (CASSANDRA-4165)
 * Allow cassandra-stress to set compaction strategy options (CASSANDRA-6451)
 * Add broadcast_rpc_address option to cassandra.yaml (CASSANDRA-5899)
 * Auto reload GossipingPropertyFileSnitch config (CASSANDRA-5897)
 * Fix overflow of memtable_total_space_in_mb (CASSANDRA-6573)
 * Fix ABTC NPE and apply update function correctly (CASSANDRA-6692)
 * Allow nodetool to use a file or prompt for password (CASSANDRA-6660)
 * Fix AIOOBE when concurrently accessing ABSC (CASSANDRA-6742)
 * Fix assertion error in ALTER TYPE RENAME (CASSANDRA-6705)
 * Scrub should not always clear out repaired status (CASSANDRA-5351)
 * Improve handling of range tombstone for wide partitions (CASSANDRA-6446)
 * Fix ClassCastException for compact table with composites (CASSANDRA-6738)
 * Fix potentially repairing with wrong nodes (CASSANDRA-6808)
 * Change caching option syntax (CASSANDRA-6745)
 * Fix stress to do proper counter reads (CASSANDRA-6835)
 * Fix help message for stress counter_write (CASSANDRA-6824)
 * Fix stress smart Thrift client to pick servers correctly (CASSANDRA-6848)
 * Add logging levels (minimal, normal or verbose) to stress tool (CASSANDRA-6849)
 * Fix race condition in Batch CLE (CASSANDRA-6860)
 * Improve cleanup/scrub/upgradesstables failure handling (CASSANDRA-6774)
 * ByteBuffer write() methods for serializing sstables (CASSANDRA-6781)
 * Proper compare function for CollectionType (CASSANDRA-6783)
 * Update native server to Netty 4 (CASSANDRA-6236)
 * Fix off-by-one error in stress (CASSANDRA-6883)
 * Make OpOrder AutoCloseable (CASSANDRA-6901)
 * Remove sync repair JMX interface (CASSANDRA-6900)
 * Add multiple memory allocation options for memtables (CASSANDRA-6689, 6694)
 * Remove adjusted op rate from stress output (CASSANDRA-6921)
 * Add optimized CF.hasColumns() implementations (CASSANDRA-6941)
 * Serialize batchlog mutations with the version of the target node
   (CASSANDRA-6931)
 * Optimize CounterColumn#reconcile() (CASSANDRA-6953)
 * Properly remove 1.2 sstable support in 2.1 (CASSANDRA-6869)
 * Lock counter cells, not partitions (CASSANDRA-6880)
 * Track presence of legacy counter shards in sstables (CASSANDRA-6888)
 * Ensure safe resource cleanup when replacing sstables (CASSANDRA-6912)
 * Add failure handler to async callback (CASSANDRA-6747)
 * Fix AE when closing SSTable without releasing reference (CASSANDRA-7000)
 * Clean up IndexInfo on keyspace/table drops (CASSANDRA-6924)
 * Only snapshot relative SSTables when sequential repair (CASSANDRA-7024)
 * Require nodetool rebuild_index to specify index names (CASSANDRA-7038)
 * fix cassandra stress errors on reads with native protocol (CASSANDRA-7033)
 * Use OpOrder to guard sstable references for reads (CASSANDRA-6919)
 * Preemptive opening of compaction result (CASSANDRA-6916)
 * Multi-threaded scrub/cleanup/upgradesstables (CASSANDRA-5547)
 * Optimize cellname comparison (CASSANDRA-6934)
 * Native protocol v3 (CASSANDRA-6855)
 * Optimize Cell liveness checks and clean up Cell (CASSANDRA-7119)
 * Support consistent range movements (CASSANDRA-2434)
 * Display min timestamp in sstablemetadata viewer (CASSANDRA-6767)
Merged from 2.0:
 * Avoid race-prone second "scrub" of system keyspace (CASSANDRA-6797)
 * Pool CqlRecordWriter clients by inetaddress rather than Range
   (CASSANDRA-6665)
 * Fix compaction_history timestamps (CASSANDRA-6784)
 * Compare scores of full replica ordering in DES (CASSANDRA-6683)
 * fix CME in SessionInfo updateProgress affecting netstats (CASSANDRA-6577)
 * Allow repairing between specific replicas (CASSANDRA-6440)
 * Allow per-dc enabling of hints (CASSANDRA-6157)
 * Add compatibility for Hadoop 0.2.x (CASSANDRA-5201)
 * Fix EstimatedHistogram races (CASSANDRA-6682)
 * Failure detector correctly converts initial value to nanos (CASSANDRA-6658)
 * Add nodetool taketoken to relocate vnodes (CASSANDRA-4445)
 * Expose bulk loading progress over JMX (CASSANDRA-4757)
 * Correctly handle null with IF conditions and TTL (CASSANDRA-6623)
 * Account for range/row tombstones in tombstone drop
   time histogram (CASSANDRA-6522)
 * Stop CommitLogSegment.close() from calling sync() (CASSANDRA-6652)
 * Make commitlog failure handling configurable (CASSANDRA-6364)
 * Avoid overlaps in LCS (CASSANDRA-6688)
 * Improve support for paginating over composites (CASSANDRA-4851)
 * Fix count(*) queries in a mixed cluster (CASSANDRA-6707)
 * Improve repair tasks(snapshot, differencing) concurrency (CASSANDRA-6566)
 * Fix replaying pre-2.0 commit logs (CASSANDRA-6714)
 * Add static columns to CQL3 (CASSANDRA-6561)
 * Optimize single partition batch statements (CASSANDRA-6737)
 * Disallow post-query re-ordering when paging (CASSANDRA-6722)
 * Fix potential paging bug with deleted columns (CASSANDRA-6748)
 * Fix NPE on BulkLoader caused by losing StreamEvent (CASSANDRA-6636)
 * Fix truncating compression metadata (CASSANDRA-6791)
 * Add CMSClassUnloadingEnabled JVM option (CASSANDRA-6541)
 * Catch memtable flush exceptions during shutdown (CASSANDRA-6735)
 * Fix upgradesstables NPE for non-CF-based indexes (CASSANDRA-6645)
 * Fix UPDATE updating PRIMARY KEY columns implicitly (CASSANDRA-6782)
 * Fix IllegalArgumentException when updating from 1.2 with SuperColumns
   (CASSANDRA-6733)
 * FBUtilities.singleton() should use the CF comparator (CASSANDRA-6778)
 * Fix CQLSStableWriter.addRow(Map<String, Object>) (CASSANDRA-6526)
 * Fix HSHA server introducing corrupt data (CASSANDRA-6285)
 * Fix CAS conditions for COMPACT STORAGE tables (CASSANDRA-6813)
 * Starting threads in OutboundTcpConnectionPool constructor causes race conditions (CASSANDRA-7177)
 * Allow overriding cassandra-rackdc.properties file (CASSANDRA-7072)
 * Set JMX RMI port to 7199 (CASSANDRA-7087)
 * Use LOCAL_QUORUM for data reads at LOCAL_SERIAL (CASSANDRA-6939)
 * Log a warning for large batches (CASSANDRA-6487)
 * Put nodes in hibernate when join_ring is false (CASSANDRA-6961)
 * Avoid early loading of non-system keyspaces before compaction-leftovers
   cleanup at startup (CASSANDRA-6913)
 * Restrict Windows to parallel repairs (CASSANDRA-6907)
 * (Hadoop) Allow manually specifying start/end tokens in CFIF (CASSANDRA-6436)
 * Fix NPE in MeteredFlusher (CASSANDRA-6820)
 * Fix race processing range scan responses (CASSANDRA-6820)
 * Allow deleting snapshots from dropped keyspaces (CASSANDRA-6821)
 * Add uuid() function (CASSANDRA-6473)
 * Omit tombstones from schema digests (CASSANDRA-6862)
 * Include correct consistencyLevel in LWT timeout (CASSANDRA-6884)
 * Lower chances for losing new SSTables during nodetool refresh and
   ColumnFamilyStore.loadNewSSTables (CASSANDRA-6514)
 * Add support for DELETE ... IF EXISTS to CQL3 (CASSANDRA-5708)
 * Update hadoop_cql3_word_count example (CASSANDRA-6793)
 * Fix handling of RejectedExecution in sync Thrift server (CASSANDRA-6788)
 * Log more information when exceeding tombstone_warn_threshold (CASSANDRA-6865)
 * Fix truncate to not abort due to unreachable fat clients (CASSANDRA-6864)
 * Fix schema concurrency exceptions (CASSANDRA-6841)
 * Fix leaking validator FH in StreamWriter (CASSANDRA-6832)
 * Fix saving triggers to schema (CASSANDRA-6789)
 * Fix trigger mutations when base mutation list is immutable (CASSANDRA-6790)
 * Fix accounting in FileCacheService to allow re-using RAR (CASSANDRA-6838)
 * Fix static counter columns (CASSANDRA-6827)
 * Restore expiring->deleted (cell) compaction optimization (CASSANDRA-6844)
 * Fix CompactionManager.needsCleanup (CASSANDRA-6845)
 * Correctly compare BooleanType values other than 0 and 1 (CASSANDRA-6779)
 * Read message id as string from earlier versions (CASSANDRA-6840)
 * Properly use the Paxos consistency for (non-protocol) batch (CASSANDRA-6837)
 * Add paranoid disk failure option (CASSANDRA-6646)
 * Improve PerRowSecondaryIndex performance (CASSANDRA-6876)
 * Extend triggers to support CAS updates (CASSANDRA-6882)
 * Static columns with IF NOT EXISTS don't always work as expected (CASSANDRA-6873)
 * Fix paging with SELECT DISTINCT (CASSANDRA-6857)
 * Fix UnsupportedOperationException on CAS timeout (CASSANDRA-6923)
 * Improve MeteredFlusher handling of MF-unaffected column families
   (CASSANDRA-6867)
 * Add CqlRecordReader using native pagination (CASSANDRA-6311)
 * Add QueryHandler interface (CASSANDRA-6659)
 * Track liveRatio per-memtable, not per-CF (CASSANDRA-6945)
 * Make sure upgradesstables keeps sstable level (CASSANDRA-6958)
 * Fix LIMIT with static columns (CASSANDRA-6956)
 * Fix clash with CQL column name in thrift validation (CASSANDRA-6892)
 * Fix error with super columns in mixed 1.2-2.0 clusters (CASSANDRA-6966)
 * Fix bad skip of sstables on slice query with composite start/finish (CASSANDRA-6825)
 * Fix unintended update with conditional statement (CASSANDRA-6893)
 * Fix map element access in IF (CASSANDRA-6914)
 * Avoid costly range calculations for range queries on system keyspaces
   (CASSANDRA-6906)
 * Fix SSTable not released if stream session fails (CASSANDRA-6818)
 * Avoid build failure due to ANTLR timeout (CASSANDRA-6991)
 * Queries on compact tables can return more rows that requested (CASSANDRA-7052)
 * USING TIMESTAMP for batches does not work (CASSANDRA-7053)
 * Fix performance regression from CASSANDRA-5614 (CASSANDRA-6949)
 * Ensure that batchlog and hint timeouts do not produce hints (CASSANDRA-7058)
 * Merge groupable mutations in TriggerExecutor#execute() (CASSANDRA-7047)
 * Plug holes in resource release when wiring up StreamSession (CASSANDRA-7073)
 * Re-add parameter columns to tracing session (CASSANDRA-6942)
 * Preserves CQL metadata when updating table from thrift (CASSANDRA-6831)
Merged from 1.2:
 * Fix nodetool display with vnodes (CASSANDRA-7082)
 * Add UNLOGGED, COUNTER options to BATCH documentation (CASSANDRA-6816)
 * add extra SSL cipher suites (CASSANDRA-6613)
 * fix nodetool getsstables for blob PK (CASSANDRA-6803)
 * Fix BatchlogManager#deleteBatch() use of millisecond timestamps
   (CASSANDRA-6822)
 * Continue assassinating even if the endpoint vanishes (CASSANDRA-6787)
 * Schedule schema pulls on change (CASSANDRA-6971)
 * Non-droppable verbs shouldn't be dropped from OTC (CASSANDRA-6980)
 * Shutdown batchlog executor in SS#drain() (CASSANDRA-7025)
 * Fix batchlog to account for CF truncation records (CASSANDRA-6999)
 * Fix CQLSH parsing of functions and BLOB literals (CASSANDRA-7018)
 * Properly load trustore in the native protocol (CASSANDRA-6847)
 * Always clean up references in SerializingCache (CASSANDRA-6994)
 * Don't shut MessagingService down when replacing a node (CASSANDRA-6476)
 * fix npe when doing -Dcassandra.fd_initial_value_ms (CASSANDRA-6751)


2.1.0-beta1
 * Add flush directory distinct from compaction directories (CASSANDRA-6357)
 * Require JNA by default (CASSANDRA-6575)
 * add listsnapshots command to nodetool (CASSANDRA-5742)
 * Introduce AtomicBTreeColumns (CASSANDRA-6271, 6692)
 * Multithreaded commitlog (CASSANDRA-3578)
 * allocate fixed index summary memory pool and resample cold index summaries
   to use less memory (CASSANDRA-5519)
 * Removed multithreaded compaction (CASSANDRA-6142)
 * Parallelize fetching rows for low-cardinality indexes (CASSANDRA-1337)
 * change logging from log4j to logback (CASSANDRA-5883)
 * switch to LZ4 compression for internode communication (CASSANDRA-5887)
 * Stop using Thrift-generated Index* classes internally (CASSANDRA-5971)
 * Remove 1.2 network compatibility code (CASSANDRA-5960)
 * Remove leveled json manifest migration code (CASSANDRA-5996)
 * Remove CFDefinition (CASSANDRA-6253)
 * Use AtomicIntegerFieldUpdater in RefCountedMemory (CASSANDRA-6278)
 * User-defined types for CQL3 (CASSANDRA-5590)
 * Use of o.a.c.metrics in nodetool (CASSANDRA-5871, 6406)
 * Batch read from OTC's queue and cleanup (CASSANDRA-1632)
 * Secondary index support for collections (CASSANDRA-4511, 6383)
 * SSTable metadata(Stats.db) format change (CASSANDRA-6356)
 * Push composites support in the storage engine
   (CASSANDRA-5417, CASSANDRA-6520)
 * Add snapshot space used to cfstats (CASSANDRA-6231)
 * Add cardinality estimator for key count estimation (CASSANDRA-5906)
 * CF id is changed to be non-deterministic. Data dir/key cache are created
   uniquely for CF id (CASSANDRA-5202)
 * New counters implementation (CASSANDRA-6504)
 * Replace UnsortedColumns, EmptyColumns, TreeMapBackedSortedColumns with new
   ArrayBackedSortedColumns (CASSANDRA-6630, CASSANDRA-6662, CASSANDRA-6690)
 * Add option to use row cache with a given amount of rows (CASSANDRA-5357)
 * Avoid repairing already repaired data (CASSANDRA-5351)
 * Reject counter updates with USING TTL/TIMESTAMP (CASSANDRA-6649)
 * Replace index_interval with min/max_index_interval (CASSANDRA-6379)
 * Lift limitation that order by columns must be selected for IN queries (CASSANDRA-4911)


2.0.5
 * Reduce garbage generated by bloom filter lookups (CASSANDRA-6609)
 * Add ks.cf names to tombstone logging (CASSANDRA-6597)
 * Use LOCAL_QUORUM for LWT operations at LOCAL_SERIAL (CASSANDRA-6495)
 * Wait for gossip to settle before accepting client connections (CASSANDRA-4288)
 * Delete unfinished compaction incrementally (CASSANDRA-6086)
 * Allow specifying custom secondary index options in CQL3 (CASSANDRA-6480)
 * Improve replica pinning for cache efficiency in DES (CASSANDRA-6485)
 * Fix LOCAL_SERIAL from thrift (CASSANDRA-6584)
 * Don't special case received counts in CAS timeout exceptions (CASSANDRA-6595)
 * Add support for 2.1 global counter shards (CASSANDRA-6505)
 * Fix NPE when streaming connection is not yet established (CASSANDRA-6210)
 * Avoid rare duplicate read repair triggering (CASSANDRA-6606)
 * Fix paging discardFirst (CASSANDRA-6555)
 * Fix ArrayIndexOutOfBoundsException in 2ndary index query (CASSANDRA-6470)
 * Release sstables upon rebuilding 2i (CASSANDRA-6635)
 * Add AbstractCompactionStrategy.startup() method (CASSANDRA-6637)
 * SSTableScanner may skip rows during cleanup (CASSANDRA-6638)
 * sstables from stalled repair sessions can resurrect deleted data (CASSANDRA-6503)
 * Switch stress to use ITransportFactory (CASSANDRA-6641)
 * Fix IllegalArgumentException during prepare (CASSANDRA-6592)
 * Fix possible loss of 2ndary index entries during compaction (CASSANDRA-6517)
 * Fix direct Memory on architectures that do not support unaligned long access
   (CASSANDRA-6628)
 * Let scrub optionally skip broken counter partitions (CASSANDRA-5930)
Merged from 1.2:
 * fsync compression metadata (CASSANDRA-6531)
 * Validate CF existence on execution for prepared statement (CASSANDRA-6535)
 * Add ability to throttle batchlog replay (CASSANDRA-6550)
 * Fix executing LOCAL_QUORUM with SimpleStrategy (CASSANDRA-6545)
 * Avoid StackOverflow when using large IN queries (CASSANDRA-6567)
 * Nodetool upgradesstables includes secondary indexes (CASSANDRA-6598)
 * Paginate batchlog replay (CASSANDRA-6569)
 * skip blocking on streaming during drain (CASSANDRA-6603)
 * Improve error message when schema doesn't match loaded sstable (CASSANDRA-6262)
 * Add properties to adjust FD initial value and max interval (CASSANDRA-4375)
 * Fix preparing with batch and delete from collection (CASSANDRA-6607)
 * Fix ABSC reverse iterator's remove() method (CASSANDRA-6629)
 * Handle host ID conflicts properly (CASSANDRA-6615)
 * Move handling of migration event source to solve bootstrap race. (CASSANDRA-6648)
 * Make sure compaction throughput value doesn't overflow with int math (CASSANDRA-6647)


2.0.4
 * Allow removing snapshots of no-longer-existing CFs (CASSANDRA-6418)
 * add StorageService.stopDaemon() (CASSANDRA-4268)
 * add IRE for invalid CF supplied to get_count (CASSANDRA-5701)
 * add client encryption support to sstableloader (CASSANDRA-6378)
 * Fix accept() loop for SSL sockets post-shutdown (CASSANDRA-6468)
 * Fix size-tiered compaction in LCS L0 (CASSANDRA-6496)
 * Fix assertion failure in filterColdSSTables (CASSANDRA-6483)
 * Fix row tombstones in larger-than-memory compactions (CASSANDRA-6008)
 * Fix cleanup ClassCastException (CASSANDRA-6462)
 * Reduce gossip memory use by interning VersionedValue strings (CASSANDRA-6410)
 * Allow specifying datacenters to participate in a repair (CASSANDRA-6218)
 * Fix divide-by-zero in PCI (CASSANDRA-6403)
 * Fix setting last compacted key in the wrong level for LCS (CASSANDRA-6284)
 * Add millisecond precision formats to the timestamp parser (CASSANDRA-6395)
 * Expose a total memtable size metric for a CF (CASSANDRA-6391)
 * cqlsh: handle symlinks properly (CASSANDRA-6425)
 * Fix potential infinite loop when paging query with IN (CASSANDRA-6464)
 * Fix assertion error in AbstractQueryPager.discardFirst (CASSANDRA-6447)
 * Fix streaming older SSTable yields unnecessary tombstones (CASSANDRA-6527)
Merged from 1.2:
 * Improved error message on bad properties in DDL queries (CASSANDRA-6453)
 * Randomize batchlog candidates selection (CASSANDRA-6481)
 * Fix thundering herd on endpoint cache invalidation (CASSANDRA-6345, 6485)
 * Improve batchlog write performance with vnodes (CASSANDRA-6488)
 * cqlsh: quote single quotes in strings inside collections (CASSANDRA-6172)
 * Improve gossip performance for typical messages (CASSANDRA-6409)
 * Throw IRE if a prepared statement has more markers than supported
   (CASSANDRA-5598)
 * Expose Thread metrics for the native protocol server (CASSANDRA-6234)
 * Change snapshot response message verb to INTERNAL to avoid dropping it
   (CASSANDRA-6415)
 * Warn when collection read has > 65K elements (CASSANDRA-5428)
 * Fix cache persistence when both row and key cache are enabled
   (CASSANDRA-6413)
 * (Hadoop) add describe_local_ring (CASSANDRA-6268)
 * Fix handling of concurrent directory creation failure (CASSANDRA-6459)
 * Allow executing CREATE statements multiple times (CASSANDRA-6471)
 * Don't send confusing info with timeouts (CASSANDRA-6491)
 * Don't resubmit counter mutation runnables internally (CASSANDRA-6427)
 * Don't drop local mutations without a hint (CASSANDRA-6510)
 * Don't allow null max_hint_window_in_ms (CASSANDRA-6419)
 * Validate SliceRange start and finish lengths (CASSANDRA-6521)


2.0.3
 * Fix FD leak on slice read path (CASSANDRA-6275)
 * Cancel read meter task when closing SSTR (CASSANDRA-6358)
 * free off-heap IndexSummary during bulk (CASSANDRA-6359)
 * Recover from IOException in accept() thread (CASSANDRA-6349)
 * Improve Gossip tolerance of abnormally slow tasks (CASSANDRA-6338)
 * Fix trying to hint timed out counter writes (CASSANDRA-6322)
 * Allow restoring specific columnfamilies from archived CL (CASSANDRA-4809)
 * Avoid flushing compaction_history after each operation (CASSANDRA-6287)
 * Fix repair assertion error when tombstones expire (CASSANDRA-6277)
 * Skip loading corrupt key cache (CASSANDRA-6260)
 * Fixes for compacting larger-than-memory rows (CASSANDRA-6274)
 * Compact hottest sstables first and optionally omit coldest from
   compaction entirely (CASSANDRA-6109)
 * Fix modifying column_metadata from thrift (CASSANDRA-6182)
 * cqlsh: fix LIST USERS output (CASSANDRA-6242)
 * Add IRequestSink interface (CASSANDRA-6248)
 * Update memtable size while flushing (CASSANDRA-6249)
 * Provide hooks around CQL2/CQL3 statement execution (CASSANDRA-6252)
 * Require Permission.SELECT for CAS updates (CASSANDRA-6247)
 * New CQL-aware SSTableWriter (CASSANDRA-5894)
 * Reject CAS operation when the protocol v1 is used (CASSANDRA-6270)
 * Correctly throw error when frame too large (CASSANDRA-5981)
 * Fix serialization bug in PagedRange with 2ndary indexes (CASSANDRA-6299)
 * Fix CQL3 table validation in Thrift (CASSANDRA-6140)
 * Fix bug missing results with IN clauses (CASSANDRA-6327)
 * Fix paging with reversed slices (CASSANDRA-6343)
 * Set minTimestamp correctly to be able to drop expired sstables (CASSANDRA-6337)
 * Support NaN and Infinity as float literals (CASSANDRA-6003)
 * Remove RF from nodetool ring output (CASSANDRA-6289)
 * Fix attempting to flush empty rows (CASSANDRA-6374)
 * Fix potential out of bounds exception when paging (CASSANDRA-6333)
Merged from 1.2:
 * Optimize FD phi calculation (CASSANDRA-6386)
 * Improve initial FD phi estimate when starting up (CASSANDRA-6385)
 * Don't list CQL3 table in CLI describe even if named explicitely
   (CASSANDRA-5750)
 * Invalidate row cache when dropping CF (CASSANDRA-6351)
 * add non-jamm path for cached statements (CASSANDRA-6293)
 * add windows bat files for shell commands (CASSANDRA-6145)
 * Require logging in for Thrift CQL2/3 statement preparation (CASSANDRA-6254)
 * restrict max_num_tokens to 1536 (CASSANDRA-6267)
 * Nodetool gets default JMX port from cassandra-env.sh (CASSANDRA-6273)
 * make calculatePendingRanges asynchronous (CASSANDRA-6244)
 * Remove blocking flushes in gossip thread (CASSANDRA-6297)
 * Fix potential socket leak in connectionpool creation (CASSANDRA-6308)
 * Allow LOCAL_ONE/LOCAL_QUORUM to work with SimpleStrategy (CASSANDRA-6238)
 * cqlsh: handle 'null' as session duration (CASSANDRA-6317)
 * Fix json2sstable handling of range tombstones (CASSANDRA-6316)
 * Fix missing one row in reverse query (CASSANDRA-6330)
 * Fix reading expired row value from row cache (CASSANDRA-6325)
 * Fix AssertionError when doing set element deletion (CASSANDRA-6341)
 * Make CL code for the native protocol match the one in C* 2.0
   (CASSANDRA-6347)
 * Disallow altering CQL3 table from thrift (CASSANDRA-6370)
 * Fix size computation of prepared statement (CASSANDRA-6369)


2.0.2
 * Update FailureDetector to use nanontime (CASSANDRA-4925)
 * Fix FileCacheService regressions (CASSANDRA-6149)
 * Never return WriteTimeout for CL.ANY (CASSANDRA-6132)
 * Fix race conditions in bulk loader (CASSANDRA-6129)
 * Add configurable metrics reporting (CASSANDRA-4430)
 * drop queries exceeding a configurable number of tombstones (CASSANDRA-6117)
 * Track and persist sstable read activity (CASSANDRA-5515)
 * Fixes for speculative retry (CASSANDRA-5932, CASSANDRA-6194)
 * Improve memory usage of metadata min/max column names (CASSANDRA-6077)
 * Fix thrift validation refusing row markers on CQL3 tables (CASSANDRA-6081)
 * Fix insertion of collections with CAS (CASSANDRA-6069)
 * Correctly send metadata on SELECT COUNT (CASSANDRA-6080)
 * Track clients' remote addresses in ClientState (CASSANDRA-6070)
 * Create snapshot dir if it does not exist when migrating
   leveled manifest (CASSANDRA-6093)
 * make sequential nodetool repair the default (CASSANDRA-5950)
 * Add more hooks for compaction strategy implementations (CASSANDRA-6111)
 * Fix potential NPE on composite 2ndary indexes (CASSANDRA-6098)
 * Delete can potentially be skipped in batch (CASSANDRA-6115)
 * Allow alter keyspace on system_traces (CASSANDRA-6016)
 * Disallow empty column names in cql (CASSANDRA-6136)
 * Use Java7 file-handling APIs and fix file moving on Windows (CASSANDRA-5383)
 * Save compaction history to system keyspace (CASSANDRA-5078)
 * Fix NPE if StorageService.getOperationMode() is executed before full startup (CASSANDRA-6166)
 * CQL3: support pre-epoch longs for TimestampType (CASSANDRA-6212)
 * Add reloadtriggers command to nodetool (CASSANDRA-4949)
 * cqlsh: ignore empty 'value alias' in DESCRIBE (CASSANDRA-6139)
 * Fix sstable loader (CASSANDRA-6205)
 * Reject bootstrapping if the node already exists in gossip (CASSANDRA-5571)
 * Fix NPE while loading paxos state (CASSANDRA-6211)
 * cqlsh: add SHOW SESSION <tracing-session> command (CASSANDRA-6228)
Merged from 1.2:
 * (Hadoop) Require CFRR batchSize to be at least 2 (CASSANDRA-6114)
 * Add a warning for small LCS sstable size (CASSANDRA-6191)
 * Add ability to list specific KS/CF combinations in nodetool cfstats (CASSANDRA-4191)
 * Mark CF clean if a mutation raced the drop and got it marked dirty (CASSANDRA-5946)
 * Add a LOCAL_ONE consistency level (CASSANDRA-6202)
 * Limit CQL prepared statement cache by size instead of count (CASSANDRA-6107)
 * Tracing should log write failure rather than raw exceptions (CASSANDRA-6133)
 * lock access to TM.endpointToHostIdMap (CASSANDRA-6103)
 * Allow estimated memtable size to exceed slab allocator size (CASSANDRA-6078)
 * Start MeteredFlusher earlier to prevent OOM during CL replay (CASSANDRA-6087)
 * Avoid sending Truncate command to fat clients (CASSANDRA-6088)
 * Allow where clause conditions to be in parenthesis (CASSANDRA-6037)
 * Do not open non-ssl storage port if encryption option is all (CASSANDRA-3916)
 * Move batchlog replay to its own executor (CASSANDRA-6079)
 * Add tombstone debug threshold and histogram (CASSANDRA-6042, 6057)
 * Enable tcp keepalive on incoming connections (CASSANDRA-4053)
 * Fix fat client schema pull NPE (CASSANDRA-6089)
 * Fix memtable flushing for indexed tables (CASSANDRA-6112)
 * Fix skipping columns with multiple slices (CASSANDRA-6119)
 * Expose connected thrift + native client counts (CASSANDRA-5084)
 * Optimize auth setup (CASSANDRA-6122)
 * Trace index selection (CASSANDRA-6001)
 * Update sstablesPerReadHistogram to use biased sampling (CASSANDRA-6164)
 * Log UnknownColumnfamilyException when closing socket (CASSANDRA-5725)
 * Properly error out on CREATE INDEX for counters table (CASSANDRA-6160)
 * Handle JMX notification failure for repair (CASSANDRA-6097)
 * (Hadoop) Fetch no more than 128 splits in parallel (CASSANDRA-6169)
 * stress: add username/password authentication support (CASSANDRA-6068)
 * Fix indexed queries with row cache enabled on parent table (CASSANDRA-5732)
 * Fix compaction race during columnfamily drop (CASSANDRA-5957)
 * Fix validation of empty column names for compact tables (CASSANDRA-6152)
 * Skip replaying mutations that pass CRC but fail to deserialize (CASSANDRA-6183)
 * Rework token replacement to use replace_address (CASSANDRA-5916)
 * Fix altering column types (CASSANDRA-6185)
 * cqlsh: fix CREATE/ALTER WITH completion (CASSANDRA-6196)
 * add windows bat files for shell commands (CASSANDRA-6145)
 * Fix potential stack overflow during range tombstones insertion (CASSANDRA-6181)
 * (Hadoop) Make LOCAL_ONE the default consistency level (CASSANDRA-6214)


2.0.1
 * Fix bug that could allow reading deleted data temporarily (CASSANDRA-6025)
 * Improve memory use defaults (CASSANDRA-6059)
 * Make ThriftServer more easlly extensible (CASSANDRA-6058)
 * Remove Hadoop dependency from ITransportFactory (CASSANDRA-6062)
 * add file_cache_size_in_mb setting (CASSANDRA-5661)
 * Improve error message when yaml contains invalid properties (CASSANDRA-5958)
 * Improve leveled compaction's ability to find non-overlapping L0 compactions
   to work on concurrently (CASSANDRA-5921)
 * Notify indexer of columns shadowed by range tombstones (CASSANDRA-5614)
 * Log Merkle tree stats (CASSANDRA-2698)
 * Switch from crc32 to adler32 for compressed sstable checksums (CASSANDRA-5862)
 * Improve offheap memcpy performance (CASSANDRA-5884)
 * Use a range aware scanner for cleanup (CASSANDRA-2524)
 * Cleanup doesn't need to inspect sstables that contain only local data
   (CASSANDRA-5722)
 * Add ability for CQL3 to list partition keys (CASSANDRA-4536)
 * Improve native protocol serialization (CASSANDRA-5664)
 * Upgrade Thrift to 0.9.1 (CASSANDRA-5923)
 * Require superuser status for adding triggers (CASSANDRA-5963)
 * Make standalone scrubber handle old and new style leveled manifest
   (CASSANDRA-6005)
 * Fix paxos bugs (CASSANDRA-6012, 6013, 6023)
 * Fix paged ranges with multiple replicas (CASSANDRA-6004)
 * Fix potential AssertionError during tracing (CASSANDRA-6041)
 * Fix NPE in sstablesplit (CASSANDRA-6027)
 * Migrate pre-2.0 key/value/column aliases to system.schema_columns
   (CASSANDRA-6009)
 * Paging filter empty rows too agressively (CASSANDRA-6040)
 * Support variadic parameters for IN clauses (CASSANDRA-4210)
 * cqlsh: return the result of CAS writes (CASSANDRA-5796)
 * Fix validation of IN clauses with 2ndary indexes (CASSANDRA-6050)
 * Support named bind variables in CQL (CASSANDRA-6033)
Merged from 1.2:
 * Allow cache-keys-to-save to be set at runtime (CASSANDRA-5980)
 * Avoid second-guessing out-of-space state (CASSANDRA-5605)
 * Tuning knobs for dealing with large blobs and many CFs (CASSANDRA-5982)
 * (Hadoop) Fix CQLRW for thrift tables (CASSANDRA-6002)
 * Fix possible divide-by-zero in HHOM (CASSANDRA-5990)
 * Allow local batchlog writes for CL.ANY (CASSANDRA-5967)
 * Upgrade metrics-core to version 2.2.0 (CASSANDRA-5947)
 * Fix CqlRecordWriter with composite keys (CASSANDRA-5949)
 * Add snitch, schema version, cluster, partitioner to JMX (CASSANDRA-5881)
 * Allow disabling SlabAllocator (CASSANDRA-5935)
 * Make user-defined compaction JMX blocking (CASSANDRA-4952)
 * Fix streaming does not transfer wrapped range (CASSANDRA-5948)
 * Fix loading index summary containing empty key (CASSANDRA-5965)
 * Correctly handle limits in CompositesSearcher (CASSANDRA-5975)
 * Pig: handle CQL collections (CASSANDRA-5867)
 * Pass the updated cf to the PRSI index() method (CASSANDRA-5999)
 * Allow empty CQL3 batches (as no-op) (CASSANDRA-5994)
 * Support null in CQL3 functions (CASSANDRA-5910)
 * Replace the deprecated MapMaker with CacheLoader (CASSANDRA-6007)
 * Add SSTableDeletingNotification to DataTracker (CASSANDRA-6010)
 * Fix snapshots in use get deleted during snapshot repair (CASSANDRA-6011)
 * Move hints and exception count to o.a.c.metrics (CASSANDRA-6017)
 * Fix memory leak in snapshot repair (CASSANDRA-6047)
 * Fix sstable2sjon for CQL3 tables (CASSANDRA-5852)


2.0.0
 * Fix thrift validation when inserting into CQL3 tables (CASSANDRA-5138)
 * Fix periodic memtable flushing behavior with clean memtables (CASSANDRA-5931)
 * Fix dateOf() function for pre-2.0 timestamp columns (CASSANDRA-5928)
 * Fix SSTable unintentionally loads BF when opened for batch (CASSANDRA-5938)
 * Add stream session progress to JMX (CASSANDRA-4757)
 * Fix NPE during CAS operation (CASSANDRA-5925)
Merged from 1.2:
 * Fix getBloomFilterDiskSpaceUsed for AlwaysPresentFilter (CASSANDRA-5900)
 * Don't announce schema version until we've loaded the changes locally
   (CASSANDRA-5904)
 * Fix to support off heap bloom filters size greater than 2 GB (CASSANDRA-5903)
 * Properly handle parsing huge map and set literals (CASSANDRA-5893)


2.0.0-rc2
 * enable vnodes by default (CASSANDRA-5869)
 * fix CAS contention timeout (CASSANDRA-5830)
 * fix HsHa to respect max frame size (CASSANDRA-4573)
 * Fix (some) 2i on composite components omissions (CASSANDRA-5851)
 * cqlsh: add DESCRIBE FULL SCHEMA variant (CASSANDRA-5880)
Merged from 1.2:
 * Correctly validate sparse composite cells in scrub (CASSANDRA-5855)
 * Add KeyCacheHitRate metric to CF metrics (CASSANDRA-5868)
 * cqlsh: add support for multiline comments (CASSANDRA-5798)
 * Handle CQL3 SELECT duplicate IN restrictions on clustering columns
   (CASSANDRA-5856)


2.0.0-rc1
 * improve DecimalSerializer performance (CASSANDRA-5837)
 * fix potential spurious wakeup in AsyncOneResponse (CASSANDRA-5690)
 * fix schema-related trigger issues (CASSANDRA-5774)
 * Better validation when accessing CQL3 table from thrift (CASSANDRA-5138)
 * Fix assertion error during repair (CASSANDRA-5801)
 * Fix range tombstone bug (CASSANDRA-5805)
 * DC-local CAS (CASSANDRA-5797)
 * Add a native_protocol_version column to the system.local table (CASSANRDA-5819)
 * Use index_interval from cassandra.yaml when upgraded (CASSANDRA-5822)
 * Fix buffer underflow on socket close (CASSANDRA-5792)
Merged from 1.2:
 * Fix reading DeletionTime from 1.1-format sstables (CASSANDRA-5814)
 * cqlsh: add collections support to COPY (CASSANDRA-5698)
 * retry important messages for any IOException (CASSANDRA-5804)
 * Allow empty IN relations in SELECT/UPDATE/DELETE statements (CASSANDRA-5626)
 * cqlsh: fix crashing on Windows due to libedit detection (CASSANDRA-5812)
 * fix bulk-loading compressed sstables (CASSANDRA-5820)
 * (Hadoop) fix quoting in CqlPagingRecordReader and CqlRecordWriter
   (CASSANDRA-5824)
 * update default LCS sstable size to 160MB (CASSANDRA-5727)
 * Allow compacting 2Is via nodetool (CASSANDRA-5670)
 * Hex-encode non-String keys in OPP (CASSANDRA-5793)
 * nodetool history logging (CASSANDRA-5823)
 * (Hadoop) fix support for Thrift tables in CqlPagingRecordReader
   (CASSANDRA-5752)
 * add "all time blocked" to StatusLogger output (CASSANDRA-5825)
 * Future-proof inter-major-version schema migrations (CASSANDRA-5845)
 * (Hadoop) add CqlPagingRecordReader support for ReversedType in Thrift table
   (CASSANDRA-5718)
 * Add -no-snapshot option to scrub (CASSANDRA-5891)
 * Fix to support off heap bloom filters size greater than 2 GB (CASSANDRA-5903)
 * Properly handle parsing huge map and set literals (CASSANDRA-5893)
 * Fix LCS L0 compaction may overlap in L1 (CASSANDRA-5907)
 * New sstablesplit tool to split large sstables offline (CASSANDRA-4766)
 * Fix potential deadlock in native protocol server (CASSANDRA-5926)
 * Disallow incompatible type change in CQL3 (CASSANDRA-5882)
Merged from 1.1:
 * Correctly validate sparse composite cells in scrub (CASSANDRA-5855)


2.0.0-beta2
 * Replace countPendingHints with Hints Created metric (CASSANDRA-5746)
 * Allow nodetool with no args, and with help to run without a server (CASSANDRA-5734)
 * Cleanup AbstractType/TypeSerializer classes (CASSANDRA-5744)
 * Remove unimplemented cli option schema-mwt (CASSANDRA-5754)
 * Support range tombstones in thrift (CASSANDRA-5435)
 * Normalize table-manipulating CQL3 statements' class names (CASSANDRA-5759)
 * cqlsh: add missing table options to DESCRIBE output (CASSANDRA-5749)
 * Fix assertion error during repair (CASSANDRA-5757)
 * Fix bulkloader (CASSANDRA-5542)
 * Add LZ4 compression to the native protocol (CASSANDRA-5765)
 * Fix bugs in the native protocol v2 (CASSANDRA-5770)
 * CAS on 'primary key only' table (CASSANDRA-5715)
 * Support streaming SSTables of old versions (CASSANDRA-5772)
 * Always respect protocol version in native protocol (CASSANDRA-5778)
 * Fix ConcurrentModificationException during streaming (CASSANDRA-5782)
 * Update deletion timestamp in Commit#updatesWithPaxosTime (CASSANDRA-5787)
 * Thrift cas() method crashes if input columns are not sorted (CASSANDRA-5786)
 * Order columns names correctly when querying for CAS (CASSANDRA-5788)
 * Fix streaming retry (CASSANDRA-5775)
Merged from 1.2:
 * if no seeds can be a reached a node won't start in a ring by itself (CASSANDRA-5768)
 * add cassandra.unsafesystem property (CASSANDRA-5704)
 * (Hadoop) quote identifiers in CqlPagingRecordReader (CASSANDRA-5763)
 * Add replace_node functionality for vnodes (CASSANDRA-5337)
 * Add timeout events to query traces (CASSANDRA-5520)
 * Fix serialization of the LEFT gossip value (CASSANDRA-5696)
 * Pig: support for cql3 tables (CASSANDRA-5234)
 * Fix skipping range tombstones with reverse queries (CASSANDRA-5712)
 * Expire entries out of ThriftSessionManager (CASSANDRA-5719)
 * Don't keep ancestor information in memory (CASSANDRA-5342)
 * Expose native protocol server status in nodetool info (CASSANDRA-5735)
 * Fix pathetic performance of range tombstones (CASSANDRA-5677)
 * Fix querying with an empty (impossible) range (CASSANDRA-5573)
 * cqlsh: handle CUSTOM 2i in DESCRIBE output (CASSANDRA-5760)
 * Fix minor bug in Range.intersects(Bound) (CASSANDRA-5771)
 * cqlsh: handle disabled compression in DESCRIBE output (CASSANDRA-5766)
 * Ensure all UP events are notified on the native protocol (CASSANDRA-5769)
 * Fix formatting of sstable2json with multiple -k arguments (CASSANDRA-5781)
 * Don't rely on row marker for queries in general to hide lost markers
   after TTL expires (CASSANDRA-5762)
 * Sort nodetool help output (CASSANDRA-5776)
 * Fix column expiring during 2 phases compaction (CASSANDRA-5799)
 * now() is being rejected in INSERTs when inside collections (CASSANDRA-5795)


2.0.0-beta1
 * Add support for indexing clustered columns (CASSANDRA-5125)
 * Removed on-heap row cache (CASSANDRA-5348)
 * use nanotime consistently for node-local timeouts (CASSANDRA-5581)
 * Avoid unnecessary second pass on name-based queries (CASSANDRA-5577)
 * Experimental triggers (CASSANDRA-1311)
 * JEMalloc support for off-heap allocation (CASSANDRA-3997)
 * Single-pass compaction (CASSANDRA-4180)
 * Removed token range bisection (CASSANDRA-5518)
 * Removed compatibility with pre-1.2.5 sstables and network messages
   (CASSANDRA-5511)
 * removed PBSPredictor (CASSANDRA-5455)
 * CAS support (CASSANDRA-5062, 5441, 5442, 5443, 5619, 5667)
 * Leveled compaction performs size-tiered compactions in L0
   (CASSANDRA-5371, 5439)
 * Add yaml network topology snitch for mixed ec2/other envs (CASSANDRA-5339)
 * Log when a node is down longer than the hint window (CASSANDRA-4554)
 * Optimize tombstone creation for ExpiringColumns (CASSANDRA-4917)
 * Improve LeveledScanner work estimation (CASSANDRA-5250, 5407)
 * Replace compaction lock with runWithCompactionsDisabled (CASSANDRA-3430)
 * Change Message IDs to ints (CASSANDRA-5307)
 * Move sstable level information into the Stats component, removing the
   need for a separate Manifest file (CASSANDRA-4872)
 * avoid serializing to byte[] on commitlog append (CASSANDRA-5199)
 * make index_interval configurable per columnfamily (CASSANDRA-3961, CASSANDRA-5650)
 * add default_time_to_live (CASSANDRA-3974)
 * add memtable_flush_period_in_ms (CASSANDRA-4237)
 * replace supercolumns internally by composites (CASSANDRA-3237, 5123)
 * upgrade thrift to 0.9.0 (CASSANDRA-3719)
 * drop unnecessary keyspace parameter from user-defined compaction API
   (CASSANDRA-5139)
 * more robust solution to incomplete compactions + counters (CASSANDRA-5151)
 * Change order of directory searching for c*.in.sh (CASSANDRA-3983)
 * Add tool to reset SSTable compaction level for LCS (CASSANDRA-5271)
 * Allow custom configuration loader (CASSANDRA-5045)
 * Remove memory emergency pressure valve logic (CASSANDRA-3534)
 * Reduce request latency with eager retry (CASSANDRA-4705)
 * cqlsh: Remove ASSUME command (CASSANDRA-5331)
 * Rebuild BF when loading sstables if bloom_filter_fp_chance
   has changed since compaction (CASSANDRA-5015)
 * remove row-level bloom filters (CASSANDRA-4885)
 * Change Kernel Page Cache skipping into row preheating (disabled by default)
   (CASSANDRA-4937)
 * Improve repair by deciding on a gcBefore before sending
   out TreeRequests (CASSANDRA-4932)
 * Add an official way to disable compactions (CASSANDRA-5074)
 * Reenable ALTER TABLE DROP with new semantics (CASSANDRA-3919)
 * Add binary protocol versioning (CASSANDRA-5436)
 * Swap THshaServer for TThreadedSelectorServer (CASSANDRA-5530)
 * Add alias support to SELECT statement (CASSANDRA-5075)
 * Don't create empty RowMutations in CommitLogReplayer (CASSANDRA-5541)
 * Use range tombstones when dropping cfs/columns from schema (CASSANDRA-5579)
 * cqlsh: drop CQL2/CQL3-beta support (CASSANDRA-5585)
 * Track max/min column names in sstables to be able to optimize slice
   queries (CASSANDRA-5514, CASSANDRA-5595, CASSANDRA-5600)
 * Binary protocol: allow batching already prepared statements (CASSANDRA-4693)
 * Allow preparing timestamp, ttl and limit in CQL3 queries (CASSANDRA-4450)
 * Support native link w/o JNA in Java7 (CASSANDRA-3734)
 * Use SASL authentication in binary protocol v2 (CASSANDRA-5545)
 * Replace Thrift HsHa with LMAX Disruptor based implementation (CASSANDRA-5582)
 * cqlsh: Add row count to SELECT output (CASSANDRA-5636)
 * Include a timestamp with all read commands to determine column expiration
   (CASSANDRA-5149)
 * Streaming 2.0 (CASSANDRA-5286, 5699)
 * Conditional create/drop ks/table/index statements in CQL3 (CASSANDRA-2737)
 * more pre-table creation property validation (CASSANDRA-5693)
 * Redesign repair messages (CASSANDRA-5426)
 * Fix ALTER RENAME post-5125 (CASSANDRA-5702)
 * Disallow renaming a 2ndary indexed column (CASSANDRA-5705)
 * Rename Table to Keyspace (CASSANDRA-5613)
 * Ensure changing column_index_size_in_kb on different nodes don't corrupt the
   sstable (CASSANDRA-5454)
 * Move resultset type information into prepare, not execute (CASSANDRA-5649)
 * Auto paging in binary protocol (CASSANDRA-4415, 5714)
 * Don't tie client side use of AbstractType to JDBC (CASSANDRA-4495)
 * Adds new TimestampType to replace DateType (CASSANDRA-5723, CASSANDRA-5729)
Merged from 1.2:
 * make starting native protocol server idempotent (CASSANDRA-5728)
 * Fix loading key cache when a saved entry is no longer valid (CASSANDRA-5706)
 * Fix serialization of the LEFT gossip value (CASSANDRA-5696)
 * cqlsh: Don't show 'null' in place of empty values (CASSANDRA-5675)
 * Race condition in detecting version on a mixed 1.1/1.2 cluster
   (CASSANDRA-5692)
 * Fix skipping range tombstones with reverse queries (CASSANDRA-5712)
 * Expire entries out of ThriftSessionManager (CASSANRDA-5719)
 * Don't keep ancestor information in memory (CASSANDRA-5342)
 * cqlsh: fix handling of semicolons inside BATCH queries (CASSANDRA-5697)


1.2.6
 * Fix tracing when operation completes before all responses arrive
   (CASSANDRA-5668)
 * Fix cross-DC mutation forwarding (CASSANDRA-5632)
 * Reduce SSTableLoader memory usage (CASSANDRA-5555)
 * Scale hinted_handoff_throttle_in_kb to cluster size (CASSANDRA-5272)
 * (Hadoop) Add CQL3 input/output formats (CASSANDRA-4421, 5622)
 * (Hadoop) Fix InputKeyRange in CFIF (CASSANDRA-5536)
 * Fix dealing with ridiculously large max sstable sizes in LCS (CASSANDRA-5589)
 * Ignore pre-truncate hints (CASSANDRA-4655)
 * Move System.exit on OOM into a separate thread (CASSANDRA-5273)
 * Write row markers when serializing schema (CASSANDRA-5572)
 * Check only SSTables for the requested range when streaming (CASSANDRA-5569)
 * Improve batchlog replay behavior and hint ttl handling (CASSANDRA-5314)
 * Exclude localTimestamp from validation for tombstones (CASSANDRA-5398)
 * cqlsh: add custom prompt support (CASSANDRA-5539)
 * Reuse prepared statements in hot auth queries (CASSANDRA-5594)
 * cqlsh: add vertical output option (see EXPAND) (CASSANDRA-5597)
 * Add a rate limit option to stress (CASSANDRA-5004)
 * have BulkLoader ignore snapshots directories (CASSANDRA-5587)
 * fix SnitchProperties logging context (CASSANDRA-5602)
 * Expose whether jna is enabled and memory is locked via JMX (CASSANDRA-5508)
 * cqlsh: fix COPY FROM with ReversedType (CASSANDRA-5610)
 * Allow creating CUSTOM indexes on collections (CASSANDRA-5615)
 * Evaluate now() function at execution time (CASSANDRA-5616)
 * Expose detailed read repair metrics (CASSANDRA-5618)
 * Correct blob literal + ReversedType parsing (CASSANDRA-5629)
 * Allow GPFS to prefer the internal IP like EC2MRS (CASSANDRA-5630)
 * fix help text for -tspw cassandra-cli (CASSANDRA-5643)
 * don't throw away initial causes exceptions for internode encryption issues
   (CASSANDRA-5644)
 * Fix message spelling errors for cql select statements (CASSANDRA-5647)
 * Suppress custom exceptions thru jmx (CASSANDRA-5652)
 * Update CREATE CUSTOM INDEX syntax (CASSANDRA-5639)
 * Fix PermissionDetails.equals() method (CASSANDRA-5655)
 * Never allow partition key ranges in CQL3 without token() (CASSANDRA-5666)
 * Gossiper incorrectly drops AppState for an upgrading node (CASSANDRA-5660)
 * Connection thrashing during multi-region ec2 during upgrade, due to
   messaging version (CASSANDRA-5669)
 * Avoid over reconnecting in EC2MRS (CASSANDRA-5678)
 * Fix ReadResponseSerializer.serializedSize() for digest reads (CASSANDRA-5476)
 * allow sstable2json on 2i CFs (CASSANDRA-5694)
Merged from 1.1:
 * Remove buggy thrift max message length option (CASSANDRA-5529)
 * Fix NPE in Pig's widerow mode (CASSANDRA-5488)
 * Add split size parameter to Pig and disable split combination (CASSANDRA-5544)


1.2.5
 * make BytesToken.toString only return hex bytes (CASSANDRA-5566)
 * Ensure that submitBackground enqueues at least one task (CASSANDRA-5554)
 * fix 2i updates with identical values and timestamps (CASSANDRA-5540)
 * fix compaction throttling bursty-ness (CASSANDRA-4316)
 * reduce memory consumption of IndexSummary (CASSANDRA-5506)
 * remove per-row column name bloom filters (CASSANDRA-5492)
 * Include fatal errors in trace events (CASSANDRA-5447)
 * Ensure that PerRowSecondaryIndex is notified of row-level deletes
   (CASSANDRA-5445)
 * Allow empty blob literals in CQL3 (CASSANDRA-5452)
 * Fix streaming RangeTombstones at column index boundary (CASSANDRA-5418)
 * Fix preparing statements when current keyspace is not set (CASSANDRA-5468)
 * Fix SemanticVersion.isSupportedBy minor/patch handling (CASSANDRA-5496)
 * Don't provide oldCfId for post-1.1 system cfs (CASSANDRA-5490)
 * Fix primary range ignores replication strategy (CASSANDRA-5424)
 * Fix shutdown of binary protocol server (CASSANDRA-5507)
 * Fix repair -snapshot not working (CASSANDRA-5512)
 * Set isRunning flag later in binary protocol server (CASSANDRA-5467)
 * Fix use of CQL3 functions with descending clustering order (CASSANDRA-5472)
 * Disallow renaming columns one at a time for thrift table in CQL3
   (CASSANDRA-5531)
 * cqlsh: add CLUSTERING ORDER BY support to DESCRIBE (CASSANDRA-5528)
 * Add custom secondary index support to CQL3 (CASSANDRA-5484)
 * Fix repair hanging silently on unexpected error (CASSANDRA-5229)
 * Fix Ec2Snitch regression introduced by CASSANDRA-5171 (CASSANDRA-5432)
 * Add nodetool enablebackup/disablebackup (CASSANDRA-5556)
 * cqlsh: fix DESCRIBE after case insensitive USE (CASSANDRA-5567)
Merged from 1.1
 * Add retry mechanism to OTC for non-droppable_verbs (CASSANDRA-5393)
 * Use allocator information to improve memtable memory usage estimate
   (CASSANDRA-5497)
 * Fix trying to load deleted row into row cache on startup (CASSANDRA-4463)
 * fsync leveled manifest to avoid corruption (CASSANDRA-5535)
 * Fix Bound intersection computation (CASSANDRA-5551)
 * sstablescrub now respects max memory size in cassandra.in.sh (CASSANDRA-5562)


1.2.4
 * Ensure that PerRowSecondaryIndex updates see the most recent values
   (CASSANDRA-5397)
 * avoid duplicate index entries ind PrecompactedRow and
   ParallelCompactionIterable (CASSANDRA-5395)
 * remove the index entry on oldColumn when new column is a tombstone
   (CASSANDRA-5395)
 * Change default stream throughput from 400 to 200 mbps (CASSANDRA-5036)
 * Gossiper logs DOWN for symmetry with UP (CASSANDRA-5187)
 * Fix mixing prepared statements between keyspaces (CASSANDRA-5352)
 * Fix consistency level during bootstrap - strike 3 (CASSANDRA-5354)
 * Fix transposed arguments in AlreadyExistsException (CASSANDRA-5362)
 * Improve asynchronous hint delivery (CASSANDRA-5179)
 * Fix Guava dependency version (12.0 -> 13.0.1) for Maven (CASSANDRA-5364)
 * Validate that provided CQL3 collection value are < 64K (CASSANDRA-5355)
 * Make upgradeSSTable skip current version sstables by default (CASSANDRA-5366)
 * Optimize min/max timestamp collection (CASSANDRA-5373)
 * Invalid streamId in cql binary protocol when using invalid CL
   (CASSANDRA-5164)
 * Fix validation for IN where clauses with collections (CASSANDRA-5376)
 * Copy resultSet on count query to avoid ConcurrentModificationException
   (CASSANDRA-5382)
 * Correctly typecheck in CQL3 even with ReversedType (CASSANDRA-5386)
 * Fix streaming compressed files when using encryption (CASSANDRA-5391)
 * cassandra-all 1.2.0 pom missing netty dependency (CASSANDRA-5392)
 * Fix writetime/ttl functions on null values (CASSANDRA-5341)
 * Fix NPE during cql3 select with token() (CASSANDRA-5404)
 * IndexHelper.skipBloomFilters won't skip non-SHA filters (CASSANDRA-5385)
 * cqlsh: Print maps ordered by key, sort sets (CASSANDRA-5413)
 * Add null syntax support in CQL3 for inserts (CASSANDRA-3783)
 * Allow unauthenticated set_keyspace() calls (CASSANDRA-5423)
 * Fix potential incremental backups race (CASSANDRA-5410)
 * Fix prepared BATCH statements with batch-level timestamps (CASSANDRA-5415)
 * Allow overriding superuser setup delay (CASSANDRA-5430)
 * cassandra-shuffle with JMX usernames and passwords (CASSANDRA-5431)
Merged from 1.1:
 * cli: Quote ks and cf names in schema output when needed (CASSANDRA-5052)
 * Fix bad default for min/max timestamp in SSTableMetadata (CASSANDRA-5372)
 * Fix cf name extraction from manifest in Directories.migrateFile()
   (CASSANDRA-5242)
 * Support pluggable internode authentication (CASSANDRA-5401)


1.2.3
 * add check for sstable overlap within a level on startup (CASSANDRA-5327)
 * replace ipv6 colons in jmx object names (CASSANDRA-5298, 5328)
 * Avoid allocating SSTableBoundedScanner during repair when the range does
   not intersect the sstable (CASSANDRA-5249)
 * Don't lowercase property map keys (this breaks NTS) (CASSANDRA-5292)
 * Fix composite comparator with super columns (CASSANDRA-5287)
 * Fix insufficient validation of UPDATE queries against counter cfs
   (CASSANDRA-5300)
 * Fix PropertyFileSnitch default DC/Rack behavior (CASSANDRA-5285)
 * Handle null values when executing prepared statement (CASSANDRA-5081)
 * Add netty to pom dependencies (CASSANDRA-5181)
 * Include type arguments in Thrift CQLPreparedResult (CASSANDRA-5311)
 * Fix compaction not removing columns when bf_fp_ratio is 1 (CASSANDRA-5182)
 * cli: Warn about missing CQL3 tables in schema descriptions (CASSANDRA-5309)
 * Re-enable unknown option in replication/compaction strategies option for
   backward compatibility (CASSANDRA-4795)
 * Add binary protocol support to stress (CASSANDRA-4993)
 * cqlsh: Fix COPY FROM value quoting and null handling (CASSANDRA-5305)
 * Fix repair -pr for vnodes (CASSANDRA-5329)
 * Relax CL for auth queries for non-default users (CASSANDRA-5310)
 * Fix AssertionError during repair (CASSANDRA-5245)
 * Don't announce migrations to pre-1.2 nodes (CASSANDRA-5334)
Merged from 1.1:
 * Update offline scrub for 1.0 -> 1.1 directory structure (CASSANDRA-5195)
 * add tmp flag to Descriptor hashcode (CASSANDRA-4021)
 * fix logging of "Found table data in data directories" when only system tables
   are present (CASSANDRA-5289)
 * cli: Add JMX authentication support (CASSANDRA-5080)
 * nodetool: ability to repair specific range (CASSANDRA-5280)
 * Fix possible assertion triggered in SliceFromReadCommand (CASSANDRA-5284)
 * cqlsh: Add inet type support on Windows (ipv4-only) (CASSANDRA-4801)
 * Fix race when initializing ColumnFamilyStore (CASSANDRA-5350)
 * Add UseTLAB JVM flag (CASSANDRA-5361)


1.2.2
 * fix potential for multiple concurrent compactions of the same sstables
   (CASSANDRA-5256)
 * avoid no-op caching of byte[] on commitlog append (CASSANDRA-5199)
 * fix symlinks under data dir not working (CASSANDRA-5185)
 * fix bug in compact storage metadata handling (CASSANDRA-5189)
 * Validate login for USE queries (CASSANDRA-5207)
 * cli: remove default username and password (CASSANDRA-5208)
 * configure populate_io_cache_on_flush per-CF (CASSANDRA-4694)
 * allow configuration of internode socket buffer (CASSANDRA-3378)
 * Make sstable directory picking blacklist-aware again (CASSANDRA-5193)
 * Correctly expire gossip states for edge cases (CASSANDRA-5216)
 * Improve handling of directory creation failures (CASSANDRA-5196)
 * Expose secondary indicies to the rest of nodetool (CASSANDRA-4464)
 * Binary protocol: avoid sending notification for 0.0.0.0 (CASSANDRA-5227)
 * add UseCondCardMark XX jvm settings on jdk 1.7 (CASSANDRA-4366)
 * CQL3 refactor to allow conversion function (CASSANDRA-5226)
 * Fix drop of sstables in some circumstance (CASSANDRA-5232)
 * Implement caching of authorization results (CASSANDRA-4295)
 * Add support for LZ4 compression (CASSANDRA-5038)
 * Fix missing columns in wide rows queries (CASSANDRA-5225)
 * Simplify auth setup and make system_auth ks alterable (CASSANDRA-5112)
 * Stop compactions from hanging during bootstrap (CASSANDRA-5244)
 * fix compressed streaming sending extra chunk (CASSANDRA-5105)
 * Add CQL3-based implementations of IAuthenticator and IAuthorizer
   (CASSANDRA-4898)
 * Fix timestamp-based tomstone removal logic (CASSANDRA-5248)
 * cli: Add JMX authentication support (CASSANDRA-5080)
 * Fix forceFlush behavior (CASSANDRA-5241)
 * cqlsh: Add username autocompletion (CASSANDRA-5231)
 * Fix CQL3 composite partition key error (CASSANDRA-5240)
 * Allow IN clause on last clustering key (CASSANDRA-5230)
Merged from 1.1:
 * fix start key/end token validation for wide row iteration (CASSANDRA-5168)
 * add ConfigHelper support for Thrift frame and max message sizes (CASSANDRA-5188)
 * fix nodetool repair not fail on node down (CASSANDRA-5203)
 * always collect tombstone hints (CASSANDRA-5068)
 * Fix error when sourcing file in cqlsh (CASSANDRA-5235)


1.2.1
 * stream undelivered hints on decommission (CASSANDRA-5128)
 * GossipingPropertyFileSnitch loads saved dc/rack info if needed (CASSANDRA-5133)
 * drain should flush system CFs too (CASSANDRA-4446)
 * add inter_dc_tcp_nodelay setting (CASSANDRA-5148)
 * re-allow wrapping ranges for start_token/end_token range pairitspwng (CASSANDRA-5106)
 * fix validation compaction of empty rows (CASSANDRA-5136)
 * nodetool methods to enable/disable hint storage/delivery (CASSANDRA-4750)
 * disallow bloom filter false positive chance of 0 (CASSANDRA-5013)
 * add threadpool size adjustment methods to JMXEnabledThreadPoolExecutor and
   CompactionManagerMBean (CASSANDRA-5044)
 * fix hinting for dropped local writes (CASSANDRA-4753)
 * off-heap cache doesn't need mutable column container (CASSANDRA-5057)
 * apply disk_failure_policy to bad disks on initial directory creation
   (CASSANDRA-4847)
 * Optimize name-based queries to use ArrayBackedSortedColumns (CASSANDRA-5043)
 * Fall back to old manifest if most recent is unparseable (CASSANDRA-5041)
 * pool [Compressed]RandomAccessReader objects on the partitioned read path
   (CASSANDRA-4942)
 * Add debug logging to list filenames processed by Directories.migrateFile
   method (CASSANDRA-4939)
 * Expose black-listed directories via JMX (CASSANDRA-4848)
 * Log compaction merge counts (CASSANDRA-4894)
 * Minimize byte array allocation by AbstractData{Input,Output} (CASSANDRA-5090)
 * Add SSL support for the binary protocol (CASSANDRA-5031)
 * Allow non-schema system ks modification for shuffle to work (CASSANDRA-5097)
 * cqlsh: Add default limit to SELECT statements (CASSANDRA-4972)
 * cqlsh: fix DESCRIBE for 1.1 cfs in CQL3 (CASSANDRA-5101)
 * Correctly gossip with nodes >= 1.1.7 (CASSANDRA-5102)
 * Ensure CL guarantees on digest mismatch (CASSANDRA-5113)
 * Validate correctly selects on composite partition key (CASSANDRA-5122)
 * Fix exception when adding collection (CASSANDRA-5117)
 * Handle states for non-vnode clusters correctly (CASSANDRA-5127)
 * Refuse unrecognized replication and compaction strategy options (CASSANDRA-4795)
 * Pick the correct value validator in sstable2json for cql3 tables (CASSANDRA-5134)
 * Validate login for describe_keyspace, describe_keyspaces and set_keyspace
   (CASSANDRA-5144)
 * Fix inserting empty maps (CASSANDRA-5141)
 * Don't remove tokens from System table for node we know (CASSANDRA-5121)
 * fix streaming progress report for compresed files (CASSANDRA-5130)
 * Coverage analysis for low-CL queries (CASSANDRA-4858)
 * Stop interpreting dates as valid timeUUID value (CASSANDRA-4936)
 * Adds E notation for floating point numbers (CASSANDRA-4927)
 * Detect (and warn) unintentional use of the cql2 thrift methods when cql3 was
   intended (CASSANDRA-5172)
 * cli: Quote ks and cf names in schema output when needed (CASSANDRA-5052)
 * Fix cf name extraction from manifest in Directories.migrateFile() (CASSANDRA-5242)
 * Replace mistaken usage of commons-logging with slf4j (CASSANDRA-5464)
 * Ensure Jackson dependency matches lib (CASSANDRA-5126)
 * Expose droppable tombstone ratio stats over JMX (CASSANDRA-5159)
Merged from 1.1:
 * Simplify CompressedRandomAccessReader to work around JDK FD bug (CASSANDRA-5088)
 * Improve handling a changing target throttle rate mid-compaction (CASSANDRA-5087)
 * Pig: correctly decode row keys in widerow mode (CASSANDRA-5098)
 * nodetool repair command now prints progress (CASSANDRA-4767)
 * fix user defined compaction to run against 1.1 data directory (CASSANDRA-5118)
 * Fix CQL3 BATCH authorization caching (CASSANDRA-5145)
 * fix get_count returns incorrect value with TTL (CASSANDRA-5099)
 * better handling for mid-compaction failure (CASSANDRA-5137)
 * convert default marshallers list to map for better readability (CASSANDRA-5109)
 * fix ConcurrentModificationException in getBootstrapSource (CASSANDRA-5170)
 * fix sstable maxtimestamp for row deletes and pre-1.1.1 sstables (CASSANDRA-5153)
 * Fix thread growth on node removal (CASSANDRA-5175)
 * Make Ec2Region's datacenter name configurable (CASSANDRA-5155)


1.2.0
 * Disallow counters in collections (CASSANDRA-5082)
 * cqlsh: add unit tests (CASSANDRA-3920)
 * fix default bloom_filter_fp_chance for LeveledCompactionStrategy (CASSANDRA-5093)
Merged from 1.1:
 * add validation for get_range_slices with start_key and end_token (CASSANDRA-5089)


1.2.0-rc2
 * fix nodetool ownership display with vnodes (CASSANDRA-5065)
 * cqlsh: add DESCRIBE KEYSPACES command (CASSANDRA-5060)
 * Fix potential infinite loop when reloading CFS (CASSANDRA-5064)
 * Fix SimpleAuthorizer example (CASSANDRA-5072)
 * cqlsh: force CL.ONE for tracing and system.schema* queries (CASSANDRA-5070)
 * Includes cassandra-shuffle in the debian package (CASSANDRA-5058)
Merged from 1.1:
 * fix multithreaded compaction deadlock (CASSANDRA-4492)
 * fix temporarily missing schema after upgrade from pre-1.1.5 (CASSANDRA-5061)
 * Fix ALTER TABLE overriding compression options with defaults
   (CASSANDRA-4996, 5066)
 * fix specifying and altering crc_check_chance (CASSANDRA-5053)
 * fix Murmur3Partitioner ownership% calculation (CASSANDRA-5076)
 * Don't expire columns sooner than they should in 2ndary indexes (CASSANDRA-5079)


1.2-rc1
 * rename rpc_timeout settings to request_timeout (CASSANDRA-5027)
 * add BF with 0.1 FP to LCS by default (CASSANDRA-5029)
 * Fix preparing insert queries (CASSANDRA-5016)
 * Fix preparing queries with counter increment (CASSANDRA-5022)
 * Fix preparing updates with collections (CASSANDRA-5017)
 * Don't generate UUID based on other node address (CASSANDRA-5002)
 * Fix message when trying to alter a clustering key type (CASSANDRA-5012)
 * Update IAuthenticator to match the new IAuthorizer (CASSANDRA-5003)
 * Fix inserting only a key in CQL3 (CASSANDRA-5040)
 * Fix CQL3 token() function when used with strings (CASSANDRA-5050)
Merged from 1.1:
 * reduce log spam from invalid counter shards (CASSANDRA-5026)
 * Improve schema propagation performance (CASSANDRA-5025)
 * Fix for IndexHelper.IndexFor throws OOB Exception (CASSANDRA-5030)
 * cqlsh: make it possible to describe thrift CFs (CASSANDRA-4827)
 * cqlsh: fix timestamp formatting on some platforms (CASSANDRA-5046)


1.2-beta3
 * make consistency level configurable in cqlsh (CASSANDRA-4829)
 * fix cqlsh rendering of blob fields (CASSANDRA-4970)
 * fix cqlsh DESCRIBE command (CASSANDRA-4913)
 * save truncation position in system table (CASSANDRA-4906)
 * Move CompressionMetadata off-heap (CASSANDRA-4937)
 * allow CLI to GET cql3 columnfamily data (CASSANDRA-4924)
 * Fix rare race condition in getExpireTimeForEndpoint (CASSANDRA-4402)
 * acquire references to overlapping sstables during compaction so bloom filter
   doesn't get free'd prematurely (CASSANDRA-4934)
 * Don't share slice query filter in CQL3 SelectStatement (CASSANDRA-4928)
 * Separate tracing from Log4J (CASSANDRA-4861)
 * Exclude gcable tombstones from merkle-tree computation (CASSANDRA-4905)
 * Better printing of AbstractBounds for tracing (CASSANDRA-4931)
 * Optimize mostRecentTombstone check in CC.collectAllData (CASSANDRA-4883)
 * Change stream session ID to UUID to avoid collision from same node (CASSANDRA-4813)
 * Use Stats.db when bulk loading if present (CASSANDRA-4957)
 * Skip repair on system_trace and keyspaces with RF=1 (CASSANDRA-4956)
 * (cql3) Remove arbitrary SELECT limit (CASSANDRA-4918)
 * Correctly handle prepared operation on collections (CASSANDRA-4945)
 * Fix CQL3 LIMIT (CASSANDRA-4877)
 * Fix Stress for CQL3 (CASSANDRA-4979)
 * Remove cassandra specific exceptions from JMX interface (CASSANDRA-4893)
 * (CQL3) Force using ALLOW FILTERING on potentially inefficient queries (CASSANDRA-4915)
 * (cql3) Fix adding column when the table has collections (CASSANDRA-4982)
 * (cql3) Fix allowing collections with compact storage (CASSANDRA-4990)
 * (cql3) Refuse ttl/writetime function on collections (CASSANDRA-4992)
 * Replace IAuthority with new IAuthorizer (CASSANDRA-4874)
 * clqsh: fix KEY pseudocolumn escaping when describing Thrift tables
   in CQL3 mode (CASSANDRA-4955)
 * add basic authentication support for Pig CassandraStorage (CASSANDRA-3042)
 * fix CQL2 ALTER TABLE compaction_strategy_class altering (CASSANDRA-4965)
Merged from 1.1:
 * Fall back to old describe_splits if d_s_ex is not available (CASSANDRA-4803)
 * Improve error reporting when streaming ranges fail (CASSANDRA-5009)
 * Fix cqlsh timestamp formatting of timezone info (CASSANDRA-4746)
 * Fix assertion failure with leveled compaction (CASSANDRA-4799)
 * Check for null end_token in get_range_slice (CASSANDRA-4804)
 * Remove all remnants of removed nodes (CASSANDRA-4840)
 * Add aut-reloading of the log4j file in debian package (CASSANDRA-4855)
 * Fix estimated row cache entry size (CASSANDRA-4860)
 * reset getRangeSlice filter after finishing a row for get_paged_slice
   (CASSANDRA-4919)
 * expunge row cache post-truncate (CASSANDRA-4940)
 * Allow static CF definition with compact storage (CASSANDRA-4910)
 * Fix endless loop/compaction of schema_* CFs due to broken timestamps (CASSANDRA-4880)
 * Fix 'wrong class type' assertion in CounterColumn (CASSANDRA-4976)


1.2-beta2
 * fp rate of 1.0 disables BF entirely; LCS defaults to 1.0 (CASSANDRA-4876)
 * off-heap bloom filters for row keys (CASSANDRA_4865)
 * add extension point for sstable components (CASSANDRA-4049)
 * improve tracing output (CASSANDRA-4852, 4862)
 * make TRACE verb droppable (CASSANDRA-4672)
 * fix BulkLoader recognition of CQL3 columnfamilies (CASSANDRA-4755)
 * Sort commitlog segments for replay by id instead of mtime (CASSANDRA-4793)
 * Make hint delivery asynchronous (CASSANDRA-4761)
 * Pluggable Thrift transport factories for CLI and cqlsh (CASSANDRA-4609, 4610)
 * cassandra-cli: allow Double value type to be inserted to a column (CASSANDRA-4661)
 * Add ability to use custom TServerFactory implementations (CASSANDRA-4608)
 * optimize batchlog flushing to skip successful batches (CASSANDRA-4667)
 * include metadata for system keyspace itself in schema tables (CASSANDRA-4416)
 * add check to PropertyFileSnitch to verify presence of location for
   local node (CASSANDRA-4728)
 * add PBSPredictor consistency modeler (CASSANDRA-4261)
 * remove vestiges of Thrift unframed mode (CASSANDRA-4729)
 * optimize single-row PK lookups (CASSANDRA-4710)
 * adjust blockFor calculation to account for pending ranges due to node
   movement (CASSANDRA-833)
 * Change CQL version to 3.0.0 and stop accepting 3.0.0-beta1 (CASSANDRA-4649)
 * (CQL3) Make prepared statement global instead of per connection
   (CASSANDRA-4449)
 * Fix scrubbing of CQL3 created tables (CASSANDRA-4685)
 * (CQL3) Fix validation when using counter and regular columns in the same
   table (CASSANDRA-4706)
 * Fix bug starting Cassandra with simple authentication (CASSANDRA-4648)
 * Add support for batchlog in CQL3 (CASSANDRA-4545, 4738)
 * Add support for multiple column family outputs in CFOF (CASSANDRA-4208)
 * Support repairing only the local DC nodes (CASSANDRA-4747)
 * Use rpc_address for binary protocol and change default port (CASSANDRA-4751)
 * Fix use of collections in prepared statements (CASSANDRA-4739)
 * Store more information into peers table (CASSANDRA-4351, 4814)
 * Configurable bucket size for size tiered compaction (CASSANDRA-4704)
 * Run leveled compaction in parallel (CASSANDRA-4310)
 * Fix potential NPE during CFS reload (CASSANDRA-4786)
 * Composite indexes may miss results (CASSANDRA-4796)
 * Move consistency level to the protocol level (CASSANDRA-4734, 4824)
 * Fix Subcolumn slice ends not respected (CASSANDRA-4826)
 * Fix Assertion error in cql3 select (CASSANDRA-4783)
 * Fix list prepend logic (CQL3) (CASSANDRA-4835)
 * Add booleans as literals in CQL3 (CASSANDRA-4776)
 * Allow renaming PK columns in CQL3 (CASSANDRA-4822)
 * Fix binary protocol NEW_NODE event (CASSANDRA-4679)
 * Fix potential infinite loop in tombstone compaction (CASSANDRA-4781)
 * Remove system tables accounting from schema (CASSANDRA-4850)
 * (cql3) Force provided columns in clustering key order in
   'CLUSTERING ORDER BY' (CASSANDRA-4881)
 * Fix composite index bug (CASSANDRA-4884)
 * Fix short read protection for CQL3 (CASSANDRA-4882)
 * Add tracing support to the binary protocol (CASSANDRA-4699)
 * (cql3) Don't allow prepared marker inside collections (CASSANDRA-4890)
 * Re-allow order by on non-selected columns (CASSANDRA-4645)
 * Bug when composite index is created in a table having collections (CASSANDRA-4909)
 * log index scan subject in CompositesSearcher (CASSANDRA-4904)
Merged from 1.1:
 * add get[Row|Key]CacheEntries to CacheServiceMBean (CASSANDRA-4859)
 * fix get_paged_slice to wrap to next row correctly (CASSANDRA-4816)
 * fix indexing empty column values (CASSANDRA-4832)
 * allow JdbcDate to compose null Date objects (CASSANDRA-4830)
 * fix possible stackoverflow when compacting 1000s of sstables
   (CASSANDRA-4765)
 * fix wrong leveled compaction progress calculation (CASSANDRA-4807)
 * add a close() method to CRAR to prevent leaking file descriptors (CASSANDRA-4820)
 * fix potential infinite loop in get_count (CASSANDRA-4833)
 * fix compositeType.{get/from}String methods (CASSANDRA-4842)
 * (CQL) fix CREATE COLUMNFAMILY permissions check (CASSANDRA-4864)
 * Fix DynamicCompositeType same type comparison (CASSANDRA-4711)
 * Fix duplicate SSTable reference when stream session failed (CASSANDRA-3306)
 * Allow static CF definition with compact storage (CASSANDRA-4910)
 * Fix endless loop/compaction of schema_* CFs due to broken timestamps (CASSANDRA-4880)
 * Fix 'wrong class type' assertion in CounterColumn (CASSANDRA-4976)


1.2-beta1
 * add atomic_batch_mutate (CASSANDRA-4542, -4635)
 * increase default max_hint_window_in_ms to 3h (CASSANDRA-4632)
 * include message initiation time to replicas so they can more
   accurately drop timed-out requests (CASSANDRA-2858)
 * fix clientutil.jar dependencies (CASSANDRA-4566)
 * optimize WriteResponse (CASSANDRA-4548)
 * new metrics (CASSANDRA-4009)
 * redesign KEYS indexes to avoid read-before-write (CASSANDRA-2897)
 * debug tracing (CASSANDRA-1123)
 * parallelize row cache loading (CASSANDRA-4282)
 * Make compaction, flush JBOD-aware (CASSANDRA-4292)
 * run local range scans on the read stage (CASSANDRA-3687)
 * clean up ioexceptions (CASSANDRA-2116)
 * add disk_failure_policy (CASSANDRA-2118)
 * Introduce new json format with row level deletion (CASSANDRA-4054)
 * remove redundant "name" column from schema_keyspaces (CASSANDRA-4433)
 * improve "nodetool ring" handling of multi-dc clusters (CASSANDRA-3047)
 * update NTS calculateNaturalEndpoints to be O(N log N) (CASSANDRA-3881)
 * split up rpc timeout by operation type (CASSANDRA-2819)
 * rewrite key cache save/load to use only sequential i/o (CASSANDRA-3762)
 * update MS protocol with a version handshake + broadcast address id
   (CASSANDRA-4311)
 * multithreaded hint replay (CASSANDRA-4189)
 * add inter-node message compression (CASSANDRA-3127)
 * remove COPP (CASSANDRA-2479)
 * Track tombstone expiration and compact when tombstone content is
   higher than a configurable threshold, default 20% (CASSANDRA-3442, 4234)
 * update MurmurHash to version 3 (CASSANDRA-2975)
 * (CLI) track elapsed time for `delete' operation (CASSANDRA-4060)
 * (CLI) jline version is bumped to 1.0 to properly  support
   'delete' key function (CASSANDRA-4132)
 * Save IndexSummary into new SSTable 'Summary' component (CASSANDRA-2392, 4289)
 * Add support for range tombstones (CASSANDRA-3708)
 * Improve MessagingService efficiency (CASSANDRA-3617)
 * Avoid ID conflicts from concurrent schema changes (CASSANDRA-3794)
 * Set thrift HSHA server thread limit to unlimited by default (CASSANDRA-4277)
 * Avoids double serialization of CF id in RowMutation messages
   (CASSANDRA-4293)
 * stream compressed sstables directly with java nio (CASSANDRA-4297)
 * Support multiple ranges in SliceQueryFilter (CASSANDRA-3885)
 * Add column metadata to system column families (CASSANDRA-4018)
 * (cql3) Always use composite types by default (CASSANDRA-4329)
 * (cql3) Add support for set, map and list (CASSANDRA-3647)
 * Validate date type correctly (CASSANDRA-4441)
 * (cql3) Allow definitions with only a PK (CASSANDRA-4361)
 * (cql3) Add support for row key composites (CASSANDRA-4179)
 * improve DynamicEndpointSnitch by using reservoir sampling (CASSANDRA-4038)
 * (cql3) Add support for 2ndary indexes (CASSANDRA-3680)
 * (cql3) fix defining more than one PK to be invalid (CASSANDRA-4477)
 * remove schema agreement checking from all external APIs (Thrift, CQL and CQL3) (CASSANDRA-4487)
 * add Murmur3Partitioner and make it default for new installations (CASSANDRA-3772, 4621)
 * (cql3) update pseudo-map syntax to use map syntax (CASSANDRA-4497)
 * Finer grained exceptions hierarchy and provides error code with exceptions (CASSANDRA-3979)
 * Adds events push to binary protocol (CASSANDRA-4480)
 * Rewrite nodetool help (CASSANDRA-2293)
 * Make CQL3 the default for CQL (CASSANDRA-4640)
 * update stress tool to be able to use CQL3 (CASSANDRA-4406)
 * Accept all thrift update on CQL3 cf but don't expose their metadata (CASSANDRA-4377)
 * Replace Throttle with Guava's RateLimiter for HintedHandOff (CASSANDRA-4541)
 * fix counter add/get using CQL2 and CQL3 in stress tool (CASSANDRA-4633)
 * Add sstable count per level to cfstats (CASSANDRA-4537)
 * (cql3) Add ALTER KEYSPACE statement (CASSANDRA-4611)
 * (cql3) Allow defining default consistency levels (CASSANDRA-4448)
 * (cql3) Fix queries using LIMIT missing results (CASSANDRA-4579)
 * fix cross-version gossip messaging (CASSANDRA-4576)
 * added inet data type (CASSANDRA-4627)


1.1.6
 * Wait for writes on synchronous read digest mismatch (CASSANDRA-4792)
 * fix commitlog replay for nanotime-infected sstables (CASSANDRA-4782)
 * preflight check ttl for maximum of 20 years (CASSANDRA-4771)
 * (Pig) fix widerow input with single column rows (CASSANDRA-4789)
 * Fix HH to compact with correct gcBefore, which avoids wiping out
   undelivered hints (CASSANDRA-4772)
 * LCS will merge up to 32 L0 sstables as intended (CASSANDRA-4778)
 * NTS will default unconfigured DC replicas to zero (CASSANDRA-4675)
 * use default consistency level in counter validation if none is
   explicitly provide (CASSANDRA-4700)
 * Improve IAuthority interface by introducing fine-grained
   access permissions and grant/revoke commands (CASSANDRA-4490, 4644)
 * fix assumption error in CLI when updating/describing keyspace
   (CASSANDRA-4322)
 * Adds offline sstablescrub to debian packaging (CASSANDRA-4642)
 * Automatic fixing of overlapping leveled sstables (CASSANDRA-4644)
 * fix error when using ORDER BY with extended selections (CASSANDRA-4689)
 * (CQL3) Fix validation for IN queries for non-PK cols (CASSANDRA-4709)
 * fix re-created keyspace disappering after 1.1.5 upgrade
   (CASSANDRA-4698, 4752)
 * (CLI) display elapsed time in 2 fraction digits (CASSANDRA-3460)
 * add authentication support to sstableloader (CASSANDRA-4712)
 * Fix CQL3 'is reversed' logic (CASSANDRA-4716, 4759)
 * (CQL3) Don't return ReversedType in result set metadata (CASSANDRA-4717)
 * Backport adding AlterKeyspace statement (CASSANDRA-4611)
 * (CQL3) Correcty accept upper-case data types (CASSANDRA-4770)
 * Add binary protocol events for schema changes (CASSANDRA-4684)
Merged from 1.0:
 * Switch from NBHM to CHM in MessagingService's callback map, which
   prevents OOM in long-running instances (CASSANDRA-4708)


1.1.5
 * add SecondaryIndex.reload API (CASSANDRA-4581)
 * use millis + atomicint for commitlog segment creation instead of
   nanotime, which has issues under some hypervisors (CASSANDRA-4601)
 * fix FD leak in slice queries (CASSANDRA-4571)
 * avoid recursion in leveled compaction (CASSANDRA-4587)
 * increase stack size under Java7 to 180K
 * Log(info) schema changes (CASSANDRA-4547)
 * Change nodetool setcachecapcity to manipulate global caches (CASSANDRA-4563)
 * (cql3) fix setting compaction strategy (CASSANDRA-4597)
 * fix broken system.schema_* timestamps on system startup (CASSANDRA-4561)
 * fix wrong skip of cache saving (CASSANDRA-4533)
 * Avoid NPE when lost+found is in data dir (CASSANDRA-4572)
 * Respect five-minute flush moratorium after initial CL replay (CASSANDRA-4474)
 * Adds ntp as recommended in debian packaging (CASSANDRA-4606)
 * Configurable transport in CF Record{Reader|Writer} (CASSANDRA-4558)
 * (cql3) fix potential NPE with both equal and unequal restriction (CASSANDRA-4532)
 * (cql3) improves ORDER BY validation (CASSANDRA-4624)
 * Fix potential deadlock during counter writes (CASSANDRA-4578)
 * Fix cql error with ORDER BY when using IN (CASSANDRA-4612)
Merged from 1.0:
 * increase Xss to 160k to accomodate latest 1.6 JVMs (CASSANDRA-4602)
 * fix toString of hint destination tokens (CASSANDRA-4568)
 * Fix multiple values for CurrentLocal NodeID (CASSANDRA-4626)


1.1.4
 * fix offline scrub to catch >= out of order rows (CASSANDRA-4411)
 * fix cassandra-env.sh on RHEL and other non-dash-based systems
   (CASSANDRA-4494)
Merged from 1.0:
 * (Hadoop) fix setting key length for old-style mapred api (CASSANDRA-4534)
 * (Hadoop) fix iterating through a resultset consisting entirely
   of tombstoned rows (CASSANDRA-4466)


1.1.3
 * (cqlsh) add COPY TO (CASSANDRA-4434)
 * munmap commitlog segments before rename (CASSANDRA-4337)
 * (JMX) rename getRangeKeySample to sampleKeyRange to avoid returning
   multi-MB results as an attribute (CASSANDRA-4452)
 * flush based on data size, not throughput; overwritten columns no
   longer artificially inflate liveRatio (CASSANDRA-4399)
 * update default commitlog segment size to 32MB and total commitlog
   size to 32/1024 MB for 32/64 bit JVMs, respectively (CASSANDRA-4422)
 * avoid using global partitioner to estimate ranges in index sstables
   (CASSANDRA-4403)
 * restore pre-CASSANDRA-3862 approach to removing expired tombstones
   from row cache during compaction (CASSANDRA-4364)
 * (stress) support for CQL prepared statements (CASSANDRA-3633)
 * Correctly catch exception when Snappy cannot be loaded (CASSANDRA-4400)
 * (cql3) Support ORDER BY when IN condition is given in WHERE clause (CASSANDRA-4327)
 * (cql3) delete "component_index" column on DROP TABLE call (CASSANDRA-4420)
 * change nanoTime() to currentTimeInMillis() in schema related code (CASSANDRA-4432)
 * add a token generation tool (CASSANDRA-3709)
 * Fix LCS bug with sstable containing only 1 row (CASSANDRA-4411)
 * fix "Can't Modify Index Name" problem on CF update (CASSANDRA-4439)
 * Fix assertion error in getOverlappingSSTables during repair (CASSANDRA-4456)
 * fix nodetool's setcompactionthreshold command (CASSANDRA-4455)
 * Ensure compacted files are never used, to avoid counter overcount (CASSANDRA-4436)
Merged from 1.0:
 * Push the validation of secondary index values to the SecondaryIndexManager (CASSANDRA-4240)
 * allow dropping columns shadowed by not-yet-expired supercolumn or row
   tombstones in PrecompactedRow (CASSANDRA-4396)


1.1.2
 * Fix cleanup not deleting index entries (CASSANDRA-4379)
 * Use correct partitioner when saving + loading caches (CASSANDRA-4331)
 * Check schema before trying to export sstable (CASSANDRA-2760)
 * Raise a meaningful exception instead of NPE when PFS encounters
   an unconfigured node + no default (CASSANDRA-4349)
 * fix bug in sstable blacklisting with LCS (CASSANDRA-4343)
 * LCS no longer promotes tiny sstables out of L0 (CASSANDRA-4341)
 * skip tombstones during hint replay (CASSANDRA-4320)
 * fix NPE in compactionstats (CASSANDRA-4318)
 * enforce 1m min keycache for auto (CASSANDRA-4306)
 * Have DeletedColumn.isMFD always return true (CASSANDRA-4307)
 * (cql3) exeption message for ORDER BY constraints said primary filter can be
    an IN clause, which is misleading (CASSANDRA-4319)
 * (cql3) Reject (not yet supported) creation of 2ndardy indexes on tables with
   composite primary keys (CASSANDRA-4328)
 * Set JVM stack size to 160k for java 7 (CASSANDRA-4275)
 * cqlsh: add COPY command to load data from CSV flat files (CASSANDRA-4012)
 * CFMetaData.fromThrift to throw ConfigurationException upon error (CASSANDRA-4353)
 * Use CF comparator to sort indexed columns in SecondaryIndexManager
   (CASSANDRA-4365)
 * add strategy_options to the KSMetaData.toString() output (CASSANDRA-4248)
 * (cql3) fix range queries containing unqueried results (CASSANDRA-4372)
 * (cql3) allow updating column_alias types (CASSANDRA-4041)
 * (cql3) Fix deletion bug (CASSANDRA-4193)
 * Fix computation of overlapping sstable for leveled compaction (CASSANDRA-4321)
 * Improve scrub and allow to run it offline (CASSANDRA-4321)
 * Fix assertionError in StorageService.bulkLoad (CASSANDRA-4368)
 * (cqlsh) add option to authenticate to a keyspace at startup (CASSANDRA-4108)
 * (cqlsh) fix ASSUME functionality (CASSANDRA-4352)
 * Fix ColumnFamilyRecordReader to not return progress > 100% (CASSANDRA-3942)
Merged from 1.0:
 * Set gc_grace on index CF to 0 (CASSANDRA-4314)


1.1.1
 * add populate_io_cache_on_flush option (CASSANDRA-2635)
 * allow larger cache capacities than 2GB (CASSANDRA-4150)
 * add getsstables command to nodetool (CASSANDRA-4199)
 * apply parent CF compaction settings to secondary index CFs (CASSANDRA-4280)
 * preserve commitlog size cap when recycling segments at startup
   (CASSANDRA-4201)
 * (Hadoop) fix split generation regression (CASSANDRA-4259)
 * ignore min/max compactions settings in LCS, while preserving
   behavior that min=max=0 disables autocompaction (CASSANDRA-4233)
 * log number of rows read from saved cache (CASSANDRA-4249)
 * calculate exact size required for cleanup operations (CASSANDRA-1404)
 * avoid blocking additional writes during flush when the commitlog
   gets behind temporarily (CASSANDRA-1991)
 * enable caching on index CFs based on data CF cache setting (CASSANDRA-4197)
 * warn on invalid replication strategy creation options (CASSANDRA-4046)
 * remove [Freeable]Memory finalizers (CASSANDRA-4222)
 * include tombstone size in ColumnFamily.size, which can prevent OOM
   during sudden mass delete operations by yielding a nonzero liveRatio
   (CASSANDRA-3741)
 * Open 1 sstableScanner per level for leveled compaction (CASSANDRA-4142)
 * Optimize reads when row deletion timestamps allow us to restrict
   the set of sstables we check (CASSANDRA-4116)
 * add support for commitlog archiving and point-in-time recovery
   (CASSANDRA-3690)
 * avoid generating redundant compaction tasks during streaming
   (CASSANDRA-4174)
 * add -cf option to nodetool snapshot, and takeColumnFamilySnapshot to
   StorageService mbean (CASSANDRA-556)
 * optimize cleanup to drop entire sstables where possible (CASSANDRA-4079)
 * optimize truncate when autosnapshot is disabled (CASSANDRA-4153)
 * update caches to use byte[] keys to reduce memory overhead (CASSANDRA-3966)
 * add column limit to cli (CASSANDRA-3012, 4098)
 * clean up and optimize DataOutputBuffer, used by CQL compression and
   CompositeType (CASSANDRA-4072)
 * optimize commitlog checksumming (CASSANDRA-3610)
 * identify and blacklist corrupted SSTables from future compactions
   (CASSANDRA-2261)
 * Move CfDef and KsDef validation out of thrift (CASSANDRA-4037)
 * Expose API to repair a user provided range (CASSANDRA-3912)
 * Add way to force the cassandra-cli to refresh its schema (CASSANDRA-4052)
 * Avoid having replicate on write tasks stacking up at CL.ONE (CASSANDRA-2889)
 * (cql3) Backwards compatibility for composite comparators in non-cql3-aware
   clients (CASSANDRA-4093)
 * (cql3) Fix order by for reversed queries (CASSANDRA-4160)
 * (cql3) Add ReversedType support (CASSANDRA-4004)
 * (cql3) Add timeuuid type (CASSANDRA-4194)
 * (cql3) Minor fixes (CASSANDRA-4185)
 * (cql3) Fix prepared statement in BATCH (CASSANDRA-4202)
 * (cql3) Reduce the list of reserved keywords (CASSANDRA-4186)
 * (cql3) Move max/min compaction thresholds to compaction strategy options
   (CASSANDRA-4187)
 * Fix exception during move when localhost is the only source (CASSANDRA-4200)
 * (cql3) Allow paging through non-ordered partitioner results (CASSANDRA-3771)
 * (cql3) Fix drop index (CASSANDRA-4192)
 * (cql3) Don't return range ghosts anymore (CASSANDRA-3982)
 * fix re-creating Keyspaces/ColumnFamilies with the same name as dropped
   ones (CASSANDRA-4219)
 * fix SecondaryIndex LeveledManifest save upon snapshot (CASSANDRA-4230)
 * fix missing arrayOffset in FBUtilities.hash (CASSANDRA-4250)
 * (cql3) Add name of parameters in CqlResultSet (CASSANDRA-4242)
 * (cql3) Correctly validate order by queries (CASSANDRA-4246)
 * rename stress to cassandra-stress for saner packaging (CASSANDRA-4256)
 * Fix exception on colum metadata with non-string comparator (CASSANDRA-4269)
 * Check for unknown/invalid compression options (CASSANDRA-4266)
 * (cql3) Adds simple access to column timestamp and ttl (CASSANDRA-4217)
 * (cql3) Fix range queries with secondary indexes (CASSANDRA-4257)
 * Better error messages from improper input in cli (CASSANDRA-3865)
 * Try to stop all compaction upon Keyspace or ColumnFamily drop (CASSANDRA-4221)
 * (cql3) Allow keyspace properties to contain hyphens (CASSANDRA-4278)
 * (cql3) Correctly validate keyspace access in create table (CASSANDRA-4296)
 * Avoid deadlock in migration stage (CASSANDRA-3882)
 * Take supercolumn names and deletion info into account in memtable throughput
   (CASSANDRA-4264)
 * Add back backward compatibility for old style replication factor (CASSANDRA-4294)
 * Preserve compatibility with pre-1.1 index queries (CASSANDRA-4262)
Merged from 1.0:
 * Fix super columns bug where cache is not updated (CASSANDRA-4190)
 * fix maxTimestamp to include row tombstones (CASSANDRA-4116)
 * (CLI) properly handle quotes in create/update keyspace commands (CASSANDRA-4129)
 * Avoids possible deadlock during bootstrap (CASSANDRA-4159)
 * fix stress tool that hangs forever on timeout or error (CASSANDRA-4128)
 * stress tool to return appropriate exit code on failure (CASSANDRA-4188)
 * fix compaction NPE when out of disk space and assertions disabled
   (CASSANDRA-3985)
 * synchronize LCS getEstimatedTasks to avoid CME (CASSANDRA-4255)
 * ensure unique streaming session id's (CASSANDRA-4223)
 * kick off background compaction when min/max thresholds change
   (CASSANDRA-4279)
 * improve ability of STCS.getBuckets to deal with 100s of 1000s of
   sstables, such as when convertinb back from LCS (CASSANDRA-4287)
 * Oversize integer in CQL throws NumberFormatException (CASSANDRA-4291)
 * fix 1.0.x node join to mixed version cluster, other nodes >= 1.1 (CASSANDRA-4195)
 * Fix LCS splitting sstable base on uncompressed size (CASSANDRA-4419)
 * Push the validation of secondary index values to the SecondaryIndexManager (CASSANDRA-4240)
 * Don't purge columns during upgradesstables (CASSANDRA-4462)
 * Make cqlsh work with piping (CASSANDRA-4113)
 * Validate arguments for nodetool decommission (CASSANDRA-4061)
 * Report thrift status in nodetool info (CASSANDRA-4010)


1.1.0-final
 * average a reduced liveRatio estimate with the previous one (CASSANDRA-4065)
 * Allow KS and CF names up to 48 characters (CASSANDRA-4157)
 * fix stress build (CASSANDRA-4140)
 * add time remaining estimate to nodetool compactionstats (CASSANDRA-4167)
 * (cql) fix NPE in cql3 ALTER TABLE (CASSANDRA-4163)
 * (cql) Add support for CL.TWO and CL.THREE in CQL (CASSANDRA-4156)
 * (cql) Fix type in CQL3 ALTER TABLE preventing update (CASSANDRA-4170)
 * (cql) Throw invalid exception from CQL3 on obsolete options (CASSANDRA-4171)
 * (cqlsh) fix recognizing uppercase SELECT keyword (CASSANDRA-4161)
 * Pig: wide row support (CASSANDRA-3909)
Merged from 1.0:
 * avoid streaming empty files with bulk loader if sstablewriter errors out
   (CASSANDRA-3946)


1.1-rc1
 * Include stress tool in binary builds (CASSANDRA-4103)
 * (Hadoop) fix wide row iteration when last row read was deleted
   (CASSANDRA-4154)
 * fix read_repair_chance to really default to 0.1 in the cli (CASSANDRA-4114)
 * Adds caching and bloomFilterFpChange to CQL options (CASSANDRA-4042)
 * Adds posibility to autoconfigure size of the KeyCache (CASSANDRA-4087)
 * fix KEYS index from skipping results (CASSANDRA-3996)
 * Remove sliced_buffer_size_in_kb dead option (CASSANDRA-4076)
 * make loadNewSStable preserve sstable version (CASSANDRA-4077)
 * Respect 1.0 cache settings as much as possible when upgrading
   (CASSANDRA-4088)
 * relax path length requirement for sstable files when upgrading on
   non-Windows platforms (CASSANDRA-4110)
 * fix terminination of the stress.java when errors were encountered
   (CASSANDRA-4128)
 * Move CfDef and KsDef validation out of thrift (CASSANDRA-4037)
 * Fix get_paged_slice (CASSANDRA-4136)
 * CQL3: Support slice with exclusive start and stop (CASSANDRA-3785)
Merged from 1.0:
 * support PropertyFileSnitch in bulk loader (CASSANDRA-4145)
 * add auto_snapshot option allowing disabling snapshot before drop/truncate
   (CASSANDRA-3710)
 * allow short snitch names (CASSANDRA-4130)


1.1-beta2
 * rename loaded sstables to avoid conflicts with local snapshots
   (CASSANDRA-3967)
 * start hint replay as soon as FD notifies that the target is back up
   (CASSANDRA-3958)
 * avoid unproductive deserializing of cached rows during compaction
   (CASSANDRA-3921)
 * fix concurrency issues with CQL keyspace creation (CASSANDRA-3903)
 * Show Effective Owership via Nodetool ring <keyspace> (CASSANDRA-3412)
 * Update ORDER BY syntax for CQL3 (CASSANDRA-3925)
 * Fix BulkRecordWriter to not throw NPE if reducer gets no map data from Hadoop (CASSANDRA-3944)
 * Fix bug with counters in super columns (CASSANDRA-3821)
 * Remove deprecated merge_shard_chance (CASSANDRA-3940)
 * add a convenient way to reset a node's schema (CASSANDRA-2963)
 * fix for intermittent SchemaDisagreementException (CASSANDRA-3884)
 * CLI `list <CF>` to limit number of columns and their order (CASSANDRA-3012)
 * ignore deprecated KsDef/CfDef/ColumnDef fields in native schema (CASSANDRA-3963)
 * CLI to report when unsupported column_metadata pair was given (CASSANDRA-3959)
 * reincarnate removed and deprecated KsDef/CfDef attributes (CASSANDRA-3953)
 * Fix race between writes and read for cache (CASSANDRA-3862)
 * perform static initialization of StorageProxy on start-up (CASSANDRA-3797)
 * support trickling fsync() on writes (CASSANDRA-3950)
 * expose counters for unavailable/timeout exceptions given to thrift clients (CASSANDRA-3671)
 * avoid quadratic startup time in LeveledManifest (CASSANDRA-3952)
 * Add type information to new schema_ columnfamilies and remove thrift
   serialization for schema (CASSANDRA-3792)
 * add missing column validator options to the CLI help (CASSANDRA-3926)
 * skip reading saved key cache if CF's caching strategy is NONE or ROWS_ONLY (CASSANDRA-3954)
 * Unify migration code (CASSANDRA-4017)
Merged from 1.0:
 * cqlsh: guess correct version of Python for Arch Linux (CASSANDRA-4090)
 * (CLI) properly handle quotes in create/update keyspace commands (CASSANDRA-4129)
 * Avoids possible deadlock during bootstrap (CASSANDRA-4159)
 * fix stress tool that hangs forever on timeout or error (CASSANDRA-4128)
 * Fix super columns bug where cache is not updated (CASSANDRA-4190)
 * stress tool to return appropriate exit code on failure (CASSANDRA-4188)


1.0.9
 * improve index sampling performance (CASSANDRA-4023)
 * always compact away deleted hints immediately after handoff (CASSANDRA-3955)
 * delete hints from dropped ColumnFamilies on handoff instead of
   erroring out (CASSANDRA-3975)
 * add CompositeType ref to the CLI doc for create/update column family (CASSANDRA-3980)
 * Pig: support Counter ColumnFamilies (CASSANDRA-3973)
 * Pig: Composite column support (CASSANDRA-3684)
 * Avoid NPE during repair when a keyspace has no CFs (CASSANDRA-3988)
 * Fix division-by-zero error on get_slice (CASSANDRA-4000)
 * don't change manifest level for cleanup, scrub, and upgradesstables
   operations under LeveledCompactionStrategy (CASSANDRA-3989, 4112)
 * fix race leading to super columns assertion failure (CASSANDRA-3957)
 * fix NPE on invalid CQL delete command (CASSANDRA-3755)
 * allow custom types in CLI's assume command (CASSANDRA-4081)
 * fix totalBytes count for parallel compactions (CASSANDRA-3758)
 * fix intermittent NPE in get_slice (CASSANDRA-4095)
 * remove unnecessary asserts in native code interfaces (CASSANDRA-4096)
 * Validate blank keys in CQL to avoid assertion errors (CASSANDRA-3612)
 * cqlsh: fix bad decoding of some column names (CASSANDRA-4003)
 * cqlsh: fix incorrect padding with unicode chars (CASSANDRA-4033)
 * Fix EC2 snitch incorrectly reporting region (CASSANDRA-4026)
 * Shut down thrift during decommission (CASSANDRA-4086)
 * Expose nodetool cfhistograms for 2ndary indexes (CASSANDRA-4063)
Merged from 0.8:
 * Fix ConcurrentModificationException in gossiper (CASSANDRA-4019)


1.1-beta1
 * (cqlsh)
   + add SOURCE and CAPTURE commands, and --file option (CASSANDRA-3479)
   + add ALTER COLUMNFAMILY WITH (CASSANDRA-3523)
   + bundle Python dependencies with Cassandra (CASSANDRA-3507)
   + added to Debian package (CASSANDRA-3458)
   + display byte data instead of erroring out on decode failure
     (CASSANDRA-3874)
 * add nodetool rebuild_index (CASSANDRA-3583)
 * add nodetool rangekeysample (CASSANDRA-2917)
 * Fix streaming too much data during move operations (CASSANDRA-3639)
 * Nodetool and CLI connect to localhost by default (CASSANDRA-3568)
 * Reduce memory used by primary index sample (CASSANDRA-3743)
 * (Hadoop) separate input/output configurations (CASSANDRA-3197, 3765)
 * avoid returning internal Cassandra classes over JMX (CASSANDRA-2805)
 * add row-level isolation via SnapTree (CASSANDRA-2893)
 * Optimize key count estimation when opening sstable on startup
   (CASSANDRA-2988)
 * multi-dc replication optimization supporting CL > ONE (CASSANDRA-3577)
 * add command to stop compactions (CASSANDRA-1740, 3566, 3582)
 * multithreaded streaming (CASSANDRA-3494)
 * removed in-tree redhat spec (CASSANDRA-3567)
 * "defragment" rows for name-based queries under STCS, again (CASSANDRA-2503)
 * Recycle commitlog segments for improved performance
   (CASSANDRA-3411, 3543, 3557, 3615)
 * update size-tiered compaction to prioritize small tiers (CASSANDRA-2407)
 * add message expiration logic to OutboundTcpConnection (CASSANDRA-3005)
 * off-heap cache to use sun.misc.Unsafe instead of JNA (CASSANDRA-3271)
 * EACH_QUORUM is only supported for writes (CASSANDRA-3272)
 * replace compactionlock use in schema migration by checking CFS.isValid
   (CASSANDRA-3116)
 * recognize that "SELECT first ... *" isn't really "SELECT *" (CASSANDRA-3445)
 * Use faster bytes comparison (CASSANDRA-3434)
 * Bulk loader is no longer a fat client, (HADOOP) bulk load output format
   (CASSANDRA-3045)
 * (Hadoop) add support for KeyRange.filter
 * remove assumption that keys and token are in bijection
   (CASSANDRA-1034, 3574, 3604)
 * always remove endpoints from delevery queue in HH (CASSANDRA-3546)
 * fix race between cf flush and its 2ndary indexes flush (CASSANDRA-3547)
 * fix potential race in AES when a repair fails (CASSANDRA-3548)
 * Remove columns shadowed by a deleted container even when we cannot purge
   (CASSANDRA-3538)
 * Improve memtable slice iteration performance (CASSANDRA-3545)
 * more efficient allocation of small bloom filters (CASSANDRA-3618)
 * Use separate writer thread in SSTableSimpleUnsortedWriter (CASSANDRA-3619)
 * fsync the directory after new sstable or commitlog segment are created (CASSANDRA-3250)
 * fix minor issues reported by FindBugs (CASSANDRA-3658)
 * global key/row caches (CASSANDRA-3143, 3849)
 * optimize memtable iteration during range scan (CASSANDRA-3638)
 * introduce 'crc_check_chance' in CompressionParameters to support
   a checksum percentage checking chance similarly to read-repair (CASSANDRA-3611)
 * a way to deactivate global key/row cache on per-CF basis (CASSANDRA-3667)
 * fix LeveledCompactionStrategy broken because of generation pre-allocation
   in LeveledManifest (CASSANDRA-3691)
 * finer-grained control over data directories (CASSANDRA-2749)
 * Fix ClassCastException during hinted handoff (CASSANDRA-3694)
 * Upgrade Thrift to 0.7 (CASSANDRA-3213)
 * Make stress.java insert operation to use microseconds (CASSANDRA-3725)
 * Allows (internally) doing a range query with a limit of columns instead of
   rows (CASSANDRA-3742)
 * Allow rangeSlice queries to be start/end inclusive/exclusive (CASSANDRA-3749)
 * Fix BulkLoader to support new SSTable layout and add stream
   throttling to prevent an NPE when there is no yaml config (CASSANDRA-3752)
 * Allow concurrent schema migrations (CASSANDRA-1391, 3832)
 * Add SnapshotCommand to trigger snapshot on remote node (CASSANDRA-3721)
 * Make CFMetaData conversions to/from thrift/native schema inverses
   (CASSANDRA_3559)
 * Add initial code for CQL 3.0-beta (CASSANDRA-2474, 3781, 3753)
 * Add wide row support for ColumnFamilyInputFormat (CASSANDRA-3264)
 * Allow extending CompositeType comparator (CASSANDRA-3657)
 * Avoids over-paging during get_count (CASSANDRA-3798)
 * Add new command to rebuild a node without (repair) merkle tree calculations
   (CASSANDRA-3483, 3922)
 * respect not only row cache capacity but caching mode when
   trying to read data (CASSANDRA-3812)
 * fix system tests (CASSANDRA-3827)
 * CQL support for altering row key type in ALTER TABLE (CASSANDRA-3781)
 * turn compression on by default (CASSANDRA-3871)
 * make hexToBytes refuse invalid input (CASSANDRA-2851)
 * Make secondary indexes CF inherit compression and compaction from their
   parent CF (CASSANDRA-3877)
 * Finish cleanup up tombstone purge code (CASSANDRA-3872)
 * Avoid NPE on aboarted stream-out sessions (CASSANDRA-3904)
 * BulkRecordWriter throws NPE for counter columns (CASSANDRA-3906)
 * Support compression using BulkWriter (CASSANDRA-3907)


1.0.8
 * fix race between cleanup and flush on secondary index CFSes (CASSANDRA-3712)
 * avoid including non-queried nodes in rangeslice read repair
   (CASSANDRA-3843)
 * Only snapshot CF being compacted for snapshot_before_compaction
   (CASSANDRA-3803)
 * Log active compactions in StatusLogger (CASSANDRA-3703)
 * Compute more accurate compaction score per level (CASSANDRA-3790)
 * Return InvalidRequest when using a keyspace that doesn't exist
   (CASSANDRA-3764)
 * disallow user modification of System keyspace (CASSANDRA-3738)
 * allow using sstable2json on secondary index data (CASSANDRA-3738)
 * (cqlsh) add DESCRIBE COLUMNFAMILIES (CASSANDRA-3586)
 * (cqlsh) format blobs correctly and use colors to improve output
   readability (CASSANDRA-3726)
 * synchronize BiMap of bootstrapping tokens (CASSANDRA-3417)
 * show index options in CLI (CASSANDRA-3809)
 * add optional socket timeout for streaming (CASSANDRA-3838)
 * fix truncate not to leave behind non-CFS backed secondary indexes
   (CASSANDRA-3844)
 * make CLI `show schema` to use output stream directly instead
   of StringBuilder (CASSANDRA-3842)
 * remove the wait on hint future during write (CASSANDRA-3870)
 * (cqlsh) ignore missing CfDef opts (CASSANDRA-3933)
 * (cqlsh) look for cqlshlib relative to realpath (CASSANDRA-3767)
 * Fix short read protection (CASSANDRA-3934)
 * Make sure infered and actual schema match (CASSANDRA-3371)
 * Fix NPE during HH delivery (CASSANDRA-3677)
 * Don't put boostrapping node in 'hibernate' status (CASSANDRA-3737)
 * Fix double quotes in windows bat files (CASSANDRA-3744)
 * Fix bad validator lookup (CASSANDRA-3789)
 * Fix soft reset in EC2MultiRegionSnitch (CASSANDRA-3835)
 * Don't leave zombie connections with THSHA thrift server (CASSANDRA-3867)
 * (cqlsh) fix deserialization of data (CASSANDRA-3874)
 * Fix removetoken force causing an inconsistent state (CASSANDRA-3876)
 * Fix ahndling of some types with Pig (CASSANDRA-3886)
 * Don't allow to drop the system keyspace (CASSANDRA-3759)
 * Make Pig deletes disabled by default and configurable (CASSANDRA-3628)
Merged from 0.8:
 * (Pig) fix CassandraStorage to use correct comparator in Super ColumnFamily
   case (CASSANDRA-3251)
 * fix thread safety issues in commitlog replay, primarily affecting
   systems with many (100s) of CF definitions (CASSANDRA-3751)
 * Fix relevant tombstone ignored with super columns (CASSANDRA-3875)


1.0.7
 * fix regression in HH page size calculation (CASSANDRA-3624)
 * retry failed stream on IOException (CASSANDRA-3686)
 * allow configuring bloom_filter_fp_chance (CASSANDRA-3497)
 * attempt hint delivery every ten minutes, or when failure detector
   notifies us that a node is back up, whichever comes first.  hint
   handoff throttle delay default changed to 1ms, from 50 (CASSANDRA-3554)
 * add nodetool setstreamthroughput (CASSANDRA-3571)
 * fix assertion when dropping a columnfamily with no sstables (CASSANDRA-3614)
 * more efficient allocation of small bloom filters (CASSANDRA-3618)
 * CLibrary.createHardLinkWithExec() to check for errors (CASSANDRA-3101)
 * Avoid creating empty and non cleaned writer during compaction (CASSANDRA-3616)
 * stop thrift service in shutdown hook so we can quiesce MessagingService
   (CASSANDRA-3335)
 * (CQL) compaction_strategy_options and compression_parameters for
   CREATE COLUMNFAMILY statement (CASSANDRA-3374)
 * Reset min/max compaction threshold when creating size tiered compaction
   strategy (CASSANDRA-3666)
 * Don't ignore IOException during compaction (CASSANDRA-3655)
 * Fix assertion error for CF with gc_grace=0 (CASSANDRA-3579)
 * Shutdown ParallelCompaction reducer executor after use (CASSANDRA-3711)
 * Avoid < 0 value for pending tasks in leveled compaction (CASSANDRA-3693)
 * (Hadoop) Support TimeUUID in Pig CassandraStorage (CASSANDRA-3327)
 * Check schema is ready before continuing boostrapping (CASSANDRA-3629)
 * Catch overflows during parsing of chunk_length_kb (CASSANDRA-3644)
 * Improve stream protocol mismatch errors (CASSANDRA-3652)
 * Avoid multiple thread doing HH to the same target (CASSANDRA-3681)
 * Add JMX property for rp_timeout_in_ms (CASSANDRA-2940)
 * Allow DynamicCompositeType to compare component of different types
   (CASSANDRA-3625)
 * Flush non-cfs backed secondary indexes (CASSANDRA-3659)
 * Secondary Indexes should report memory consumption (CASSANDRA-3155)
 * fix for SelectStatement start/end key are not set correctly
   when a key alias is involved (CASSANDRA-3700)
 * fix CLI `show schema` command insert of an extra comma in
   column_metadata (CASSANDRA-3714)
Merged from 0.8:
 * avoid logging (harmless) exception when GC takes < 1ms (CASSANDRA-3656)
 * prevent new nodes from thinking down nodes are up forever (CASSANDRA-3626)
 * use correct list of replicas for LOCAL_QUORUM reads when read repair
   is disabled (CASSANDRA-3696)
 * block on flush before compacting hints (may prevent OOM) (CASSANDRA-3733)


1.0.6
 * (CQL) fix cqlsh support for replicate_on_write (CASSANDRA-3596)
 * fix adding to leveled manifest after streaming (CASSANDRA-3536)
 * filter out unavailable cipher suites when using encryption (CASSANDRA-3178)
 * (HADOOP) add old-style api support for CFIF and CFRR (CASSANDRA-2799)
 * Support TimeUUIDType column names in Stress.java tool (CASSANDRA-3541)
 * (CQL) INSERT/UPDATE/DELETE/TRUNCATE commands should allow CF names to
   be qualified by keyspace (CASSANDRA-3419)
 * always remove endpoints from delevery queue in HH (CASSANDRA-3546)
 * fix race between cf flush and its 2ndary indexes flush (CASSANDRA-3547)
 * fix potential race in AES when a repair fails (CASSANDRA-3548)
 * fix default value validation usage in CLI SET command (CASSANDRA-3553)
 * Optimize componentsFor method for compaction and startup time
   (CASSANDRA-3532)
 * (CQL) Proper ColumnFamily metadata validation on CREATE COLUMNFAMILY
   (CASSANDRA-3565)
 * fix compression "chunk_length_kb" option to set correct kb value for
   thrift/avro (CASSANDRA-3558)
 * fix missing response during range slice repair (CASSANDRA-3551)
 * 'describe ring' moved from CLI to nodetool and available through JMX (CASSANDRA-3220)
 * add back partitioner to sstable metadata (CASSANDRA-3540)
 * fix NPE in get_count for counters (CASSANDRA-3601)
Merged from 0.8:
 * remove invalid assertion that table was opened before dropping it
   (CASSANDRA-3580)
 * range and index scans now only send requests to enough replicas to
   satisfy requested CL + RR (CASSANDRA-3598)
 * use cannonical host for local node in nodetool info (CASSANDRA-3556)
 * remove nonlocal DC write optimization since it only worked with
   CL.ONE or CL.LOCAL_QUORUM (CASSANDRA-3577, 3585)
 * detect misuses of CounterColumnType (CASSANDRA-3422)
 * turn off string interning in json2sstable, take 2 (CASSANDRA-2189)
 * validate compression parameters on add/update of the ColumnFamily
   (CASSANDRA-3573)
 * Check for 0.0.0.0 is incorrect in CFIF (CASSANDRA-3584)
 * Increase vm.max_map_count in debian packaging (CASSANDRA-3563)
 * gossiper will never add itself to saved endpoints (CASSANDRA-3485)


1.0.5
 * revert CASSANDRA-3407 (see CASSANDRA-3540)
 * fix assertion error while forwarding writes to local nodes (CASSANDRA-3539)


1.0.4
 * fix self-hinting of timed out read repair updates and make hinted handoff
   less prone to OOMing a coordinator (CASSANDRA-3440)
 * expose bloom filter sizes via JMX (CASSANDRA-3495)
 * enforce RP tokens 0..2**127 (CASSANDRA-3501)
 * canonicalize paths exposed through JMX (CASSANDRA-3504)
 * fix "liveSize" stat when sstables are removed (CASSANDRA-3496)
 * add bloom filter FP rates to nodetool cfstats (CASSANDRA-3347)
 * record partitioner in sstable metadata component (CASSANDRA-3407)
 * add new upgradesstables nodetool command (CASSANDRA-3406)
 * skip --debug requirement to see common exceptions in CLI (CASSANDRA-3508)
 * fix incorrect query results due to invalid max timestamp (CASSANDRA-3510)
 * make sstableloader recognize compressed sstables (CASSANDRA-3521)
 * avoids race in OutboundTcpConnection in multi-DC setups (CASSANDRA-3530)
 * use SETLOCAL in cassandra.bat (CASSANDRA-3506)
 * fix ConcurrentModificationException in Table.all() (CASSANDRA-3529)
Merged from 0.8:
 * fix concurrence issue in the FailureDetector (CASSANDRA-3519)
 * fix array out of bounds error in counter shard removal (CASSANDRA-3514)
 * avoid dropping tombstones when they might still be needed to shadow
   data in a different sstable (CASSANDRA-2786)


1.0.3
 * revert name-based query defragmentation aka CASSANDRA-2503 (CASSANDRA-3491)
 * fix invalidate-related test failures (CASSANDRA-3437)
 * add next-gen cqlsh to bin/ (CASSANDRA-3188, 3131, 3493)
 * (CQL) fix handling of rows with no columns (CASSANDRA-3424, 3473)
 * fix querying supercolumns by name returning only a subset of
   subcolumns or old subcolumn versions (CASSANDRA-3446)
 * automatically compute sha1 sum for uncompressed data files (CASSANDRA-3456)
 * fix reading metadata/statistics component for version < h (CASSANDRA-3474)
 * add sstable forward-compatibility (CASSANDRA-3478)
 * report compression ratio in CFSMBean (CASSANDRA-3393)
 * fix incorrect size exception during streaming of counters (CASSANDRA-3481)
 * (CQL) fix for counter decrement syntax (CASSANDRA-3418)
 * Fix race introduced by CASSANDRA-2503 (CASSANDRA-3482)
 * Fix incomplete deletion of delivered hints (CASSANDRA-3466)
 * Avoid rescheduling compactions when no compaction was executed
   (CASSANDRA-3484)
 * fix handling of the chunk_length_kb compression options (CASSANDRA-3492)
Merged from 0.8:
 * fix updating CF row_cache_provider (CASSANDRA-3414)
 * CFMetaData.convertToThrift method to set RowCacheProvider (CASSANDRA-3405)
 * acquire compactionlock during truncate (CASSANDRA-3399)
 * fix displaying cfdef entries for super columnfamilies (CASSANDRA-3415)
 * Make counter shard merging thread safe (CASSANDRA-3178)
 * Revert CASSANDRA-2855
 * Fix bug preventing the use of efficient cross-DC writes (CASSANDRA-3472)
 * `describe ring` command for CLI (CASSANDRA-3220)
 * (Hadoop) skip empty rows when entire row is requested, redux (CASSANDRA-2855)


1.0.2
 * "defragment" rows for name-based queries under STCS (CASSANDRA-2503)
 * Add timing information to cassandra-cli GET/SET/LIST queries (CASSANDRA-3326)
 * Only create one CompressionMetadata object per sstable (CASSANDRA-3427)
 * cleanup usage of StorageService.setMode() (CASSANDRA-3388)
 * Avoid large array allocation for compressed chunk offsets (CASSANDRA-3432)
 * fix DecimalType bytebuffer marshalling (CASSANDRA-3421)
 * fix bug that caused first column in per row indexes to be ignored
   (CASSANDRA-3441)
 * add JMX call to clean (failed) repair sessions (CASSANDRA-3316)
 * fix sstableloader reference acquisition bug (CASSANDRA-3438)
 * fix estimated row size regression (CASSANDRA-3451)
 * make sure we don't return more columns than asked (CASSANDRA-3303, 3395)
Merged from 0.8:
 * acquire compactionlock during truncate (CASSANDRA-3399)
 * fix displaying cfdef entries for super columnfamilies (CASSANDRA-3415)


1.0.1
 * acquire references during index build to prevent delete problems
   on Windows (CASSANDRA-3314)
 * describe_ring should include datacenter/topology information (CASSANDRA-2882)
 * Thrift sockets are not properly buffered (CASSANDRA-3261)
 * performance improvement for bytebufferutil compare function (CASSANDRA-3286)
 * add system.versions ColumnFamily (CASSANDRA-3140)
 * reduce network copies (CASSANDRA-3333, 3373)
 * limit nodetool to 32MB of heap (CASSANDRA-3124)
 * (CQL) update parser to accept "timestamp" instead of "date" (CASSANDRA-3149)
 * Fix CLI `show schema` to include "compression_options" (CASSANDRA-3368)
 * Snapshot to include manifest under LeveledCompactionStrategy (CASSANDRA-3359)
 * (CQL) SELECT query should allow CF name to be qualified by keyspace (CASSANDRA-3130)
 * (CQL) Fix internal application error specifying 'using consistency ...'
   in lower case (CASSANDRA-3366)
 * fix Deflate compression when compression actually makes the data bigger
   (CASSANDRA-3370)
 * optimize UUIDGen to avoid lock contention on InetAddress.getLocalHost
   (CASSANDRA-3387)
 * tolerate index being dropped mid-mutation (CASSANDRA-3334, 3313)
 * CompactionManager is now responsible for checking for new candidates
   post-task execution, enabling more consistent leveled compaction
   (CASSANDRA-3391)
 * Cache HSHA threads (CASSANDRA-3372)
 * use CF/KS names as snapshot prefix for drop + truncate operations
   (CASSANDRA-2997)
 * Break bloom filters up to avoid heap fragmentation (CASSANDRA-2466)
 * fix cassandra hanging on jsvc stop (CASSANDRA-3302)
 * Avoid leveled compaction getting blocked on errors (CASSANDRA-3408)
 * Make reloading the compaction strategy safe (CASSANDRA-3409)
 * ignore 0.8 hints even if compaction begins before we try to purge
   them (CASSANDRA-3385)
 * remove procrun (bin\daemon) from Cassandra source tree and
   artifacts (CASSANDRA-3331)
 * make cassandra compile under JDK7 (CASSANDRA-3275)
 * remove dependency of clientutil.jar to FBUtilities (CASSANDRA-3299)
 * avoid truncation errors by using long math on long values (CASSANDRA-3364)
 * avoid clock drift on some Windows machine (CASSANDRA-3375)
 * display cache provider in cli 'describe keyspace' command (CASSANDRA-3384)
 * fix incomplete topology information in describe_ring (CASSANDRA-3403)
 * expire dead gossip states based on time (CASSANDRA-2961)
 * improve CompactionTask extensibility (CASSANDRA-3330)
 * Allow one leveled compaction task to kick off another (CASSANDRA-3363)
 * allow encryption only between datacenters (CASSANDRA-2802)
Merged from 0.8:
 * fix truncate allowing data to be replayed post-restart (CASSANDRA-3297)
 * make iwriter final in IndexWriter to avoid NPE (CASSANDRA-2863)
 * (CQL) update grammar to require key clause in DELETE statement
   (CASSANDRA-3349)
 * (CQL) allow numeric keyspace names in USE statement (CASSANDRA-3350)
 * (Hadoop) skip empty rows when slicing the entire row (CASSANDRA-2855)
 * Fix handling of tombstone by SSTableExport/Import (CASSANDRA-3357)
 * fix ColumnIndexer to use long offsets (CASSANDRA-3358)
 * Improved CLI exceptions (CASSANDRA-3312)
 * Fix handling of tombstone by SSTableExport/Import (CASSANDRA-3357)
 * Only count compaction as active (for throttling) when they have
   successfully acquired the compaction lock (CASSANDRA-3344)
 * Display CLI version string on startup (CASSANDRA-3196)
 * (Hadoop) make CFIF try rpc_address or fallback to listen_address
   (CASSANDRA-3214)
 * (Hadoop) accept comma delimited lists of initial thrift connections
   (CASSANDRA-3185)
 * ColumnFamily min_compaction_threshold should be >= 2 (CASSANDRA-3342)
 * (Pig) add 0.8+ types and key validation type in schema (CASSANDRA-3280)
 * Fix completely removing column metadata using CLI (CASSANDRA-3126)
 * CLI `describe cluster;` output should be on separate lines for separate versions
   (CASSANDRA-3170)
 * fix changing durable_writes keyspace option during CF creation
   (CASSANDRA-3292)
 * avoid locking on update when no indexes are involved (CASSANDRA-3386)
 * fix assertionError during repair with ordered partitioners (CASSANDRA-3369)
 * correctly serialize key_validation_class for avro (CASSANDRA-3391)
 * don't expire counter tombstone after streaming (CASSANDRA-3394)
 * prevent nodes that failed to join from hanging around forever
   (CASSANDRA-3351)
 * remove incorrect optimization from slice read path (CASSANDRA-3390)
 * Fix race in AntiEntropyService (CASSANDRA-3400)


1.0.0-final
 * close scrubbed sstable fd before deleting it (CASSANDRA-3318)
 * fix bug preventing obsolete commitlog segments from being removed
   (CASSANDRA-3269)
 * tolerate whitespace in seed CDL (CASSANDRA-3263)
 * Change default heap thresholds to max(min(1/2 ram, 1G), min(1/4 ram, 8GB))
   (CASSANDRA-3295)
 * Fix broken CompressedRandomAccessReaderTest (CASSANDRA-3298)
 * (CQL) fix type information returned for wildcard queries (CASSANDRA-3311)
 * add estimated tasks to LeveledCompactionStrategy (CASSANDRA-3322)
 * avoid including compaction cache-warming in keycache stats (CASSANDRA-3325)
 * run compaction and hinted handoff threads at MIN_PRIORITY (CASSANDRA-3308)
 * default hsha thrift server to cpu core count in rpc pool (CASSANDRA-3329)
 * add bin\daemon to binary tarball for Windows service (CASSANDRA-3331)
 * Fix places where uncompressed size of sstables was use in place of the
   compressed one (CASSANDRA-3338)
 * Fix hsha thrift server (CASSANDRA-3346)
 * Make sure repair only stream needed sstables (CASSANDRA-3345)


1.0.0-rc2
 * Log a meaningful warning when a node receives a message for a repair session
   that doesn't exist anymore (CASSANDRA-3256)
 * test for NUMA policy support as well as numactl presence (CASSANDRA-3245)
 * Fix FD leak when internode encryption is enabled (CASSANDRA-3257)
 * Remove incorrect assertion in mergeIterator (CASSANDRA-3260)
 * FBUtilities.hexToBytes(String) to throw NumberFormatException when string
   contains non-hex characters (CASSANDRA-3231)
 * Keep SimpleSnitch proximity ordering unchanged from what the Strategy
   generates, as intended (CASSANDRA-3262)
 * remove Scrub from compactionstats when finished (CASSANDRA-3255)
 * fix counter entry in jdbc TypesMap (CASSANDRA-3268)
 * fix full queue scenario for ParallelCompactionIterator (CASSANDRA-3270)
 * fix bootstrap process (CASSANDRA-3285)
 * don't try delivering hints if when there isn't any (CASSANDRA-3176)
 * CLI documentation change for ColumnFamily `compression_options` (CASSANDRA-3282)
 * ignore any CF ids sent by client for adding CF/KS (CASSANDRA-3288)
 * remove obsolete hints on first startup (CASSANDRA-3291)
 * use correct ISortedColumns for time-optimized reads (CASSANDRA-3289)
 * Evict gossip state immediately when a token is taken over by a new IP
   (CASSANDRA-3259)


1.0.0-rc1
 * Update CQL to generate microsecond timestamps by default (CASSANDRA-3227)
 * Fix counting CFMetadata towards Memtable liveRatio (CASSANDRA-3023)
 * Kill server on wrapped OOME such as from FileChannel.map (CASSANDRA-3201)
 * remove unnecessary copy when adding to row cache (CASSANDRA-3223)
 * Log message when a full repair operation completes (CASSANDRA-3207)
 * Fix streamOutSession keeping sstables references forever if the remote end
   dies (CASSANDRA-3216)
 * Remove dynamic_snitch boolean from example configuration (defaulting to
   true) and set default badness threshold to 0.1 (CASSANDRA-3229)
 * Base choice of random or "balanced" token on bootstrap on whether
   schema definitions were found (CASSANDRA-3219)
 * Fixes for LeveledCompactionStrategy score computation, prioritization,
   scheduling, and performance (CASSANDRA-3224, 3234)
 * parallelize sstable open at server startup (CASSANDRA-2988)
 * fix handling of exceptions writing to OutboundTcpConnection (CASSANDRA-3235)
 * Allow using quotes in "USE <keyspace>;" CLI command (CASSANDRA-3208)
 * Don't allow any cache loading exceptions to halt startup (CASSANDRA-3218)
 * Fix sstableloader --ignores option (CASSANDRA-3247)
 * File descriptor limit increased in packaging (CASSANDRA-3206)
 * Fix deadlock in commit log during flush (CASSANDRA-3253)


1.0.0-beta1
 * removed binarymemtable (CASSANDRA-2692)
 * add commitlog_total_space_in_mb to prevent fragmented logs (CASSANDRA-2427)
 * removed commitlog_rotation_threshold_in_mb configuration (CASSANDRA-2771)
 * make AbstractBounds.normalize de-overlapp overlapping ranges (CASSANDRA-2641)
 * replace CollatingIterator, ReducingIterator with MergeIterator
   (CASSANDRA-2062)
 * Fixed the ability to set compaction strategy in cli using create column
   family command (CASSANDRA-2778)
 * clean up tmp files after failed compaction (CASSANDRA-2468)
 * restrict repair streaming to specific columnfamilies (CASSANDRA-2280)
 * don't bother persisting columns shadowed by a row tombstone (CASSANDRA-2589)
 * reset CF and SC deletion times after gc_grace (CASSANDRA-2317)
 * optimize away seek when compacting wide rows (CASSANDRA-2879)
 * single-pass streaming (CASSANDRA-2677, 2906, 2916, 3003)
 * use reference counting for deleting sstables instead of relying on GC
   (CASSANDRA-2521, 3179)
 * store hints as serialized mutations instead of pointers to data row
   (CASSANDRA-2045)
 * store hints in the coordinator node instead of in the closest replica
   (CASSANDRA-2914)
 * add row_cache_keys_to_save CF option (CASSANDRA-1966)
 * check column family validity in nodetool repair (CASSANDRA-2933)
 * use lazy initialization instead of class initialization in NodeId
   (CASSANDRA-2953)
 * add paging to get_count (CASSANDRA-2894)
 * fix "short reads" in [multi]get (CASSANDRA-2643, 3157, 3192)
 * add optional compression for sstables (CASSANDRA-47, 2994, 3001, 3128)
 * add scheduler JMX metrics (CASSANDRA-2962)
 * add block level checksum for compressed data (CASSANDRA-1717)
 * make column family backed column map pluggable and introduce unsynchronized
   ArrayList backed one to speedup reads (CASSANDRA-2843, 3165, 3205)
 * refactoring of the secondary index api (CASSANDRA-2982)
 * make CL > ONE reads wait for digest reconciliation before returning
   (CASSANDRA-2494)
 * fix missing logging for some exceptions (CASSANDRA-2061)
 * refactor and optimize ColumnFamilyStore.files(...) and Descriptor.fromFilename(String)
   and few other places responsible for work with SSTable files (CASSANDRA-3040)
 * Stop reading from sstables once we know we have the most recent columns,
   for query-by-name requests (CASSANDRA-2498)
 * Add query-by-column mode to stress.java (CASSANDRA-3064)
 * Add "install" command to cassandra.bat (CASSANDRA-292)
 * clean up KSMetadata, CFMetadata from unnecessary
   Thrift<->Avro conversion methods (CASSANDRA-3032)
 * Add timeouts to client request schedulers (CASSANDRA-3079, 3096)
 * Cli to use hashes rather than array of hashes for strategy options (CASSANDRA-3081)
 * LeveledCompactionStrategy (CASSANDRA-1608, 3085, 3110, 3087, 3145, 3154, 3182)
 * Improvements of the CLI `describe` command (CASSANDRA-2630)
 * reduce window where dropped CF sstables may not be deleted (CASSANDRA-2942)
 * Expose gossip/FD info to JMX (CASSANDRA-2806)
 * Fix streaming over SSL when compressed SSTable involved (CASSANDRA-3051)
 * Add support for pluggable secondary index implementations (CASSANDRA-3078)
 * remove compaction_thread_priority setting (CASSANDRA-3104)
 * generate hints for replicas that timeout, not just replicas that are known
   to be down before starting (CASSANDRA-2034)
 * Add throttling for internode streaming (CASSANDRA-3080)
 * make the repair of a range repair all replica (CASSANDRA-2610, 3194)
 * expose the ability to repair the first range (as returned by the
   partitioner) of a node (CASSANDRA-2606)
 * Streams Compression (CASSANDRA-3015)
 * add ability to use multiple threads during a single compaction
   (CASSANDRA-2901)
 * make AbstractBounds.normalize support overlapping ranges (CASSANDRA-2641)
 * fix of the CQL count() behavior (CASSANDRA-3068)
 * use TreeMap backed column families for the SSTable simple writers
   (CASSANDRA-3148)
 * fix inconsistency of the CLI syntax when {} should be used instead of [{}]
   (CASSANDRA-3119)
 * rename CQL type names to match expected SQL behavior (CASSANDRA-3149, 3031)
 * Arena-based allocation for memtables (CASSANDRA-2252, 3162, 3163, 3168)
 * Default RR chance to 0.1 (CASSANDRA-3169)
 * Add RowLevel support to secondary index API (CASSANDRA-3147)
 * Make SerializingCacheProvider the default if JNA is available (CASSANDRA-3183)
 * Fix backwards compatibilty for CQL memtable properties (CASSANDRA-3190)
 * Add five-minute delay before starting compactions on a restarted server
   (CASSANDRA-3181)
 * Reduce copies done for intra-host messages (CASSANDRA-1788, 3144)
 * support of compaction strategy option for stress.java (CASSANDRA-3204)
 * make memtable throughput and column count thresholds no-ops (CASSANDRA-2449)
 * Return schema information along with the resultSet in CQL (CASSANDRA-2734)
 * Add new DecimalType (CASSANDRA-2883)
 * Fix assertion error in RowRepairResolver (CASSANDRA-3156)
 * Reduce unnecessary high buffer sizes (CASSANDRA-3171)
 * Pluggable compaction strategy (CASSANDRA-1610)
 * Add new broadcast_address config option (CASSANDRA-2491)


0.8.7
 * Kill server on wrapped OOME such as from FileChannel.map (CASSANDRA-3201)
 * Allow using quotes in "USE <keyspace>;" CLI command (CASSANDRA-3208)
 * Log message when a full repair operation completes (CASSANDRA-3207)
 * Don't allow any cache loading exceptions to halt startup (CASSANDRA-3218)
 * Fix sstableloader --ignores option (CASSANDRA-3247)
 * File descriptor limit increased in packaging (CASSANDRA-3206)
 * Log a meaningfull warning when a node receive a message for a repair session
   that doesn't exist anymore (CASSANDRA-3256)
 * Fix FD leak when internode encryption is enabled (CASSANDRA-3257)
 * FBUtilities.hexToBytes(String) to throw NumberFormatException when string
   contains non-hex characters (CASSANDRA-3231)
 * Keep SimpleSnitch proximity ordering unchanged from what the Strategy
   generates, as intended (CASSANDRA-3262)
 * remove Scrub from compactionstats when finished (CASSANDRA-3255)
 * Fix tool .bat files when CASSANDRA_HOME contains spaces (CASSANDRA-3258)
 * Force flush of status table when removing/updating token (CASSANDRA-3243)
 * Evict gossip state immediately when a token is taken over by a new IP (CASSANDRA-3259)
 * Fix bug where the failure detector can take too long to mark a host
   down (CASSANDRA-3273)
 * (Hadoop) allow wrapping ranges in queries (CASSANDRA-3137)
 * (Hadoop) check all interfaces for a match with split location
   before falling back to random replica (CASSANDRA-3211)
 * (Hadoop) Make Pig storage handle implements LoadMetadata (CASSANDRA-2777)
 * (Hadoop) Fix exception during PIG 'dump' (CASSANDRA-2810)
 * Fix stress COUNTER_GET option (CASSANDRA-3301)
 * Fix missing fields in CLI `show schema` output (CASSANDRA-3304)
 * Nodetool no longer leaks threads and closes JMX connections (CASSANDRA-3309)
 * fix truncate allowing data to be replayed post-restart (CASSANDRA-3297)
 * Move SimpleAuthority and SimpleAuthenticator to examples (CASSANDRA-2922)
 * Fix handling of tombstone by SSTableExport/Import (CASSANDRA-3357)
 * Fix transposition in cfHistograms (CASSANDRA-3222)
 * Allow using number as DC name when creating keyspace in CQL (CASSANDRA-3239)
 * Force flush of system table after updating/removing a token (CASSANDRA-3243)


0.8.6
 * revert CASSANDRA-2388
 * change TokenRange.endpoints back to listen/broadcast address to match
   pre-1777 behavior, and add TokenRange.rpc_endpoints instead (CASSANDRA-3187)
 * avoid trying to watch cassandra-topology.properties when loaded from jar
   (CASSANDRA-3138)
 * prevent users from creating keyspaces with LocalStrategy replication
   (CASSANDRA-3139)
 * fix CLI `show schema;` to output correct keyspace definition statement
   (CASSANDRA-3129)
 * CustomTThreadPoolServer to log TTransportException at DEBUG level
   (CASSANDRA-3142)
 * allow topology sort to work with non-unique rack names between
   datacenters (CASSANDRA-3152)
 * Improve caching of same-version Messages on digest and repair paths
   (CASSANDRA-3158)
 * Randomize choice of first replica for counter increment (CASSANDRA-2890)
 * Fix using read_repair_chance instead of merge_shard_change (CASSANDRA-3202)
 * Avoid streaming data to nodes that already have it, on move as well as
   decommission (CASSANDRA-3041)
 * Fix divide by zero error in GCInspector (CASSANDRA-3164)
 * allow quoting of the ColumnFamily name in CLI `create column family`
   statement (CASSANDRA-3195)
 * Fix rolling upgrade from 0.7 to 0.8 problem (CASSANDRA-3166)
 * Accomodate missing encryption_options in IncomingTcpConnection.stream
   (CASSANDRA-3212)


0.8.5
 * fix NPE when encryption_options is unspecified (CASSANDRA-3007)
 * include column name in validation failure exceptions (CASSANDRA-2849)
 * make sure truncate clears out the commitlog so replay won't re-
   populate with truncated data (CASSANDRA-2950)
 * fix NPE when debug logging is enabled and dropped CF is present
   in a commitlog segment (CASSANDRA-3021)
 * fix cassandra.bat when CASSANDRA_HOME contains spaces (CASSANDRA-2952)
 * fix to SSTableSimpleUnsortedWriter bufferSize calculation (CASSANDRA-3027)
 * make cleanup and normal compaction able to skip empty rows
   (rows containing nothing but expired tombstones) (CASSANDRA-3039)
 * work around native memory leak in com.sun.management.GarbageCollectorMXBean
   (CASSANDRA-2868)
 * validate that column names in column_metadata are not equal to key_alias
   on create/update of the ColumnFamily and CQL 'ALTER' statement (CASSANDRA-3036)
 * return an InvalidRequestException if an indexed column is assigned
   a value larger than 64KB (CASSANDRA-3057)
 * fix of numeric-only and string column names handling in CLI "drop index"
   (CASSANDRA-3054)
 * prune index scan resultset back to original request for lazy
   resultset expansion case (CASSANDRA-2964)
 * (Hadoop) fail jobs when Cassandra node has failed but TaskTracker
   has not (CASSANDRA-2388)
 * fix dynamic snitch ignoring nodes when read_repair_chance is zero
   (CASSANDRA-2662)
 * avoid retaining references to dropped CFS objects in
   CompactionManager.estimatedCompactions (CASSANDRA-2708)
 * expose rpc timeouts per host in MessagingServiceMBean (CASSANDRA-2941)
 * avoid including cwd in classpath for deb and rpm packages (CASSANDRA-2881)
 * remove gossip state when a new IP takes over a token (CASSANDRA-3071)
 * allow sstable2json to work on index sstable files (CASSANDRA-3059)
 * always hint counters (CASSANDRA-3099)
 * fix log4j initialization in EmbeddedCassandraService (CASSANDRA-2857)
 * remove gossip state when a new IP takes over a token (CASSANDRA-3071)
 * work around native memory leak in com.sun.management.GarbageCollectorMXBean
    (CASSANDRA-2868)
 * fix UnavailableException with writes at CL.EACH_QUORM (CASSANDRA-3084)
 * fix parsing of the Keyspace and ColumnFamily names in numeric
   and string representations in CLI (CASSANDRA-3075)
 * fix corner cases in Range.differenceToFetch (CASSANDRA-3084)
 * fix ip address String representation in the ring cache (CASSANDRA-3044)
 * fix ring cache compatibility when mixing pre-0.8.4 nodes with post-
   in the same cluster (CASSANDRA-3023)
 * make repair report failure when a node participating dies (instead of
   hanging forever) (CASSANDRA-2433)
 * fix handling of the empty byte buffer by ReversedType (CASSANDRA-3111)
 * Add validation that Keyspace names are case-insensitively unique (CASSANDRA-3066)
 * catch invalid key_validation_class before instantiating UpdateColumnFamily (CASSANDRA-3102)
 * make Range and Bounds objects client-safe (CASSANDRA-3108)
 * optionally skip log4j configuration (CASSANDRA-3061)
 * bundle sstableloader with the debian package (CASSANDRA-3113)
 * don't try to build secondary indexes when there is none (CASSANDRA-3123)
 * improve SSTableSimpleUnsortedWriter speed for large rows (CASSANDRA-3122)
 * handle keyspace arguments correctly in nodetool snapshot (CASSANDRA-3038)
 * Fix SSTableImportTest on windows (CASSANDRA-3043)
 * expose compactionThroughputMbPerSec through JMX (CASSANDRA-3117)
 * log keyspace and CF of large rows being compacted


0.8.4
 * change TokenRing.endpoints to be a list of rpc addresses instead of
   listen/broadcast addresses (CASSANDRA-1777)
 * include files-to-be-streamed in StreamInSession.getSources (CASSANDRA-2972)
 * use JAVA env var in cassandra-env.sh (CASSANDRA-2785, 2992)
 * avoid doing read for no-op replicate-on-write at CL=1 (CASSANDRA-2892)
 * refuse counter write for CL.ANY (CASSANDRA-2990)
 * switch back to only logging recent dropped messages (CASSANDRA-3004)
 * always deserialize RowMutation for counters (CASSANDRA-3006)
 * ignore saved replication_factor strategy_option for NTS (CASSANDRA-3011)
 * make sure pre-truncate CL segments are discarded (CASSANDRA-2950)


0.8.3
 * add ability to drop local reads/writes that are going to timeout
   (CASSANDRA-2943)
 * revamp token removal process, keep gossip states for 3 days (CASSANDRA-2496)
 * don't accept extra args for 0-arg nodetool commands (CASSANDRA-2740)
 * log unavailableexception details at debug level (CASSANDRA-2856)
 * expose data_dir though jmx (CASSANDRA-2770)
 * don't include tmp files as sstable when create cfs (CASSANDRA-2929)
 * log Java classpath on startup (CASSANDRA-2895)
 * keep gossipped version in sync with actual on migration coordinator
   (CASSANDRA-2946)
 * use lazy initialization instead of class initialization in NodeId
   (CASSANDRA-2953)
 * check column family validity in nodetool repair (CASSANDRA-2933)
 * speedup bytes to hex conversions dramatically (CASSANDRA-2850)
 * Flush memtables on shutdown when durable writes are disabled
   (CASSANDRA-2958)
 * improved POSIX compatibility of start scripts (CASsANDRA-2965)
 * add counter support to Hadoop InputFormat (CASSANDRA-2981)
 * fix bug where dirty commitlog segments were removed (and avoid keeping
   segments with no post-flush activity permanently dirty) (CASSANDRA-2829)
 * fix throwing exception with batch mutation of counter super columns
   (CASSANDRA-2949)
 * ignore system tables during repair (CASSANDRA-2979)
 * throw exception when NTS is given replication_factor as an option
   (CASSANDRA-2960)
 * fix assertion error during compaction of counter CFs (CASSANDRA-2968)
 * avoid trying to create index names, when no index exists (CASSANDRA-2867)
 * don't sample the system table when choosing a bootstrap token
   (CASSANDRA-2825)
 * gossiper notifies of local state changes (CASSANDRA-2948)
 * add asynchronous and half-sync/half-async (hsha) thrift servers
   (CASSANDRA-1405)
 * fix potential use of free'd native memory in SerializingCache
   (CASSANDRA-2951)
 * prune index scan resultset back to original request for lazy
   resultset expansion case (CASSANDRA-2964)
 * (Hadoop) fail jobs when Cassandra node has failed but TaskTracker
    has not (CASSANDRA-2388)


0.8.2
 * CQL:
   - include only one row per unique key for IN queries (CASSANDRA-2717)
   - respect client timestamp on full row deletions (CASSANDRA-2912)
 * improve thread-safety in StreamOutSession (CASSANDRA-2792)
 * allow deleting a row and updating indexed columns in it in the
   same mutation (CASSANDRA-2773)
 * Expose number of threads blocked on submitting memtable to flush
   in JMX (CASSANDRA-2817)
 * add ability to return "endpoints" to nodetool (CASSANDRA-2776)
 * Add support for multiple (comma-delimited) coordinator addresses
   to ColumnFamilyInputFormat (CASSANDRA-2807)
 * fix potential NPE while scheduling read repair for range slice
   (CASSANDRA-2823)
 * Fix race in SystemTable.getCurrentLocalNodeId (CASSANDRA-2824)
 * Correctly set default for replicate_on_write (CASSANDRA-2835)
 * improve nodetool compactionstats formatting (CASSANDRA-2844)
 * fix index-building status display (CASSANDRA-2853)
 * fix CLI perpetuating obsolete KsDef.replication_factor (CASSANDRA-2846)
 * improve cli treatment of multiline comments (CASSANDRA-2852)
 * handle row tombstones correctly in EchoedRow (CASSANDRA-2786)
 * add MessagingService.get[Recently]DroppedMessages and
   StorageService.getExceptionCount (CASSANDRA-2804)
 * fix possibility of spurious UnavailableException for LOCAL_QUORUM
   reads with dynamic snitch + read repair disabled (CASSANDRA-2870)
 * add ant-optional as dependence for the debian package (CASSANDRA-2164)
 * add option to specify limit for get_slice in the CLI (CASSANDRA-2646)
 * decrease HH page size (CASSANDRA-2832)
 * reset cli keyspace after dropping the current one (CASSANDRA-2763)
 * add KeyRange option to Hadoop inputformat (CASSANDRA-1125)
 * fix protocol versioning (CASSANDRA-2818, 2860)
 * support spaces in path to log4j configuration (CASSANDRA-2383)
 * avoid including inferred types in CF update (CASSANDRA-2809)
 * fix JMX bulkload call (CASSANDRA-2908)
 * fix updating KS with durable_writes=false (CASSANDRA-2907)
 * add simplified facade to SSTableWriter for bulk loading use
   (CASSANDRA-2911)
 * fix re-using index CF sstable names after drop/recreate (CASSANDRA-2872)
 * prepend CF to default index names (CASSANDRA-2903)
 * fix hint replay (CASSANDRA-2928)
 * Properly synchronize repair's merkle tree computation (CASSANDRA-2816)


0.8.1
 * CQL:
   - support for insert, delete in BATCH (CASSANDRA-2537)
   - support for IN to SELECT, UPDATE (CASSANDRA-2553)
   - timestamp support for INSERT, UPDATE, and BATCH (CASSANDRA-2555)
   - TTL support (CASSANDRA-2476)
   - counter support (CASSANDRA-2473)
   - ALTER COLUMNFAMILY (CASSANDRA-1709)
   - DROP INDEX (CASSANDRA-2617)
   - add SCHEMA/TABLE as aliases for KS/CF (CASSANDRA-2743)
   - server handles wait-for-schema-agreement (CASSANDRA-2756)
   - key alias support (CASSANDRA-2480)
 * add support for comparator parameters and a generic ReverseType
   (CASSANDRA-2355)
 * add CompositeType and DynamicCompositeType (CASSANDRA-2231)
 * optimize batches containing multiple updates to the same row
   (CASSANDRA-2583)
 * adjust hinted handoff page size to avoid OOM with large columns
   (CASSANDRA-2652)
 * mark BRAF buffer invalid post-flush so we don't re-flush partial
   buffers again, especially on CL writes (CASSANDRA-2660)
 * add DROP INDEX support to CLI (CASSANDRA-2616)
 * don't perform HH to client-mode [storageproxy] nodes (CASSANDRA-2668)
 * Improve forceDeserialize/getCompactedRow encapsulation (CASSANDRA-2659)
 * Don't write CounterUpdateColumn to disk in tests (CASSANDRA-2650)
 * Add sstable bulk loading utility (CASSANDRA-1278)
 * avoid replaying hints to dropped columnfamilies (CASSANDRA-2685)
 * add placeholders for missing rows in range query pseudo-RR (CASSANDRA-2680)
 * remove no-op HHOM.renameHints (CASSANDRA-2693)
 * clone super columns to avoid modifying them during flush (CASSANDRA-2675)
 * allow writes to bypass the commitlog for certain keyspaces (CASSANDRA-2683)
 * avoid NPE when bypassing commitlog during memtable flush (CASSANDRA-2781)
 * Added support for making bootstrap retry if nodes flap (CASSANDRA-2644)
 * Added statusthrift to nodetool to report if thrift server is running (CASSANDRA-2722)
 * Fixed rows being cached if they do not exist (CASSANDRA-2723)
 * Support passing tableName and cfName to RowCacheProviders (CASSANDRA-2702)
 * close scrub file handles (CASSANDRA-2669)
 * throttle migration replay (CASSANDRA-2714)
 * optimize column serializer creation (CASSANDRA-2716)
 * Added support for making bootstrap retry if nodes flap (CASSANDRA-2644)
 * Added statusthrift to nodetool to report if thrift server is running
   (CASSANDRA-2722)
 * Fixed rows being cached if they do not exist (CASSANDRA-2723)
 * fix truncate/compaction race (CASSANDRA-2673)
 * workaround large resultsets causing large allocation retention
   by nio sockets (CASSANDRA-2654)
 * fix nodetool ring use with Ec2Snitch (CASSANDRA-2733)
 * fix removing columns and subcolumns that are supressed by a row or
   supercolumn tombstone during replica resolution (CASSANDRA-2590)
 * support sstable2json against snapshot sstables (CASSANDRA-2386)
 * remove active-pull schema requests (CASSANDRA-2715)
 * avoid marking entire list of sstables as actively being compacted
   in multithreaded compaction (CASSANDRA-2765)
 * seek back after deserializing a row to update cache with (CASSANDRA-2752)
 * avoid skipping rows in scrub for counter column family (CASSANDRA-2759)
 * fix ConcurrentModificationException in repair when dealing with 0.7 node
   (CASSANDRA-2767)
 * use threadsafe collections for StreamInSession (CASSANDRA-2766)
 * avoid infinite loop when creating merkle tree (CASSANDRA-2758)
 * avoids unmarking compacting sstable prematurely in cleanup (CASSANDRA-2769)
 * fix NPE when the commit log is bypassed (CASSANDRA-2718)
 * don't throw an exception in SS.isRPCServerRunning (CASSANDRA-2721)
 * make stress.jar executable (CASSANDRA-2744)
 * add daemon mode to java stress (CASSANDRA-2267)
 * expose the DC and rack of a node through JMX and nodetool ring (CASSANDRA-2531)
 * fix cache mbean getSize (CASSANDRA-2781)
 * Add Date, Float, Double, and Boolean types (CASSANDRA-2530)
 * Add startup flag to renew counter node id (CASSANDRA-2788)
 * add jamm agent to cassandra.bat (CASSANDRA-2787)
 * fix repair hanging if a neighbor has nothing to send (CASSANDRA-2797)
 * purge tombstone even if row is in only one sstable (CASSANDRA-2801)
 * Fix wrong purge of deleted cf during compaction (CASSANDRA-2786)
 * fix race that could result in Hadoop writer failing to throw an
   exception encountered after close() (CASSANDRA-2755)
 * fix scan wrongly throwing assertion error (CASSANDRA-2653)
 * Always use even distribution for merkle tree with RandomPartitionner
   (CASSANDRA-2841)
 * fix describeOwnership for OPP (CASSANDRA-2800)
 * ensure that string tokens do not contain commas (CASSANDRA-2762)


0.8.0-final
 * fix CQL grammar warning and cqlsh regression from CASSANDRA-2622
 * add ant generate-cql-html target (CASSANDRA-2526)
 * update CQL consistency levels (CASSANDRA-2566)
 * debian packaging fixes (CASSANDRA-2481, 2647)
 * fix UUIDType, IntegerType for direct buffers (CASSANDRA-2682, 2684)
 * switch to native Thrift for Hadoop map/reduce (CASSANDRA-2667)
 * fix StackOverflowError when building from eclipse (CASSANDRA-2687)
 * only provide replication_factor to strategy_options "help" for
   SimpleStrategy, OldNetworkTopologyStrategy (CASSANDRA-2678, 2713)
 * fix exception adding validators to non-string columns (CASSANDRA-2696)
 * avoid instantiating DatabaseDescriptor in JDBC (CASSANDRA-2694)
 * fix potential stack overflow during compaction (CASSANDRA-2626)
 * clone super columns to avoid modifying them during flush (CASSANDRA-2675)
 * reset underlying iterator in EchoedRow constructor (CASSANDRA-2653)


0.8.0-rc1
 * faster flushes and compaction from fixing excessively pessimistic
   rebuffering in BRAF (CASSANDRA-2581)
 * fix returning null column values in the python cql driver (CASSANDRA-2593)
 * fix merkle tree splitting exiting early (CASSANDRA-2605)
 * snapshot_before_compaction directory name fix (CASSANDRA-2598)
 * Disable compaction throttling during bootstrap (CASSANDRA-2612)
 * fix CQL treatment of > and < operators in range slices (CASSANDRA-2592)
 * fix potential double-application of counter updates on commitlog replay
   by moving replay position from header to sstable metadata (CASSANDRA-2419)
 * JDBC CQL driver exposes getColumn for access to timestamp
 * JDBC ResultSetMetadata properties added to AbstractType
 * r/m clustertool (CASSANDRA-2607)
 * add support for presenting row key as a column in CQL result sets
   (CASSANDRA-2622)
 * Don't allow {LOCAL|EACH}_QUORUM unless strategy is NTS (CASSANDRA-2627)
 * validate keyspace strategy_options during CQL create (CASSANDRA-2624)
 * fix empty Result with secondary index when limit=1 (CASSANDRA-2628)
 * Fix regression where bootstrapping a node with no schema fails
   (CASSANDRA-2625)
 * Allow removing LocationInfo sstables (CASSANDRA-2632)
 * avoid attempting to replay mutations from dropped keyspaces (CASSANDRA-2631)
 * avoid using cached position of a key when GT is requested (CASSANDRA-2633)
 * fix counting bloom filter true positives (CASSANDRA-2637)
 * initialize local ep state prior to gossip startup if needed (CASSANDRA-2638)
 * fix counter increment lost after restart (CASSANDRA-2642)
 * add quote-escaping via backslash to CLI (CASSANDRA-2623)
 * fix pig example script (CASSANDRA-2487)
 * fix dynamic snitch race in adding latencies (CASSANDRA-2618)
 * Start/stop cassandra after more important services such as mdadm in
   debian packaging (CASSANDRA-2481)


0.8.0-beta2
 * fix NPE compacting index CFs (CASSANDRA-2528)
 * Remove checking all column families on startup for compaction candidates
   (CASSANDRA-2444)
 * validate CQL create keyspace options (CASSANDRA-2525)
 * fix nodetool setcompactionthroughput (CASSANDRA-2550)
 * move	gossip heartbeat back to its own thread (CASSANDRA-2554)
 * validate cql TRUNCATE columnfamily before truncating (CASSANDRA-2570)
 * fix batch_mutate for mixed standard-counter mutations (CASSANDRA-2457)
 * disallow making schema changes to system keyspace (CASSANDRA-2563)
 * fix sending mutation messages multiple times (CASSANDRA-2557)
 * fix incorrect use of NBHM.size in ReadCallback that could cause
   reads to time out even when responses were received (CASSANDRA-2552)
 * trigger read repair correctly for LOCAL_QUORUM reads (CASSANDRA-2556)
 * Allow configuring the number of compaction thread (CASSANDRA-2558)
 * forceUserDefinedCompaction will attempt to compact what it is given
   even if the pessimistic estimate is that there is not enough disk space;
   automatic compactions will only compact 2 or more sstables (CASSANDRA-2575)
 * refuse to apply migrations with older timestamps than the current
   schema (CASSANDRA-2536)
 * remove unframed Thrift transport option
 * include indexes in snapshots (CASSANDRA-2596)
 * improve ignoring of obsolete mutations in index maintenance (CASSANDRA-2401)
 * recognize attempt to drop just the index while leaving the column
   definition alone (CASSANDRA-2619)


0.8.0-beta1
 * remove Avro RPC support (CASSANDRA-926)
 * support for columns that act as incr/decr counters
   (CASSANDRA-1072, 1937, 1944, 1936, 2101, 2093, 2288, 2105, 2384, 2236, 2342,
   2454)
 * CQL (CASSANDRA-1703, 1704, 1705, 1706, 1707, 1708, 1710, 1711, 1940,
   2124, 2302, 2277, 2493)
 * avoid double RowMutation serialization on write path (CASSANDRA-1800)
 * make NetworkTopologyStrategy the default (CASSANDRA-1960)
 * configurable internode encryption (CASSANDRA-1567, 2152)
 * human readable column names in sstable2json output (CASSANDRA-1933)
 * change default JMX port to 7199 (CASSANDRA-2027)
 * backwards compatible internal messaging (CASSANDRA-1015)
 * atomic switch of memtables and sstables (CASSANDRA-2284)
 * add pluggable SeedProvider (CASSANDRA-1669)
 * Fix clustertool to not throw exception when calling get_endpoints (CASSANDRA-2437)
 * upgrade to thrift 0.6 (CASSANDRA-2412)
 * repair works on a token range instead of full ring (CASSANDRA-2324)
 * purge tombstones from row cache (CASSANDRA-2305)
 * push replication_factor into strategy_options (CASSANDRA-1263)
 * give snapshots the same name on each node (CASSANDRA-1791)
 * remove "nodetool loadbalance" (CASSANDRA-2448)
 * multithreaded compaction (CASSANDRA-2191)
 * compaction throttling (CASSANDRA-2156)
 * add key type information and alias (CASSANDRA-2311, 2396)
 * cli no longer divides read_repair_chance by 100 (CASSANDRA-2458)
 * made CompactionInfo.getTaskType return an enum (CASSANDRA-2482)
 * add a server-wide cap on measured memtable memory usage and aggressively
   flush to keep under that threshold (CASSANDRA-2006)
 * add unified UUIDType (CASSANDRA-2233)
 * add off-heap row cache support (CASSANDRA-1969)


0.7.5
 * improvements/fixes to PIG driver (CASSANDRA-1618, CASSANDRA-2387,
   CASSANDRA-2465, CASSANDRA-2484)
 * validate index names (CASSANDRA-1761)
 * reduce contention on Table.flusherLock (CASSANDRA-1954)
 * try harder to detect failures during streaming, cleaning up temporary
   files more reliably (CASSANDRA-2088)
 * shut down server for OOM on a Thrift thread (CASSANDRA-2269)
 * fix tombstone handling in repair and sstable2json (CASSANDRA-2279)
 * preserve version when streaming data from old sstables (CASSANDRA-2283)
 * don't start repair if a neighboring node is marked as dead (CASSANDRA-2290)
 * purge tombstones from row cache (CASSANDRA-2305)
 * Avoid seeking when sstable2json exports the entire file (CASSANDRA-2318)
 * clear Built flag in system table when dropping an index (CASSANDRA-2320)
 * don't allow arbitrary argument for stress.java (CASSANDRA-2323)
 * validate values for index predicates in get_indexed_slice (CASSANDRA-2328)
 * queue secondary indexes for flush before the parent (CASSANDRA-2330)
 * allow job configuration to set the CL used in Hadoop jobs (CASSANDRA-2331)
 * add memtable_flush_queue_size defaulting to 4 (CASSANDRA-2333)
 * Allow overriding of initial_token, storage_port and rpc_port from system
   properties (CASSANDRA-2343)
 * fix comparator used for non-indexed secondary expressions in index scan
   (CASSANDRA-2347)
 * ensure size calculation and write phase of large-row compaction use
   the same threshold for TTL expiration (CASSANDRA-2349)
 * fix race when iterating CFs during add/drop (CASSANDRA-2350)
 * add ConsistencyLevel command to CLI (CASSANDRA-2354)
 * allow negative numbers in the cli (CASSANDRA-2358)
 * hard code serialVersionUID for tokens class (CASSANDRA-2361)
 * fix potential infinite loop in ByteBufferUtil.inputStream (CASSANDRA-2365)
 * fix encoding bugs in HintedHandoffManager, SystemTable when default
   charset is not UTF8 (CASSANDRA-2367)
 * avoids having removed node reappearing in Gossip (CASSANDRA-2371)
 * fix incorrect truncation of long to int when reading columns via block
   index (CASSANDRA-2376)
 * fix NPE during stream session (CASSANDRA-2377)
 * fix race condition that could leave orphaned data files when dropping CF or
   KS (CASSANDRA-2381)
 * fsync statistics component on write (CASSANDRA-2382)
 * fix duplicate results from CFS.scan (CASSANDRA-2406)
 * add IntegerType to CLI help (CASSANDRA-2414)
 * avoid caching token-only decoratedkeys (CASSANDRA-2416)
 * convert mmap assertion to if/throw so scrub can catch it (CASSANDRA-2417)
 * don't overwrite gc log (CASSANDR-2418)
 * invalidate row cache for streamed row to avoid inconsitencies
   (CASSANDRA-2420)
 * avoid copies in range/index scans (CASSANDRA-2425)
 * make sure we don't wipe data during cleanup if the node has not join
   the ring (CASSANDRA-2428)
 * Try harder to close files after compaction (CASSANDRA-2431)
 * re-set bootstrapped flag after move finishes (CASSANDRA-2435)
 * display validation_class in CLI 'describe keyspace' (CASSANDRA-2442)
 * make cleanup compactions cleanup the row cache (CASSANDRA-2451)
 * add column fields validation to scrub (CASSANDRA-2460)
 * use 64KB flush buffer instead of in_memory_compaction_limit (CASSANDRA-2463)
 * fix backslash substitutions in CLI (CASSANDRA-2492)
 * disable cache saving for system CFS (CASSANDRA-2502)
 * fixes for verifying destination availability under hinted conditions
   so UE can be thrown intead of timing out (CASSANDRA-2514)
 * fix update of validation class in column metadata (CASSANDRA-2512)
 * support LOCAL_QUORUM, EACH_QUORUM CLs outside of NTS (CASSANDRA-2516)
 * preserve version when streaming data from old sstables (CASSANDRA-2283)
 * fix backslash substitutions in CLI (CASSANDRA-2492)
 * count a row deletion as one operation towards memtable threshold
   (CASSANDRA-2519)
 * support LOCAL_QUORUM, EACH_QUORUM CLs outside of NTS (CASSANDRA-2516)


0.7.4
 * add nodetool join command (CASSANDRA-2160)
 * fix secondary indexes on pre-existing or streamed data (CASSANDRA-2244)
 * initialize endpoint in gossiper earlier (CASSANDRA-2228)
 * add ability to write to Cassandra from Pig (CASSANDRA-1828)
 * add rpc_[min|max]_threads (CASSANDRA-2176)
 * add CL.TWO, CL.THREE (CASSANDRA-2013)
 * avoid exporting an un-requested row in sstable2json, when exporting
   a key that does not exist (CASSANDRA-2168)
 * add incremental_backups option (CASSANDRA-1872)
 * add configurable row limit to Pig loadfunc (CASSANDRA-2276)
 * validate column values in batches as well as single-Column inserts
   (CASSANDRA-2259)
 * move sample schema from cassandra.yaml to schema-sample.txt,
   a cli scripts (CASSANDRA-2007)
 * avoid writing empty rows when scrubbing tombstoned rows (CASSANDRA-2296)
 * fix assertion error in range and index scans for CL < ALL
   (CASSANDRA-2282)
 * fix commitlog replay when flush position refers to data that didn't
   get synced before server died (CASSANDRA-2285)
 * fix fd leak in sstable2json with non-mmap'd i/o (CASSANDRA-2304)
 * reduce memory use during streaming of multiple sstables (CASSANDRA-2301)
 * purge tombstoned rows from cache after GCGraceSeconds (CASSANDRA-2305)
 * allow zero replicas in a NTS datacenter (CASSANDRA-1924)
 * make range queries respect snitch for local replicas (CASSANDRA-2286)
 * fix HH delivery when column index is larger than 2GB (CASSANDRA-2297)
 * make 2ary indexes use parent CF flush thresholds during initial build
   (CASSANDRA-2294)
 * update memtable_throughput to be a long (CASSANDRA-2158)


0.7.3
 * Keep endpoint state until aVeryLongTime (CASSANDRA-2115)
 * lower-latency read repair (CASSANDRA-2069)
 * add hinted_handoff_throttle_delay_in_ms option (CASSANDRA-2161)
 * fixes for cache save/load (CASSANDRA-2172, -2174)
 * Handle whole-row deletions in CFOutputFormat (CASSANDRA-2014)
 * Make memtable_flush_writers flush in parallel (CASSANDRA-2178)
 * Add compaction_preheat_key_cache option (CASSANDRA-2175)
 * refactor stress.py to have only one copy of the format string
   used for creating row keys (CASSANDRA-2108)
 * validate index names for \w+ (CASSANDRA-2196)
 * Fix Cassandra cli to respect timeout if schema does not settle
   (CASSANDRA-2187)
 * fix for compaction and cleanup writing old-format data into new-version
   sstable (CASSANDRA-2211, -2216)
 * add nodetool scrub (CASSANDRA-2217, -2240)
 * fix sstable2json large-row pagination (CASSANDRA-2188)
 * fix EOFing on requests for the last bytes in a file (CASSANDRA-2213)
 * fix BufferedRandomAccessFile bugs (CASSANDRA-2218, -2241)
 * check for memtable flush_after_mins exceeded every 10s (CASSANDRA-2183)
 * fix cache saving on Windows (CASSANDRA-2207)
 * add validateSchemaAgreement call + synchronization to schema
   modification operations (CASSANDRA-2222)
 * fix for reversed slice queries on large rows (CASSANDRA-2212)
 * fat clients were writing local data (CASSANDRA-2223)
 * set DEFAULT_MEMTABLE_LIFETIME_IN_MINS to 24h
 * improve detection and cleanup of partially-written sstables
   (CASSANDRA-2206)
 * fix supercolumn de/serialization when subcolumn comparator is different
   from supercolumn's (CASSANDRA-2104)
 * fix starting up on Windows when CASSANDRA_HOME contains whitespace
   (CASSANDRA-2237)
 * add [get|set][row|key]cacheSavePeriod to JMX (CASSANDRA-2100)
 * fix Hadoop ColumnFamilyOutputFormat dropping of mutations
   when batch fills up (CASSANDRA-2255)
 * move file deletions off of scheduledtasks executor (CASSANDRA-2253)


0.7.2
 * copy DecoratedKey.key when inserting into caches to avoid retaining
   a reference to the underlying buffer (CASSANDRA-2102)
 * format subcolumn names with subcomparator (CASSANDRA-2136)
 * fix column bloom filter deserialization (CASSANDRA-2165)


0.7.1
 * refactor MessageDigest creation code. (CASSANDRA-2107)
 * buffer network stack to avoid inefficient small TCP messages while avoiding
   the nagle/delayed ack problem (CASSANDRA-1896)
 * check log4j configuration for changes every 10s (CASSANDRA-1525, 1907)
 * more-efficient cross-DC replication (CASSANDRA-1530, -2051, -2138)
 * avoid polluting page cache with commitlog or sstable writes
   and seq scan operations (CASSANDRA-1470)
 * add RMI authentication options to nodetool (CASSANDRA-1921)
 * make snitches configurable at runtime (CASSANDRA-1374)
 * retry hadoop split requests on connection failure (CASSANDRA-1927)
 * implement describeOwnership for BOP, COPP (CASSANDRA-1928)
 * make read repair behave as expected for ConsistencyLevel > ONE
   (CASSANDRA-982, 2038)
 * distributed test harness (CASSANDRA-1859, 1964)
 * reduce flush lock contention (CASSANDRA-1930)
 * optimize supercolumn deserialization (CASSANDRA-1891)
 * fix CFMetaData.apply to only compare objects of the same class
   (CASSANDRA-1962)
 * allow specifying specific SSTables to compact from JMX (CASSANDRA-1963)
 * fix race condition in MessagingService.targets (CASSANDRA-1959, 2094, 2081)
 * refuse to open sstables from a future version (CASSANDRA-1935)
 * zero-copy reads (CASSANDRA-1714)
 * fix copy bounds for word Text in wordcount demo (CASSANDRA-1993)
 * fixes for contrib/javautils (CASSANDRA-1979)
 * check more frequently for memtable expiration (CASSANDRA-2000)
 * fix writing SSTable column count statistics (CASSANDRA-1976)
 * fix streaming of multiple CFs during bootstrap (CASSANDRA-1992)
 * explicitly set JVM GC new generation size with -Xmn (CASSANDRA-1968)
 * add short options for CLI flags (CASSANDRA-1565)
 * make keyspace argument to "describe keyspace" in CLI optional
   when authenticated to keyspace already (CASSANDRA-2029)
 * added option to specify -Dcassandra.join_ring=false on startup
   to allow "warm spare" nodes or performing JMX maintenance before
   joining the ring (CASSANDRA-526)
 * log migrations at INFO (CASSANDRA-2028)
 * add CLI verbose option in file mode (CASSANDRA-2030)
 * add single-line "--" comments to CLI (CASSANDRA-2032)
 * message serialization tests (CASSANDRA-1923)
 * switch from ivy to maven-ant-tasks (CASSANDRA-2017)
 * CLI attempts to block for new schema to propagate (CASSANDRA-2044)
 * fix potential overflow in nodetool cfstats (CASSANDRA-2057)
 * add JVM shutdownhook to sync commitlog (CASSANDRA-1919)
 * allow nodes to be up without being part of  normal traffic (CASSANDRA-1951)
 * fix CLI "show keyspaces" with null options on NTS (CASSANDRA-2049)
 * fix possible ByteBuffer race conditions (CASSANDRA-2066)
 * reduce garbage generated by MessagingService to prevent load spikes
   (CASSANDRA-2058)
 * fix math in RandomPartitioner.describeOwnership (CASSANDRA-2071)
 * fix deletion of sstable non-data components (CASSANDRA-2059)
 * avoid blocking gossip while deleting handoff hints (CASSANDRA-2073)
 * ignore messages from newer versions, keep track of nodes in gossip
   regardless of version (CASSANDRA-1970)
 * cache writing moved to CompactionManager to reduce i/o contention and
   updated to use non-cache-polluting writes (CASSANDRA-2053)
 * page through large rows when exporting to JSON (CASSANDRA-2041)
 * add flush_largest_memtables_at and reduce_cache_sizes_at options
   (CASSANDRA-2142)
 * add cli 'describe cluster' command (CASSANDRA-2127)
 * add cli support for setting username/password at 'connect' command
   (CASSANDRA-2111)
 * add -D option to Stress.java to allow reading hosts from a file
   (CASSANDRA-2149)
 * bound hints CF throughput between 32M and 256M (CASSANDRA-2148)
 * continue starting when invalid saved cache entries are encountered
   (CASSANDRA-2076)
 * add max_hint_window_in_ms option (CASSANDRA-1459)


0.7.0-final
 * fix offsets to ByteBuffer.get (CASSANDRA-1939)


0.7.0-rc4
 * fix cli crash after backgrounding (CASSANDRA-1875)
 * count timeouts in storageproxy latencies, and include latency
   histograms in StorageProxyMBean (CASSANDRA-1893)
 * fix CLI get recognition of supercolumns (CASSANDRA-1899)
 * enable keepalive on intra-cluster sockets (CASSANDRA-1766)
 * count timeouts towards dynamicsnitch latencies (CASSANDRA-1905)
 * Expose index-building status in JMX + cli schema description
   (CASSANDRA-1871)
 * allow [LOCAL|EACH]_QUORUM to be used with non-NetworkTopology
   replication Strategies
 * increased amount of index locks for faster commitlog replay
 * collect secondary index tombstones immediately (CASSANDRA-1914)
 * revert commitlog changes from #1780 (CASSANDRA-1917)
 * change RandomPartitioner min token to -1 to avoid collision w/
   tokens on actual nodes (CASSANDRA-1901)
 * examine the right nibble when validating TimeUUID (CASSANDRA-1910)
 * include secondary indexes in cleanup (CASSANDRA-1916)
 * CFS.scrubDataDirectories should also cleanup invalid secondary indexes
   (CASSANDRA-1904)
 * ability to disable/enable gossip on nodes to force them down
   (CASSANDRA-1108)


0.7.0-rc3
 * expose getNaturalEndpoints in StorageServiceMBean taking byte[]
   key; RMI cannot serialize ByteBuffer (CASSANDRA-1833)
 * infer org.apache.cassandra.locator for replication strategy classes
   when not otherwise specified
 * validation that generates less garbage (CASSANDRA-1814)
 * add TTL support to CLI (CASSANDRA-1838)
 * cli defaults to bytestype for subcomparator when creating
   column families (CASSANDRA-1835)
 * unregister index MBeans when index is dropped (CASSANDRA-1843)
 * make ByteBufferUtil.clone thread-safe (CASSANDRA-1847)
 * change exception for read requests during bootstrap from
   InvalidRequest to Unavailable (CASSANDRA-1862)
 * respect row-level tombstones post-flush in range scans
   (CASSANDRA-1837)
 * ReadResponseResolver check digests against each other (CASSANDRA-1830)
 * return InvalidRequest when remove of subcolumn without supercolumn
   is requested (CASSANDRA-1866)
 * flush before repair (CASSANDRA-1748)
 * SSTableExport validates key order (CASSANDRA-1884)
 * large row support for SSTableExport (CASSANDRA-1867)
 * Re-cache hot keys post-compaction without hitting disk (CASSANDRA-1878)
 * manage read repair in coordinator instead of data source, to
   provide latency information to dynamic snitch (CASSANDRA-1873)


0.7.0-rc2
 * fix live-column-count of slice ranges including tombstoned supercolumn
   with live subcolumn (CASSANDRA-1591)
 * rename o.a.c.internal.AntientropyStage -> AntiEntropyStage,
   o.a.c.request.Request_responseStage -> RequestResponseStage,
   o.a.c.internal.Internal_responseStage -> InternalResponseStage
 * add AbstractType.fromString (CASSANDRA-1767)
 * require index_type to be present when specifying index_name
   on ColumnDef (CASSANDRA-1759)
 * fix add/remove index bugs in CFMetadata (CASSANDRA-1768)
 * rebuild Strategy during system_update_keyspace (CASSANDRA-1762)
 * cli updates prompt to ... in continuation lines (CASSANDRA-1770)
 * support multiple Mutations per key in hadoop ColumnFamilyOutputFormat
   (CASSANDRA-1774)
 * improvements to Debian init script (CASSANDRA-1772)
 * use local classloader to check for version.properties (CASSANDRA-1778)
 * Validate that column names in column_metadata are valid for the
   defined comparator, and decode properly in cli (CASSANDRA-1773)
 * use cross-platform newlines in cli (CASSANDRA-1786)
 * add ExpiringColumn support to sstable import/export (CASSANDRA-1754)
 * add flush for each append to periodic commitlog mode; added
   periodic_without_flush option to disable this (CASSANDRA-1780)
 * close file handle used for post-flush truncate (CASSANDRA-1790)
 * various code cleanup (CASSANDRA-1793, -1794, -1795)
 * fix range queries against wrapped range (CASSANDRA-1781)
 * fix consistencylevel calculations for NetworkTopologyStrategy
   (CASSANDRA-1804)
 * cli support index type enum names (CASSANDRA-1810)
 * improved validation of column_metadata (CASSANDRA-1813)
 * reads at ConsistencyLevel > 1 throw UnavailableException
   immediately if insufficient live nodes exist (CASSANDRA-1803)
 * copy bytebuffers for local writes to avoid retaining the entire
   Thrift frame (CASSANDRA-1801)
 * fix NPE adding index to column w/o prior metadata (CASSANDRA-1764)
 * reduce fat client timeout (CASSANDRA-1730)
 * fix botched merge of CASSANDRA-1316


0.7.0-rc1
 * fix compaction and flush races with schema updates (CASSANDRA-1715)
 * add clustertool, config-converter, sstablekeys, and schematool
   Windows .bat files (CASSANDRA-1723)
 * reject range queries received during bootstrap (CASSANDRA-1739)
 * fix wrapping-range queries on non-minimum token (CASSANDRA-1700)
 * add nodetool cfhistogram (CASSANDRA-1698)
 * limit repaired ranges to what the nodes have in common (CASSANDRA-1674)
 * index scan treats missing columns as not matching secondary
   expressions (CASSANDRA-1745)
 * Fix misuse of DataOutputBuffer.getData in AntiEntropyService
   (CASSANDRA-1729)
 * detect and warn when obsolete version of JNA is present (CASSANDRA-1760)
 * reduce fat client timeout (CASSANDRA-1730)
 * cleanup smallest CFs first to increase free temp space for larger ones
   (CASSANDRA-1811)
 * Update windows .bat files to work outside of main Cassandra
   directory (CASSANDRA-1713)
 * fix read repair regression from 0.6.7 (CASSANDRA-1727)
 * more-efficient read repair (CASSANDRA-1719)
 * fix hinted handoff replay (CASSANDRA-1656)
 * log type of dropped messages (CASSANDRA-1677)
 * upgrade to SLF4J 1.6.1
 * fix ByteBuffer bug in ExpiringColumn.updateDigest (CASSANDRA-1679)
 * fix IntegerType.getString (CASSANDRA-1681)
 * make -Djava.net.preferIPv4Stack=true the default (CASSANDRA-628)
 * add INTERNAL_RESPONSE verb to differentiate from responses related
   to client requests (CASSANDRA-1685)
 * log tpstats when dropping messages (CASSANDRA-1660)
 * include unreachable nodes in describeSchemaVersions (CASSANDRA-1678)
 * Avoid dropping messages off the client request path (CASSANDRA-1676)
 * fix jna errno reporting (CASSANDRA-1694)
 * add friendlier error for UnknownHostException on startup (CASSANDRA-1697)
 * include jna dependency in RPM package (CASSANDRA-1690)
 * add --skip-keys option to stress.py (CASSANDRA-1696)
 * improve cli handling of non-string keys and column names
   (CASSANDRA-1701, -1693)
 * r/m extra subcomparator line in cli keyspaces output (CASSANDRA-1712)
 * add read repair chance to cli "show keyspaces"
 * upgrade to ConcurrentLinkedHashMap 1.1 (CASSANDRA-975)
 * fix index scan routing (CASSANDRA-1722)
 * fix tombstoning of supercolumns in range queries (CASSANDRA-1734)
 * clear endpoint cache after updating keyspace metadata (CASSANDRA-1741)
 * fix wrapping-range queries on non-minimum token (CASSANDRA-1700)
 * truncate includes secondary indexes (CASSANDRA-1747)
 * retain reference to PendingFile sstables (CASSANDRA-1749)
 * fix sstableimport regression (CASSANDRA-1753)
 * fix for bootstrap when no non-system tables are defined (CASSANDRA-1732)
 * handle replica unavailability in index scan (CASSANDRA-1755)
 * fix service initialization order deadlock (CASSANDRA-1756)
 * multi-line cli commands (CASSANDRA-1742)
 * fix race between snapshot and compaction (CASSANDRA-1736)
 * add listEndpointsPendingHints, deleteHintsForEndpoint JMX methods
   (CASSANDRA-1551)


0.7.0-beta3
 * add strategy options to describe_keyspace output (CASSANDRA-1560)
 * log warning when using randomly generated token (CASSANDRA-1552)
 * re-organize JMX into .db, .net, .internal, .request (CASSANDRA-1217)
 * allow nodes to change IPs between restarts (CASSANDRA-1518)
 * remember ring state between restarts by default (CASSANDRA-1518)
 * flush index built flag so we can read it before log replay (CASSANDRA-1541)
 * lock row cache updates to prevent race condition (CASSANDRA-1293)
 * remove assertion causing rare (and harmless) error messages in
   commitlog (CASSANDRA-1330)
 * fix moving nodes with no keyspaces defined (CASSANDRA-1574)
 * fix unbootstrap when no data is present in a transfer range (CASSANDRA-1573)
 * take advantage of AVRO-495 to simplify our avro IDL (CASSANDRA-1436)
 * extend authorization hierarchy to column family (CASSANDRA-1554)
 * deletion support in secondary indexes (CASSANDRA-1571)
 * meaningful error message for invalid replication strategy class
   (CASSANDRA-1566)
 * allow keyspace creation with RF > N (CASSANDRA-1428)
 * improve cli error handling (CASSANDRA-1580)
 * add cache save/load ability (CASSANDRA-1417, 1606, 1647)
 * add StorageService.getDrainProgress (CASSANDRA-1588)
 * Disallow bootstrap to an in-use token (CASSANDRA-1561)
 * Allow dynamic secondary index creation and destruction (CASSANDRA-1532)
 * log auto-guessed memtable thresholds (CASSANDRA-1595)
 * add ColumnDef support to cli (CASSANDRA-1583)
 * reduce index sample time by 75% (CASSANDRA-1572)
 * add cli support for column, strategy metadata (CASSANDRA-1578, 1612)
 * add cli support for schema modification (CASSANDRA-1584)
 * delete temp files on failed compactions (CASSANDRA-1596)
 * avoid blocking for dead nodes during removetoken (CASSANDRA-1605)
 * remove ConsistencyLevel.ZERO (CASSANDRA-1607)
 * expose in-progress compaction type in jmx (CASSANDRA-1586)
 * removed IClock & related classes from internals (CASSANDRA-1502)
 * fix removing tokens from SystemTable on decommission and removetoken
   (CASSANDRA-1609)
 * include CF metadata in cli 'show keyspaces' (CASSANDRA-1613)
 * switch from Properties to HashMap in PropertyFileSnitch to
   avoid synchronization bottleneck (CASSANDRA-1481)
 * PropertyFileSnitch configuration file renamed to
   cassandra-topology.properties
 * add cli support for get_range_slices (CASSANDRA-1088, CASSANDRA-1619)
 * Make memtable flush thresholds per-CF instead of global
   (CASSANDRA-1007, 1637)
 * add cli support for binary data without CfDef hints (CASSANDRA-1603)
 * fix building SSTable statistics post-stream (CASSANDRA-1620)
 * fix potential infinite loop in 2ary index queries (CASSANDRA-1623)
 * allow creating NTS keyspaces with no replicas configured (CASSANDRA-1626)
 * add jmx histogram of sstables accessed per read (CASSANDRA-1624)
 * remove system_rename_column_family and system_rename_keyspace from the
   client API until races can be fixed (CASSANDRA-1630, CASSANDRA-1585)
 * add cli sanity tests (CASSANDRA-1582)
 * update GC settings in cassandra.bat (CASSANDRA-1636)
 * cli support for index queries (CASSANDRA-1635)
 * cli support for updating schema memtable settings (CASSANDRA-1634)
 * cli --file option (CASSANDRA-1616)
 * reduce automatically chosen memtable sizes by 50% (CASSANDRA-1641)
 * move endpoint cache from snitch to strategy (CASSANDRA-1643)
 * fix commitlog recovery deleting the newly-created segment as well as
   the old ones (CASSANDRA-1644)
 * upgrade to Thrift 0.5 (CASSANDRA-1367)
 * renamed CL.DCQUORUM to LOCAL_QUORUM and DCQUORUMSYNC to EACH_QUORUM
 * cli truncate support (CASSANDRA-1653)
 * update GC settings in cassandra.bat (CASSANDRA-1636)
 * avoid logging when a node's ip/token is gossipped back to it (CASSANDRA-1666)


0.7-beta2
 * always use UTF-8 for hint keys (CASSANDRA-1439)
 * remove cassandra.yaml dependency from Hadoop and Pig (CASSADRA-1322)
 * expose CfDef metadata in describe_keyspaces (CASSANDRA-1363)
 * restore use of mmap_index_only option (CASSANDRA-1241)
 * dropping a keyspace with no column families generated an error
   (CASSANDRA-1378)
 * rename RackAwareStrategy to OldNetworkTopologyStrategy, RackUnawareStrategy
   to SimpleStrategy, DatacenterShardStrategy to NetworkTopologyStrategy,
   AbstractRackAwareSnitch to AbstractNetworkTopologySnitch (CASSANDRA-1392)
 * merge StorageProxy.mutate, mutateBlocking (CASSANDRA-1396)
 * faster UUIDType, LongType comparisons (CASSANDRA-1386, 1393)
 * fix setting read_repair_chance from CLI addColumnFamily (CASSANDRA-1399)
 * fix updates to indexed columns (CASSANDRA-1373)
 * fix race condition leaving to FileNotFoundException (CASSANDRA-1382)
 * fix sharded lock hash on index write path (CASSANDRA-1402)
 * add support for GT/E, LT/E in subordinate index clauses (CASSANDRA-1401)
 * cfId counter got out of sync when CFs were added (CASSANDRA-1403)
 * less chatty schema updates (CASSANDRA-1389)
 * rename column family mbeans. 'type' will now include either
   'IndexColumnFamilies' or 'ColumnFamilies' depending on the CFS type.
   (CASSANDRA-1385)
 * disallow invalid keyspace and column family names. This includes name that
   matches a '^\w+' regex. (CASSANDRA-1377)
 * use JNA, if present, to take snapshots (CASSANDRA-1371)
 * truncate hints if starting 0.7 for the first time (CASSANDRA-1414)
 * fix FD leak in single-row slicepredicate queries (CASSANDRA-1416)
 * allow index expressions against columns that are not part of the
   SlicePredicate (CASSANDRA-1410)
 * config-converter properly handles snitches and framed support
   (CASSANDRA-1420)
 * remove keyspace argument from multiget_count (CASSANDRA-1422)
 * allow specifying cassandra.yaml location as (local or remote) URL
   (CASSANDRA-1126)
 * fix using DynamicEndpointSnitch with NetworkTopologyStrategy
   (CASSANDRA-1429)
 * Add CfDef.default_validation_class (CASSANDRA-891)
 * fix EstimatedHistogram.max (CASSANDRA-1413)
 * quorum read optimization (CASSANDRA-1622)
 * handle zero-length (or missing) rows during HH paging (CASSANDRA-1432)
 * include secondary indexes during schema migrations (CASSANDRA-1406)
 * fix commitlog header race during schema change (CASSANDRA-1435)
 * fix ColumnFamilyStoreMBeanIterator to use new type name (CASSANDRA-1433)
 * correct filename generated by xml->yaml converter (CASSANDRA-1419)
 * add CMSInitiatingOccupancyFraction=75 and UseCMSInitiatingOccupancyOnly
   to default JVM options
 * decrease jvm heap for cassandra-cli (CASSANDRA-1446)
 * ability to modify keyspaces and column family definitions on a live cluster
   (CASSANDRA-1285)
 * support for Hadoop Streaming [non-jvm map/reduce via stdin/out]
   (CASSANDRA-1368)
 * Move persistent sstable stats from the system table to an sstable component
   (CASSANDRA-1430)
 * remove failed bootstrap attempt from pending ranges when gossip times
   it out after 1h (CASSANDRA-1463)
 * eager-create tcp connections to other cluster members (CASSANDRA-1465)
 * enumerate stages and derive stage from message type instead of
   transmitting separately (CASSANDRA-1465)
 * apply reversed flag during collation from different data sources
   (CASSANDRA-1450)
 * make failure to remove commitlog segment non-fatal (CASSANDRA-1348)
 * correct ordering of drain operations so CL.recover is no longer
   necessary (CASSANDRA-1408)
 * removed keyspace from describe_splits method (CASSANDRA-1425)
 * rename check_schema_agreement to describe_schema_versions
   (CASSANDRA-1478)
 * fix QUORUM calculation for RF > 3 (CASSANDRA-1487)
 * remove tombstones during non-major compactions when bloom filter
   verifies that row does not exist in other sstables (CASSANDRA-1074)
 * nodes that coordinated a loadbalance in the past could not be seen by
   newly added nodes (CASSANDRA-1467)
 * exposed endpoint states (gossip details) via jmx (CASSANDRA-1467)
 * ensure that compacted sstables are not included when new readers are
   instantiated (CASSANDRA-1477)
 * by default, calculate heap size and memtable thresholds at runtime (CASSANDRA-1469)
 * fix races dealing with adding/dropping keyspaces and column families in
   rapid succession (CASSANDRA-1477)
 * clean up of Streaming system (CASSANDRA-1503, 1504, 1506)
 * add options to configure Thrift socket keepalive and buffer sizes (CASSANDRA-1426)
 * make contrib CassandraServiceDataCleaner recursive (CASSANDRA-1509)
 * min, max compaction threshold are configurable and persistent
   per-ColumnFamily (CASSANDRA-1468)
 * fix replaying the last mutation in a commitlog unnecessarily
   (CASSANDRA-1512)
 * invoke getDefaultUncaughtExceptionHandler from DTPE with the original
   exception rather than the ExecutionException wrapper (CASSANDRA-1226)
 * remove Clock from the Thrift (and Avro) API (CASSANDRA-1501)
 * Close intra-node sockets when connection is broken (CASSANDRA-1528)
 * RPM packaging spec file (CASSANDRA-786)
 * weighted request scheduler (CASSANDRA-1485)
 * treat expired columns as deleted (CASSANDRA-1539)
 * make IndexInterval configurable (CASSANDRA-1488)
 * add describe_snitch to Thrift API (CASSANDRA-1490)
 * MD5 authenticator compares plain text submitted password with MD5'd
   saved property, instead of vice versa (CASSANDRA-1447)
 * JMX MessagingService pending and completed counts (CASSANDRA-1533)
 * fix race condition processing repair responses (CASSANDRA-1511)
 * make repair blocking (CASSANDRA-1511)
 * create EndpointSnitchInfo and MBean to expose rack and DC (CASSANDRA-1491)
 * added option to contrib/word_count to output results back to Cassandra
   (CASSANDRA-1342)
 * rewrite Hadoop ColumnFamilyRecordWriter to pool connections, retry to
   multiple Cassandra nodes, and smooth impact on the Cassandra cluster
   by using smaller batch sizes (CASSANDRA-1434)
 * fix setting gc_grace_seconds via CLI (CASSANDRA-1549)
 * support TTL'd index values (CASSANDRA-1536)
 * make removetoken work like decommission (CASSANDRA-1216)
 * make cli comparator-aware and improve quote rules (CASSANDRA-1523,-1524)
 * make nodetool compact and cleanup blocking (CASSANDRA-1449)
 * add memtable, cache information to GCInspector logs (CASSANDRA-1558)
 * enable/disable HintedHandoff via JMX (CASSANDRA-1550)
 * Ignore stray files in the commit log directory (CASSANDRA-1547)
 * Disallow bootstrap to an in-use token (CASSANDRA-1561)


0.7-beta1
 * sstable versioning (CASSANDRA-389)
 * switched to slf4j logging (CASSANDRA-625)
 * add (optional) expiration time for column (CASSANDRA-699)
 * access levels for authentication/authorization (CASSANDRA-900)
 * add ReadRepairChance to CF definition (CASSANDRA-930)
 * fix heisenbug in system tests, especially common on OS X (CASSANDRA-944)
 * convert to byte[] keys internally and all public APIs (CASSANDRA-767)
 * ability to alter schema definitions on a live cluster (CASSANDRA-44)
 * renamed configuration file to cassandra.xml, and log4j.properties to
   log4j-server.properties, which must now be loaded from
   the classpath (which is how our scripts in bin/ have always done it)
   (CASSANDRA-971)
 * change get_count to require a SlicePredicate. create multi_get_count
   (CASSANDRA-744)
 * re-organized endpointsnitch implementations and added SimpleSnitch
   (CASSANDRA-994)
 * Added preload_row_cache option (CASSANDRA-946)
 * add CRC to commitlog header (CASSANDRA-999)
 * removed deprecated batch_insert and get_range_slice methods (CASSANDRA-1065)
 * add truncate thrift method (CASSANDRA-531)
 * http mini-interface using mx4j (CASSANDRA-1068)
 * optimize away copy of sliced row on memtable read path (CASSANDRA-1046)
 * replace constant-size 2GB mmaped segments and special casing for index
   entries spanning segment boundaries, with SegmentedFile that computes
   segments that always contain entire entries/rows (CASSANDRA-1117)
 * avoid reading large rows into memory during compaction (CASSANDRA-16)
 * added hadoop OutputFormat (CASSANDRA-1101)
 * efficient Streaming (no more anticompaction) (CASSANDRA-579)
 * split commitlog header into separate file and add size checksum to
   mutations (CASSANDRA-1179)
 * avoid allocating a new byte[] for each mutation on replay (CASSANDRA-1219)
 * revise HH schema to be per-endpoint (CASSANDRA-1142)
 * add joining/leaving status to nodetool ring (CASSANDRA-1115)
 * allow multiple repair sessions per node (CASSANDRA-1190)
 * optimize away MessagingService for local range queries (CASSANDRA-1261)
 * make framed transport the default so malformed requests can't OOM the
   server (CASSANDRA-475)
 * significantly faster reads from row cache (CASSANDRA-1267)
 * take advantage of row cache during range queries (CASSANDRA-1302)
 * make GCGraceSeconds a per-ColumnFamily value (CASSANDRA-1276)
 * keep persistent row size and column count statistics (CASSANDRA-1155)
 * add IntegerType (CASSANDRA-1282)
 * page within a single row during hinted handoff (CASSANDRA-1327)
 * push DatacenterShardStrategy configuration into keyspace definition,
   eliminating datacenter.properties. (CASSANDRA-1066)
 * optimize forward slices starting with '' and single-index-block name
   queries by skipping the column index (CASSANDRA-1338)
 * streaming refactor (CASSANDRA-1189)
 * faster comparison for UUID types (CASSANDRA-1043)
 * secondary index support (CASSANDRA-749 and subtasks)
 * make compaction buckets deterministic (CASSANDRA-1265)


0.6.6
 * Allow using DynamicEndpointSnitch with RackAwareStrategy (CASSANDRA-1429)
 * remove the remaining vestiges of the unfinished DatacenterShardStrategy
   (replaced by NetworkTopologyStrategy in 0.7)


0.6.5
 * fix key ordering in range query results with RandomPartitioner
   and ConsistencyLevel > ONE (CASSANDRA-1145)
 * fix for range query starting with the wrong token range (CASSANDRA-1042)
 * page within a single row during hinted handoff (CASSANDRA-1327)
 * fix compilation on non-sun JDKs (CASSANDRA-1061)
 * remove String.trim() call on row keys in batch mutations (CASSANDRA-1235)
 * Log summary of dropped messages instead of spamming log (CASSANDRA-1284)
 * add dynamic endpoint snitch (CASSANDRA-981)
 * fix streaming for keyspaces with hyphens in their name (CASSANDRA-1377)
 * fix errors in hard-coded bloom filter optKPerBucket by computing it
   algorithmically (CASSANDRA-1220
 * remove message deserialization stage, and uncap read/write stages
   so slow reads/writes don't block gossip processing (CASSANDRA-1358)
 * add jmx port configuration to Debian package (CASSANDRA-1202)
 * use mlockall via JNA, if present, to prevent Linux from swapping
   out parts of the JVM (CASSANDRA-1214)


0.6.4
 * avoid queuing multiple hint deliveries for the same endpoint
   (CASSANDRA-1229)
 * better performance for and stricter checking of UTF8 column names
   (CASSANDRA-1232)
 * extend option to lower compaction priority to hinted handoff
   as well (CASSANDRA-1260)
 * log errors in gossip instead of re-throwing (CASSANDRA-1289)
 * avoid aborting commitlog replay prematurely if a flushed-but-
   not-removed commitlog segment is encountered (CASSANDRA-1297)
 * fix duplicate rows being read during mapreduce (CASSANDRA-1142)
 * failure detection wasn't closing command sockets (CASSANDRA-1221)
 * cassandra-cli.bat works on windows (CASSANDRA-1236)
 * pre-emptively drop requests that cannot be processed within RPCTimeout
   (CASSANDRA-685)
 * add ack to Binary write verb and update CassandraBulkLoader
   to wait for acks for each row (CASSANDRA-1093)
 * added describe_partitioner Thrift method (CASSANDRA-1047)
 * Hadoop jobs no longer require the Cassandra storage-conf.xml
   (CASSANDRA-1280, CASSANDRA-1047)
 * log thread pool stats when GC is excessive (CASSANDRA-1275)
 * remove gossip message size limit (CASSANDRA-1138)
 * parallelize local and remote reads during multiget, and respect snitch
   when determining whether to do local read for CL.ONE (CASSANDRA-1317)
 * fix read repair to use requested consistency level on digest mismatch,
   rather than assuming QUORUM (CASSANDRA-1316)
 * process digest mismatch re-reads in parallel (CASSANDRA-1323)
 * switch hints CF comparator to BytesType (CASSANDRA-1274)


0.6.3
 * retry to make streaming connections up to 8 times. (CASSANDRA-1019)
 * reject describe_ring() calls on invalid keyspaces (CASSANDRA-1111)
 * fix cache size calculation for size of 100% (CASSANDRA-1129)
 * fix cache capacity only being recalculated once (CASSANDRA-1129)
 * remove hourly scan of all hints on the off chance that the gossiper
   missed a status change; instead, expose deliverHintsToEndpoint to JMX
   so it can be done manually, if necessary (CASSANDRA-1141)
 * don't reject reads at CL.ALL (CASSANDRA-1152)
 * reject deletions to supercolumns in CFs containing only standard
   columns (CASSANDRA-1139)
 * avoid preserving login information after client disconnects
   (CASSANDRA-1057)
 * prefer sun jdk to openjdk in debian init script (CASSANDRA-1174)
 * detect partioner config changes between restarts and fail fast
   (CASSANDRA-1146)
 * use generation time to resolve node token reassignment disagreements
   (CASSANDRA-1118)
 * restructure the startup ordering of Gossiper and MessageService to avoid
   timing anomalies (CASSANDRA-1160)
 * detect incomplete commit log hearders (CASSANDRA-1119)
 * force anti-entropy service to stream files on the stream stage to avoid
   sending streams out of order (CASSANDRA-1169)
 * remove inactive stream managers after AES streams files (CASSANDRA-1169)
 * allow removing entire row through batch_mutate Deletion (CASSANDRA-1027)
 * add JMX metrics for row-level bloom filter false positives (CASSANDRA-1212)
 * added a redhat init script to contrib (CASSANDRA-1201)
 * use midpoint when bootstrapping a new machine into range with not
   much data yet instead of random token (CASSANDRA-1112)
 * kill server on OOM in executor stage as well as Thrift (CASSANDRA-1226)
 * remove opportunistic repairs, when two machines with overlapping replica
   responsibilities happen to finish major compactions of the same CF near
   the same time.  repairs are now fully manual (CASSANDRA-1190)
 * add ability to lower compaction priority (default is no change from 0.6.2)
   (CASSANDRA-1181)


0.6.2
 * fix contrib/word_count build. (CASSANDRA-992)
 * split CommitLogExecutorService into BatchCommitLogExecutorService and
   PeriodicCommitLogExecutorService (CASSANDRA-1014)
 * add latency histograms to CFSMBean (CASSANDRA-1024)
 * make resolving timestamp ties deterministic by using value bytes
   as a tiebreaker (CASSANDRA-1039)
 * Add option to turn off Hinted Handoff (CASSANDRA-894)
 * fix windows startup (CASSANDRA-948)
 * make concurrent_reads, concurrent_writes configurable at runtime via JMX
   (CASSANDRA-1060)
 * disable GCInspector on non-Sun JVMs (CASSANDRA-1061)
 * fix tombstone handling in sstable rows with no other data (CASSANDRA-1063)
 * fix size of row in spanned index entries (CASSANDRA-1056)
 * install json2sstable, sstable2json, and sstablekeys to Debian package
 * StreamingService.StreamDestinations wouldn't empty itself after streaming
   finished (CASSANDRA-1076)
 * added Collections.shuffle(splits) before returning the splits in
   ColumnFamilyInputFormat (CASSANDRA-1096)
 * do not recalculate cache capacity post-compaction if it's been manually
   modified (CASSANDRA-1079)
 * better defaults for flush sorter + writer executor queue sizes
   (CASSANDRA-1100)
 * windows scripts for SSTableImport/Export (CASSANDRA-1051)
 * windows script for nodetool (CASSANDRA-1113)
 * expose PhiConvictThreshold (CASSANDRA-1053)
 * make repair of RF==1 a no-op (CASSANDRA-1090)
 * improve default JVM GC options (CASSANDRA-1014)
 * fix SlicePredicate serialization inside Hadoop jobs (CASSANDRA-1049)
 * close Thrift sockets in Hadoop ColumnFamilyRecordReader (CASSANDRA-1081)


0.6.1
 * fix NPE in sstable2json when no excluded keys are given (CASSANDRA-934)
 * keep the replica set constant throughout the read repair process
   (CASSANDRA-937)
 * allow querying getAllRanges with empty token list (CASSANDRA-933)
 * fix command line arguments inversion in clustertool (CASSANDRA-942)
 * fix race condition that could trigger a false-positive assertion
   during post-flush discard of old commitlog segments (CASSANDRA-936)
 * fix neighbor calculation for anti-entropy repair (CASSANDRA-924)
 * perform repair even for small entropy differences (CASSANDRA-924)
 * Use hostnames in CFInputFormat to allow Hadoop's naive string-based
   locality comparisons to work (CASSANDRA-955)
 * cache read-only BufferedRandomAccessFile length to avoid
   3 system calls per invocation (CASSANDRA-950)
 * nodes with IPv6 (and no IPv4) addresses could not join cluster
   (CASSANDRA-969)
 * Retrieve the correct number of undeleted columns, if any, from
   a supercolumn in a row that had been deleted previously (CASSANDRA-920)
 * fix index scans that cross the 2GB mmap boundaries for both mmap
   and standard i/o modes (CASSANDRA-866)
 * expose drain via nodetool (CASSANDRA-978)


0.6.0-RC1
 * JMX drain to flush memtables and run through commit log (CASSANDRA-880)
 * Bootstrapping can skip ranges under the right conditions (CASSANDRA-902)
 * fix merging row versions in range_slice for CL > ONE (CASSANDRA-884)
 * default write ConsistencyLeven chaned from ZERO to ONE
 * fix for index entries spanning mmap buffer boundaries (CASSANDRA-857)
 * use lexical comparison if time part of TimeUUIDs are the same
   (CASSANDRA-907)
 * bound read, mutation, and response stages to fix possible OOM
   during log replay (CASSANDRA-885)
 * Use microseconds-since-epoch (UTC) in cli, instead of milliseconds
 * Treat batch_mutate Deletion with null supercolumn as "apply this predicate
   to top level supercolumns" (CASSANDRA-834)
 * Streaming destination nodes do not update their JMX status (CASSANDRA-916)
 * Fix internal RPC timeout calculation (CASSANDRA-911)
 * Added Pig loadfunc to contrib/pig (CASSANDRA-910)


0.6.0-beta3
 * fix compaction bucketing bug (CASSANDRA-814)
 * update windows batch file (CASSANDRA-824)
 * deprecate KeysCachedFraction configuration directive in favor
   of KeysCached; move to unified-per-CF key cache (CASSANDRA-801)
 * add invalidateRowCache to ColumnFamilyStoreMBean (CASSANDRA-761)
 * send Handoff hints to natural locations to reduce load on
   remaining nodes in a failure scenario (CASSANDRA-822)
 * Add RowWarningThresholdInMB configuration option to warn before very
   large rows get big enough to threaten node stability, and -x option to
   be able to remove them with sstable2json if the warning is unheeded
   until it's too late (CASSANDRA-843)
 * Add logging of GC activity (CASSANDRA-813)
 * fix ConcurrentModificationException in commitlog discard (CASSANDRA-853)
 * Fix hardcoded row count in Hadoop RecordReader (CASSANDRA-837)
 * Add a jmx status to the streaming service and change several DEBUG
   messages to INFO (CASSANDRA-845)
 * fix classpath in cassandra-cli.bat for Windows (CASSANDRA-858)
 * allow re-specifying host, port to cassandra-cli if invalid ones
   are first tried (CASSANDRA-867)
 * fix race condition handling rpc timeout in the coordinator
   (CASSANDRA-864)
 * Remove CalloutLocation and StagingFileDirectory from storage-conf files
   since those settings are no longer used (CASSANDRA-878)
 * Parse a long from RowWarningThresholdInMB instead of an int (CASSANDRA-882)
 * Remove obsolete ControlPort code from DatabaseDescriptor (CASSANDRA-886)
 * move skipBytes side effect out of assert (CASSANDRA-899)
 * add "double getLoad" to StorageServiceMBean (CASSANDRA-898)
 * track row stats per CF at compaction time (CASSANDRA-870)
 * disallow CommitLogDirectory matching a DataFileDirectory (CASSANDRA-888)
 * default key cache size is 200k entries, changed from 10% (CASSANDRA-863)
 * add -Dcassandra-foreground=yes to cassandra.bat
 * exit if cluster name is changed unexpectedly (CASSANDRA-769)


0.6.0-beta1/beta2
 * add batch_mutate thrift command, deprecating batch_insert (CASSANDRA-336)
 * remove get_key_range Thrift API, deprecated in 0.5 (CASSANDRA-710)
 * add optional login() Thrift call for authentication (CASSANDRA-547)
 * support fat clients using gossiper and StorageProxy to perform
   replication in-process [jvm-only] (CASSANDRA-535)
 * support mmapped I/O for reads, on by default on 64bit JVMs
   (CASSANDRA-408, CASSANDRA-669)
 * improve insert concurrency, particularly during Hinted Handoff
   (CASSANDRA-658)
 * faster network code (CASSANDRA-675)
 * stress.py moved to contrib (CASSANDRA-635)
 * row caching [must be explicitly enabled per-CF in config] (CASSANDRA-678)
 * present a useful measure of compaction progress in JMX (CASSANDRA-599)
 * add bin/sstablekeys (CASSNADRA-679)
 * add ConsistencyLevel.ANY (CASSANDRA-687)
 * make removetoken remove nodes from gossip entirely (CASSANDRA-644)
 * add ability to set cache sizes at runtime (CASSANDRA-708)
 * report latency and cache hit rate statistics with lifetime totals
   instead of average over the last minute (CASSANDRA-702)
 * support get_range_slice for RandomPartitioner (CASSANDRA-745)
 * per-keyspace replication factory and replication strategy (CASSANDRA-620)
 * track latency in microseconds (CASSANDRA-733)
 * add describe_ Thrift methods, deprecating get_string_property and
   get_string_list_property
 * jmx interface for tracking operation mode and streams in general.
   (CASSANDRA-709)
 * keep memtables in sorted order to improve range query performance
   (CASSANDRA-799)
 * use while loop instead of recursion when trimming sstables compaction list
   to avoid blowing stack in pathological cases (CASSANDRA-804)
 * basic Hadoop map/reduce support (CASSANDRA-342)


0.5.1
 * ensure all files for an sstable are streamed to the same directory.
   (CASSANDRA-716)
 * more accurate load estimate for bootstrapping (CASSANDRA-762)
 * tolerate dead or unavailable bootstrap target on write (CASSANDRA-731)
 * allow larger numbers of keys (> 140M) in a sstable bloom filter
   (CASSANDRA-790)
 * include jvm argument improvements from CASSANDRA-504 in debian package
 * change streaming chunk size to 32MB to accomodate Windows XP limitations
   (was 64MB) (CASSANDRA-795)
 * fix get_range_slice returning results in the wrong order (CASSANDRA-781)


0.5.0 final
 * avoid attempting to delete temporary bootstrap files twice (CASSANDRA-681)
 * fix bogus NaN in nodeprobe cfstats output (CASSANDRA-646)
 * provide a policy for dealing with single thread executors w/ a full queue
   (CASSANDRA-694)
 * optimize inner read in MessagingService, vastly improving multiple-node
   performance (CASSANDRA-675)
 * wait for table flush before streaming data back to a bootstrapping node.
   (CASSANDRA-696)
 * keep track of bootstrapping sources by table so that bootstrapping doesn't
   give the indication of finishing early (CASSANDRA-673)


0.5.0 RC3
 * commit the correct version of the patch for CASSANDRA-663


0.5.0 RC2 (unreleased)
 * fix bugs in converting get_range_slice results to Thrift
   (CASSANDRA-647, CASSANDRA-649)
 * expose java.util.concurrent.TimeoutException in StorageProxy methods
   (CASSANDRA-600)
 * TcpConnectionManager was holding on to disconnected connections,
   giving the false indication they were being used. (CASSANDRA-651)
 * Remove duplicated write. (CASSANDRA-662)
 * Abort bootstrap if IP is already in the token ring (CASSANDRA-663)
 * increase default commitlog sync period, and wait for last sync to
   finish before submitting another (CASSANDRA-668)


0.5.0 RC1
 * Fix potential NPE in get_range_slice (CASSANDRA-623)
 * add CRC32 to commitlog entries (CASSANDRA-605)
 * fix data streaming on windows (CASSANDRA-630)
 * GC compacted sstables after cleanup and compaction (CASSANDRA-621)
 * Speed up anti-entropy validation (CASSANDRA-629)
 * Fix anti-entropy assertion error (CASSANDRA-639)
 * Fix pending range conflicts when bootstapping or moving
   multiple nodes at once (CASSANDRA-603)
 * Handle obsolete gossip related to node movement in the case where
   one or more nodes is down when the movement occurs (CASSANDRA-572)
 * Include dead nodes in gossip to avoid a variety of problems
   and fix HH to removed nodes (CASSANDRA-634)
 * return an InvalidRequestException for mal-formed SlicePredicates
   (CASSANDRA-643)
 * fix bug determining closest neighbor for use in multiple datacenters
   (CASSANDRA-648)
 * Vast improvements in anticompaction speed (CASSANDRA-607)
 * Speed up log replay and writes by avoiding redundant serializations
   (CASSANDRA-652)


0.5.0 beta 2
 * Bootstrap improvements (several tickets)
 * add nodeprobe repair anti-entropy feature (CASSANDRA-193, CASSANDRA-520)
 * fix possibility of partition when many nodes restart at once
   in clusters with multiple seeds (CASSANDRA-150)
 * fix NPE in get_range_slice when no data is found (CASSANDRA-578)
 * fix potential NPE in hinted handoff (CASSANDRA-585)
 * fix cleanup of local "system" keyspace (CASSANDRA-576)
 * improve computation of cluster load balance (CASSANDRA-554)
 * added super column read/write, column count, and column/row delete to
   cassandra-cli (CASSANDRA-567, CASSANDRA-594)
 * fix returning live subcolumns of deleted supercolumns (CASSANDRA-583)
 * respect JAVA_HOME in bin/ scripts (several tickets)
 * add StorageService.initClient for fat clients on the JVM (CASSANDRA-535)
   (see contrib/client_only for an example of use)
 * make consistency_level functional in get_range_slice (CASSANDRA-568)
 * optimize key deserialization for RandomPartitioner (CASSANDRA-581)
 * avoid GCing tombstones except on major compaction (CASSANDRA-604)
 * increase failure conviction threshold, resulting in less nodes
   incorrectly (and temporarily) marked as down (CASSANDRA-610)
 * respect memtable thresholds during log replay (CASSANDRA-609)
 * support ConsistencyLevel.ALL on read (CASSANDRA-584)
 * add nodeprobe removetoken command (CASSANDRA-564)


0.5.0 beta
 * Allow multiple simultaneous flushes, improving flush throughput
   on multicore systems (CASSANDRA-401)
 * Split up locks to improve write and read throughput on multicore systems
   (CASSANDRA-444, CASSANDRA-414)
 * More efficient use of memory during compaction (CASSANDRA-436)
 * autobootstrap option: when enabled, all non-seed nodes will attempt
   to bootstrap when started, until bootstrap successfully
   completes. -b option is removed.  (CASSANDRA-438)
 * Unless a token is manually specified in the configuration xml,
   a bootstraping node will use a token that gives it half the
   keys from the most-heavily-loaded node in the cluster,
   instead of generating a random token.
   (CASSANDRA-385, CASSANDRA-517)
 * Miscellaneous bootstrap fixes (several tickets)
 * Ability to change a node's token even after it has data on it
   (CASSANDRA-541)
 * Ability to decommission a live node from the ring (CASSANDRA-435)
 * Semi-automatic loadbalancing via nodeprobe (CASSANDRA-192)
 * Add ability to set compaction thresholds at runtime via
   JMX / nodeprobe.  (CASSANDRA-465)
 * Add "comment" field to ColumnFamily definition. (CASSANDRA-481)
 * Additional JMX metrics (CASSANDRA-482)
 * JSON based export and import tools (several tickets)
 * Hinted Handoff fixes (several tickets)
 * Add key cache to improve read performance (CASSANDRA-423)
 * Simplified construction of custom ReplicationStrategy classes
   (CASSANDRA-497)
 * Graphical application (Swing) for ring integrity verification and
   visualization was added to contrib (CASSANDRA-252)
 * Add DCQUORUM, DCQUORUMSYNC consistency levels and corresponding
   ReplicationStrategy / EndpointSnitch classes.  Experimental.
   (CASSANDRA-492)
 * Web client interface added to contrib (CASSANDRA-457)
 * More-efficient flush for Random, CollatedOPP partitioners
   for normal writes (CASSANDRA-446) and bulk load (CASSANDRA-420)
 * Add MemtableFlushAfterMinutes, a global replacement for the old
   per-CF FlushPeriodInMinutes setting (CASSANDRA-463)
 * optimizations to slice reading (CASSANDRA-350) and supercolumn
   queries (CASSANDRA-510)
 * force binding to given listenaddress for nodes with multiple
   interfaces (CASSANDRA-546)
 * stress.py benchmarking tool improvements (several tickets)
 * optimized replica placement code (CASSANDRA-525)
 * faster log replay on restart (CASSANDRA-539, CASSANDRA-540)
 * optimized local-node writes (CASSANDRA-558)
 * added get_range_slice, deprecating get_key_range (CASSANDRA-344)
 * expose TimedOutException to thrift (CASSANDRA-563)


0.4.2
 * Add validation disallowing null keys (CASSANDRA-486)
 * Fix race conditions in TCPConnectionManager (CASSANDRA-487)
 * Fix using non-utf8-aware comparison as a sanity check.
   (CASSANDRA-493)
 * Improve default garbage collector options (CASSANDRA-504)
 * Add "nodeprobe flush" (CASSANDRA-505)
 * remove NotFoundException from get_slice throws list (CASSANDRA-518)
 * fix get (not get_slice) of entire supercolumn (CASSANDRA-508)
 * fix null token during bootstrap (CASSANDRA-501)


0.4.1
 * Fix FlushPeriod columnfamily configuration regression
   (CASSANDRA-455)
 * Fix long column name support (CASSANDRA-460)
 * Fix for serializing a row that only contains tombstones
   (CASSANDRA-458)
 * Fix for discarding unneeded commitlog segments (CASSANDRA-459)
 * Add SnapshotBeforeCompaction configuration option (CASSANDRA-426)
 * Fix compaction abort under insufficient disk space (CASSANDRA-473)
 * Fix reading subcolumn slice from tombstoned CF (CASSANDRA-484)
 * Fix race condition in RVH causing occasional NPE (CASSANDRA-478)


0.4.0
 * fix get_key_range problems when a node is down (CASSANDRA-440)
   and add UnavailableException to more Thrift methods
 * Add example EndPointSnitch contrib code (several tickets)


0.4.0 RC2
 * fix SSTable generation clash during compaction (CASSANDRA-418)
 * reject method calls with null parameters (CASSANDRA-308)
 * properly order ranges in nodeprobe output (CASSANDRA-421)
 * fix logging of certain errors on executor threads (CASSANDRA-425)


0.4.0 RC1
 * Bootstrap feature is live; use -b on startup (several tickets)
 * Added multiget api (CASSANDRA-70)
 * fix Deadlock with SelectorManager.doProcess and TcpConnection.write
   (CASSANDRA-392)
 * remove key cache b/c of concurrency bugs in third-party
   CLHM library (CASSANDRA-405)
 * update non-major compaction logic to use two threshold values
   (CASSANDRA-407)
 * add periodic / batch commitlog sync modes (several tickets)
 * inline BatchMutation into batch_insert params (CASSANDRA-403)
 * allow setting the logging level at runtime via mbean (CASSANDRA-402)
 * change default comparator to BytesType (CASSANDRA-400)
 * add forwards-compatible ConsistencyLevel parameter to get_key_range
   (CASSANDRA-322)
 * r/m special case of blocking for local destination when writing with
   ConsistencyLevel.ZERO (CASSANDRA-399)
 * Fixes to make BinaryMemtable [bulk load interface] useful (CASSANDRA-337);
   see contrib/bmt_example for an example of using it.
 * More JMX properties added (several tickets)
 * Thrift changes (several tickets)
    - Merged _super get methods with the normal ones; return values
      are now of ColumnOrSuperColumn.
    - Similarly, merged batch_insert_super into batch_insert.



0.4.0 beta
 * On-disk data format has changed to allow billions of keys/rows per
   node instead of only millions
 * Multi-keyspace support
 * Scan all sstables for all queries to avoid situations where
   different types of operation on the same ColumnFamily could
   disagree on what data was present
 * Snapshot support via JMX
 * Thrift API has changed a _lot_:
    - removed time-sorted CFs; instead, user-defined comparators
      may be defined on the column names, which are now byte arrays.
      Default comparators are provided for UTF8, Bytes, Ascii, Long (i64),
      and UUID types.
    - removed colon-delimited strings in thrift api in favor of explicit
      structs such as ColumnPath, ColumnParent, etc.  Also normalized
      thrift struct and argument naming.
    - Added columnFamily argument to get_key_range.
    - Change signature of get_slice to accept starting and ending
      columns as well as an offset.  (This allows use of indexes.)
      Added "ascending" flag to allow reasonably-efficient reverse
      scans as well.  Removed get_slice_by_range as redundant.
    - get_key_range operates on one CF at a time
    - changed `block` boolean on insert methods to ConsistencyLevel enum,
      with options of NONE, ONE, QUORUM, and ALL.
    - added similar consistency_level parameter to read methods
    - column-name-set slice with no names given now returns zero columns
      instead of all of them.  ("all" can run your server out of memory.
      use a range-based slice with a high max column count instead.)
 * Removed the web interface. Node information can now be obtained by
   using the newly introduced nodeprobe utility.
 * More JMX stats
 * Remove magic values from internals (e.g. special key to indicate
   when to flush memtables)
 * Rename configuration "table" to "keyspace"
 * Moved to crash-only design; no more shutdown (just kill the process)
 * Lots of bug fixes

Full list of issues resolved in 0.4 is at https://issues.apache.org/jira/secure/IssueNavigator.jspa?reset=true&&pid=12310865&fixfor=12313862&resolution=1&sorter/field=issuekey&sorter/order=DESC


0.3.0 RC3
 * Fix potential deadlock under load in TCPConnection.
   (CASSANDRA-220)


0.3.0 RC2
 * Fix possible data loss when server is stopped after replaying
   log but before new inserts force memtable flush.
   (CASSANDRA-204)
 * Added BUGS file


0.3.0 RC1
 * Range queries on keys, including user-defined key collation
 * Remove support
 * Workarounds for a weird bug in JDK select/register that seems
   particularly common on VM environments. Cassandra should deploy
   fine on EC2 now
 * Much improved infrastructure: the beginnings of a decent test suite
   ("ant test" for unit tests; "nosetests" for system tests), code
   coverage reporting, etc.
 * Expanded node status reporting via JMX
 * Improved error reporting/logging on both server and client
 * Reduced memory footprint in default configuration
 * Combined blocking and non-blocking versions of insert APIs
 * Added FlushPeriodInMinutes configuration parameter to force
   flushing of infrequently-updated ColumnFamilies<|MERGE_RESOLUTION|>--- conflicted
+++ resolved
@@ -141,11 +141,8 @@
  * Duplicate the buffer before passing it to analyser in SASI operation (CASSANDRA-13512)
  * Properly evict pstmts from prepared statements cache (CASSANDRA-13641)
 Merged from 3.0:
-<<<<<<< HEAD
-=======
  * Fix sstable reader to support range-tombstone-marker for multi-slices (CASSANDRA-13787)
  * Fix short read protection for tables with no clustering columns (CASSANDRA-13880)
->>>>>>> 4809f427
  * Make isBuilt volatile in PartitionUpdate (CASSANDRA-13619)
  * Prevent integer overflow of timestamps in CellTest and RowsTest (CASSANDRA-13866)
  * Don't block RepairJob execution on validation futures (CASSANDRA-13797)
