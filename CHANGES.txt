<<<<<<< HEAD
3.0.6
 * LogAwareFileLister should only use OLD sstable files in current folder to determine disk consistency (CASSANDRA-11470)
 * Notify indexers of expired rows during compaction (CASSANDRA-11329)
 * Properly respond with ProtocolError when a v1/v2 native protocol
   header is received (CASSANDRA-11464)
 * Validate that num_tokens and initial_token are consistent with one another (CASSANDRA-10120)
Merged from 2.2:
=======
2.2.6
 * Make deprecated repair methods backward-compatible with previous notification service (CASSANDRA-11430)
>>>>>>> 3557d2e0
 * IncomingStreamingConnection version check message wrong (CASSANDRA-11462)

3.0.5
 * Fix rare NPE on schema upgrade from 2.x to 3.x (CASSANDRA-10943)
 * Improve backoff policy for cqlsh COPY FROM (CASSANDRA-11320)
 * Improve IF NOT EXISTS check in CREATE INDEX (CASSANDRA-11131)
 * Upgrade ohc to 0.4.3
 * Enable SO_REUSEADDR for JMX RMI server sockets (CASSANDRA-11093)
 * Allocate merkletrees with the correct size (CASSANDRA-11390)
 * Support streaming pre-3.0 sstables (CASSANDRA-10990)
 * Add backpressure to compressed commit log (CASSANDRA-10971)
 * SSTableExport supports secondary index tables (CASSANDRA-11330)
 * Fix sstabledump to include missing info in debug output (CASSANDRA-11321)
 * Establish and implement canonical bulk reading workload(s) (CASSANDRA-10331)
 * Fix paging for IN queries on tables without clustering columns (CASSANDRA-11208)
 * Remove recursive call from CompositesSearcher (CASSANDRA-11304)
 * Fix filtering on non-primary key columns for queries without index (CASSANDRA-6377)
 * Fix sstableloader fail when using materialized view (CASSANDRA-11275)
Merged from 2.2:
 * DatabaseDescriptor should log stacktrace in case of Eception during seed provider creation (CASSANDRA-11312)
 * Use canonical path for directory in SSTable descriptor (CASSANDRA-10587)
 * Add cassandra-stress keystore option (CASSANDRA-9325)
 * Dont mark sstables as repairing with sub range repairs (CASSANDRA-11451)
 * Notify when sstables change after cancelling compaction (CASSANDRA-11373)
 * cqlsh: COPY FROM should check that explicit column names are valid (CASSANDRA-11333)
 * Add -Dcassandra.start_gossip startup option (CASSANDRA-10809)
 * Fix UTF8Validator.validate() for modified UTF-8 (CASSANDRA-10748)
 * Clarify that now() function is calculated on the coordinator node in CQL documentation (CASSANDRA-10900)
 * Fix bloom filter sizing with LCS (CASSANDRA-11344)
 * (cqlsh) Fix error when result is 0 rows with EXPAND ON (CASSANDRA-11092)
 * Add missing newline at end of bin/cqlsh (CASSANDRA-11325)
 * Fix AE in nodetool cfstats (backport CASSANDRA-10859) (CASSANDRA-11297)
 * Unresolved hostname leads to replace being ignored (CASSANDRA-11210)
 * Only log yaml config once, at startup (CASSANDRA-11217)
 * Reference leak with parallel repairs on the same table (CASSANDRA-11215)
Merged from 2.1:
 * Add a -j parameter to scrub/cleanup/upgradesstables to state how
   many threads to use (CASSANDRA-11179)
 * Backport CASSANDRA-10679 (CASSANDRA-9598)
 * InvalidateKeys should have a weak ref to key cache (CASSANDRA-11176)
 * COPY FROM on large datasets: fix progress report and debug performance (CASSANDRA-11053)

3.0.4
 * Preserve order for preferred SSL cipher suites (CASSANDRA-11164)
 * MV should only query complex columns included in the view (CASSANDRA-11069)
 * Failed aggregate creation breaks server permanently (CASSANDRA-11064)
 * Add sstabledump tool (CASSANDRA-7464)
 * Introduce backpressure for hints (CASSANDRA-10972)
 * Fix ClusteringPrefix not being able to read tombstone range boundaries (CASSANDRA-11158)
 * Prevent logging in sandboxed state (CASSANDRA-11033)
 * Disallow drop/alter operations of UDTs used by UDAs (CASSANDRA-10721)
 * Add query time validation method on Index (CASSANDRA-11043)
 * Avoid potential AssertionError in mixed version cluster (CASSANDRA-11128)
 * Properly handle hinted handoff after topology changes (CASSANDRA-5902)
 * AssertionError when listing sstable files on inconsistent disk state (CASSANDRA-11156)
 * Fix wrong rack counting and invalid conditions check for TokenAllocation
   (CASSANDRA-11139)
 * Avoid creating empty hint files (CASSANDRA-11090)
 * Fix leak detection strong reference loop using weak reference (CASSANDRA-11120)
 * Configurie BatchlogManager to stop delayed tasks on shutdown (CASSANDRA-11062)
 * Hadoop integration is incompatible with Cassandra Driver 3.0.0 (CASSANDRA-11001)
 * Add dropped_columns to the list of schema table so it gets handled
   properly (CASSANDRA-11050)
 * Fix NPE when using forceRepairRangeAsync without DC (CASSANDRA-11239)
Merged from 2.2:
 * Range.compareTo() violates the contract of Comparable (CASSANDRA-11216)
 * Avoid NPE when serializing ErrorMessage with null message (CASSANDRA-11167)
 * Replacing an aggregate with a new version doesn't reset INITCOND (CASSANDRA-10840)
 * (cqlsh) cqlsh cannot be called through symlink (CASSANDRA-11037)
 * fix ohc and java-driver pom dependencies in build.xml (CASSANDRA-10793)
 * Protect from keyspace dropped during repair (CASSANDRA-11065)
 * Handle adding fields to a UDT in SELECT JSON and toJson() (CASSANDRA-11146)
 * Better error message for cleanup (CASSANDRA-10991)
 * cqlsh pg-style-strings broken if line ends with ';' (CASSANDRA-11123)
 * Always persist upsampled index summaries (CASSANDRA-10512)
 * (cqlsh) Fix inconsistent auto-complete (CASSANDRA-10733)
 * Make SELECT JSON and toJson() threadsafe (CASSANDRA-11048)
 * Fix SELECT on tuple relations for mixed ASC/DESC clustering order (CASSANDRA-7281)
 * Use cloned TokenMetadata in size estimates to avoid race against membership check
   (CASSANDRA-10736)
 * (cqlsh) Support utf-8/cp65001 encoding on Windows (CASSANDRA-11030)
 * Fix paging on DISTINCT queries repeats result when first row in partition changes
   (CASSANDRA-10010)
 * cqlsh: change default encoding to UTF-8 (CASSANDRA-11124)
Merged from 2.1:
 * Fix out-of-space error treatment in memtable flushing (CASSANDRA-11448).
 * Don't do defragmentation if reading from repaired sstables (CASSANDRA-10342)
 * Fix streaming_socket_timeout_in_ms not enforced (CASSANDRA-11286)
 * Avoid dropping message too quickly due to missing unit conversion (CASSANDRA-11302)
 * Don't remove FailureDetector history on removeEndpoint (CASSANDRA-10371)
 * Only notify if repair status changed (CASSANDRA-11172)
 * Use logback setting for 'cassandra -v' command (CASSANDRA-10767)
 * Fix sstableloader to unthrottle streaming by default (CASSANDRA-9714)
 * Fix incorrect warning in 'nodetool status' (CASSANDRA-10176)
 * Properly release sstable ref when doing offline scrub (CASSANDRA-10697)
 * Improve nodetool status performance for large cluster (CASSANDRA-7238)
 * Gossiper#isEnabled is not thread safe (CASSANDRA-11116)
 * Avoid major compaction mixing repaired and unrepaired sstables in DTCS (CASSANDRA-11113)
 * Make it clear what DTCS timestamp_resolution is used for (CASSANDRA-11041)
 * (cqlsh) Support timezone conversion using pytz (CASSANDRA-10397)
 * (cqlsh) Display milliseconds when datetime overflows (CASSANDRA-10625)


3.0.3
 * Remove double initialization of newly added tables (CASSANDRA-11027)
 * Filter keys searcher results by target range (CASSANDRA-11104)
 * Fix deserialization of legacy read commands (CASSANDRA-11087)
 * Fix incorrect computation of deletion time in sstable metadata (CASSANDRA-11102)
 * Avoid memory leak when collecting sstable metadata (CASSANDRA-11026)
 * Mutations do not block for completion under view lock contention (CASSANDRA-10779)
 * Invalidate legacy schema tables when unloading them (CASSANDRA-11071)
 * (cqlsh) handle INSERT and UPDATE statements with LWT conditions correctly
   (CASSANDRA-11003)
 * Fix DISTINCT queries in mixed version clusters (CASSANDRA-10762)
 * Migrate build status for indexes along with legacy schema (CASSANDRA-11046)
 * Ensure SSTables for legacy KEYS indexes can be read (CASSANDRA-11045)
 * Added support for IBM zSystems architecture (CASSANDRA-11054)
 * Update CQL documentation (CASSANDRA-10899)
 * Check the column name, not cell name, for dropped columns when reading
   legacy sstables (CASSANDRA-11018)
 * Don't attempt to index clustering values of static rows (CASSANDRA-11021)
 * Remove checksum files after replaying hints (CASSANDRA-10947)
 * Support passing base table metadata to custom 2i validation (CASSANDRA-10924)
 * Ensure stale index entries are purged during reads (CASSANDRA-11013)
 * Fix AssertionError when removing from list using UPDATE (CASSANDRA-10954)
 * Fix UnsupportedOperationException when reading old sstable with range
   tombstone (CASSANDRA-10743)
 * MV should use the maximum timestamp of the primary key (CASSANDRA-10910)
 * Fix potential assertion error during compaction (CASSANDRA-10944)
 * Fix counting of received sstables in streaming (CASSANDRA-10949)
 * Implement hints compression (CASSANDRA-9428)
 * Fix potential assertion error when reading static columns (CASSANDRA-10903)
 * Avoid NoSuchElementException when executing empty batch (CASSANDRA-10711)
 * Avoid building PartitionUpdate in toString (CASSANDRA-10897)
 * Reduce heap spent when receiving many SSTables (CASSANDRA-10797)
 * Add back support for 3rd party auth providers to bulk loader (CASSANDRA-10873)
 * Eliminate the dependency on jgrapht for UDT resolution (CASSANDRA-10653)
 * (Hadoop) Close Clusters and Sessions in Hadoop Input/Output classes (CASSANDRA-10837)
 * Fix sstableloader not working with upper case keyspace name (CASSANDRA-10806)
Merged from 2.2:
 * maxPurgeableTimestamp needs to check memtables too (CASSANDRA-9949)
 * Apply change to compaction throughput in real time (CASSANDRA-10025)
 * Fix potential NPE on ORDER BY queries with IN (CASSANDRA-10955)
 * Start L0 STCS-compactions even if there is a L0 -> L1 compaction
   going (CASSANDRA-10979)
 * Make UUID LSB unique per process (CASSANDRA-7925)
 * Avoid NPE when performing sstable tasks (scrub etc.) (CASSANDRA-10980)
 * Make sure client gets tombstone overwhelmed warning (CASSANDRA-9465)
 * Fix error streaming section more than 2GB (CASSANDRA-10961)
 * (cqlsh) Also apply --connect-timeout to control connection
   timeout (CASSANDRA-10959)
 * Histogram buckets exposed in jmx are sorted incorrectly (CASSANDRA-10975)
 * Enable GC logging by default (CASSANDRA-10140)
 * Optimize pending range computation (CASSANDRA-9258)
 * Skip commit log and saved cache directories in SSTable version startup check (CASSANDRA-10902)
 * drop/alter user should be case sensitive (CASSANDRA-10817)
 * jemalloc detection fails due to quoting issues in regexv (CASSANDRA-10946)
 * (cqlsh) show correct column names for empty result sets (CASSANDRA-9813)
 * Add new types to Stress (CASSANDRA-9556)
 * Add property to allow listening on broadcast interface (CASSANDRA-9748)
 * Fix regression in split size on CqlInputFormat (CASSANDRA-10835)
 * Better handling of SSL connection errors inter-node (CASSANDRA-10816)
 * Disable reloading of GossipingPropertyFileSnitch (CASSANDRA-9474)
 * Verify tables in pseudo-system keyspaces at startup (CASSANDRA-10761)
 * (cqlsh) encode input correctly when saving history
Merged from 2.1:
 * test_bulk_round_trip_blogposts is failing occasionally (CASSANDRA-10938)
 * Fix isJoined return true only after becoming cluster member (CASANDRA-11007)
 * Fix bad gossip generation seen in long-running clusters (CASSANDRA-10969)
 * Avoid NPE when incremental repair fails (CASSANDRA-10909)
 * Unmark sstables compacting once they are done in cleanup/scrub/upgradesstables (CASSANDRA-10829)
 * Allow simultaneous bootstrapping with strict consistency when no vnodes are used (CASSANDRA-11005)
 * Log a message when major compaction does not result in a single file (CASSANDRA-10847)
 * (cqlsh) fix cqlsh_copy_tests when vnodes are disabled (CASSANDRA-10997)
 * (cqlsh) Add request timeout option to cqlsh (CASSANDRA-10686)
 * Avoid AssertionError while submitting hint with LWT (CASSANDRA-10477)
 * If CompactionMetadata is not in stats file, use index summary instead (CASSANDRA-10676)
 * Retry sending gossip syn multiple times during shadow round (CASSANDRA-8072)
 * Fix pending range calculation during moves (CASSANDRA-10887)
 * Sane default (200Mbps) for inter-DC streaming througput (CASSANDRA-8708)
 * Match cassandra-loader options in COPY FROM (CASSANDRA-9303)
 * Fix binding to any address in CqlBulkRecordWriter (CASSANDRA-9309)
 * cqlsh fails to decode utf-8 characters for text typed columns (CASSANDRA-10875)
 * Log error when stream session fails (CASSANDRA-9294)
 * Fix bugs in commit log archiving startup behavior (CASSANDRA-10593)
 * (cqlsh) further optimise COPY FROM (CASSANDRA-9302)
 * Allow CREATE TABLE WITH ID (CASSANDRA-9179)
 * Make Stress compiles within eclipse (CASSANDRA-10807)
 * Cassandra Daemon should print JVM arguments (CASSANDRA-10764)
 * Allow cancellation of index summary redistribution (CASSANDRA-8805)


3.0.2
 * Fix upgrade data loss due to range tombstone deleting more data than then should
   (CASSANDRA-10822)


3.0.1
 * Avoid MV race during node decommission (CASSANDRA-10674)
 * Disable reloading of GossipingPropertyFileSnitch (CASSANDRA-9474)
 * Handle single-column deletions correction in materialized views
   when the column is part of the view primary key (CASSANDRA-10796)
 * Fix issue with datadir migration on upgrade (CASSANDRA-10788)
 * Fix bug with range tombstones on reverse queries and test coverage for
   AbstractBTreePartition (CASSANDRA-10059)
 * Remove 64k limit on collection elements (CASSANDRA-10374)
 * Remove unclear Indexer.indexes() method (CASSANDRA-10690)
 * Fix NPE on stream read error (CASSANDRA-10771)
 * Normalize cqlsh DESC output (CASSANDRA-10431)
 * Rejects partition range deletions when columns are specified (CASSANDRA-10739)
 * Fix error when saving cached key for old format sstable (CASSANDRA-10778)
 * Invalidate prepared statements on DROP INDEX (CASSANDRA-10758)
 * Fix SELECT statement with IN restrictions on partition key,
   ORDER BY and LIMIT (CASSANDRA-10729)
 * Improve stress performance over 1k threads (CASSANDRA-7217)
 * Wait for migration responses to complete before bootstrapping (CASSANDRA-10731)
 * Unable to create a function with argument of type Inet (CASSANDRA-10741)
 * Fix backward incompatibiliy in CqlInputFormat (CASSANDRA-10717)
 * Correctly preserve deletion info on updated rows when notifying indexers
   of single-row deletions (CASSANDRA-10694)
 * Notify indexers of partition delete during cleanup (CASSANDRA-10685)
 * Keep the file open in trySkipCache (CASSANDRA-10669)
 * Updated trigger example (CASSANDRA-10257)
Merged from 2.2:
 * Verify tables in pseudo-system keyspaces at startup (CASSANDRA-10761)
 * Fix IllegalArgumentException in DataOutputBuffer.reallocate for large buffers (CASSANDRA-10592)
 * Show CQL help in cqlsh in web browser (CASSANDRA-7225)
 * Serialize on disk the proper SSTable compression ratio (CASSANDRA-10775)
 * Reject index queries while the index is building (CASSANDRA-8505)
 * CQL.textile syntax incorrectly includes optional keyspace for aggregate SFUNC and FINALFUNC (CASSANDRA-10747)
 * Fix JSON update with prepared statements (CASSANDRA-10631)
 * Don't do anticompaction after subrange repair (CASSANDRA-10422)
 * Fix SimpleDateType type compatibility (CASSANDRA-10027)
 * (Hadoop) fix splits calculation (CASSANDRA-10640)
 * (Hadoop) ensure that Cluster instances are always closed (CASSANDRA-10058)
Merged from 2.1:
 * Fix Stress profile parsing on Windows (CASSANDRA-10808)
 * Fix incremental repair hang when replica is down (CASSANDRA-10288)
 * Optimize the way we check if a token is repaired in anticompaction (CASSANDRA-10768)
 * Add proper error handling to stream receiver (CASSANDRA-10774)
 * Warn or fail when changing cluster topology live (CASSANDRA-10243)
 * Status command in debian/ubuntu init script doesn't work (CASSANDRA-10213)
 * Some DROP ... IF EXISTS incorrectly result in exceptions on non-existing KS (CASSANDRA-10658)
 * DeletionTime.compareTo wrong in rare cases (CASSANDRA-10749)
 * Force encoding when computing statement ids (CASSANDRA-10755)
 * Properly reject counters as map keys (CASSANDRA-10760)
 * Fix the sstable-needs-cleanup check (CASSANDRA-10740)
 * (cqlsh) Print column names before COPY operation (CASSANDRA-8935)
 * Fix CompressedInputStream for proper cleanup (CASSANDRA-10012)
 * (cqlsh) Support counters in COPY commands (CASSANDRA-9043)
 * Try next replica if not possible to connect to primary replica on
   ColumnFamilyRecordReader (CASSANDRA-2388)
 * Limit window size in DTCS (CASSANDRA-10280)
 * sstableloader does not use MAX_HEAP_SIZE env parameter (CASSANDRA-10188)
 * (cqlsh) Improve COPY TO performance and error handling (CASSANDRA-9304)
 * Create compression chunk for sending file only (CASSANDRA-10680)
 * Forbid compact clustering column type changes in ALTER TABLE (CASSANDRA-8879)
 * Reject incremental repair with subrange repair (CASSANDRA-10422)
 * Add a nodetool command to refresh size_estimates (CASSANDRA-9579)
 * Invalidate cache after stream receive task is completed (CASSANDRA-10341)
 * Reject counter writes in CQLSSTableWriter (CASSANDRA-10258)
 * Remove superfluous COUNTER_MUTATION stage mapping (CASSANDRA-10605)


3.0
 * Fix AssertionError while flushing memtable due to materialized views
   incorrectly inserting empty rows (CASSANDRA-10614)
 * Store UDA initcond as CQL literal in the schema table, instead of a blob (CASSANDRA-10650)
 * Don't use -1 for the position of partition key in schema (CASSANDRA-10491)
 * Fix distinct queries in mixed version cluster (CASSANDRA-10573)
 * Skip sstable on clustering in names query (CASSANDRA-10571)
 * Remove value skipping as it breaks read-repair (CASSANDRA-10655)
 * Fix bootstrapping with MVs (CASSANDRA-10621)
 * Make sure EACH_QUORUM reads are using NTS (CASSANDRA-10584)
 * Fix MV replica filtering for non-NetworkTopologyStrategy (CASSANDRA-10634)
 * (Hadoop) fix CIF describeSplits() not handling 0 size estimates (CASSANDRA-10600)
 * Fix reading of legacy sstables (CASSANDRA-10590)
 * Use CQL type names in schema metadata tables (CASSANDRA-10365)
 * Guard batchlog replay against integer division by zero (CASSANDRA-9223)
 * Fix bug when adding a column to thrift with the same name than a primary key (CASSANDRA-10608)
 * Add client address argument to IAuthenticator::newSaslNegotiator (CASSANDRA-8068)
 * Fix implementation of LegacyLayout.LegacyBoundComparator (CASSANDRA-10602)
 * Don't use 'names query' read path for counters (CASSANDRA-10572)
 * Fix backward compatibility for counters (CASSANDRA-10470)
 * Remove memory_allocator paramter from cassandra.yaml (CASSANDRA-10581,10628)
 * Execute the metadata reload task of all registered indexes on CFS::reload (CASSANDRA-10604)
 * Fix thrift cas operations with defined columns (CASSANDRA-10576)
 * Fix PartitionUpdate.operationCount()for updates with static column operations (CASSANDRA-10606)
 * Fix thrift get() queries with defined columns (CASSANDRA-10586)
 * Fix marking of indexes as built and removed (CASSANDRA-10601)
 * Skip initialization of non-registered 2i instances, remove Index::getIndexName (CASSANDRA-10595)
 * Fix batches on multiple tables (CASSANDRA-10554)
 * Ensure compaction options are validated when updating KeyspaceMetadata (CASSANDRA-10569)
 * Flatten Iterator Transformation Hierarchy (CASSANDRA-9975)
 * Remove token generator (CASSANDRA-5261)
 * RolesCache should not be created for any authenticator that does not requireAuthentication (CASSANDRA-10562)
 * Fix LogTransaction checking only a single directory for files (CASSANDRA-10421)
 * Fix handling of range tombstones when reading old format sstables (CASSANDRA-10360)
 * Aggregate with Initial Condition fails with C* 3.0 (CASSANDRA-10367)
Merged from 2.2:
 * (cqlsh) show partial trace if incomplete after max_trace_wait (CASSANDRA-7645)
 * Use most up-to-date version of schema for system tables (CASSANDRA-10652)
 * Deprecate memory_allocator in cassandra.yaml (CASSANDRA-10581,10628)
 * Expose phi values from failure detector via JMX and tweak debug
   and trace logging (CASSANDRA-9526)
 * Fix IllegalArgumentException in DataOutputBuffer.reallocate for large buffers (CASSANDRA-10592)
Merged from 2.1:
 * Shutdown compaction in drain to prevent leak (CASSANDRA-10079)
 * (cqlsh) fix COPY using wrong variable name for time_format (CASSANDRA-10633)
 * Do not run SizeEstimatesRecorder if a node is not a member of the ring (CASSANDRA-9912)
 * Improve handling of dead nodes in gossip (CASSANDRA-10298)
 * Fix logback-tools.xml incorrectly configured for outputing to System.err
   (CASSANDRA-9937)
 * Fix streaming to catch exception so retry not fail (CASSANDRA-10557)
 * Add validation method to PerRowSecondaryIndex (CASSANDRA-10092)
 * Support encrypted and plain traffic on the same port (CASSANDRA-10559)
 * Do STCS in DTCS windows (CASSANDRA-10276)
 * Avoid repetition of JVM_OPTS in debian package (CASSANDRA-10251)
 * Fix potential NPE from handling result of SIM.highestSelectivityIndex (CASSANDRA-10550)
 * Fix paging issues with partitions containing only static columns data (CASSANDRA-10381)
 * Fix conditions on static columns (CASSANDRA-10264)
 * AssertionError: attempted to delete non-existing file CommitLog (CASSANDRA-10377)
 * Fix sorting for queries with an IN condition on partition key columns (CASSANDRA-10363)


3.0-rc2
 * Fix SELECT DISTINCT queries between 2.2.2 nodes and 3.0 nodes (CASSANDRA-10473)
 * Remove circular references in SegmentedFile (CASSANDRA-10543)
 * Ensure validation of indexed values only occurs once per-partition (CASSANDRA-10536)
 * Fix handling of static columns for range tombstones in thrift (CASSANDRA-10174)
 * Support empty ColumnFilter for backward compatility on empty IN (CASSANDRA-10471)
 * Remove Pig support (CASSANDRA-10542)
 * Fix LogFile throws Exception when assertion is disabled (CASSANDRA-10522)
 * Revert CASSANDRA-7486, make CMS default GC, move GC config to
   conf/jvm.options (CASSANDRA-10403)
 * Fix TeeingAppender causing some logs to be truncated/empty (CASSANDRA-10447)
 * Allow EACH_QUORUM for reads (CASSANDRA-9602)
 * Fix potential ClassCastException while upgrading (CASSANDRA-10468)
 * Fix NPE in MVs on update (CASSANDRA-10503)
 * Only include modified cell data in indexing deltas (CASSANDRA-10438)
 * Do not load keyspace when creating sstable writer (CASSANDRA-10443)
 * If node is not yet gossiping write all MV updates to batchlog only (CASSANDRA-10413)
 * Re-populate token metadata after commit log recovery (CASSANDRA-10293)
 * Provide additional metrics for materialized views (CASSANDRA-10323)
 * Flush system schema tables after local schema changes (CASSANDRA-10429)
Merged from 2.2:
 * Reduce contention getting instances of CompositeType (CASSANDRA-10433)
 * Fix the regression when using LIMIT with aggregates (CASSANDRA-10487)
 * Avoid NoClassDefFoundError during DataDescriptor initialization on windows (CASSANDRA-10412)
 * Preserve case of quoted Role & User names (CASSANDRA-10394)
 * cqlsh pg-style-strings broken (CASSANDRA-10484)
 * cqlsh prompt includes name of keyspace after failed `use` statement (CASSANDRA-10369)
Merged from 2.1:
 * (cqlsh) Distinguish negative and positive infinity in output (CASSANDRA-10523)
 * (cqlsh) allow custom time_format for COPY TO (CASSANDRA-8970)
 * Don't allow startup if the node's rack has changed (CASSANDRA-10242)
 * (cqlsh) show partial trace if incomplete after max_trace_wait (CASSANDRA-7645)
 * Allow LOCAL_JMX to be easily overridden (CASSANDRA-10275)
 * Mark nodes as dead even if they've already left (CASSANDRA-10205)


3.0.0-rc1
 * Fix mixed version read request compatibility for compact static tables
   (CASSANDRA-10373)
 * Fix paging of DISTINCT with static and IN (CASSANDRA-10354)
 * Allow MATERIALIZED VIEW's SELECT statement to restrict primary key
   columns (CASSANDRA-9664)
 * Move crc_check_chance out of compression options (CASSANDRA-9839)
 * Fix descending iteration past end of BTreeSearchIterator (CASSANDRA-10301)
 * Transfer hints to a different node on decommission (CASSANDRA-10198)
 * Check partition keys for CAS operations during stmt validation (CASSANDRA-10338)
 * Add custom query expressions to SELECT (CASSANDRA-10217)
 * Fix minor bugs in MV handling (CASSANDRA-10362)
 * Allow custom indexes with 0,1 or multiple target columns (CASSANDRA-10124)
 * Improve MV schema representation (CASSANDRA-9921)
 * Add flag to enable/disable coordinator batchlog for MV writes (CASSANDRA-10230)
 * Update cqlsh COPY for new internal driver serialization interface (CASSANDRA-10318)
 * Give index implementations more control over rebuild operations (CASSANDRA-10312)
 * Update index file format (CASSANDRA-10314)
 * Add "shadowable" row tombstones to deal with mv timestamp issues (CASSANDRA-10261)
 * CFS.loadNewSSTables() broken for pre-3.0 sstables
 * Cache selected index in read command to reduce lookups (CASSANDRA-10215)
 * Small optimizations of sstable index serialization (CASSANDRA-10232)
 * Support for both encrypted and unencrypted native transport connections (CASSANDRA-9590)
Merged from 2.2:
 * Configurable page size in cqlsh (CASSANDRA-9855)
 * Defer default role manager setup until all nodes are on 2.2+ (CASSANDRA-9761)
 * Handle missing RoleManager in config after upgrade to 2.2 (CASSANDRA-10209)
Merged from 2.1:
 * Bulk Loader API could not tolerate even node failure (CASSANDRA-10347)
 * Avoid misleading pushed notifications when multiple nodes
   share an rpc_address (CASSANDRA-10052)
 * Fix dropping undroppable when message queue is full (CASSANDRA-10113)
 * Fix potential ClassCastException during paging (CASSANDRA-10352)
 * Prevent ALTER TYPE from creating circular references (CASSANDRA-10339)
 * Fix cache handling of 2i and base tables (CASSANDRA-10155, 10359)
 * Fix NPE in nodetool compactionhistory (CASSANDRA-9758)
 * (Pig) support BulkOutputFormat as a URL parameter (CASSANDRA-7410)
 * BATCH statement is broken in cqlsh (CASSANDRA-10272)
 * (cqlsh) Make cqlsh PEP8 Compliant (CASSANDRA-10066)
 * (cqlsh) Fix error when starting cqlsh with --debug (CASSANDRA-10282)
 * Scrub, Cleanup and Upgrade do not unmark compacting until all operations
   have completed, regardless of the occurence of exceptions (CASSANDRA-10274)


3.0.0-beta2
 * Fix columns returned by AbstractBtreePartitions (CASSANDRA-10220)
 * Fix backward compatibility issue due to AbstractBounds serialization bug (CASSANDRA-9857)
 * Fix startup error when upgrading nodes (CASSANDRA-10136)
 * Base table PRIMARY KEY can be assumed to be NOT NULL in MV creation (CASSANDRA-10147)
 * Improve batchlog write patch (CASSANDRA-9673)
 * Re-apply MaterializedView updates on commitlog replay (CASSANDRA-10164)
 * Require AbstractType.isByteOrderComparable declaration in constructor (CASSANDRA-9901)
 * Avoid digest mismatch on upgrade to 3.0 (CASSANDRA-9554)
 * Fix Materialized View builder when adding multiple MVs (CASSANDRA-10156)
 * Choose better poolingOptions for protocol v4 in cassandra-stress (CASSANDRA-10182)
 * Fix LWW bug affecting Materialized Views (CASSANDRA-10197)
 * Ensures frozen sets and maps are always sorted (CASSANDRA-10162)
 * Don't deadlock when flushing CFS backed custom indexes (CASSANDRA-10181)
 * Fix double flushing of secondary index tables (CASSANDRA-10180)
 * Fix incorrect handling of range tombstones in thrift (CASSANDRA-10046)
 * Only use batchlog when paired materialized view replica is remote (CASSANDRA-10061)
 * Reuse TemporalRow when updating multiple MaterializedViews (CASSANDRA-10060)
 * Validate gc_grace_seconds for batchlog writes and MVs (CASSANDRA-9917)
 * Fix sstablerepairedset (CASSANDRA-10132)
Merged from 2.2:
 * Cancel transaction for sstables we wont redistribute index summary
   for (CASSANDRA-10270)
 * Retry snapshot deletion after compaction and gc on Windows (CASSANDRA-10222)
 * Fix failure to start with space in directory path on Windows (CASSANDRA-10239)
 * Fix repair hang when snapshot failed (CASSANDRA-10057)
 * Fall back to 1/4 commitlog volume for commitlog_total_space on small disks
   (CASSANDRA-10199)
Merged from 2.1:
 * Added configurable warning threshold for GC duration (CASSANDRA-8907)
 * Fix handling of streaming EOF (CASSANDRA-10206)
 * Only check KeyCache when it is enabled
 * Change streaming_socket_timeout_in_ms default to 1 hour (CASSANDRA-8611)
 * (cqlsh) update list of CQL keywords (CASSANDRA-9232)
 * Add nodetool gettraceprobability command (CASSANDRA-10234)
Merged from 2.0:
 * Fix rare race where older gossip states can be shadowed (CASSANDRA-10366)
 * Fix consolidating racks violating the RF contract (CASSANDRA-10238)
 * Disallow decommission when node is in drained state (CASSANDRA-8741)


2.2.1
 * Fix race during construction of commit log (CASSANDRA-10049)
 * Fix LeveledCompactionStrategyTest (CASSANDRA-9757)
 * Fix broken UnbufferedDataOutputStreamPlus.writeUTF (CASSANDRA-10203)
 * (cqlsh) default load-from-file encoding to utf-8 (CASSANDRA-9898)
 * Avoid returning Permission.NONE when failing to query users table (CASSANDRA-10168)
 * (cqlsh) add CLEAR command (CASSANDRA-10086)
 * Support string literals as Role names for compatibility (CASSANDRA-10135)
Merged from 2.1:
 * Only check KeyCache when it is enabled
 * Change streaming_socket_timeout_in_ms default to 1 hour (CASSANDRA-8611)
 * (cqlsh) update list of CQL keywords (CASSANDRA-9232)


3.0.0-beta1
 * Redesign secondary index API (CASSANDRA-9459, 7771, 9041)
 * Fix throwing ReadFailure instead of ReadTimeout on range queries (CASSANDRA-10125)
 * Rewrite hinted handoff (CASSANDRA-6230)
 * Fix query on static compact tables (CASSANDRA-10093)
 * Fix race during construction of commit log (CASSANDRA-10049)
 * Add option to only purge repaired tombstones (CASSANDRA-6434)
 * Change authorization handling for MVs (CASSANDRA-9927)
 * Add custom JMX enabled executor for UDF sandbox (CASSANDRA-10026)
 * Fix row deletion bug for Materialized Views (CASSANDRA-10014)
 * Support mixed-version clusters with Cassandra 2.1 and 2.2 (CASSANDRA-9704)
 * Fix multiple slices on RowSearchers (CASSANDRA-10002)
 * Fix bug in merging of collections (CASSANDRA-10001)
 * Optimize batchlog replay to avoid full scans (CASSANDRA-7237)
 * Repair improvements when using vnodes (CASSANDRA-5220)
 * Disable scripted UDFs by default (CASSANDRA-9889)
 * Bytecode inspection for Java-UDFs (CASSANDRA-9890)
 * Use byte to serialize MT hash length (CASSANDRA-9792)
 * Replace usage of Adler32 with CRC32 (CASSANDRA-8684)
 * Fix migration to new format from 2.1 SSTable (CASSANDRA-10006)
 * SequentialWriter should extend BufferedDataOutputStreamPlus (CASSANDRA-9500)
 * Use the same repairedAt timestamp within incremental repair session (CASSANDRA-9111)
Merged from 2.2:
 * Allow count(*) and count(1) to be use as normal aggregation (CASSANDRA-10114)
 * An NPE is thrown if the column name is unknown for an IN relation (CASSANDRA-10043)
 * Apply commit_failure_policy to more errors on startup (CASSANDRA-9749)
 * Fix histogram overflow exception (CASSANDRA-9973)
 * Route gossip messages over dedicated socket (CASSANDRA-9237)
 * Add checksum to saved cache files (CASSANDRA-9265)
 * Log warning when using an aggregate without partition key (CASSANDRA-9737)
Merged from 2.1:
 * (cqlsh) Allow encoding to be set through command line (CASSANDRA-10004)
 * Add new JMX methods to change local compaction strategy (CASSANDRA-9965)
 * Write hints for paxos commits (CASSANDRA-7342)
 * (cqlsh) Fix timestamps before 1970 on Windows, always
   use UTC for timestamp display (CASSANDRA-10000)
 * (cqlsh) Avoid overwriting new config file with old config
   when both exist (CASSANDRA-9777)
 * Release snapshot selfRef when doing snapshot repair (CASSANDRA-9998)
 * Cannot replace token does not exist - DN node removed as Fat Client (CASSANDRA-9871)
Merged from 2.0:
 * Don't cast expected bf size to an int (CASSANDRA-9959)
 * Make getFullyExpiredSSTables less expensive (CASSANDRA-9882)


3.0.0-alpha1
 * Implement proper sandboxing for UDFs (CASSANDRA-9402)
 * Simplify (and unify) cleanup of compaction leftovers (CASSANDRA-7066)
 * Allow extra schema definitions in cassandra-stress yaml (CASSANDRA-9850)
 * Metrics should use up to date nomenclature (CASSANDRA-9448)
 * Change CREATE/ALTER TABLE syntax for compression (CASSANDRA-8384)
 * Cleanup crc and adler code for java 8 (CASSANDRA-9650)
 * Storage engine refactor (CASSANDRA-8099, 9743, 9746, 9759, 9781, 9808, 9825,
   9848, 9705, 9859, 9867, 9874, 9828, 9801)
 * Update Guava to 18.0 (CASSANDRA-9653)
 * Bloom filter false positive ratio is not honoured (CASSANDRA-8413)
 * New option for cassandra-stress to leave a ratio of columns null (CASSANDRA-9522)
 * Change hinted_handoff_enabled yaml setting, JMX (CASSANDRA-9035)
 * Add algorithmic token allocation (CASSANDRA-7032)
 * Add nodetool command to replay batchlog (CASSANDRA-9547)
 * Make file buffer cache independent of paths being read (CASSANDRA-8897)
 * Remove deprecated legacy Hadoop code (CASSANDRA-9353)
 * Decommissioned nodes will not rejoin the cluster (CASSANDRA-8801)
 * Change gossip stabilization to use endpoit size (CASSANDRA-9401)
 * Change default garbage collector to G1 (CASSANDRA-7486)
 * Populate TokenMetadata early during startup (CASSANDRA-9317)
 * Undeprecate cache recentHitRate (CASSANDRA-6591)
 * Add support for selectively varint encoding fields (CASSANDRA-9499, 9865)
 * Materialized Views (CASSANDRA-6477)
Merged from 2.2:
 * Avoid grouping sstables for anticompaction with DTCS (CASSANDRA-9900)
 * UDF / UDA execution time in trace (CASSANDRA-9723)
 * Fix broken internode SSL (CASSANDRA-9884)
Merged from 2.1:
 * Add new JMX methods to change local compaction strategy (CASSANDRA-9965)
 * Fix handling of enable/disable autocompaction (CASSANDRA-9899)
 * Add consistency level to tracing ouput (CASSANDRA-9827)
 * Remove repair snapshot leftover on startup (CASSANDRA-7357)
 * Use random nodes for batch log when only 2 racks (CASSANDRA-8735)
 * Ensure atomicity inside thrift and stream session (CASSANDRA-7757)
 * Fix nodetool info error when the node is not joined (CASSANDRA-9031)
Merged from 2.0:
 * Log when messages are dropped due to cross_node_timeout (CASSANDRA-9793)
 * Don't track hotness when opening from snapshot for validation (CASSANDRA-9382)


2.2.0
 * Allow the selection of columns together with aggregates (CASSANDRA-9767)
 * Fix cqlsh copy methods and other windows specific issues (CASSANDRA-9795)
 * Don't wrap byte arrays in SequentialWriter (CASSANDRA-9797)
 * sum() and avg() functions missing for smallint and tinyint types (CASSANDRA-9671)
 * Revert CASSANDRA-9542 (allow native functions in UDA) (CASSANDRA-9771)
Merged from 2.1:
 * Fix MarshalException when upgrading superColumn family (CASSANDRA-9582)
 * Fix broken logging for "empty" flushes in Memtable (CASSANDRA-9837)
 * Handle corrupt files on startup (CASSANDRA-9686)
 * Fix clientutil jar and tests (CASSANDRA-9760)
 * (cqlsh) Allow the SSL protocol version to be specified through the
    config file or environment variables (CASSANDRA-9544)
Merged from 2.0:
 * Add tool to find why expired sstables are not getting dropped (CASSANDRA-10015)
 * Remove erroneous pending HH tasks from tpstats/jmx (CASSANDRA-9129)
 * Don't cast expected bf size to an int (CASSANDRA-9959)
 * checkForEndpointCollision fails for legitimate collisions (CASSANDRA-9765)
 * Complete CASSANDRA-8448 fix (CASSANDRA-9519)
 * Don't include auth credentials in debug log (CASSANDRA-9682)
 * Can't transition from write survey to normal mode (CASSANDRA-9740)
 * Scrub (recover) sstables even when -Index.db is missing (CASSANDRA-9591)
 * Fix growing pending background compaction (CASSANDRA-9662)


2.2.0-rc2
 * Re-enable memory-mapped I/O on Windows (CASSANDRA-9658)
 * Warn when an extra-large partition is compacted (CASSANDRA-9643)
 * (cqlsh) Allow setting the initial connection timeout (CASSANDRA-9601)
 * BulkLoader has --transport-factory option but does not use it (CASSANDRA-9675)
 * Allow JMX over SSL directly from nodetool (CASSANDRA-9090)
 * Update cqlsh for UDFs (CASSANDRA-7556)
 * Change Windows kernel default timer resolution (CASSANDRA-9634)
 * Deprected sstable2json and json2sstable (CASSANDRA-9618)
 * Allow native functions in user-defined aggregates (CASSANDRA-9542)
 * Don't repair system_distributed by default (CASSANDRA-9621)
 * Fix mixing min, max, and count aggregates for blob type (CASSANRA-9622)
 * Rename class for DATE type in Java driver (CASSANDRA-9563)
 * Duplicate compilation of UDFs on coordinator (CASSANDRA-9475)
 * Fix connection leak in CqlRecordWriter (CASSANDRA-9576)
 * Mlockall before opening system sstables & remove boot_without_jna option (CASSANDRA-9573)
 * Add functions to convert timeuuid to date or time, deprecate dateOf and unixTimestampOf (CASSANDRA-9229)
 * Make sure we cancel non-compacting sstables from LifecycleTransaction (CASSANDRA-9566)
 * Fix deprecated repair JMX API (CASSANDRA-9570)
 * Add logback metrics (CASSANDRA-9378)
 * Update and refactor ant test/test-compression to run the tests in parallel (CASSANDRA-9583)
 * Fix upgrading to new directory for secondary index (CASSANDRA-9687)
Merged from 2.1:
 * (cqlsh) Fix bad check for CQL compatibility when DESCRIBE'ing
   COMPACT STORAGE tables with no clustering columns
 * Eliminate strong self-reference chains in sstable ref tidiers (CASSANDRA-9656)
 * Ensure StreamSession uses canonical sstable reader instances (CASSANDRA-9700) 
 * Ensure memtable book keeping is not corrupted in the event we shrink usage (CASSANDRA-9681)
 * Update internal python driver for cqlsh (CASSANDRA-9064)
 * Fix IndexOutOfBoundsException when inserting tuple with too many
   elements using the string literal notation (CASSANDRA-9559)
 * Enable describe on indices (CASSANDRA-7814)
 * Fix incorrect result for IN queries where column not found (CASSANDRA-9540)
 * ColumnFamilyStore.selectAndReference may block during compaction (CASSANDRA-9637)
 * Fix bug in cardinality check when compacting (CASSANDRA-9580)
 * Fix memory leak in Ref due to ConcurrentLinkedQueue.remove() behaviour (CASSANDRA-9549)
 * Make rebuild only run one at a time (CASSANDRA-9119)
Merged from 2.0:
 * Avoid NPE in AuthSuccess#decode (CASSANDRA-9727)
 * Add listen_address to system.local (CASSANDRA-9603)
 * Bug fixes to resultset metadata construction (CASSANDRA-9636)
 * Fix setting 'durable_writes' in ALTER KEYSPACE (CASSANDRA-9560)
 * Avoids ballot clash in Paxos (CASSANDRA-9649)
 * Improve trace messages for RR (CASSANDRA-9479)
 * Fix suboptimal secondary index selection when restricted
   clustering column is also indexed (CASSANDRA-9631)
 * (cqlsh) Add min_threshold to DTCS option autocomplete (CASSANDRA-9385)
 * Fix error message when attempting to create an index on a column
   in a COMPACT STORAGE table with clustering columns (CASSANDRA-9527)
 * 'WITH WITH' in alter keyspace statements causes NPE (CASSANDRA-9565)
 * Expose some internals of SelectStatement for inspection (CASSANDRA-9532)
 * ArrivalWindow should use primitives (CASSANDRA-9496)
 * Periodically submit background compaction tasks (CASSANDRA-9592)
 * Set HAS_MORE_PAGES flag to false when PagingState is null (CASSANDRA-9571)


2.2.0-rc1
 * Compressed commit log should measure compressed space used (CASSANDRA-9095)
 * Fix comparison bug in CassandraRoleManager#collectRoles (CASSANDRA-9551)
 * Add tinyint,smallint,time,date support for UDFs (CASSANDRA-9400)
 * Deprecates SSTableSimpleWriter and SSTableSimpleUnsortedWriter (CASSANDRA-9546)
 * Empty INITCOND treated as null in aggregate (CASSANDRA-9457)
 * Remove use of Cell in Thrift MapReduce classes (CASSANDRA-8609)
 * Integrate pre-release Java Driver 2.2-rc1, custom build (CASSANDRA-9493)
 * Clean up gossiper logic for old versions (CASSANDRA-9370)
 * Fix custom payload coding/decoding to match the spec (CASSANDRA-9515)
 * ant test-all results incomplete when parsed (CASSANDRA-9463)
 * Disallow frozen<> types in function arguments and return types for
   clarity (CASSANDRA-9411)
 * Static Analysis to warn on unsafe use of Autocloseable instances (CASSANDRA-9431)
 * Update commitlog archiving examples now that commitlog segments are
   not recycled (CASSANDRA-9350)
 * Extend Transactional API to sstable lifecycle management (CASSANDRA-8568)
 * (cqlsh) Add support for native protocol 4 (CASSANDRA-9399)
 * Ensure that UDF and UDAs are keyspace-isolated (CASSANDRA-9409)
 * Revert CASSANDRA-7807 (tracing completion client notifications) (CASSANDRA-9429)
 * Add ability to stop compaction by ID (CASSANDRA-7207)
 * Let CassandraVersion handle SNAPSHOT version (CASSANDRA-9438)
Merged from 2.1:
 * (cqlsh) Fix using COPY through SOURCE or -f (CASSANDRA-9083)
 * Fix occasional lack of `system` keyspace in schema tables (CASSANDRA-8487)
 * Use ProtocolError code instead of ServerError code for native protocol
   error responses to unsupported protocol versions (CASSANDRA-9451)
 * Default commitlog_sync_batch_window_in_ms changed to 2ms (CASSANDRA-9504)
 * Fix empty partition assertion in unsorted sstable writing tools (CASSANDRA-9071)
 * Ensure truncate without snapshot cannot produce corrupt responses (CASSANDRA-9388) 
 * Consistent error message when a table mixes counter and non-counter
   columns (CASSANDRA-9492)
 * Avoid getting unreadable keys during anticompaction (CASSANDRA-9508)
 * (cqlsh) Better float precision by default (CASSANDRA-9224)
 * Improve estimated row count (CASSANDRA-9107)
 * Optimize range tombstone memory footprint (CASSANDRA-8603)
 * Use configured gcgs in anticompaction (CASSANDRA-9397)
Merged from 2.0:
 * Don't accumulate more range than necessary in RangeTombstone.Tracker (CASSANDRA-9486)
 * Add broadcast and rpc addresses to system.local (CASSANDRA-9436)
 * Always mark sstable suspect when corrupted (CASSANDRA-9478)
 * Add database users and permissions to CQL3 documentation (CASSANDRA-7558)
 * Allow JVM_OPTS to be passed to standalone tools (CASSANDRA-5969)
 * Fix bad condition in RangeTombstoneList (CASSANDRA-9485)
 * Fix potential StackOverflow when setting CrcCheckChance over JMX (CASSANDRA-9488)
 * Fix null static columns in pages after the first, paged reversed
   queries (CASSANDRA-8502)
 * Fix counting cache serialization in request metrics (CASSANDRA-9466)
 * Add option not to validate atoms during scrub (CASSANDRA-9406)


2.2.0-beta1
 * Introduce Transactional API for internal state changes (CASSANDRA-8984)
 * Add a flag in cassandra.yaml to enable UDFs (CASSANDRA-9404)
 * Better support of null for UDF (CASSANDRA-8374)
 * Use ecj instead of javassist for UDFs (CASSANDRA-8241)
 * faster async logback configuration for tests (CASSANDRA-9376)
 * Add `smallint` and `tinyint` data types (CASSANDRA-8951)
 * Avoid thrift schema creation when native driver is used in stress tool (CASSANDRA-9374)
 * Make Functions.declared thread-safe
 * Add client warnings to native protocol v4 (CASSANDRA-8930)
 * Allow roles cache to be invalidated (CASSANDRA-8967)
 * Upgrade Snappy (CASSANDRA-9063)
 * Don't start Thrift rpc by default (CASSANDRA-9319)
 * Only stream from unrepaired sstables with incremental repair (CASSANDRA-8267)
 * Aggregate UDFs allow SFUNC return type to differ from STYPE if FFUNC specified (CASSANDRA-9321)
 * Remove Thrift dependencies in bundled tools (CASSANDRA-8358)
 * Disable memory mapping of hsperfdata file for JVM statistics (CASSANDRA-9242)
 * Add pre-startup checks to detect potential incompatibilities (CASSANDRA-8049)
 * Distinguish between null and unset in protocol v4 (CASSANDRA-7304)
 * Add user/role permissions for user-defined functions (CASSANDRA-7557)
 * Allow cassandra config to be updated to restart daemon without unloading classes (CASSANDRA-9046)
 * Don't initialize compaction writer before checking if iter is empty (CASSANDRA-9117)
 * Don't execute any functions at prepare-time (CASSANDRA-9037)
 * Share file handles between all instances of a SegmentedFile (CASSANDRA-8893)
 * Make it possible to major compact LCS (CASSANDRA-7272)
 * Make FunctionExecutionException extend RequestExecutionException
   (CASSANDRA-9055)
 * Add support for SELECT JSON, INSERT JSON syntax and new toJson(), fromJson()
   functions (CASSANDRA-7970)
 * Optimise max purgeable timestamp calculation in compaction (CASSANDRA-8920)
 * Constrain internode message buffer sizes, and improve IO class hierarchy (CASSANDRA-8670) 
 * New tool added to validate all sstables in a node (CASSANDRA-5791)
 * Push notification when tracing completes for an operation (CASSANDRA-7807)
 * Delay "node up" and "node added" notifications until native protocol server is started (CASSANDRA-8236)
 * Compressed Commit Log (CASSANDRA-6809)
 * Optimise IntervalTree (CASSANDRA-8988)
 * Add a key-value payload for third party usage (CASSANDRA-8553, 9212)
 * Bump metrics-reporter-config dependency for metrics 3.0 (CASSANDRA-8149)
 * Partition intra-cluster message streams by size, not type (CASSANDRA-8789)
 * Add WriteFailureException to native protocol, notify coordinator of
   write failures (CASSANDRA-8592)
 * Convert SequentialWriter to nio (CASSANDRA-8709)
 * Add role based access control (CASSANDRA-7653, 8650, 7216, 8760, 8849, 8761, 8850)
 * Record client ip address in tracing sessions (CASSANDRA-8162)
 * Indicate partition key columns in response metadata for prepared
   statements (CASSANDRA-7660)
 * Merge UUIDType and TimeUUIDType parse logic (CASSANDRA-8759)
 * Avoid memory allocation when searching index summary (CASSANDRA-8793)
 * Optimise (Time)?UUIDType Comparisons (CASSANDRA-8730)
 * Make CRC32Ex into a separate maven dependency (CASSANDRA-8836)
 * Use preloaded jemalloc w/ Unsafe (CASSANDRA-8714, 9197)
 * Avoid accessing partitioner through StorageProxy (CASSANDRA-8244, 8268)
 * Upgrade Metrics library and remove depricated metrics (CASSANDRA-5657)
 * Serializing Row cache alternative, fully off heap (CASSANDRA-7438)
 * Duplicate rows returned when in clause has repeated values (CASSANDRA-6706)
 * Make CassandraException unchecked, extend RuntimeException (CASSANDRA-8560)
 * Support direct buffer decompression for reads (CASSANDRA-8464)
 * DirectByteBuffer compatible LZ4 methods (CASSANDRA-7039)
 * Group sstables for anticompaction correctly (CASSANDRA-8578)
 * Add ReadFailureException to native protocol, respond
   immediately when replicas encounter errors while handling
   a read request (CASSANDRA-7886)
 * Switch CommitLogSegment from RandomAccessFile to nio (CASSANDRA-8308)
 * Allow mixing token and partition key restrictions (CASSANDRA-7016)
 * Support index key/value entries on map collections (CASSANDRA-8473)
 * Modernize schema tables (CASSANDRA-8261)
 * Support for user-defined aggregation functions (CASSANDRA-8053)
 * Fix NPE in SelectStatement with empty IN values (CASSANDRA-8419)
 * Refactor SelectStatement, return IN results in natural order instead
   of IN value list order and ignore duplicate values in partition key IN restrictions (CASSANDRA-7981)
 * Support UDTs, tuples, and collections in user-defined
   functions (CASSANDRA-7563)
 * Fix aggregate fn results on empty selection, result column name,
   and cqlsh parsing (CASSANDRA-8229)
 * Mark sstables as repaired after full repair (CASSANDRA-7586)
 * Extend Descriptor to include a format value and refactor reader/writer
   APIs (CASSANDRA-7443)
 * Integrate JMH for microbenchmarks (CASSANDRA-8151)
 * Keep sstable levels when bootstrapping (CASSANDRA-7460)
 * Add Sigar library and perform basic OS settings check on startup (CASSANDRA-7838)
 * Support for aggregation functions (CASSANDRA-4914)
 * Remove cassandra-cli (CASSANDRA-7920)
 * Accept dollar quoted strings in CQL (CASSANDRA-7769)
 * Make assassinate a first class command (CASSANDRA-7935)
 * Support IN clause on any partition key column (CASSANDRA-7855)
 * Support IN clause on any clustering column (CASSANDRA-4762)
 * Improve compaction logging (CASSANDRA-7818)
 * Remove YamlFileNetworkTopologySnitch (CASSANDRA-7917)
 * Do anticompaction in groups (CASSANDRA-6851)
 * Support user-defined functions (CASSANDRA-7395, 7526, 7562, 7740, 7781, 7929,
   7924, 7812, 8063, 7813, 7708)
 * Permit configurable timestamps with cassandra-stress (CASSANDRA-7416)
 * Move sstable RandomAccessReader to nio2, which allows using the
   FILE_SHARE_DELETE flag on Windows (CASSANDRA-4050)
 * Remove CQL2 (CASSANDRA-5918)
 * Optimize fetching multiple cells by name (CASSANDRA-6933)
 * Allow compilation in java 8 (CASSANDRA-7028)
 * Make incremental repair default (CASSANDRA-7250)
 * Enable code coverage thru JaCoCo (CASSANDRA-7226)
 * Switch external naming of 'column families' to 'tables' (CASSANDRA-4369) 
 * Shorten SSTable path (CASSANDRA-6962)
 * Use unsafe mutations for most unit tests (CASSANDRA-6969)
 * Fix race condition during calculation of pending ranges (CASSANDRA-7390)
 * Fail on very large batch sizes (CASSANDRA-8011)
 * Improve concurrency of repair (CASSANDRA-6455, 8208, 9145)
 * Select optimal CRC32 implementation at runtime (CASSANDRA-8614)
 * Evaluate MurmurHash of Token once per query (CASSANDRA-7096)
 * Generalize progress reporting (CASSANDRA-8901)
 * Resumable bootstrap streaming (CASSANDRA-8838, CASSANDRA-8942)
 * Allow scrub for secondary index (CASSANDRA-5174)
 * Save repair data to system table (CASSANDRA-5839)
 * fix nodetool names that reference column families (CASSANDRA-8872)
 Merged from 2.1:
 * Warn on misuse of unlogged batches (CASSANDRA-9282)
 * Failure detector detects and ignores local pauses (CASSANDRA-9183)
 * Add utility class to support for rate limiting a given log statement (CASSANDRA-9029)
 * Add missing consistency levels to cassandra-stess (CASSANDRA-9361)
 * Fix commitlog getCompletedTasks to not increment (CASSANDRA-9339)
 * Fix for harmless exceptions logged as ERROR (CASSANDRA-8564)
 * Delete processed sstables in sstablesplit/sstableupgrade (CASSANDRA-8606)
 * Improve sstable exclusion from partition tombstones (CASSANDRA-9298)
 * Validate the indexed column rather than the cell's contents for 2i (CASSANDRA-9057)
 * Add support for top-k custom 2i queries (CASSANDRA-8717)
 * Fix error when dropping table during compaction (CASSANDRA-9251)
 * cassandra-stress supports validation operations over user profiles (CASSANDRA-8773)
 * Add support for rate limiting log messages (CASSANDRA-9029)
 * Log the partition key with tombstone warnings (CASSANDRA-8561)
 * Reduce runWithCompactionsDisabled poll interval to 1ms (CASSANDRA-9271)
 * Fix PITR commitlog replay (CASSANDRA-9195)
 * GCInspector logs very different times (CASSANDRA-9124)
 * Fix deleting from an empty list (CASSANDRA-9198)
 * Update tuple and collection types that use a user-defined type when that UDT
   is modified (CASSANDRA-9148, CASSANDRA-9192)
 * Use higher timeout for prepair and snapshot in repair (CASSANDRA-9261)
 * Fix anticompaction blocking ANTI_ENTROPY stage (CASSANDRA-9151)
 * Repair waits for anticompaction to finish (CASSANDRA-9097)
 * Fix streaming not holding ref when stream error (CASSANDRA-9295)
 * Fix canonical view returning early opened SSTables (CASSANDRA-9396)
Merged from 2.0:
 * (cqlsh) Add LOGIN command to switch users (CASSANDRA-7212)
 * Clone SliceQueryFilter in AbstractReadCommand implementations (CASSANDRA-8940)
 * Push correct protocol notification for DROP INDEX (CASSANDRA-9310)
 * token-generator - generated tokens too long (CASSANDRA-9300)
 * Fix counting of tombstones for TombstoneOverwhelmingException (CASSANDRA-9299)
 * Fix ReconnectableSnitch reconnecting to peers during upgrade (CASSANDRA-6702)
 * Include keyspace and table name in error log for collections over the size
   limit (CASSANDRA-9286)
 * Avoid potential overlap in LCS with single-partition sstables (CASSANDRA-9322)
 * Log warning message when a table is queried before the schema has fully
   propagated (CASSANDRA-9136)
 * Overload SecondaryIndex#indexes to accept the column definition (CASSANDRA-9314)
 * (cqlsh) Add SERIAL and LOCAL_SERIAL consistency levels (CASSANDRA-8051)
 * Fix index selection during rebuild with certain table layouts (CASSANDRA-9281)
 * Fix partition-level-delete-only workload accounting (CASSANDRA-9194)
 * Allow scrub to handle corrupted compressed chunks (CASSANDRA-9140)
 * Fix assertion error when resetlocalschema is run during repair (CASSANDRA-9249)
 * Disable single sstable tombstone compactions for DTCS by default (CASSANDRA-9234)
 * IncomingTcpConnection thread is not named (CASSANDRA-9262)
 * Close incoming connections when MessagingService is stopped (CASSANDRA-9238)
 * Fix streaming hang when retrying (CASSANDRA-9132)


2.1.5
 * Re-add deprecated cold_reads_to_omit param for backwards compat (CASSANDRA-9203)
 * Make anticompaction visible in compactionstats (CASSANDRA-9098)
 * Improve nodetool getendpoints documentation about the partition
   key parameter (CASSANDRA-6458)
 * Don't check other keyspaces for schema changes when an user-defined
   type is altered (CASSANDRA-9187)
 * Add generate-idea-files target to build.xml (CASSANDRA-9123)
 * Allow takeColumnFamilySnapshot to take a list of tables (CASSANDRA-8348)
 * Limit major sstable operations to their canonical representation (CASSANDRA-8669)
 * cqlsh: Add tests for INSERT and UPDATE tab completion (CASSANDRA-9125)
 * cqlsh: quote column names when needed in COPY FROM inserts (CASSANDRA-9080)
 * Do not load read meter for offline operations (CASSANDRA-9082)
 * cqlsh: Make CompositeType data readable (CASSANDRA-8919)
 * cqlsh: Fix display of triggers (CASSANDRA-9081)
 * Fix NullPointerException when deleting or setting an element by index on
   a null list collection (CASSANDRA-9077)
 * Buffer bloom filter serialization (CASSANDRA-9066)
 * Fix anti-compaction target bloom filter size (CASSANDRA-9060)
 * Make FROZEN and TUPLE unreserved keywords in CQL (CASSANDRA-9047)
 * Prevent AssertionError from SizeEstimatesRecorder (CASSANDRA-9034)
 * Avoid overwriting index summaries for sstables with an older format that
   does not support downsampling; rebuild summaries on startup when this
   is detected (CASSANDRA-8993)
 * Fix potential data loss in CompressedSequentialWriter (CASSANDRA-8949)
 * Make PasswordAuthenticator number of hashing rounds configurable (CASSANDRA-8085)
 * Fix AssertionError when binding nested collections in DELETE (CASSANDRA-8900)
 * Check for overlap with non-early sstables in LCS (CASSANDRA-8739)
 * Only calculate max purgable timestamp if we have to (CASSANDRA-8914)
 * (cqlsh) Greatly improve performance of COPY FROM (CASSANDRA-8225)
 * IndexSummary effectiveIndexInterval is now a guideline, not a rule (CASSANDRA-8993)
 * Use correct bounds for page cache eviction of compressed files (CASSANDRA-8746)
 * SSTableScanner enforces its bounds (CASSANDRA-8946)
 * Cleanup cell equality (CASSANDRA-8947)
 * Introduce intra-cluster message coalescing (CASSANDRA-8692)
 * DatabaseDescriptor throws NPE when rpc_interface is used (CASSANDRA-8839)
 * Don't check if an sstable is live for offline compactions (CASSANDRA-8841)
 * Don't set clientMode in SSTableLoader (CASSANDRA-8238)
 * Fix SSTableRewriter with disabled early open (CASSANDRA-8535)
 * Fix cassandra-stress so it respects the CL passed in user mode (CASSANDRA-8948)
 * Fix rare NPE in ColumnDefinition#hasIndexOption() (CASSANDRA-8786)
 * cassandra-stress reports per-operation statistics, plus misc (CASSANDRA-8769)
 * Add SimpleDate (cql date) and Time (cql time) types (CASSANDRA-7523)
 * Use long for key count in cfstats (CASSANDRA-8913)
 * Make SSTableRewriter.abort() more robust to failure (CASSANDRA-8832)
 * Remove cold_reads_to_omit from STCS (CASSANDRA-8860)
 * Make EstimatedHistogram#percentile() use ceil instead of floor (CASSANDRA-8883)
 * Fix top partitions reporting wrong cardinality (CASSANDRA-8834)
 * Fix rare NPE in KeyCacheSerializer (CASSANDRA-8067)
 * Pick sstables for validation as late as possible inc repairs (CASSANDRA-8366)
 * Fix commitlog getPendingTasks to not increment (CASSANDRA-8862)
 * Fix parallelism adjustment in range and secondary index queries
   when the first fetch does not satisfy the limit (CASSANDRA-8856)
 * Check if the filtered sstables is non-empty in STCS (CASSANDRA-8843)
 * Upgrade java-driver used for cassandra-stress (CASSANDRA-8842)
 * Fix CommitLog.forceRecycleAllSegments() memory access error (CASSANDRA-8812)
 * Improve assertions in Memory (CASSANDRA-8792)
 * Fix SSTableRewriter cleanup (CASSANDRA-8802)
 * Introduce SafeMemory for CompressionMetadata.Writer (CASSANDRA-8758)
 * 'nodetool info' prints exception against older node (CASSANDRA-8796)
 * Ensure SSTableReader.last corresponds exactly with the file end (CASSANDRA-8750)
 * Make SSTableWriter.openEarly more robust and obvious (CASSANDRA-8747)
 * Enforce SSTableReader.first/last (CASSANDRA-8744)
 * Cleanup SegmentedFile API (CASSANDRA-8749)
 * Avoid overlap with early compaction replacement (CASSANDRA-8683)
 * Safer Resource Management++ (CASSANDRA-8707)
 * Write partition size estimates into a system table (CASSANDRA-7688)
 * cqlsh: Fix keys() and full() collection indexes in DESCRIBE output
   (CASSANDRA-8154)
 * Show progress of streaming in nodetool netstats (CASSANDRA-8886)
 * IndexSummaryBuilder utilises offheap memory, and shares data between
   each IndexSummary opened from it (CASSANDRA-8757)
 * markCompacting only succeeds if the exact SSTableReader instances being 
   marked are in the live set (CASSANDRA-8689)
 * cassandra-stress support for varint (CASSANDRA-8882)
 * Fix Adler32 digest for compressed sstables (CASSANDRA-8778)
 * Add nodetool statushandoff/statusbackup (CASSANDRA-8912)
 * Use stdout for progress and stats in sstableloader (CASSANDRA-8982)
 * Correctly identify 2i datadir from older versions (CASSANDRA-9116)
Merged from 2.0:
 * Ignore gossip SYNs after shutdown (CASSANDRA-9238)
 * Avoid overflow when calculating max sstable size in LCS (CASSANDRA-9235)
 * Make sstable blacklisting work with compression (CASSANDRA-9138)
 * Do not attempt to rebuild indexes if no index accepts any column (CASSANDRA-9196)
 * Don't initiate snitch reconnection for dead states (CASSANDRA-7292)
 * Fix ArrayIndexOutOfBoundsException in CQLSSTableWriter (CASSANDRA-8978)
 * Add shutdown gossip state to prevent timeouts during rolling restarts (CASSANDRA-8336)
 * Fix running with java.net.preferIPv6Addresses=true (CASSANDRA-9137)
 * Fix failed bootstrap/replace attempts being persisted in system.peers (CASSANDRA-9180)
 * Flush system.IndexInfo after marking index built (CASSANDRA-9128)
 * Fix updates to min/max_compaction_threshold through cassandra-cli
   (CASSANDRA-8102)
 * Don't include tmp files when doing offline relevel (CASSANDRA-9088)
 * Use the proper CAS WriteType when finishing a previous round during Paxos
   preparation (CASSANDRA-8672)
 * Avoid race in cancelling compactions (CASSANDRA-9070)
 * More aggressive check for expired sstables in DTCS (CASSANDRA-8359)
 * Fix ignored index_interval change in ALTER TABLE statements (CASSANDRA-7976)
 * Do more aggressive compaction in old time windows in DTCS (CASSANDRA-8360)
 * java.lang.AssertionError when reading saved cache (CASSANDRA-8740)
 * "disk full" when running cleanup (CASSANDRA-9036)
 * Lower logging level from ERROR to DEBUG when a scheduled schema pull
   cannot be completed due to a node being down (CASSANDRA-9032)
 * Fix MOVED_NODE client event (CASSANDRA-8516)
 * Allow overriding MAX_OUTSTANDING_REPLAY_COUNT (CASSANDRA-7533)
 * Fix malformed JMX ObjectName containing IPv6 addresses (CASSANDRA-9027)
 * (cqlsh) Allow increasing CSV field size limit through
   cqlshrc config option (CASSANDRA-8934)
 * Stop logging range tombstones when exceeding the threshold
   (CASSANDRA-8559)
 * Fix NullPointerException when nodetool getendpoints is run
   against invalid keyspaces or tables (CASSANDRA-8950)
 * Allow specifying the tmp dir (CASSANDRA-7712)
 * Improve compaction estimated tasks estimation (CASSANDRA-8904)
 * Fix duplicate up/down messages sent to native clients (CASSANDRA-7816)
 * Expose commit log archive status via JMX (CASSANDRA-8734)
 * Provide better exceptions for invalid replication strategy parameters
   (CASSANDRA-8909)
 * Fix regression in mixed single and multi-column relation support for
   SELECT statements (CASSANDRA-8613)
 * Add ability to limit number of native connections (CASSANDRA-8086)
 * Fix CQLSSTableWriter throwing exception and spawning threads
   (CASSANDRA-8808)
 * Fix MT mismatch between empty and GC-able data (CASSANDRA-8979)
 * Fix incorrect validation when snapshotting single table (CASSANDRA-8056)
 * Add offline tool to relevel sstables (CASSANDRA-8301)
 * Preserve stream ID for more protocol errors (CASSANDRA-8848)
 * Fix combining token() function with multi-column relations on
   clustering columns (CASSANDRA-8797)
 * Make CFS.markReferenced() resistant to bad refcounting (CASSANDRA-8829)
 * Fix StreamTransferTask abort/complete bad refcounting (CASSANDRA-8815)
 * Fix AssertionError when querying a DESC clustering ordered
   table with ASC ordering and paging (CASSANDRA-8767)
 * AssertionError: "Memory was freed" when running cleanup (CASSANDRA-8716)
 * Make it possible to set max_sstable_age to fractional days (CASSANDRA-8406)
 * Fix some multi-column relations with indexes on some clustering
   columns (CASSANDRA-8275)
 * Fix memory leak in SSTableSimple*Writer and SSTableReader.validate()
   (CASSANDRA-8748)
 * Throw OOM if allocating memory fails to return a valid pointer (CASSANDRA-8726)
 * Fix SSTableSimpleUnsortedWriter ConcurrentModificationException (CASSANDRA-8619)
 * 'nodetool info' prints exception against older node (CASSANDRA-8796)
 * Ensure SSTableSimpleUnsortedWriter.close() terminates if
   disk writer has crashed (CASSANDRA-8807)


2.1.4
 * Bind JMX to localhost unless explicitly configured otherwise (CASSANDRA-9085)


2.1.3
 * Fix HSHA/offheap_objects corruption (CASSANDRA-8719)
 * Upgrade libthrift to 0.9.2 (CASSANDRA-8685)
 * Don't use the shared ref in sstableloader (CASSANDRA-8704)
 * Purge internal prepared statements if related tables or
   keyspaces are dropped (CASSANDRA-8693)
 * (cqlsh) Handle unicode BOM at start of files (CASSANDRA-8638)
 * Stop compactions before exiting offline tools (CASSANDRA-8623)
 * Update tools/stress/README.txt to match current behaviour (CASSANDRA-7933)
 * Fix schema from Thrift conversion with empty metadata (CASSANDRA-8695)
 * Safer Resource Management (CASSANDRA-7705)
 * Make sure we compact highly overlapping cold sstables with
   STCS (CASSANDRA-8635)
 * rpc_interface and listen_interface generate NPE on startup when specified
   interface doesn't exist (CASSANDRA-8677)
 * Fix ArrayIndexOutOfBoundsException in nodetool cfhistograms (CASSANDRA-8514)
 * Switch from yammer metrics for nodetool cf/proxy histograms (CASSANDRA-8662)
 * Make sure we don't add tmplink files to the compaction
   strategy (CASSANDRA-8580)
 * (cqlsh) Handle maps with blob keys (CASSANDRA-8372)
 * (cqlsh) Handle DynamicCompositeType schemas correctly (CASSANDRA-8563)
 * Duplicate rows returned when in clause has repeated values (CASSANDRA-6706)
 * Add tooling to detect hot partitions (CASSANDRA-7974)
 * Fix cassandra-stress user-mode truncation of partition generation (CASSANDRA-8608)
 * Only stream from unrepaired sstables during inc repair (CASSANDRA-8267)
 * Don't allow starting multiple inc repairs on the same sstables (CASSANDRA-8316)
 * Invalidate prepared BATCH statements when related tables
   or keyspaces are dropped (CASSANDRA-8652)
 * Fix missing results in secondary index queries on collections
   with ALLOW FILTERING (CASSANDRA-8421)
 * Expose EstimatedHistogram metrics for range slices (CASSANDRA-8627)
 * (cqlsh) Escape clqshrc passwords properly (CASSANDRA-8618)
 * Fix NPE when passing wrong argument in ALTER TABLE statement (CASSANDRA-8355)
 * Pig: Refactor and deprecate CqlStorage (CASSANDRA-8599)
 * Don't reuse the same cleanup strategy for all sstables (CASSANDRA-8537)
 * Fix case-sensitivity of index name on CREATE and DROP INDEX
   statements (CASSANDRA-8365)
 * Better detection/logging for corruption in compressed sstables (CASSANDRA-8192)
 * Use the correct repairedAt value when closing writer (CASSANDRA-8570)
 * (cqlsh) Handle a schema mismatch being detected on startup (CASSANDRA-8512)
 * Properly calculate expected write size during compaction (CASSANDRA-8532)
 * Invalidate affected prepared statements when a table's columns
   are altered (CASSANDRA-7910)
 * Stress - user defined writes should populate sequentally (CASSANDRA-8524)
 * Fix regression in SSTableRewriter causing some rows to become unreadable 
   during compaction (CASSANDRA-8429)
 * Run major compactions for repaired/unrepaired in parallel (CASSANDRA-8510)
 * (cqlsh) Fix compression options in DESCRIBE TABLE output when compression
   is disabled (CASSANDRA-8288)
 * (cqlsh) Fix DESCRIBE output after keyspaces are altered (CASSANDRA-7623)
 * Make sure we set lastCompactedKey correctly (CASSANDRA-8463)
 * (cqlsh) Fix output of CONSISTENCY command (CASSANDRA-8507)
 * (cqlsh) Fixed the handling of LIST statements (CASSANDRA-8370)
 * Make sstablescrub check leveled manifest again (CASSANDRA-8432)
 * Check first/last keys in sstable when giving out positions (CASSANDRA-8458)
 * Disable mmap on Windows (CASSANDRA-6993)
 * Add missing ConsistencyLevels to cassandra-stress (CASSANDRA-8253)
 * Add auth support to cassandra-stress (CASSANDRA-7985)
 * Fix ArrayIndexOutOfBoundsException when generating error message
   for some CQL syntax errors (CASSANDRA-8455)
 * Scale memtable slab allocation logarithmically (CASSANDRA-7882)
 * cassandra-stress simultaneous inserts over same seed (CASSANDRA-7964)
 * Reduce cassandra-stress sampling memory requirements (CASSANDRA-7926)
 * Ensure memtable flush cannot expire commit log entries from its future (CASSANDRA-8383)
 * Make read "defrag" async to reclaim memtables (CASSANDRA-8459)
 * Remove tmplink files for offline compactions (CASSANDRA-8321)
 * Reduce maxHintsInProgress (CASSANDRA-8415)
 * BTree updates may call provided update function twice (CASSANDRA-8018)
 * Release sstable references after anticompaction (CASSANDRA-8386)
 * Handle abort() in SSTableRewriter properly (CASSANDRA-8320)
 * Centralize shared executors (CASSANDRA-8055)
 * Fix filtering for CONTAINS (KEY) relations on frozen collection
   clustering columns when the query is restricted to a single
   partition (CASSANDRA-8203)
 * Do more aggressive entire-sstable TTL expiry checks (CASSANDRA-8243)
 * Add more log info if readMeter is null (CASSANDRA-8238)
 * add check of the system wall clock time at startup (CASSANDRA-8305)
 * Support for frozen collections (CASSANDRA-7859)
 * Fix overflow on histogram computation (CASSANDRA-8028)
 * Have paxos reuse the timestamp generation of normal queries (CASSANDRA-7801)
 * Fix incremental repair not remove parent session on remote (CASSANDRA-8291)
 * Improve JBOD disk utilization (CASSANDRA-7386)
 * Log failed host when preparing incremental repair (CASSANDRA-8228)
 * Force config client mode in CQLSSTableWriter (CASSANDRA-8281)
 * Fix sstableupgrade throws exception (CASSANDRA-8688)
 * Fix hang when repairing empty keyspace (CASSANDRA-8694)
Merged from 2.0:
 * Fix IllegalArgumentException in dynamic snitch (CASSANDRA-8448)
 * Add support for UPDATE ... IF EXISTS (CASSANDRA-8610)
 * Fix reversal of list prepends (CASSANDRA-8733)
 * Prevent non-zero default_time_to_live on tables with counters
   (CASSANDRA-8678)
 * Fix SSTableSimpleUnsortedWriter ConcurrentModificationException
   (CASSANDRA-8619)
 * Round up time deltas lower than 1ms in BulkLoader (CASSANDRA-8645)
 * Add batch remove iterator to ABSC (CASSANDRA-8414, 8666)
 * Round up time deltas lower than 1ms in BulkLoader (CASSANDRA-8645)
 * Fix isClientMode check in Keyspace (CASSANDRA-8687)
 * Use more efficient slice size for querying internal secondary
   index tables (CASSANDRA-8550)
 * Fix potentially returning deleted rows with range tombstone (CASSANDRA-8558)
 * Check for available disk space before starting a compaction (CASSANDRA-8562)
 * Fix DISTINCT queries with LIMITs or paging when some partitions
   contain only tombstones (CASSANDRA-8490)
 * Introduce background cache refreshing to permissions cache
   (CASSANDRA-8194)
 * Fix race condition in StreamTransferTask that could lead to
   infinite loops and premature sstable deletion (CASSANDRA-7704)
 * Add an extra version check to MigrationTask (CASSANDRA-8462)
 * Ensure SSTableWriter cleans up properly after failure (CASSANDRA-8499)
 * Increase bf true positive count on key cache hit (CASSANDRA-8525)
 * Move MeteredFlusher to its own thread (CASSANDRA-8485)
 * Fix non-distinct results in DISTNCT queries on static columns when
   paging is enabled (CASSANDRA-8087)
 * Move all hints related tasks to hints internal executor (CASSANDRA-8285)
 * Fix paging for multi-partition IN queries (CASSANDRA-8408)
 * Fix MOVED_NODE topology event never being emitted when a node
   moves its token (CASSANDRA-8373)
 * Fix validation of indexes in COMPACT tables (CASSANDRA-8156)
 * Avoid StackOverflowError when a large list of IN values
   is used for a clustering column (CASSANDRA-8410)
 * Fix NPE when writetime() or ttl() calls are wrapped by
   another function call (CASSANDRA-8451)
 * Fix NPE after dropping a keyspace (CASSANDRA-8332)
 * Fix error message on read repair timeouts (CASSANDRA-7947)
 * Default DTCS base_time_seconds changed to 60 (CASSANDRA-8417)
 * Refuse Paxos operation with more than one pending endpoint (CASSANDRA-8346, 8640)
 * Throw correct exception when trying to bind a keyspace or table
   name (CASSANDRA-6952)
 * Make HHOM.compact synchronized (CASSANDRA-8416)
 * cancel latency-sampling task when CF is dropped (CASSANDRA-8401)
 * don't block SocketThread for MessagingService (CASSANDRA-8188)
 * Increase quarantine delay on replacement (CASSANDRA-8260)
 * Expose off-heap memory usage stats (CASSANDRA-7897)
 * Ignore Paxos commits for truncated tables (CASSANDRA-7538)
 * Validate size of indexed column values (CASSANDRA-8280)
 * Make LCS split compaction results over all data directories (CASSANDRA-8329)
 * Fix some failing queries that use multi-column relations
   on COMPACT STORAGE tables (CASSANDRA-8264)
 * Fix InvalidRequestException with ORDER BY (CASSANDRA-8286)
 * Disable SSLv3 for POODLE (CASSANDRA-8265)
 * Fix millisecond timestamps in Tracing (CASSANDRA-8297)
 * Include keyspace name in error message when there are insufficient
   live nodes to stream from (CASSANDRA-8221)
 * Avoid overlap in L1 when L0 contains many nonoverlapping
   sstables (CASSANDRA-8211)
 * Improve PropertyFileSnitch logging (CASSANDRA-8183)
 * Add DC-aware sequential repair (CASSANDRA-8193)
 * Use live sstables in snapshot repair if possible (CASSANDRA-8312)
 * Fix hints serialized size calculation (CASSANDRA-8587)


2.1.2
 * (cqlsh) parse_for_table_meta errors out on queries with undefined
   grammars (CASSANDRA-8262)
 * (cqlsh) Fix SELECT ... TOKEN() function broken in C* 2.1.1 (CASSANDRA-8258)
 * Fix Cassandra crash when running on JDK8 update 40 (CASSANDRA-8209)
 * Optimize partitioner tokens (CASSANDRA-8230)
 * Improve compaction of repaired/unrepaired sstables (CASSANDRA-8004)
 * Make cache serializers pluggable (CASSANDRA-8096)
 * Fix issues with CONTAINS (KEY) queries on secondary indexes
   (CASSANDRA-8147)
 * Fix read-rate tracking of sstables for some queries (CASSANDRA-8239)
 * Fix default timestamp in QueryOptions (CASSANDRA-8246)
 * Set socket timeout when reading remote version (CASSANDRA-8188)
 * Refactor how we track live size (CASSANDRA-7852)
 * Make sure unfinished compaction files are removed (CASSANDRA-8124)
 * Fix shutdown when run as Windows service (CASSANDRA-8136)
 * Fix DESCRIBE TABLE with custom indexes (CASSANDRA-8031)
 * Fix race in RecoveryManagerTest (CASSANDRA-8176)
 * Avoid IllegalArgumentException while sorting sstables in
   IndexSummaryManager (CASSANDRA-8182)
 * Shutdown JVM on file descriptor exhaustion (CASSANDRA-7579)
 * Add 'die' policy for commit log and disk failure (CASSANDRA-7927)
 * Fix installing as service on Windows (CASSANDRA-8115)
 * Fix CREATE TABLE for CQL2 (CASSANDRA-8144)
 * Avoid boxing in ColumnStats min/max trackers (CASSANDRA-8109)
Merged from 2.0:
 * Correctly handle non-text column names in cql3 (CASSANDRA-8178)
 * Fix deletion for indexes on primary key columns (CASSANDRA-8206)
 * Add 'nodetool statusgossip' (CASSANDRA-8125)
 * Improve client notification that nodes are ready for requests (CASSANDRA-7510)
 * Handle negative timestamp in writetime method (CASSANDRA-8139)
 * Pig: Remove errant LIMIT clause in CqlNativeStorage (CASSANDRA-8166)
 * Throw ConfigurationException when hsha is used with the default
   rpc_max_threads setting of 'unlimited' (CASSANDRA-8116)
 * Allow concurrent writing of the same table in the same JVM using
   CQLSSTableWriter (CASSANDRA-7463)
 * Fix totalDiskSpaceUsed calculation (CASSANDRA-8205)


2.1.1
 * Fix spin loop in AtomicSortedColumns (CASSANDRA-7546)
 * Dont notify when replacing tmplink files (CASSANDRA-8157)
 * Fix validation with multiple CONTAINS clause (CASSANDRA-8131)
 * Fix validation of collections in TriggerExecutor (CASSANDRA-8146)
 * Fix IllegalArgumentException when a list of IN values containing tuples
   is passed as a single arg to a prepared statement with the v1 or v2
   protocol (CASSANDRA-8062)
 * Fix ClassCastException in DISTINCT query on static columns with
   query paging (CASSANDRA-8108)
 * Fix NPE on null nested UDT inside a set (CASSANDRA-8105)
 * Fix exception when querying secondary index on set items or map keys
   when some clustering columns are specified (CASSANDRA-8073)
 * Send proper error response when there is an error during native
   protocol message decode (CASSANDRA-8118)
 * Gossip should ignore generation numbers too far in the future (CASSANDRA-8113)
 * Fix NPE when creating a table with frozen sets, lists (CASSANDRA-8104)
 * Fix high memory use due to tracking reads on incrementally opened sstable
   readers (CASSANDRA-8066)
 * Fix EXECUTE request with skipMetadata=false returning no metadata
   (CASSANDRA-8054)
 * Allow concurrent use of CQLBulkOutputFormat (CASSANDRA-7776)
 * Shutdown JVM on OOM (CASSANDRA-7507)
 * Upgrade netty version and enable epoll event loop (CASSANDRA-7761)
 * Don't duplicate sstables smaller than split size when using
   the sstablesplitter tool (CASSANDRA-7616)
 * Avoid re-parsing already prepared statements (CASSANDRA-7923)
 * Fix some Thrift slice deletions and updates of COMPACT STORAGE
   tables with some clustering columns omitted (CASSANDRA-7990)
 * Fix filtering for CONTAINS on sets (CASSANDRA-8033)
 * Properly track added size (CASSANDRA-7239)
 * Allow compilation in java 8 (CASSANDRA-7208)
 * Fix Assertion error on RangeTombstoneList diff (CASSANDRA-8013)
 * Release references to overlapping sstables during compaction (CASSANDRA-7819)
 * Send notification when opening compaction results early (CASSANDRA-8034)
 * Make native server start block until properly bound (CASSANDRA-7885)
 * (cqlsh) Fix IPv6 support (CASSANDRA-7988)
 * Ignore fat clients when checking for endpoint collision (CASSANDRA-7939)
 * Make sstablerepairedset take a list of files (CASSANDRA-7995)
 * (cqlsh) Tab completeion for indexes on map keys (CASSANDRA-7972)
 * (cqlsh) Fix UDT field selection in select clause (CASSANDRA-7891)
 * Fix resource leak in event of corrupt sstable
 * (cqlsh) Add command line option for cqlshrc file path (CASSANDRA-7131)
 * Provide visibility into prepared statements churn (CASSANDRA-7921, CASSANDRA-7930)
 * Invalidate prepared statements when their keyspace or table is
   dropped (CASSANDRA-7566)
 * cassandra-stress: fix support for NetworkTopologyStrategy (CASSANDRA-7945)
 * Fix saving caches when a table is dropped (CASSANDRA-7784)
 * Add better error checking of new stress profile (CASSANDRA-7716)
 * Use ThreadLocalRandom and remove FBUtilities.threadLocalRandom (CASSANDRA-7934)
 * Prevent operator mistakes due to simultaneous bootstrap (CASSANDRA-7069)
 * cassandra-stress supports whitelist mode for node config (CASSANDRA-7658)
 * GCInspector more closely tracks GC; cassandra-stress and nodetool report it (CASSANDRA-7916)
 * nodetool won't output bogus ownership info without a keyspace (CASSANDRA-7173)
 * Add human readable option to nodetool commands (CASSANDRA-5433)
 * Don't try to set repairedAt on old sstables (CASSANDRA-7913)
 * Add metrics for tracking PreparedStatement use (CASSANDRA-7719)
 * (cqlsh) tab-completion for triggers (CASSANDRA-7824)
 * (cqlsh) Support for query paging (CASSANDRA-7514)
 * (cqlsh) Show progress of COPY operations (CASSANDRA-7789)
 * Add syntax to remove multiple elements from a map (CASSANDRA-6599)
 * Support non-equals conditions in lightweight transactions (CASSANDRA-6839)
 * Add IF [NOT] EXISTS to create/drop triggers (CASSANDRA-7606)
 * (cqlsh) Display the current logged-in user (CASSANDRA-7785)
 * (cqlsh) Don't ignore CTRL-C during COPY FROM execution (CASSANDRA-7815)
 * (cqlsh) Order UDTs according to cross-type dependencies in DESCRIBE
   output (CASSANDRA-7659)
 * (cqlsh) Fix handling of CAS statement results (CASSANDRA-7671)
 * (cqlsh) COPY TO/FROM improvements (CASSANDRA-7405)
 * Support list index operations with conditions (CASSANDRA-7499)
 * Add max live/tombstoned cells to nodetool cfstats output (CASSANDRA-7731)
 * Validate IPv6 wildcard addresses properly (CASSANDRA-7680)
 * (cqlsh) Error when tracing query (CASSANDRA-7613)
 * Avoid IOOBE when building SyntaxError message snippet (CASSANDRA-7569)
 * SSTableExport uses correct validator to create string representation of partition
   keys (CASSANDRA-7498)
 * Avoid NPEs when receiving type changes for an unknown keyspace (CASSANDRA-7689)
 * Add support for custom 2i validation (CASSANDRA-7575)
 * Pig support for hadoop CqlInputFormat (CASSANDRA-6454)
 * Add duration mode to cassandra-stress (CASSANDRA-7468)
 * Add listen_interface and rpc_interface options (CASSANDRA-7417)
 * Improve schema merge performance (CASSANDRA-7444)
 * Adjust MT depth based on # of partition validating (CASSANDRA-5263)
 * Optimise NativeCell comparisons (CASSANDRA-6755)
 * Configurable client timeout for cqlsh (CASSANDRA-7516)
 * Include snippet of CQL query near syntax error in messages (CASSANDRA-7111)
 * Make repair -pr work with -local (CASSANDRA-7450)
 * Fix error in sstableloader with -cph > 1 (CASSANDRA-8007)
 * Fix snapshot repair error on indexed tables (CASSANDRA-8020)
 * Do not exit nodetool repair when receiving JMX NOTIF_LOST (CASSANDRA-7909)
 * Stream to private IP when available (CASSANDRA-8084)
Merged from 2.0:
 * Reject conditions on DELETE unless full PK is given (CASSANDRA-6430)
 * Properly reject the token function DELETE (CASSANDRA-7747)
 * Force batchlog replay before decommissioning a node (CASSANDRA-7446)
 * Fix hint replay with many accumulated expired hints (CASSANDRA-6998)
 * Fix duplicate results in DISTINCT queries on static columns with query
   paging (CASSANDRA-8108)
 * Add DateTieredCompactionStrategy (CASSANDRA-6602)
 * Properly validate ascii and utf8 string literals in CQL queries (CASSANDRA-8101)
 * (cqlsh) Fix autocompletion for alter keyspace (CASSANDRA-8021)
 * Create backup directories for commitlog archiving during startup (CASSANDRA-8111)
 * Reduce totalBlockFor() for LOCAL_* consistency levels (CASSANDRA-8058)
 * Fix merging schemas with re-dropped keyspaces (CASSANDRA-7256)
 * Fix counters in supercolumns during live upgrades from 1.2 (CASSANDRA-7188)
 * Notify DT subscribers when a column family is truncated (CASSANDRA-8088)
 * Add sanity check of $JAVA on startup (CASSANDRA-7676)
 * Schedule fat client schema pull on join (CASSANDRA-7993)
 * Don't reset nodes' versions when closing IncomingTcpConnections
   (CASSANDRA-7734)
 * Record the real messaging version in all cases in OutboundTcpConnection
   (CASSANDRA-8057)
 * SSL does not work in cassandra-cli (CASSANDRA-7899)
 * Fix potential exception when using ReversedType in DynamicCompositeType
   (CASSANDRA-7898)
 * Better validation of collection values (CASSANDRA-7833)
 * Track min/max timestamps correctly (CASSANDRA-7969)
 * Fix possible overflow while sorting CL segments for replay (CASSANDRA-7992)
 * Increase nodetool Xmx (CASSANDRA-7956)
 * Archive any commitlog segments present at startup (CASSANDRA-6904)
 * CrcCheckChance should adjust based on live CFMetadata not 
   sstable metadata (CASSANDRA-7978)
 * token() should only accept columns in the partitioning
   key order (CASSANDRA-6075)
 * Add method to invalidate permission cache via JMX (CASSANDRA-7977)
 * Allow propagating multiple gossip states atomically (CASSANDRA-6125)
 * Log exceptions related to unclean native protocol client disconnects
   at DEBUG or INFO (CASSANDRA-7849)
 * Allow permissions cache to be set via JMX (CASSANDRA-7698)
 * Include schema_triggers CF in readable system resources (CASSANDRA-7967)
 * Fix RowIndexEntry to report correct serializedSize (CASSANDRA-7948)
 * Make CQLSSTableWriter sync within partitions (CASSANDRA-7360)
 * Potentially use non-local replicas in CqlConfigHelper (CASSANDRA-7906)
 * Explicitly disallow mixing multi-column and single-column
   relations on clustering columns (CASSANDRA-7711)
 * Better error message when condition is set on PK column (CASSANDRA-7804)
 * Don't send schema change responses and events for no-op DDL
   statements (CASSANDRA-7600)
 * (Hadoop) fix cluster initialisation for a split fetching (CASSANDRA-7774)
 * Throw InvalidRequestException when queries contain relations on entire
   collection columns (CASSANDRA-7506)
 * (cqlsh) enable CTRL-R history search with libedit (CASSANDRA-7577)
 * (Hadoop) allow ACFRW to limit nodes to local DC (CASSANDRA-7252)
 * (cqlsh) cqlsh should automatically disable tracing when selecting
   from system_traces (CASSANDRA-7641)
 * (Hadoop) Add CqlOutputFormat (CASSANDRA-6927)
 * Don't depend on cassandra config for nodetool ring (CASSANDRA-7508)
 * (cqlsh) Fix failing cqlsh formatting tests (CASSANDRA-7703)
 * Fix IncompatibleClassChangeError from hadoop2 (CASSANDRA-7229)
 * Add 'nodetool sethintedhandoffthrottlekb' (CASSANDRA-7635)
 * (cqlsh) Add tab-completion for CREATE/DROP USER IF [NOT] EXISTS (CASSANDRA-7611)
 * Catch errors when the JVM pulls the rug out from GCInspector (CASSANDRA-5345)
 * cqlsh fails when version number parts are not int (CASSANDRA-7524)
 * Fix NPE when table dropped during streaming (CASSANDRA-7946)
 * Fix wrong progress when streaming uncompressed (CASSANDRA-7878)
 * Fix possible infinite loop in creating repair range (CASSANDRA-7983)
 * Fix unit in nodetool for streaming throughput (CASSANDRA-7375)
Merged from 1.2:
 * Don't index tombstones (CASSANDRA-7828)
 * Improve PasswordAuthenticator default super user setup (CASSANDRA-7788)


2.1.0
 * (cqlsh) Removed "ALTER TYPE <name> RENAME TO <name>" from tab-completion
   (CASSANDRA-7895)
 * Fixed IllegalStateException in anticompaction (CASSANDRA-7892)
 * cqlsh: DESCRIBE support for frozen UDTs, tuples (CASSANDRA-7863)
 * Avoid exposing internal classes over JMX (CASSANDRA-7879)
 * Add null check for keys when freezing collection (CASSANDRA-7869)
 * Improve stress workload realism (CASSANDRA-7519)
Merged from 2.0:
 * Configure system.paxos with LeveledCompactionStrategy (CASSANDRA-7753)
 * Fix ALTER clustering column type from DateType to TimestampType when
   using DESC clustering order (CASSANRDA-7797)
 * Throw EOFException if we run out of chunks in compressed datafile
   (CASSANDRA-7664)
 * Fix PRSI handling of CQL3 row markers for row cleanup (CASSANDRA-7787)
 * Fix dropping collection when it's the last regular column (CASSANDRA-7744)
 * Make StreamReceiveTask thread safe and gc friendly (CASSANDRA-7795)
 * Validate empty cell names from counter updates (CASSANDRA-7798)
Merged from 1.2:
 * Don't allow compacted sstables to be marked as compacting (CASSANDRA-7145)
 * Track expired tombstones (CASSANDRA-7810)


2.1.0-rc7
 * Add frozen keyword and require UDT to be frozen (CASSANDRA-7857)
 * Track added sstable size correctly (CASSANDRA-7239)
 * (cqlsh) Fix case insensitivity (CASSANDRA-7834)
 * Fix failure to stream ranges when moving (CASSANDRA-7836)
 * Correctly remove tmplink files (CASSANDRA-7803)
 * (cqlsh) Fix column name formatting for functions, CAS operations,
   and UDT field selections (CASSANDRA-7806)
 * (cqlsh) Fix COPY FROM handling of null/empty primary key
   values (CASSANDRA-7792)
 * Fix ordering of static cells (CASSANDRA-7763)
Merged from 2.0:
 * Forbid re-adding dropped counter columns (CASSANDRA-7831)
 * Fix CFMetaData#isThriftCompatible() for PK-only tables (CASSANDRA-7832)
 * Always reject inequality on the partition key without token()
   (CASSANDRA-7722)
 * Always send Paxos commit to all replicas (CASSANDRA-7479)
 * Make disruptor_thrift_server invocation pool configurable (CASSANDRA-7594)
 * Make repair no-op when RF=1 (CASSANDRA-7864)


2.1.0-rc6
 * Fix OOM issue from netty caching over time (CASSANDRA-7743)
 * json2sstable couldn't import JSON for CQL table (CASSANDRA-7477)
 * Invalidate all caches on table drop (CASSANDRA-7561)
 * Skip strict endpoint selection for ranges if RF == nodes (CASSANRA-7765)
 * Fix Thrift range filtering without 2ary index lookups (CASSANDRA-7741)
 * Add tracing entries about concurrent range requests (CASSANDRA-7599)
 * (cqlsh) Fix DESCRIBE for NTS keyspaces (CASSANDRA-7729)
 * Remove netty buffer ref-counting (CASSANDRA-7735)
 * Pass mutated cf to index updater for use by PRSI (CASSANDRA-7742)
 * Include stress yaml example in release and deb (CASSANDRA-7717)
 * workaround for netty issue causing corrupted data off the wire (CASSANDRA-7695)
 * cqlsh DESC CLUSTER fails retrieving ring information (CASSANDRA-7687)
 * Fix binding null values inside UDT (CASSANDRA-7685)
 * Fix UDT field selection with empty fields (CASSANDRA-7670)
 * Bogus deserialization of static cells from sstable (CASSANDRA-7684)
 * Fix NPE on compaction leftover cleanup for dropped table (CASSANDRA-7770)
Merged from 2.0:
 * Fix race condition in StreamTransferTask that could lead to
   infinite loops and premature sstable deletion (CASSANDRA-7704)
 * (cqlsh) Wait up to 10 sec for a tracing session (CASSANDRA-7222)
 * Fix NPE in FileCacheService.sizeInBytes (CASSANDRA-7756)
 * Remove duplicates from StorageService.getJoiningNodes (CASSANDRA-7478)
 * Clone token map outside of hot gossip loops (CASSANDRA-7758)
 * Fix MS expiring map timeout for Paxos messages (CASSANDRA-7752)
 * Do not flush on truncate if durable_writes is false (CASSANDRA-7750)
 * Give CRR a default input_cql Statement (CASSANDRA-7226)
 * Better error message when adding a collection with the same name
   than a previously dropped one (CASSANDRA-6276)
 * Fix validation when adding static columns (CASSANDRA-7730)
 * (Thrift) fix range deletion of supercolumns (CASSANDRA-7733)
 * Fix potential AssertionError in RangeTombstoneList (CASSANDRA-7700)
 * Validate arguments of blobAs* functions (CASSANDRA-7707)
 * Fix potential AssertionError with 2ndary indexes (CASSANDRA-6612)
 * Avoid logging CompactionInterrupted at ERROR (CASSANDRA-7694)
 * Minor leak in sstable2jon (CASSANDRA-7709)
 * Add cassandra.auto_bootstrap system property (CASSANDRA-7650)
 * Update java driver (for hadoop) (CASSANDRA-7618)
 * Remove CqlPagingRecordReader/CqlPagingInputFormat (CASSANDRA-7570)
 * Support connecting to ipv6 jmx with nodetool (CASSANDRA-7669)


2.1.0-rc5
 * Reject counters inside user types (CASSANDRA-7672)
 * Switch to notification-based GCInspector (CASSANDRA-7638)
 * (cqlsh) Handle nulls in UDTs and tuples correctly (CASSANDRA-7656)
 * Don't use strict consistency when replacing (CASSANDRA-7568)
 * Fix min/max cell name collection on 2.0 SSTables with range
   tombstones (CASSANDRA-7593)
 * Tolerate min/max cell names of different lengths (CASSANDRA-7651)
 * Filter cached results correctly (CASSANDRA-7636)
 * Fix tracing on the new SEPExecutor (CASSANDRA-7644)
 * Remove shuffle and taketoken (CASSANDRA-7601)
 * Clean up Windows batch scripts (CASSANDRA-7619)
 * Fix native protocol drop user type notification (CASSANDRA-7571)
 * Give read access to system.schema_usertypes to all authenticated users
   (CASSANDRA-7578)
 * (cqlsh) Fix cqlsh display when zero rows are returned (CASSANDRA-7580)
 * Get java version correctly when JAVA_TOOL_OPTIONS is set (CASSANDRA-7572)
 * Fix NPE when dropping index from non-existent keyspace, AssertionError when
   dropping non-existent index with IF EXISTS (CASSANDRA-7590)
 * Fix sstablelevelresetter hang (CASSANDRA-7614)
 * (cqlsh) Fix deserialization of blobs (CASSANDRA-7603)
 * Use "keyspace updated" schema change message for UDT changes in v1 and
   v2 protocols (CASSANDRA-7617)
 * Fix tracing of range slices and secondary index lookups that are local
   to the coordinator (CASSANDRA-7599)
 * Set -Dcassandra.storagedir for all tool shell scripts (CASSANDRA-7587)
 * Don't swap max/min col names when mutating sstable metadata (CASSANDRA-7596)
 * (cqlsh) Correctly handle paged result sets (CASSANDRA-7625)
 * (cqlsh) Improve waiting for a trace to complete (CASSANDRA-7626)
 * Fix tracing of concurrent range slices and 2ary index queries (CASSANDRA-7626)
 * Fix scrub against collection type (CASSANDRA-7665)
Merged from 2.0:
 * Set gc_grace_seconds to seven days for system schema tables (CASSANDRA-7668)
 * SimpleSeedProvider no longer caches seeds forever (CASSANDRA-7663)
 * Always flush on truncate (CASSANDRA-7511)
 * Fix ReversedType(DateType) mapping to native protocol (CASSANDRA-7576)
 * Always merge ranges owned by a single node (CASSANDRA-6930)
 * Track max/min timestamps for range tombstones (CASSANDRA-7647)
 * Fix NPE when listing saved caches dir (CASSANDRA-7632)


2.1.0-rc4
 * Fix word count hadoop example (CASSANDRA-7200)
 * Updated memtable_cleanup_threshold and memtable_flush_writers defaults 
   (CASSANDRA-7551)
 * (Windows) fix startup when WMI memory query fails (CASSANDRA-7505)
 * Anti-compaction proceeds if any part of the repair failed (CASSANDRA-7521)
 * Add missing table name to DROP INDEX responses and notifications (CASSANDRA-7539)
 * Bump CQL version to 3.2.0 and update CQL documentation (CASSANDRA-7527)
 * Fix configuration error message when running nodetool ring (CASSANDRA-7508)
 * Support conditional updates, tuple type, and the v3 protocol in cqlsh (CASSANDRA-7509)
 * Handle queries on multiple secondary index types (CASSANDRA-7525)
 * Fix cqlsh authentication with v3 native protocol (CASSANDRA-7564)
 * Fix NPE when unknown prepared statement ID is used (CASSANDRA-7454)
Merged from 2.0:
 * (Windows) force range-based repair to non-sequential mode (CASSANDRA-7541)
 * Fix range merging when DES scores are zero (CASSANDRA-7535)
 * Warn when SSL certificates have expired (CASSANDRA-7528)
 * Fix error when doing reversed queries with static columns (CASSANDRA-7490)
Merged from 1.2:
 * Set correct stream ID on responses when non-Exception Throwables
   are thrown while handling native protocol messages (CASSANDRA-7470)


2.1.0-rc3
 * Consider expiry when reconciling otherwise equal cells (CASSANDRA-7403)
 * Introduce CQL support for stress tool (CASSANDRA-6146)
 * Fix ClassCastException processing expired messages (CASSANDRA-7496)
 * Fix prepared marker for collections inside UDT (CASSANDRA-7472)
 * Remove left-over populate_io_cache_on_flush and replicate_on_write
   uses (CASSANDRA-7493)
 * (Windows) handle spaces in path names (CASSANDRA-7451)
 * Ensure writes have completed after dropping a table, before recycling
   commit log segments (CASSANDRA-7437)
 * Remove left-over rows_per_partition_to_cache (CASSANDRA-7493)
 * Fix error when CONTAINS is used with a bind marker (CASSANDRA-7502)
 * Properly reject unknown UDT field (CASSANDRA-7484)
Merged from 2.0:
 * Fix CC#collectTimeOrderedData() tombstone optimisations (CASSANDRA-7394)
 * Support DISTINCT for static columns and fix behaviour when DISTINC is
   not use (CASSANDRA-7305).
 * Workaround JVM NPE on JMX bind failure (CASSANDRA-7254)
 * Fix race in FileCacheService RemovalListener (CASSANDRA-7278)
 * Fix inconsistent use of consistencyForCommit that allowed LOCAL_QUORUM
   operations to incorrect become full QUORUM (CASSANDRA-7345)
 * Properly handle unrecognized opcodes and flags (CASSANDRA-7440)
 * (Hadoop) close CqlRecordWriter clients when finished (CASSANDRA-7459)
 * Commit disk failure policy (CASSANDRA-7429)
 * Make sure high level sstables get compacted (CASSANDRA-7414)
 * Fix AssertionError when using empty clustering columns and static columns
   (CASSANDRA-7455)
 * Add option to disable STCS in L0 (CASSANDRA-6621)
 * Upgrade to snappy-java 1.0.5.2 (CASSANDRA-7476)


2.1.0-rc2
 * Fix heap size calculation for CompoundSparseCellName and 
   CompoundSparseCellName.WithCollection (CASSANDRA-7421)
 * Allow counter mutations in UNLOGGED batches (CASSANDRA-7351)
 * Modify reconcile logic to always pick a tombstone over a counter cell
   (CASSANDRA-7346)
 * Avoid incremental compaction on Windows (CASSANDRA-7365)
 * Fix exception when querying a composite-keyed table with a collection index
   (CASSANDRA-7372)
 * Use node's host id in place of counter ids (CASSANDRA-7366)
 * Fix error when doing reversed queries with static columns (CASSANDRA-7490)
 * Backport CASSANDRA-6747 (CASSANDRA-7560)
 * Track max/min timestamps for range tombstones (CASSANDRA-7647)
 * Fix NPE when listing saved caches dir (CASSANDRA-7632)
 * Fix sstableloader unable to connect encrypted node (CASSANDRA-7585)
Merged from 1.2:
 * Clone token map outside of hot gossip loops (CASSANDRA-7758)
 * Add stop method to EmbeddedCassandraService (CASSANDRA-7595)
 * Support connecting to ipv6 jmx with nodetool (CASSANDRA-7669)
 * Set gc_grace_seconds to seven days for system schema tables (CASSANDRA-7668)
 * SimpleSeedProvider no longer caches seeds forever (CASSANDRA-7663)
 * Set correct stream ID on responses when non-Exception Throwables
   are thrown while handling native protocol messages (CASSANDRA-7470)
 * Fix row size miscalculation in LazilyCompactedRow (CASSANDRA-7543)
 * Fix race in background compaction check (CASSANDRA-7745)
 * Don't clear out range tombstones during compaction (CASSANDRA-7808)


2.1.0-rc1
 * Revert flush directory (CASSANDRA-6357)
 * More efficient executor service for fast operations (CASSANDRA-4718)
 * Move less common tools into a new cassandra-tools package (CASSANDRA-7160)
 * Support more concurrent requests in native protocol (CASSANDRA-7231)
 * Add tab-completion to debian nodetool packaging (CASSANDRA-6421)
 * Change concurrent_compactors defaults (CASSANDRA-7139)
 * Add PowerShell Windows launch scripts (CASSANDRA-7001)
 * Make commitlog archive+restore more robust (CASSANDRA-6974)
 * Fix marking commitlogsegments clean (CASSANDRA-6959)
 * Add snapshot "manifest" describing files included (CASSANDRA-6326)
 * Parallel streaming for sstableloader (CASSANDRA-3668)
 * Fix bugs in supercolumns handling (CASSANDRA-7138)
 * Fix ClassClassException on composite dense tables (CASSANDRA-7112)
 * Cleanup and optimize collation and slice iterators (CASSANDRA-7107)
 * Upgrade NBHM lib (CASSANDRA-7128)
 * Optimize netty server (CASSANDRA-6861)
 * Fix repair hang when given CF does not exist (CASSANDRA-7189)
 * Allow c* to be shutdown in an embedded mode (CASSANDRA-5635)
 * Add server side batching to native transport (CASSANDRA-5663)
 * Make batchlog replay asynchronous (CASSANDRA-6134)
 * remove unused classes (CASSANDRA-7197)
 * Limit user types to the keyspace they are defined in (CASSANDRA-6643)
 * Add validate method to CollectionType (CASSANDRA-7208)
 * New serialization format for UDT values (CASSANDRA-7209, CASSANDRA-7261)
 * Fix nodetool netstats (CASSANDRA-7270)
 * Fix potential ClassCastException in HintedHandoffManager (CASSANDRA-7284)
 * Use prepared statements internally (CASSANDRA-6975)
 * Fix broken paging state with prepared statement (CASSANDRA-7120)
 * Fix IllegalArgumentException in CqlStorage (CASSANDRA-7287)
 * Allow nulls/non-existant fields in UDT (CASSANDRA-7206)
 * Add Thrift MultiSliceRequest (CASSANDRA-6757, CASSANDRA-7027)
 * Handle overlapping MultiSlices (CASSANDRA-7279)
 * Fix DataOutputTest on Windows (CASSANDRA-7265)
 * Embedded sets in user defined data-types are not updating (CASSANDRA-7267)
 * Add tuple type to CQL/native protocol (CASSANDRA-7248)
 * Fix CqlPagingRecordReader on tables with few rows (CASSANDRA-7322)
Merged from 2.0:
 * Copy compaction options to make sure they are reloaded (CASSANDRA-7290)
 * Add option to do more aggressive tombstone compactions (CASSANDRA-6563)
 * Don't try to compact already-compacting files in HHOM (CASSANDRA-7288)
 * Always reallocate buffers in HSHA (CASSANDRA-6285)
 * (Hadoop) support authentication in CqlRecordReader (CASSANDRA-7221)
 * (Hadoop) Close java driver Cluster in CQLRR.close (CASSANDRA-7228)
 * Warn when 'USING TIMESTAMP' is used on a CAS BATCH (CASSANDRA-7067)
 * return all cpu values from BackgroundActivityMonitor.readAndCompute (CASSANDRA-7183)
 * Correctly delete scheduled range xfers (CASSANDRA-7143)
 * return all cpu values from BackgroundActivityMonitor.readAndCompute (CASSANDRA-7183)  
 * reduce garbage creation in calculatePendingRanges (CASSANDRA-7191)
 * fix c* launch issues on Russian os's due to output of linux 'free' cmd (CASSANDRA-6162)
 * Fix disabling autocompaction (CASSANDRA-7187)
 * Fix potential NumberFormatException when deserializing IntegerType (CASSANDRA-7088)
 * cqlsh can't tab-complete disabling compaction (CASSANDRA-7185)
 * cqlsh: Accept and execute CQL statement(s) from command-line parameter (CASSANDRA-7172)
 * Fix IllegalStateException in CqlPagingRecordReader (CASSANDRA-7198)
 * Fix the InvertedIndex trigger example (CASSANDRA-7211)
 * Add --resolve-ip option to 'nodetool ring' (CASSANDRA-7210)
 * reduce garbage on codec flag deserialization (CASSANDRA-7244) 
 * Fix duplicated error messages on directory creation error at startup (CASSANDRA-5818)
 * Proper null handle for IF with map element access (CASSANDRA-7155)
 * Improve compaction visibility (CASSANDRA-7242)
 * Correctly delete scheduled range xfers (CASSANDRA-7143)
 * Make batchlog replica selection rack-aware (CASSANDRA-6551)
 * Fix CFMetaData#getColumnDefinitionFromColumnName() (CASSANDRA-7074)
 * Fix writetime/ttl functions for static columns (CASSANDRA-7081)
 * Suggest CTRL-C or semicolon after three blank lines in cqlsh (CASSANDRA-7142)
 * Fix 2ndary index queries with DESC clustering order (CASSANDRA-6950)
 * Invalid key cache entries on DROP (CASSANDRA-6525)
 * Fix flapping RecoveryManagerTest (CASSANDRA-7084)
 * Add missing iso8601 patterns for date strings (CASSANDRA-6973)
 * Support selecting multiple rows in a partition using IN (CASSANDRA-6875)
 * Add authentication support to shuffle (CASSANDRA-6484)
 * Swap local and global default read repair chances (CASSANDRA-7320)
 * Add conditional CREATE/DROP USER support (CASSANDRA-7264)
 * Cqlsh counts non-empty lines for "Blank lines" warning (CASSANDRA-7325)
Merged from 1.2:
 * Add Cloudstack snitch (CASSANDRA-7147)
 * Update system.peers correctly when relocating tokens (CASSANDRA-7126)
 * Add Google Compute Engine snitch (CASSANDRA-7132)
 * remove duplicate query for local tokens (CASSANDRA-7182)
 * exit CQLSH with error status code if script fails (CASSANDRA-6344)
 * Fix bug with some IN queries missig results (CASSANDRA-7105)
 * Fix availability validation for LOCAL_ONE CL (CASSANDRA-7319)
 * Hint streaming can cause decommission to fail (CASSANDRA-7219)


2.1.0-beta2
 * Increase default CL space to 8GB (CASSANDRA-7031)
 * Add range tombstones to read repair digests (CASSANDRA-6863)
 * Fix BTree.clear for large updates (CASSANDRA-6943)
 * Fail write instead of logging a warning when unable to append to CL
   (CASSANDRA-6764)
 * Eliminate possibility of CL segment appearing twice in active list 
   (CASSANDRA-6557)
 * Apply DONTNEED fadvise to commitlog segments (CASSANDRA-6759)
 * Switch CRC component to Adler and include it for compressed sstables 
   (CASSANDRA-4165)
 * Allow cassandra-stress to set compaction strategy options (CASSANDRA-6451)
 * Add broadcast_rpc_address option to cassandra.yaml (CASSANDRA-5899)
 * Auto reload GossipingPropertyFileSnitch config (CASSANDRA-5897)
 * Fix overflow of memtable_total_space_in_mb (CASSANDRA-6573)
 * Fix ABTC NPE and apply update function correctly (CASSANDRA-6692)
 * Allow nodetool to use a file or prompt for password (CASSANDRA-6660)
 * Fix AIOOBE when concurrently accessing ABSC (CASSANDRA-6742)
 * Fix assertion error in ALTER TYPE RENAME (CASSANDRA-6705)
 * Scrub should not always clear out repaired status (CASSANDRA-5351)
 * Improve handling of range tombstone for wide partitions (CASSANDRA-6446)
 * Fix ClassCastException for compact table with composites (CASSANDRA-6738)
 * Fix potentially repairing with wrong nodes (CASSANDRA-6808)
 * Change caching option syntax (CASSANDRA-6745)
 * Fix stress to do proper counter reads (CASSANDRA-6835)
 * Fix help message for stress counter_write (CASSANDRA-6824)
 * Fix stress smart Thrift client to pick servers correctly (CASSANDRA-6848)
 * Add logging levels (minimal, normal or verbose) to stress tool (CASSANDRA-6849)
 * Fix race condition in Batch CLE (CASSANDRA-6860)
 * Improve cleanup/scrub/upgradesstables failure handling (CASSANDRA-6774)
 * ByteBuffer write() methods for serializing sstables (CASSANDRA-6781)
 * Proper compare function for CollectionType (CASSANDRA-6783)
 * Update native server to Netty 4 (CASSANDRA-6236)
 * Fix off-by-one error in stress (CASSANDRA-6883)
 * Make OpOrder AutoCloseable (CASSANDRA-6901)
 * Remove sync repair JMX interface (CASSANDRA-6900)
 * Add multiple memory allocation options for memtables (CASSANDRA-6689, 6694)
 * Remove adjusted op rate from stress output (CASSANDRA-6921)
 * Add optimized CF.hasColumns() implementations (CASSANDRA-6941)
 * Serialize batchlog mutations with the version of the target node
   (CASSANDRA-6931)
 * Optimize CounterColumn#reconcile() (CASSANDRA-6953)
 * Properly remove 1.2 sstable support in 2.1 (CASSANDRA-6869)
 * Lock counter cells, not partitions (CASSANDRA-6880)
 * Track presence of legacy counter shards in sstables (CASSANDRA-6888)
 * Ensure safe resource cleanup when replacing sstables (CASSANDRA-6912)
 * Add failure handler to async callback (CASSANDRA-6747)
 * Fix AE when closing SSTable without releasing reference (CASSANDRA-7000)
 * Clean up IndexInfo on keyspace/table drops (CASSANDRA-6924)
 * Only snapshot relative SSTables when sequential repair (CASSANDRA-7024)
 * Require nodetool rebuild_index to specify index names (CASSANDRA-7038)
 * fix cassandra stress errors on reads with native protocol (CASSANDRA-7033)
 * Use OpOrder to guard sstable references for reads (CASSANDRA-6919)
 * Preemptive opening of compaction result (CASSANDRA-6916)
 * Multi-threaded scrub/cleanup/upgradesstables (CASSANDRA-5547)
 * Optimize cellname comparison (CASSANDRA-6934)
 * Native protocol v3 (CASSANDRA-6855)
 * Optimize Cell liveness checks and clean up Cell (CASSANDRA-7119)
 * Support consistent range movements (CASSANDRA-2434)
 * Display min timestamp in sstablemetadata viewer (CASSANDRA-6767)
Merged from 2.0:
 * Avoid race-prone second "scrub" of system keyspace (CASSANDRA-6797)
 * Pool CqlRecordWriter clients by inetaddress rather than Range
   (CASSANDRA-6665)
 * Fix compaction_history timestamps (CASSANDRA-6784)
 * Compare scores of full replica ordering in DES (CASSANDRA-6683)
 * fix CME in SessionInfo updateProgress affecting netstats (CASSANDRA-6577)
 * Allow repairing between specific replicas (CASSANDRA-6440)
 * Allow per-dc enabling of hints (CASSANDRA-6157)
 * Add compatibility for Hadoop 0.2.x (CASSANDRA-5201)
 * Fix EstimatedHistogram races (CASSANDRA-6682)
 * Failure detector correctly converts initial value to nanos (CASSANDRA-6658)
 * Add nodetool taketoken to relocate vnodes (CASSANDRA-4445)
 * Expose bulk loading progress over JMX (CASSANDRA-4757)
 * Correctly handle null with IF conditions and TTL (CASSANDRA-6623)
 * Account for range/row tombstones in tombstone drop
   time histogram (CASSANDRA-6522)
 * Stop CommitLogSegment.close() from calling sync() (CASSANDRA-6652)
 * Make commitlog failure handling configurable (CASSANDRA-6364)
 * Avoid overlaps in LCS (CASSANDRA-6688)
 * Improve support for paginating over composites (CASSANDRA-4851)
 * Fix count(*) queries in a mixed cluster (CASSANDRA-6707)
 * Improve repair tasks(snapshot, differencing) concurrency (CASSANDRA-6566)
 * Fix replaying pre-2.0 commit logs (CASSANDRA-6714)
 * Add static columns to CQL3 (CASSANDRA-6561)
 * Optimize single partition batch statements (CASSANDRA-6737)
 * Disallow post-query re-ordering when paging (CASSANDRA-6722)
 * Fix potential paging bug with deleted columns (CASSANDRA-6748)
 * Fix NPE on BulkLoader caused by losing StreamEvent (CASSANDRA-6636)
 * Fix truncating compression metadata (CASSANDRA-6791)
 * Add CMSClassUnloadingEnabled JVM option (CASSANDRA-6541)
 * Catch memtable flush exceptions during shutdown (CASSANDRA-6735)
 * Fix upgradesstables NPE for non-CF-based indexes (CASSANDRA-6645)
 * Fix UPDATE updating PRIMARY KEY columns implicitly (CASSANDRA-6782)
 * Fix IllegalArgumentException when updating from 1.2 with SuperColumns
   (CASSANDRA-6733)
 * FBUtilities.singleton() should use the CF comparator (CASSANDRA-6778)
 * Fix CQLSStableWriter.addRow(Map<String, Object>) (CASSANDRA-6526)
 * Fix HSHA server introducing corrupt data (CASSANDRA-6285)
 * Fix CAS conditions for COMPACT STORAGE tables (CASSANDRA-6813)
 * Starting threads in OutboundTcpConnectionPool constructor causes race conditions (CASSANDRA-7177)
 * Allow overriding cassandra-rackdc.properties file (CASSANDRA-7072)
 * Set JMX RMI port to 7199 (CASSANDRA-7087)
 * Use LOCAL_QUORUM for data reads at LOCAL_SERIAL (CASSANDRA-6939)
 * Log a warning for large batches (CASSANDRA-6487)
 * Put nodes in hibernate when join_ring is false (CASSANDRA-6961)
 * Avoid early loading of non-system keyspaces before compaction-leftovers 
   cleanup at startup (CASSANDRA-6913)
 * Restrict Windows to parallel repairs (CASSANDRA-6907)
 * (Hadoop) Allow manually specifying start/end tokens in CFIF (CASSANDRA-6436)
 * Fix NPE in MeteredFlusher (CASSANDRA-6820)
 * Fix race processing range scan responses (CASSANDRA-6820)
 * Allow deleting snapshots from dropped keyspaces (CASSANDRA-6821)
 * Add uuid() function (CASSANDRA-6473)
 * Omit tombstones from schema digests (CASSANDRA-6862)
 * Include correct consistencyLevel in LWT timeout (CASSANDRA-6884)
 * Lower chances for losing new SSTables during nodetool refresh and
   ColumnFamilyStore.loadNewSSTables (CASSANDRA-6514)
 * Add support for DELETE ... IF EXISTS to CQL3 (CASSANDRA-5708)
 * Update hadoop_cql3_word_count example (CASSANDRA-6793)
 * Fix handling of RejectedExecution in sync Thrift server (CASSANDRA-6788)
 * Log more information when exceeding tombstone_warn_threshold (CASSANDRA-6865)
 * Fix truncate to not abort due to unreachable fat clients (CASSANDRA-6864)
 * Fix schema concurrency exceptions (CASSANDRA-6841)
 * Fix leaking validator FH in StreamWriter (CASSANDRA-6832)
 * Fix saving triggers to schema (CASSANDRA-6789)
 * Fix trigger mutations when base mutation list is immutable (CASSANDRA-6790)
 * Fix accounting in FileCacheService to allow re-using RAR (CASSANDRA-6838)
 * Fix static counter columns (CASSANDRA-6827)
 * Restore expiring->deleted (cell) compaction optimization (CASSANDRA-6844)
 * Fix CompactionManager.needsCleanup (CASSANDRA-6845)
 * Correctly compare BooleanType values other than 0 and 1 (CASSANDRA-6779)
 * Read message id as string from earlier versions (CASSANDRA-6840)
 * Properly use the Paxos consistency for (non-protocol) batch (CASSANDRA-6837)
 * Add paranoid disk failure option (CASSANDRA-6646)
 * Improve PerRowSecondaryIndex performance (CASSANDRA-6876)
 * Extend triggers to support CAS updates (CASSANDRA-6882)
 * Static columns with IF NOT EXISTS don't always work as expected (CASSANDRA-6873)
 * Fix paging with SELECT DISTINCT (CASSANDRA-6857)
 * Fix UnsupportedOperationException on CAS timeout (CASSANDRA-6923)
 * Improve MeteredFlusher handling of MF-unaffected column families
   (CASSANDRA-6867)
 * Add CqlRecordReader using native pagination (CASSANDRA-6311)
 * Add QueryHandler interface (CASSANDRA-6659)
 * Track liveRatio per-memtable, not per-CF (CASSANDRA-6945)
 * Make sure upgradesstables keeps sstable level (CASSANDRA-6958)
 * Fix LIMIT with static columns (CASSANDRA-6956)
 * Fix clash with CQL column name in thrift validation (CASSANDRA-6892)
 * Fix error with super columns in mixed 1.2-2.0 clusters (CASSANDRA-6966)
 * Fix bad skip of sstables on slice query with composite start/finish (CASSANDRA-6825)
 * Fix unintended update with conditional statement (CASSANDRA-6893)
 * Fix map element access in IF (CASSANDRA-6914)
 * Avoid costly range calculations for range queries on system keyspaces
   (CASSANDRA-6906)
 * Fix SSTable not released if stream session fails (CASSANDRA-6818)
 * Avoid build failure due to ANTLR timeout (CASSANDRA-6991)
 * Queries on compact tables can return more rows that requested (CASSANDRA-7052)
 * USING TIMESTAMP for batches does not work (CASSANDRA-7053)
 * Fix performance regression from CASSANDRA-5614 (CASSANDRA-6949)
 * Ensure that batchlog and hint timeouts do not produce hints (CASSANDRA-7058)
 * Merge groupable mutations in TriggerExecutor#execute() (CASSANDRA-7047)
 * Plug holes in resource release when wiring up StreamSession (CASSANDRA-7073)
 * Re-add parameter columns to tracing session (CASSANDRA-6942)
 * Preserves CQL metadata when updating table from thrift (CASSANDRA-6831)
Merged from 1.2:
 * Fix nodetool display with vnodes (CASSANDRA-7082)
 * Add UNLOGGED, COUNTER options to BATCH documentation (CASSANDRA-6816)
 * add extra SSL cipher suites (CASSANDRA-6613)
 * fix nodetool getsstables for blob PK (CASSANDRA-6803)
 * Fix BatchlogManager#deleteBatch() use of millisecond timestamps
   (CASSANDRA-6822)
 * Continue assassinating even if the endpoint vanishes (CASSANDRA-6787)
 * Schedule schema pulls on change (CASSANDRA-6971)
 * Non-droppable verbs shouldn't be dropped from OTC (CASSANDRA-6980)
 * Shutdown batchlog executor in SS#drain() (CASSANDRA-7025)
 * Fix batchlog to account for CF truncation records (CASSANDRA-6999)
 * Fix CQLSH parsing of functions and BLOB literals (CASSANDRA-7018)
 * Properly load trustore in the native protocol (CASSANDRA-6847)
 * Always clean up references in SerializingCache (CASSANDRA-6994)
 * Don't shut MessagingService down when replacing a node (CASSANDRA-6476)
 * fix npe when doing -Dcassandra.fd_initial_value_ms (CASSANDRA-6751)


2.1.0-beta1
 * Add flush directory distinct from compaction directories (CASSANDRA-6357)
 * Require JNA by default (CASSANDRA-6575)
 * add listsnapshots command to nodetool (CASSANDRA-5742)
 * Introduce AtomicBTreeColumns (CASSANDRA-6271, 6692)
 * Multithreaded commitlog (CASSANDRA-3578)
 * allocate fixed index summary memory pool and resample cold index summaries 
   to use less memory (CASSANDRA-5519)
 * Removed multithreaded compaction (CASSANDRA-6142)
 * Parallelize fetching rows for low-cardinality indexes (CASSANDRA-1337)
 * change logging from log4j to logback (CASSANDRA-5883)
 * switch to LZ4 compression for internode communication (CASSANDRA-5887)
 * Stop using Thrift-generated Index* classes internally (CASSANDRA-5971)
 * Remove 1.2 network compatibility code (CASSANDRA-5960)
 * Remove leveled json manifest migration code (CASSANDRA-5996)
 * Remove CFDefinition (CASSANDRA-6253)
 * Use AtomicIntegerFieldUpdater in RefCountedMemory (CASSANDRA-6278)
 * User-defined types for CQL3 (CASSANDRA-5590)
 * Use of o.a.c.metrics in nodetool (CASSANDRA-5871, 6406)
 * Batch read from OTC's queue and cleanup (CASSANDRA-1632)
 * Secondary index support for collections (CASSANDRA-4511, 6383)
 * SSTable metadata(Stats.db) format change (CASSANDRA-6356)
 * Push composites support in the storage engine
   (CASSANDRA-5417, CASSANDRA-6520)
 * Add snapshot space used to cfstats (CASSANDRA-6231)
 * Add cardinality estimator for key count estimation (CASSANDRA-5906)
 * CF id is changed to be non-deterministic. Data dir/key cache are created
   uniquely for CF id (CASSANDRA-5202)
 * New counters implementation (CASSANDRA-6504)
 * Replace UnsortedColumns, EmptyColumns, TreeMapBackedSortedColumns with new
   ArrayBackedSortedColumns (CASSANDRA-6630, CASSANDRA-6662, CASSANDRA-6690)
 * Add option to use row cache with a given amount of rows (CASSANDRA-5357)
 * Avoid repairing already repaired data (CASSANDRA-5351)
 * Reject counter updates with USING TTL/TIMESTAMP (CASSANDRA-6649)
 * Replace index_interval with min/max_index_interval (CASSANDRA-6379)
 * Lift limitation that order by columns must be selected for IN queries (CASSANDRA-4911)


2.0.5
 * Reduce garbage generated by bloom filter lookups (CASSANDRA-6609)
 * Add ks.cf names to tombstone logging (CASSANDRA-6597)
 * Use LOCAL_QUORUM for LWT operations at LOCAL_SERIAL (CASSANDRA-6495)
 * Wait for gossip to settle before accepting client connections (CASSANDRA-4288)
 * Delete unfinished compaction incrementally (CASSANDRA-6086)
 * Allow specifying custom secondary index options in CQL3 (CASSANDRA-6480)
 * Improve replica pinning for cache efficiency in DES (CASSANDRA-6485)
 * Fix LOCAL_SERIAL from thrift (CASSANDRA-6584)
 * Don't special case received counts in CAS timeout exceptions (CASSANDRA-6595)
 * Add support for 2.1 global counter shards (CASSANDRA-6505)
 * Fix NPE when streaming connection is not yet established (CASSANDRA-6210)
 * Avoid rare duplicate read repair triggering (CASSANDRA-6606)
 * Fix paging discardFirst (CASSANDRA-6555)
 * Fix ArrayIndexOutOfBoundsException in 2ndary index query (CASSANDRA-6470)
 * Release sstables upon rebuilding 2i (CASSANDRA-6635)
 * Add AbstractCompactionStrategy.startup() method (CASSANDRA-6637)
 * SSTableScanner may skip rows during cleanup (CASSANDRA-6638)
 * sstables from stalled repair sessions can resurrect deleted data (CASSANDRA-6503)
 * Switch stress to use ITransportFactory (CASSANDRA-6641)
 * Fix IllegalArgumentException during prepare (CASSANDRA-6592)
 * Fix possible loss of 2ndary index entries during compaction (CASSANDRA-6517)
 * Fix direct Memory on architectures that do not support unaligned long access
   (CASSANDRA-6628)
 * Let scrub optionally skip broken counter partitions (CASSANDRA-5930)
Merged from 1.2:
 * fsync compression metadata (CASSANDRA-6531)
 * Validate CF existence on execution for prepared statement (CASSANDRA-6535)
 * Add ability to throttle batchlog replay (CASSANDRA-6550)
 * Fix executing LOCAL_QUORUM with SimpleStrategy (CASSANDRA-6545)
 * Avoid StackOverflow when using large IN queries (CASSANDRA-6567)
 * Nodetool upgradesstables includes secondary indexes (CASSANDRA-6598)
 * Paginate batchlog replay (CASSANDRA-6569)
 * skip blocking on streaming during drain (CASSANDRA-6603)
 * Improve error message when schema doesn't match loaded sstable (CASSANDRA-6262)
 * Add properties to adjust FD initial value and max interval (CASSANDRA-4375)
 * Fix preparing with batch and delete from collection (CASSANDRA-6607)
 * Fix ABSC reverse iterator's remove() method (CASSANDRA-6629)
 * Handle host ID conflicts properly (CASSANDRA-6615)
 * Move handling of migration event source to solve bootstrap race. (CASSANDRA-6648)
 * Make sure compaction throughput value doesn't overflow with int math (CASSANDRA-6647)


2.0.4
 * Allow removing snapshots of no-longer-existing CFs (CASSANDRA-6418)
 * add StorageService.stopDaemon() (CASSANDRA-4268)
 * add IRE for invalid CF supplied to get_count (CASSANDRA-5701)
 * add client encryption support to sstableloader (CASSANDRA-6378)
 * Fix accept() loop for SSL sockets post-shutdown (CASSANDRA-6468)
 * Fix size-tiered compaction in LCS L0 (CASSANDRA-6496)
 * Fix assertion failure in filterColdSSTables (CASSANDRA-6483)
 * Fix row tombstones in larger-than-memory compactions (CASSANDRA-6008)
 * Fix cleanup ClassCastException (CASSANDRA-6462)
 * Reduce gossip memory use by interning VersionedValue strings (CASSANDRA-6410)
 * Allow specifying datacenters to participate in a repair (CASSANDRA-6218)
 * Fix divide-by-zero in PCI (CASSANDRA-6403)
 * Fix setting last compacted key in the wrong level for LCS (CASSANDRA-6284)
 * Add millisecond precision formats to the timestamp parser (CASSANDRA-6395)
 * Expose a total memtable size metric for a CF (CASSANDRA-6391)
 * cqlsh: handle symlinks properly (CASSANDRA-6425)
 * Fix potential infinite loop when paging query with IN (CASSANDRA-6464)
 * Fix assertion error in AbstractQueryPager.discardFirst (CASSANDRA-6447)
 * Fix streaming older SSTable yields unnecessary tombstones (CASSANDRA-6527)
Merged from 1.2:
 * Improved error message on bad properties in DDL queries (CASSANDRA-6453)
 * Randomize batchlog candidates selection (CASSANDRA-6481)
 * Fix thundering herd on endpoint cache invalidation (CASSANDRA-6345, 6485)
 * Improve batchlog write performance with vnodes (CASSANDRA-6488)
 * cqlsh: quote single quotes in strings inside collections (CASSANDRA-6172)
 * Improve gossip performance for typical messages (CASSANDRA-6409)
 * Throw IRE if a prepared statement has more markers than supported 
   (CASSANDRA-5598)
 * Expose Thread metrics for the native protocol server (CASSANDRA-6234)
 * Change snapshot response message verb to INTERNAL to avoid dropping it 
   (CASSANDRA-6415)
 * Warn when collection read has > 65K elements (CASSANDRA-5428)
 * Fix cache persistence when both row and key cache are enabled 
   (CASSANDRA-6413)
 * (Hadoop) add describe_local_ring (CASSANDRA-6268)
 * Fix handling of concurrent directory creation failure (CASSANDRA-6459)
 * Allow executing CREATE statements multiple times (CASSANDRA-6471)
 * Don't send confusing info with timeouts (CASSANDRA-6491)
 * Don't resubmit counter mutation runnables internally (CASSANDRA-6427)
 * Don't drop local mutations without a hint (CASSANDRA-6510)
 * Don't allow null max_hint_window_in_ms (CASSANDRA-6419)
 * Validate SliceRange start and finish lengths (CASSANDRA-6521)


2.0.3
 * Fix FD leak on slice read path (CASSANDRA-6275)
 * Cancel read meter task when closing SSTR (CASSANDRA-6358)
 * free off-heap IndexSummary during bulk (CASSANDRA-6359)
 * Recover from IOException in accept() thread (CASSANDRA-6349)
 * Improve Gossip tolerance of abnormally slow tasks (CASSANDRA-6338)
 * Fix trying to hint timed out counter writes (CASSANDRA-6322)
 * Allow restoring specific columnfamilies from archived CL (CASSANDRA-4809)
 * Avoid flushing compaction_history after each operation (CASSANDRA-6287)
 * Fix repair assertion error when tombstones expire (CASSANDRA-6277)
 * Skip loading corrupt key cache (CASSANDRA-6260)
 * Fixes for compacting larger-than-memory rows (CASSANDRA-6274)
 * Compact hottest sstables first and optionally omit coldest from
   compaction entirely (CASSANDRA-6109)
 * Fix modifying column_metadata from thrift (CASSANDRA-6182)
 * cqlsh: fix LIST USERS output (CASSANDRA-6242)
 * Add IRequestSink interface (CASSANDRA-6248)
 * Update memtable size while flushing (CASSANDRA-6249)
 * Provide hooks around CQL2/CQL3 statement execution (CASSANDRA-6252)
 * Require Permission.SELECT for CAS updates (CASSANDRA-6247)
 * New CQL-aware SSTableWriter (CASSANDRA-5894)
 * Reject CAS operation when the protocol v1 is used (CASSANDRA-6270)
 * Correctly throw error when frame too large (CASSANDRA-5981)
 * Fix serialization bug in PagedRange with 2ndary indexes (CASSANDRA-6299)
 * Fix CQL3 table validation in Thrift (CASSANDRA-6140)
 * Fix bug missing results with IN clauses (CASSANDRA-6327)
 * Fix paging with reversed slices (CASSANDRA-6343)
 * Set minTimestamp correctly to be able to drop expired sstables (CASSANDRA-6337)
 * Support NaN and Infinity as float literals (CASSANDRA-6003)
 * Remove RF from nodetool ring output (CASSANDRA-6289)
 * Fix attempting to flush empty rows (CASSANDRA-6374)
 * Fix potential out of bounds exception when paging (CASSANDRA-6333)
Merged from 1.2:
 * Optimize FD phi calculation (CASSANDRA-6386)
 * Improve initial FD phi estimate when starting up (CASSANDRA-6385)
 * Don't list CQL3 table in CLI describe even if named explicitely 
   (CASSANDRA-5750)
 * Invalidate row cache when dropping CF (CASSANDRA-6351)
 * add non-jamm path for cached statements (CASSANDRA-6293)
 * add windows bat files for shell commands (CASSANDRA-6145)
 * Require logging in for Thrift CQL2/3 statement preparation (CASSANDRA-6254)
 * restrict max_num_tokens to 1536 (CASSANDRA-6267)
 * Nodetool gets default JMX port from cassandra-env.sh (CASSANDRA-6273)
 * make calculatePendingRanges asynchronous (CASSANDRA-6244)
 * Remove blocking flushes in gossip thread (CASSANDRA-6297)
 * Fix potential socket leak in connectionpool creation (CASSANDRA-6308)
 * Allow LOCAL_ONE/LOCAL_QUORUM to work with SimpleStrategy (CASSANDRA-6238)
 * cqlsh: handle 'null' as session duration (CASSANDRA-6317)
 * Fix json2sstable handling of range tombstones (CASSANDRA-6316)
 * Fix missing one row in reverse query (CASSANDRA-6330)
 * Fix reading expired row value from row cache (CASSANDRA-6325)
 * Fix AssertionError when doing set element deletion (CASSANDRA-6341)
 * Make CL code for the native protocol match the one in C* 2.0
   (CASSANDRA-6347)
 * Disallow altering CQL3 table from thrift (CASSANDRA-6370)
 * Fix size computation of prepared statement (CASSANDRA-6369)


2.0.2
 * Update FailureDetector to use nanontime (CASSANDRA-4925)
 * Fix FileCacheService regressions (CASSANDRA-6149)
 * Never return WriteTimeout for CL.ANY (CASSANDRA-6132)
 * Fix race conditions in bulk loader (CASSANDRA-6129)
 * Add configurable metrics reporting (CASSANDRA-4430)
 * drop queries exceeding a configurable number of tombstones (CASSANDRA-6117)
 * Track and persist sstable read activity (CASSANDRA-5515)
 * Fixes for speculative retry (CASSANDRA-5932, CASSANDRA-6194)
 * Improve memory usage of metadata min/max column names (CASSANDRA-6077)
 * Fix thrift validation refusing row markers on CQL3 tables (CASSANDRA-6081)
 * Fix insertion of collections with CAS (CASSANDRA-6069)
 * Correctly send metadata on SELECT COUNT (CASSANDRA-6080)
 * Track clients' remote addresses in ClientState (CASSANDRA-6070)
 * Create snapshot dir if it does not exist when migrating
   leveled manifest (CASSANDRA-6093)
 * make sequential nodetool repair the default (CASSANDRA-5950)
 * Add more hooks for compaction strategy implementations (CASSANDRA-6111)
 * Fix potential NPE on composite 2ndary indexes (CASSANDRA-6098)
 * Delete can potentially be skipped in batch (CASSANDRA-6115)
 * Allow alter keyspace on system_traces (CASSANDRA-6016)
 * Disallow empty column names in cql (CASSANDRA-6136)
 * Use Java7 file-handling APIs and fix file moving on Windows (CASSANDRA-5383)
 * Save compaction history to system keyspace (CASSANDRA-5078)
 * Fix NPE if StorageService.getOperationMode() is executed before full startup (CASSANDRA-6166)
 * CQL3: support pre-epoch longs for TimestampType (CASSANDRA-6212)
 * Add reloadtriggers command to nodetool (CASSANDRA-4949)
 * cqlsh: ignore empty 'value alias' in DESCRIBE (CASSANDRA-6139)
 * Fix sstable loader (CASSANDRA-6205)
 * Reject bootstrapping if the node already exists in gossip (CASSANDRA-5571)
 * Fix NPE while loading paxos state (CASSANDRA-6211)
 * cqlsh: add SHOW SESSION <tracing-session> command (CASSANDRA-6228)
Merged from 1.2:
 * (Hadoop) Require CFRR batchSize to be at least 2 (CASSANDRA-6114)
 * Add a warning for small LCS sstable size (CASSANDRA-6191)
 * Add ability to list specific KS/CF combinations in nodetool cfstats (CASSANDRA-4191)
 * Mark CF clean if a mutation raced the drop and got it marked dirty (CASSANDRA-5946)
 * Add a LOCAL_ONE consistency level (CASSANDRA-6202)
 * Limit CQL prepared statement cache by size instead of count (CASSANDRA-6107)
 * Tracing should log write failure rather than raw exceptions (CASSANDRA-6133)
 * lock access to TM.endpointToHostIdMap (CASSANDRA-6103)
 * Allow estimated memtable size to exceed slab allocator size (CASSANDRA-6078)
 * Start MeteredFlusher earlier to prevent OOM during CL replay (CASSANDRA-6087)
 * Avoid sending Truncate command to fat clients (CASSANDRA-6088)
 * Allow where clause conditions to be in parenthesis (CASSANDRA-6037)
 * Do not open non-ssl storage port if encryption option is all (CASSANDRA-3916)
 * Move batchlog replay to its own executor (CASSANDRA-6079)
 * Add tombstone debug threshold and histogram (CASSANDRA-6042, 6057)
 * Enable tcp keepalive on incoming connections (CASSANDRA-4053)
 * Fix fat client schema pull NPE (CASSANDRA-6089)
 * Fix memtable flushing for indexed tables (CASSANDRA-6112)
 * Fix skipping columns with multiple slices (CASSANDRA-6119)
 * Expose connected thrift + native client counts (CASSANDRA-5084)
 * Optimize auth setup (CASSANDRA-6122)
 * Trace index selection (CASSANDRA-6001)
 * Update sstablesPerReadHistogram to use biased sampling (CASSANDRA-6164)
 * Log UnknownColumnfamilyException when closing socket (CASSANDRA-5725)
 * Properly error out on CREATE INDEX for counters table (CASSANDRA-6160)
 * Handle JMX notification failure for repair (CASSANDRA-6097)
 * (Hadoop) Fetch no more than 128 splits in parallel (CASSANDRA-6169)
 * stress: add username/password authentication support (CASSANDRA-6068)
 * Fix indexed queries with row cache enabled on parent table (CASSANDRA-5732)
 * Fix compaction race during columnfamily drop (CASSANDRA-5957)
 * Fix validation of empty column names for compact tables (CASSANDRA-6152)
 * Skip replaying mutations that pass CRC but fail to deserialize (CASSANDRA-6183)
 * Rework token replacement to use replace_address (CASSANDRA-5916)
 * Fix altering column types (CASSANDRA-6185)
 * cqlsh: fix CREATE/ALTER WITH completion (CASSANDRA-6196)
 * add windows bat files for shell commands (CASSANDRA-6145)
 * Fix potential stack overflow during range tombstones insertion (CASSANDRA-6181)
 * (Hadoop) Make LOCAL_ONE the default consistency level (CASSANDRA-6214)


2.0.1
 * Fix bug that could allow reading deleted data temporarily (CASSANDRA-6025)
 * Improve memory use defaults (CASSANDRA-6059)
 * Make ThriftServer more easlly extensible (CASSANDRA-6058)
 * Remove Hadoop dependency from ITransportFactory (CASSANDRA-6062)
 * add file_cache_size_in_mb setting (CASSANDRA-5661)
 * Improve error message when yaml contains invalid properties (CASSANDRA-5958)
 * Improve leveled compaction's ability to find non-overlapping L0 compactions
   to work on concurrently (CASSANDRA-5921)
 * Notify indexer of columns shadowed by range tombstones (CASSANDRA-5614)
 * Log Merkle tree stats (CASSANDRA-2698)
 * Switch from crc32 to adler32 for compressed sstable checksums (CASSANDRA-5862)
 * Improve offheap memcpy performance (CASSANDRA-5884)
 * Use a range aware scanner for cleanup (CASSANDRA-2524)
 * Cleanup doesn't need to inspect sstables that contain only local data
   (CASSANDRA-5722)
 * Add ability for CQL3 to list partition keys (CASSANDRA-4536)
 * Improve native protocol serialization (CASSANDRA-5664)
 * Upgrade Thrift to 0.9.1 (CASSANDRA-5923)
 * Require superuser status for adding triggers (CASSANDRA-5963)
 * Make standalone scrubber handle old and new style leveled manifest
   (CASSANDRA-6005)
 * Fix paxos bugs (CASSANDRA-6012, 6013, 6023)
 * Fix paged ranges with multiple replicas (CASSANDRA-6004)
 * Fix potential AssertionError during tracing (CASSANDRA-6041)
 * Fix NPE in sstablesplit (CASSANDRA-6027)
 * Migrate pre-2.0 key/value/column aliases to system.schema_columns
   (CASSANDRA-6009)
 * Paging filter empty rows too agressively (CASSANDRA-6040)
 * Support variadic parameters for IN clauses (CASSANDRA-4210)
 * cqlsh: return the result of CAS writes (CASSANDRA-5796)
 * Fix validation of IN clauses with 2ndary indexes (CASSANDRA-6050)
 * Support named bind variables in CQL (CASSANDRA-6033)
Merged from 1.2:
 * Allow cache-keys-to-save to be set at runtime (CASSANDRA-5980)
 * Avoid second-guessing out-of-space state (CASSANDRA-5605)
 * Tuning knobs for dealing with large blobs and many CFs (CASSANDRA-5982)
 * (Hadoop) Fix CQLRW for thrift tables (CASSANDRA-6002)
 * Fix possible divide-by-zero in HHOM (CASSANDRA-5990)
 * Allow local batchlog writes for CL.ANY (CASSANDRA-5967)
 * Upgrade metrics-core to version 2.2.0 (CASSANDRA-5947)
 * Fix CqlRecordWriter with composite keys (CASSANDRA-5949)
 * Add snitch, schema version, cluster, partitioner to JMX (CASSANDRA-5881)
 * Allow disabling SlabAllocator (CASSANDRA-5935)
 * Make user-defined compaction JMX blocking (CASSANDRA-4952)
 * Fix streaming does not transfer wrapped range (CASSANDRA-5948)
 * Fix loading index summary containing empty key (CASSANDRA-5965)
 * Correctly handle limits in CompositesSearcher (CASSANDRA-5975)
 * Pig: handle CQL collections (CASSANDRA-5867)
 * Pass the updated cf to the PRSI index() method (CASSANDRA-5999)
 * Allow empty CQL3 batches (as no-op) (CASSANDRA-5994)
 * Support null in CQL3 functions (CASSANDRA-5910)
 * Replace the deprecated MapMaker with CacheLoader (CASSANDRA-6007)
 * Add SSTableDeletingNotification to DataTracker (CASSANDRA-6010)
 * Fix snapshots in use get deleted during snapshot repair (CASSANDRA-6011)
 * Move hints and exception count to o.a.c.metrics (CASSANDRA-6017)
 * Fix memory leak in snapshot repair (CASSANDRA-6047)
 * Fix sstable2sjon for CQL3 tables (CASSANDRA-5852)


2.0.0
 * Fix thrift validation when inserting into CQL3 tables (CASSANDRA-5138)
 * Fix periodic memtable flushing behavior with clean memtables (CASSANDRA-5931)
 * Fix dateOf() function for pre-2.0 timestamp columns (CASSANDRA-5928)
 * Fix SSTable unintentionally loads BF when opened for batch (CASSANDRA-5938)
 * Add stream session progress to JMX (CASSANDRA-4757)
 * Fix NPE during CAS operation (CASSANDRA-5925)
Merged from 1.2:
 * Fix getBloomFilterDiskSpaceUsed for AlwaysPresentFilter (CASSANDRA-5900)
 * Don't announce schema version until we've loaded the changes locally
   (CASSANDRA-5904)
 * Fix to support off heap bloom filters size greater than 2 GB (CASSANDRA-5903)
 * Properly handle parsing huge map and set literals (CASSANDRA-5893)


2.0.0-rc2
 * enable vnodes by default (CASSANDRA-5869)
 * fix CAS contention timeout (CASSANDRA-5830)
 * fix HsHa to respect max frame size (CASSANDRA-4573)
 * Fix (some) 2i on composite components omissions (CASSANDRA-5851)
 * cqlsh: add DESCRIBE FULL SCHEMA variant (CASSANDRA-5880)
Merged from 1.2:
 * Correctly validate sparse composite cells in scrub (CASSANDRA-5855)
 * Add KeyCacheHitRate metric to CF metrics (CASSANDRA-5868)
 * cqlsh: add support for multiline comments (CASSANDRA-5798)
 * Handle CQL3 SELECT duplicate IN restrictions on clustering columns
   (CASSANDRA-5856)


2.0.0-rc1
 * improve DecimalSerializer performance (CASSANDRA-5837)
 * fix potential spurious wakeup in AsyncOneResponse (CASSANDRA-5690)
 * fix schema-related trigger issues (CASSANDRA-5774)
 * Better validation when accessing CQL3 table from thrift (CASSANDRA-5138)
 * Fix assertion error during repair (CASSANDRA-5801)
 * Fix range tombstone bug (CASSANDRA-5805)
 * DC-local CAS (CASSANDRA-5797)
 * Add a native_protocol_version column to the system.local table (CASSANRDA-5819)
 * Use index_interval from cassandra.yaml when upgraded (CASSANDRA-5822)
 * Fix buffer underflow on socket close (CASSANDRA-5792)
Merged from 1.2:
 * Fix reading DeletionTime from 1.1-format sstables (CASSANDRA-5814)
 * cqlsh: add collections support to COPY (CASSANDRA-5698)
 * retry important messages for any IOException (CASSANDRA-5804)
 * Allow empty IN relations in SELECT/UPDATE/DELETE statements (CASSANDRA-5626)
 * cqlsh: fix crashing on Windows due to libedit detection (CASSANDRA-5812)
 * fix bulk-loading compressed sstables (CASSANDRA-5820)
 * (Hadoop) fix quoting in CqlPagingRecordReader and CqlRecordWriter 
   (CASSANDRA-5824)
 * update default LCS sstable size to 160MB (CASSANDRA-5727)
 * Allow compacting 2Is via nodetool (CASSANDRA-5670)
 * Hex-encode non-String keys in OPP (CASSANDRA-5793)
 * nodetool history logging (CASSANDRA-5823)
 * (Hadoop) fix support for Thrift tables in CqlPagingRecordReader 
   (CASSANDRA-5752)
 * add "all time blocked" to StatusLogger output (CASSANDRA-5825)
 * Future-proof inter-major-version schema migrations (CASSANDRA-5845)
 * (Hadoop) add CqlPagingRecordReader support for ReversedType in Thrift table
   (CASSANDRA-5718)
 * Add -no-snapshot option to scrub (CASSANDRA-5891)
 * Fix to support off heap bloom filters size greater than 2 GB (CASSANDRA-5903)
 * Properly handle parsing huge map and set literals (CASSANDRA-5893)
 * Fix LCS L0 compaction may overlap in L1 (CASSANDRA-5907)
 * New sstablesplit tool to split large sstables offline (CASSANDRA-4766)
 * Fix potential deadlock in native protocol server (CASSANDRA-5926)
 * Disallow incompatible type change in CQL3 (CASSANDRA-5882)
Merged from 1.1:
 * Correctly validate sparse composite cells in scrub (CASSANDRA-5855)


2.0.0-beta2
 * Replace countPendingHints with Hints Created metric (CASSANDRA-5746)
 * Allow nodetool with no args, and with help to run without a server (CASSANDRA-5734)
 * Cleanup AbstractType/TypeSerializer classes (CASSANDRA-5744)
 * Remove unimplemented cli option schema-mwt (CASSANDRA-5754)
 * Support range tombstones in thrift (CASSANDRA-5435)
 * Normalize table-manipulating CQL3 statements' class names (CASSANDRA-5759)
 * cqlsh: add missing table options to DESCRIBE output (CASSANDRA-5749)
 * Fix assertion error during repair (CASSANDRA-5757)
 * Fix bulkloader (CASSANDRA-5542)
 * Add LZ4 compression to the native protocol (CASSANDRA-5765)
 * Fix bugs in the native protocol v2 (CASSANDRA-5770)
 * CAS on 'primary key only' table (CASSANDRA-5715)
 * Support streaming SSTables of old versions (CASSANDRA-5772)
 * Always respect protocol version in native protocol (CASSANDRA-5778)
 * Fix ConcurrentModificationException during streaming (CASSANDRA-5782)
 * Update deletion timestamp in Commit#updatesWithPaxosTime (CASSANDRA-5787)
 * Thrift cas() method crashes if input columns are not sorted (CASSANDRA-5786)
 * Order columns names correctly when querying for CAS (CASSANDRA-5788)
 * Fix streaming retry (CASSANDRA-5775)
Merged from 1.2:
 * if no seeds can be a reached a node won't start in a ring by itself (CASSANDRA-5768)
 * add cassandra.unsafesystem property (CASSANDRA-5704)
 * (Hadoop) quote identifiers in CqlPagingRecordReader (CASSANDRA-5763)
 * Add replace_node functionality for vnodes (CASSANDRA-5337)
 * Add timeout events to query traces (CASSANDRA-5520)
 * Fix serialization of the LEFT gossip value (CASSANDRA-5696)
 * Pig: support for cql3 tables (CASSANDRA-5234)
 * Fix skipping range tombstones with reverse queries (CASSANDRA-5712)
 * Expire entries out of ThriftSessionManager (CASSANDRA-5719)
 * Don't keep ancestor information in memory (CASSANDRA-5342)
 * Expose native protocol server status in nodetool info (CASSANDRA-5735)
 * Fix pathetic performance of range tombstones (CASSANDRA-5677)
 * Fix querying with an empty (impossible) range (CASSANDRA-5573)
 * cqlsh: handle CUSTOM 2i in DESCRIBE output (CASSANDRA-5760)
 * Fix minor bug in Range.intersects(Bound) (CASSANDRA-5771)
 * cqlsh: handle disabled compression in DESCRIBE output (CASSANDRA-5766)
 * Ensure all UP events are notified on the native protocol (CASSANDRA-5769)
 * Fix formatting of sstable2json with multiple -k arguments (CASSANDRA-5781)
 * Don't rely on row marker for queries in general to hide lost markers
   after TTL expires (CASSANDRA-5762)
 * Sort nodetool help output (CASSANDRA-5776)
 * Fix column expiring during 2 phases compaction (CASSANDRA-5799)
 * now() is being rejected in INSERTs when inside collections (CASSANDRA-5795)


2.0.0-beta1
 * Add support for indexing clustered columns (CASSANDRA-5125)
 * Removed on-heap row cache (CASSANDRA-5348)
 * use nanotime consistently for node-local timeouts (CASSANDRA-5581)
 * Avoid unnecessary second pass on name-based queries (CASSANDRA-5577)
 * Experimental triggers (CASSANDRA-1311)
 * JEMalloc support for off-heap allocation (CASSANDRA-3997)
 * Single-pass compaction (CASSANDRA-4180)
 * Removed token range bisection (CASSANDRA-5518)
 * Removed compatibility with pre-1.2.5 sstables and network messages
   (CASSANDRA-5511)
 * removed PBSPredictor (CASSANDRA-5455)
 * CAS support (CASSANDRA-5062, 5441, 5442, 5443, 5619, 5667)
 * Leveled compaction performs size-tiered compactions in L0 
   (CASSANDRA-5371, 5439)
 * Add yaml network topology snitch for mixed ec2/other envs (CASSANDRA-5339)
 * Log when a node is down longer than the hint window (CASSANDRA-4554)
 * Optimize tombstone creation for ExpiringColumns (CASSANDRA-4917)
 * Improve LeveledScanner work estimation (CASSANDRA-5250, 5407)
 * Replace compaction lock with runWithCompactionsDisabled (CASSANDRA-3430)
 * Change Message IDs to ints (CASSANDRA-5307)
 * Move sstable level information into the Stats component, removing the
   need for a separate Manifest file (CASSANDRA-4872)
 * avoid serializing to byte[] on commitlog append (CASSANDRA-5199)
 * make index_interval configurable per columnfamily (CASSANDRA-3961, CASSANDRA-5650)
 * add default_time_to_live (CASSANDRA-3974)
 * add memtable_flush_period_in_ms (CASSANDRA-4237)
 * replace supercolumns internally by composites (CASSANDRA-3237, 5123)
 * upgrade thrift to 0.9.0 (CASSANDRA-3719)
 * drop unnecessary keyspace parameter from user-defined compaction API 
   (CASSANDRA-5139)
 * more robust solution to incomplete compactions + counters (CASSANDRA-5151)
 * Change order of directory searching for c*.in.sh (CASSANDRA-3983)
 * Add tool to reset SSTable compaction level for LCS (CASSANDRA-5271)
 * Allow custom configuration loader (CASSANDRA-5045)
 * Remove memory emergency pressure valve logic (CASSANDRA-3534)
 * Reduce request latency with eager retry (CASSANDRA-4705)
 * cqlsh: Remove ASSUME command (CASSANDRA-5331)
 * Rebuild BF when loading sstables if bloom_filter_fp_chance
   has changed since compaction (CASSANDRA-5015)
 * remove row-level bloom filters (CASSANDRA-4885)
 * Change Kernel Page Cache skipping into row preheating (disabled by default)
   (CASSANDRA-4937)
 * Improve repair by deciding on a gcBefore before sending
   out TreeRequests (CASSANDRA-4932)
 * Add an official way to disable compactions (CASSANDRA-5074)
 * Reenable ALTER TABLE DROP with new semantics (CASSANDRA-3919)
 * Add binary protocol versioning (CASSANDRA-5436)
 * Swap THshaServer for TThreadedSelectorServer (CASSANDRA-5530)
 * Add alias support to SELECT statement (CASSANDRA-5075)
 * Don't create empty RowMutations in CommitLogReplayer (CASSANDRA-5541)
 * Use range tombstones when dropping cfs/columns from schema (CASSANDRA-5579)
 * cqlsh: drop CQL2/CQL3-beta support (CASSANDRA-5585)
 * Track max/min column names in sstables to be able to optimize slice
   queries (CASSANDRA-5514, CASSANDRA-5595, CASSANDRA-5600)
 * Binary protocol: allow batching already prepared statements (CASSANDRA-4693)
 * Allow preparing timestamp, ttl and limit in CQL3 queries (CASSANDRA-4450)
 * Support native link w/o JNA in Java7 (CASSANDRA-3734)
 * Use SASL authentication in binary protocol v2 (CASSANDRA-5545)
 * Replace Thrift HsHa with LMAX Disruptor based implementation (CASSANDRA-5582)
 * cqlsh: Add row count to SELECT output (CASSANDRA-5636)
 * Include a timestamp with all read commands to determine column expiration
   (CASSANDRA-5149)
 * Streaming 2.0 (CASSANDRA-5286, 5699)
 * Conditional create/drop ks/table/index statements in CQL3 (CASSANDRA-2737)
 * more pre-table creation property validation (CASSANDRA-5693)
 * Redesign repair messages (CASSANDRA-5426)
 * Fix ALTER RENAME post-5125 (CASSANDRA-5702)
 * Disallow renaming a 2ndary indexed column (CASSANDRA-5705)
 * Rename Table to Keyspace (CASSANDRA-5613)
 * Ensure changing column_index_size_in_kb on different nodes don't corrupt the
   sstable (CASSANDRA-5454)
 * Move resultset type information into prepare, not execute (CASSANDRA-5649)
 * Auto paging in binary protocol (CASSANDRA-4415, 5714)
 * Don't tie client side use of AbstractType to JDBC (CASSANDRA-4495)
 * Adds new TimestampType to replace DateType (CASSANDRA-5723, CASSANDRA-5729)
Merged from 1.2:
 * make starting native protocol server idempotent (CASSANDRA-5728)
 * Fix loading key cache when a saved entry is no longer valid (CASSANDRA-5706)
 * Fix serialization of the LEFT gossip value (CASSANDRA-5696)
 * cqlsh: Don't show 'null' in place of empty values (CASSANDRA-5675)
 * Race condition in detecting version on a mixed 1.1/1.2 cluster
   (CASSANDRA-5692)
 * Fix skipping range tombstones with reverse queries (CASSANDRA-5712)
 * Expire entries out of ThriftSessionManager (CASSANRDA-5719)
 * Don't keep ancestor information in memory (CASSANDRA-5342)
 * cqlsh: fix handling of semicolons inside BATCH queries (CASSANDRA-5697)


1.2.6
 * Fix tracing when operation completes before all responses arrive 
   (CASSANDRA-5668)
 * Fix cross-DC mutation forwarding (CASSANDRA-5632)
 * Reduce SSTableLoader memory usage (CASSANDRA-5555)
 * Scale hinted_handoff_throttle_in_kb to cluster size (CASSANDRA-5272)
 * (Hadoop) Add CQL3 input/output formats (CASSANDRA-4421, 5622)
 * (Hadoop) Fix InputKeyRange in CFIF (CASSANDRA-5536)
 * Fix dealing with ridiculously large max sstable sizes in LCS (CASSANDRA-5589)
 * Ignore pre-truncate hints (CASSANDRA-4655)
 * Move System.exit on OOM into a separate thread (CASSANDRA-5273)
 * Write row markers when serializing schema (CASSANDRA-5572)
 * Check only SSTables for the requested range when streaming (CASSANDRA-5569)
 * Improve batchlog replay behavior and hint ttl handling (CASSANDRA-5314)
 * Exclude localTimestamp from validation for tombstones (CASSANDRA-5398)
 * cqlsh: add custom prompt support (CASSANDRA-5539)
 * Reuse prepared statements in hot auth queries (CASSANDRA-5594)
 * cqlsh: add vertical output option (see EXPAND) (CASSANDRA-5597)
 * Add a rate limit option to stress (CASSANDRA-5004)
 * have BulkLoader ignore snapshots directories (CASSANDRA-5587) 
 * fix SnitchProperties logging context (CASSANDRA-5602)
 * Expose whether jna is enabled and memory is locked via JMX (CASSANDRA-5508)
 * cqlsh: fix COPY FROM with ReversedType (CASSANDRA-5610)
 * Allow creating CUSTOM indexes on collections (CASSANDRA-5615)
 * Evaluate now() function at execution time (CASSANDRA-5616)
 * Expose detailed read repair metrics (CASSANDRA-5618)
 * Correct blob literal + ReversedType parsing (CASSANDRA-5629)
 * Allow GPFS to prefer the internal IP like EC2MRS (CASSANDRA-5630)
 * fix help text for -tspw cassandra-cli (CASSANDRA-5643)
 * don't throw away initial causes exceptions for internode encryption issues 
   (CASSANDRA-5644)
 * Fix message spelling errors for cql select statements (CASSANDRA-5647)
 * Suppress custom exceptions thru jmx (CASSANDRA-5652)
 * Update CREATE CUSTOM INDEX syntax (CASSANDRA-5639)
 * Fix PermissionDetails.equals() method (CASSANDRA-5655)
 * Never allow partition key ranges in CQL3 without token() (CASSANDRA-5666)
 * Gossiper incorrectly drops AppState for an upgrading node (CASSANDRA-5660)
 * Connection thrashing during multi-region ec2 during upgrade, due to 
   messaging version (CASSANDRA-5669)
 * Avoid over reconnecting in EC2MRS (CASSANDRA-5678)
 * Fix ReadResponseSerializer.serializedSize() for digest reads (CASSANDRA-5476)
 * allow sstable2json on 2i CFs (CASSANDRA-5694)
Merged from 1.1:
 * Remove buggy thrift max message length option (CASSANDRA-5529)
 * Fix NPE in Pig's widerow mode (CASSANDRA-5488)
 * Add split size parameter to Pig and disable split combination (CASSANDRA-5544)


1.2.5
 * make BytesToken.toString only return hex bytes (CASSANDRA-5566)
 * Ensure that submitBackground enqueues at least one task (CASSANDRA-5554)
 * fix 2i updates with identical values and timestamps (CASSANDRA-5540)
 * fix compaction throttling bursty-ness (CASSANDRA-4316)
 * reduce memory consumption of IndexSummary (CASSANDRA-5506)
 * remove per-row column name bloom filters (CASSANDRA-5492)
 * Include fatal errors in trace events (CASSANDRA-5447)
 * Ensure that PerRowSecondaryIndex is notified of row-level deletes
   (CASSANDRA-5445)
 * Allow empty blob literals in CQL3 (CASSANDRA-5452)
 * Fix streaming RangeTombstones at column index boundary (CASSANDRA-5418)
 * Fix preparing statements when current keyspace is not set (CASSANDRA-5468)
 * Fix SemanticVersion.isSupportedBy minor/patch handling (CASSANDRA-5496)
 * Don't provide oldCfId for post-1.1 system cfs (CASSANDRA-5490)
 * Fix primary range ignores replication strategy (CASSANDRA-5424)
 * Fix shutdown of binary protocol server (CASSANDRA-5507)
 * Fix repair -snapshot not working (CASSANDRA-5512)
 * Set isRunning flag later in binary protocol server (CASSANDRA-5467)
 * Fix use of CQL3 functions with descending clustering order (CASSANDRA-5472)
 * Disallow renaming columns one at a time for thrift table in CQL3
   (CASSANDRA-5531)
 * cqlsh: add CLUSTERING ORDER BY support to DESCRIBE (CASSANDRA-5528)
 * Add custom secondary index support to CQL3 (CASSANDRA-5484)
 * Fix repair hanging silently on unexpected error (CASSANDRA-5229)
 * Fix Ec2Snitch regression introduced by CASSANDRA-5171 (CASSANDRA-5432)
 * Add nodetool enablebackup/disablebackup (CASSANDRA-5556)
 * cqlsh: fix DESCRIBE after case insensitive USE (CASSANDRA-5567)
Merged from 1.1
 * Add retry mechanism to OTC for non-droppable_verbs (CASSANDRA-5393)
 * Use allocator information to improve memtable memory usage estimate
   (CASSANDRA-5497)
 * Fix trying to load deleted row into row cache on startup (CASSANDRA-4463)
 * fsync leveled manifest to avoid corruption (CASSANDRA-5535)
 * Fix Bound intersection computation (CASSANDRA-5551)
 * sstablescrub now respects max memory size in cassandra.in.sh (CASSANDRA-5562)


1.2.4
 * Ensure that PerRowSecondaryIndex updates see the most recent values
   (CASSANDRA-5397)
 * avoid duplicate index entries ind PrecompactedRow and 
   ParallelCompactionIterable (CASSANDRA-5395)
 * remove the index entry on oldColumn when new column is a tombstone 
   (CASSANDRA-5395)
 * Change default stream throughput from 400 to 200 mbps (CASSANDRA-5036)
 * Gossiper logs DOWN for symmetry with UP (CASSANDRA-5187)
 * Fix mixing prepared statements between keyspaces (CASSANDRA-5352)
 * Fix consistency level during bootstrap - strike 3 (CASSANDRA-5354)
 * Fix transposed arguments in AlreadyExistsException (CASSANDRA-5362)
 * Improve asynchronous hint delivery (CASSANDRA-5179)
 * Fix Guava dependency version (12.0 -> 13.0.1) for Maven (CASSANDRA-5364)
 * Validate that provided CQL3 collection value are < 64K (CASSANDRA-5355)
 * Make upgradeSSTable skip current version sstables by default (CASSANDRA-5366)
 * Optimize min/max timestamp collection (CASSANDRA-5373)
 * Invalid streamId in cql binary protocol when using invalid CL 
   (CASSANDRA-5164)
 * Fix validation for IN where clauses with collections (CASSANDRA-5376)
 * Copy resultSet on count query to avoid ConcurrentModificationException 
   (CASSANDRA-5382)
 * Correctly typecheck in CQL3 even with ReversedType (CASSANDRA-5386)
 * Fix streaming compressed files when using encryption (CASSANDRA-5391)
 * cassandra-all 1.2.0 pom missing netty dependency (CASSANDRA-5392)
 * Fix writetime/ttl functions on null values (CASSANDRA-5341)
 * Fix NPE during cql3 select with token() (CASSANDRA-5404)
 * IndexHelper.skipBloomFilters won't skip non-SHA filters (CASSANDRA-5385)
 * cqlsh: Print maps ordered by key, sort sets (CASSANDRA-5413)
 * Add null syntax support in CQL3 for inserts (CASSANDRA-3783)
 * Allow unauthenticated set_keyspace() calls (CASSANDRA-5423)
 * Fix potential incremental backups race (CASSANDRA-5410)
 * Fix prepared BATCH statements with batch-level timestamps (CASSANDRA-5415)
 * Allow overriding superuser setup delay (CASSANDRA-5430)
 * cassandra-shuffle with JMX usernames and passwords (CASSANDRA-5431)
Merged from 1.1:
 * cli: Quote ks and cf names in schema output when needed (CASSANDRA-5052)
 * Fix bad default for min/max timestamp in SSTableMetadata (CASSANDRA-5372)
 * Fix cf name extraction from manifest in Directories.migrateFile() 
   (CASSANDRA-5242)
 * Support pluggable internode authentication (CASSANDRA-5401)


1.2.3
 * add check for sstable overlap within a level on startup (CASSANDRA-5327)
 * replace ipv6 colons in jmx object names (CASSANDRA-5298, 5328)
 * Avoid allocating SSTableBoundedScanner during repair when the range does 
   not intersect the sstable (CASSANDRA-5249)
 * Don't lowercase property map keys (this breaks NTS) (CASSANDRA-5292)
 * Fix composite comparator with super columns (CASSANDRA-5287)
 * Fix insufficient validation of UPDATE queries against counter cfs
   (CASSANDRA-5300)
 * Fix PropertyFileSnitch default DC/Rack behavior (CASSANDRA-5285)
 * Handle null values when executing prepared statement (CASSANDRA-5081)
 * Add netty to pom dependencies (CASSANDRA-5181)
 * Include type arguments in Thrift CQLPreparedResult (CASSANDRA-5311)
 * Fix compaction not removing columns when bf_fp_ratio is 1 (CASSANDRA-5182)
 * cli: Warn about missing CQL3 tables in schema descriptions (CASSANDRA-5309)
 * Re-enable unknown option in replication/compaction strategies option for
   backward compatibility (CASSANDRA-4795)
 * Add binary protocol support to stress (CASSANDRA-4993)
 * cqlsh: Fix COPY FROM value quoting and null handling (CASSANDRA-5305)
 * Fix repair -pr for vnodes (CASSANDRA-5329)
 * Relax CL for auth queries for non-default users (CASSANDRA-5310)
 * Fix AssertionError during repair (CASSANDRA-5245)
 * Don't announce migrations to pre-1.2 nodes (CASSANDRA-5334)
Merged from 1.1:
 * Update offline scrub for 1.0 -> 1.1 directory structure (CASSANDRA-5195)
 * add tmp flag to Descriptor hashcode (CASSANDRA-4021)
 * fix logging of "Found table data in data directories" when only system tables
   are present (CASSANDRA-5289)
 * cli: Add JMX authentication support (CASSANDRA-5080)
 * nodetool: ability to repair specific range (CASSANDRA-5280)
 * Fix possible assertion triggered in SliceFromReadCommand (CASSANDRA-5284)
 * cqlsh: Add inet type support on Windows (ipv4-only) (CASSANDRA-4801)
 * Fix race when initializing ColumnFamilyStore (CASSANDRA-5350)
 * Add UseTLAB JVM flag (CASSANDRA-5361)


1.2.2
 * fix potential for multiple concurrent compactions of the same sstables
   (CASSANDRA-5256)
 * avoid no-op caching of byte[] on commitlog append (CASSANDRA-5199)
 * fix symlinks under data dir not working (CASSANDRA-5185)
 * fix bug in compact storage metadata handling (CASSANDRA-5189)
 * Validate login for USE queries (CASSANDRA-5207)
 * cli: remove default username and password (CASSANDRA-5208)
 * configure populate_io_cache_on_flush per-CF (CASSANDRA-4694)
 * allow configuration of internode socket buffer (CASSANDRA-3378)
 * Make sstable directory picking blacklist-aware again (CASSANDRA-5193)
 * Correctly expire gossip states for edge cases (CASSANDRA-5216)
 * Improve handling of directory creation failures (CASSANDRA-5196)
 * Expose secondary indicies to the rest of nodetool (CASSANDRA-4464)
 * Binary protocol: avoid sending notification for 0.0.0.0 (CASSANDRA-5227)
 * add UseCondCardMark XX jvm settings on jdk 1.7 (CASSANDRA-4366)
 * CQL3 refactor to allow conversion function (CASSANDRA-5226)
 * Fix drop of sstables in some circumstance (CASSANDRA-5232)
 * Implement caching of authorization results (CASSANDRA-4295)
 * Add support for LZ4 compression (CASSANDRA-5038)
 * Fix missing columns in wide rows queries (CASSANDRA-5225)
 * Simplify auth setup and make system_auth ks alterable (CASSANDRA-5112)
 * Stop compactions from hanging during bootstrap (CASSANDRA-5244)
 * fix compressed streaming sending extra chunk (CASSANDRA-5105)
 * Add CQL3-based implementations of IAuthenticator and IAuthorizer
   (CASSANDRA-4898)
 * Fix timestamp-based tomstone removal logic (CASSANDRA-5248)
 * cli: Add JMX authentication support (CASSANDRA-5080)
 * Fix forceFlush behavior (CASSANDRA-5241)
 * cqlsh: Add username autocompletion (CASSANDRA-5231)
 * Fix CQL3 composite partition key error (CASSANDRA-5240)
 * Allow IN clause on last clustering key (CASSANDRA-5230)
Merged from 1.1:
 * fix start key/end token validation for wide row iteration (CASSANDRA-5168)
 * add ConfigHelper support for Thrift frame and max message sizes (CASSANDRA-5188)
 * fix nodetool repair not fail on node down (CASSANDRA-5203)
 * always collect tombstone hints (CASSANDRA-5068)
 * Fix error when sourcing file in cqlsh (CASSANDRA-5235)


1.2.1
 * stream undelivered hints on decommission (CASSANDRA-5128)
 * GossipingPropertyFileSnitch loads saved dc/rack info if needed (CASSANDRA-5133)
 * drain should flush system CFs too (CASSANDRA-4446)
 * add inter_dc_tcp_nodelay setting (CASSANDRA-5148)
 * re-allow wrapping ranges for start_token/end_token range pairitspwng (CASSANDRA-5106)
 * fix validation compaction of empty rows (CASSANDRA-5136)
 * nodetool methods to enable/disable hint storage/delivery (CASSANDRA-4750)
 * disallow bloom filter false positive chance of 0 (CASSANDRA-5013)
 * add threadpool size adjustment methods to JMXEnabledThreadPoolExecutor and 
   CompactionManagerMBean (CASSANDRA-5044)
 * fix hinting for dropped local writes (CASSANDRA-4753)
 * off-heap cache doesn't need mutable column container (CASSANDRA-5057)
 * apply disk_failure_policy to bad disks on initial directory creation 
   (CASSANDRA-4847)
 * Optimize name-based queries to use ArrayBackedSortedColumns (CASSANDRA-5043)
 * Fall back to old manifest if most recent is unparseable (CASSANDRA-5041)
 * pool [Compressed]RandomAccessReader objects on the partitioned read path
   (CASSANDRA-4942)
 * Add debug logging to list filenames processed by Directories.migrateFile 
   method (CASSANDRA-4939)
 * Expose black-listed directories via JMX (CASSANDRA-4848)
 * Log compaction merge counts (CASSANDRA-4894)
 * Minimize byte array allocation by AbstractData{Input,Output} (CASSANDRA-5090)
 * Add SSL support for the binary protocol (CASSANDRA-5031)
 * Allow non-schema system ks modification for shuffle to work (CASSANDRA-5097)
 * cqlsh: Add default limit to SELECT statements (CASSANDRA-4972)
 * cqlsh: fix DESCRIBE for 1.1 cfs in CQL3 (CASSANDRA-5101)
 * Correctly gossip with nodes >= 1.1.7 (CASSANDRA-5102)
 * Ensure CL guarantees on digest mismatch (CASSANDRA-5113)
 * Validate correctly selects on composite partition key (CASSANDRA-5122)
 * Fix exception when adding collection (CASSANDRA-5117)
 * Handle states for non-vnode clusters correctly (CASSANDRA-5127)
 * Refuse unrecognized replication and compaction strategy options (CASSANDRA-4795)
 * Pick the correct value validator in sstable2json for cql3 tables (CASSANDRA-5134)
 * Validate login for describe_keyspace, describe_keyspaces and set_keyspace
   (CASSANDRA-5144)
 * Fix inserting empty maps (CASSANDRA-5141)
 * Don't remove tokens from System table for node we know (CASSANDRA-5121)
 * fix streaming progress report for compresed files (CASSANDRA-5130)
 * Coverage analysis for low-CL queries (CASSANDRA-4858)
 * Stop interpreting dates as valid timeUUID value (CASSANDRA-4936)
 * Adds E notation for floating point numbers (CASSANDRA-4927)
 * Detect (and warn) unintentional use of the cql2 thrift methods when cql3 was
   intended (CASSANDRA-5172)
 * cli: Quote ks and cf names in schema output when needed (CASSANDRA-5052)
 * Fix cf name extraction from manifest in Directories.migrateFile() (CASSANDRA-5242)
 * Replace mistaken usage of commons-logging with slf4j (CASSANDRA-5464)
 * Ensure Jackson dependency matches lib (CASSANDRA-5126)
 * Expose droppable tombstone ratio stats over JMX (CASSANDRA-5159)
Merged from 1.1:
 * Simplify CompressedRandomAccessReader to work around JDK FD bug (CASSANDRA-5088)
 * Improve handling a changing target throttle rate mid-compaction (CASSANDRA-5087)
 * Pig: correctly decode row keys in widerow mode (CASSANDRA-5098)
 * nodetool repair command now prints progress (CASSANDRA-4767)
 * fix user defined compaction to run against 1.1 data directory (CASSANDRA-5118)
 * Fix CQL3 BATCH authorization caching (CASSANDRA-5145)
 * fix get_count returns incorrect value with TTL (CASSANDRA-5099)
 * better handling for mid-compaction failure (CASSANDRA-5137)
 * convert default marshallers list to map for better readability (CASSANDRA-5109)
 * fix ConcurrentModificationException in getBootstrapSource (CASSANDRA-5170)
 * fix sstable maxtimestamp for row deletes and pre-1.1.1 sstables (CASSANDRA-5153)
 * Fix thread growth on node removal (CASSANDRA-5175)
 * Make Ec2Region's datacenter name configurable (CASSANDRA-5155)


1.2.0
 * Disallow counters in collections (CASSANDRA-5082)
 * cqlsh: add unit tests (CASSANDRA-3920)
 * fix default bloom_filter_fp_chance for LeveledCompactionStrategy (CASSANDRA-5093)
Merged from 1.1:
 * add validation for get_range_slices with start_key and end_token (CASSANDRA-5089)


1.2.0-rc2
 * fix nodetool ownership display with vnodes (CASSANDRA-5065)
 * cqlsh: add DESCRIBE KEYSPACES command (CASSANDRA-5060)
 * Fix potential infinite loop when reloading CFS (CASSANDRA-5064)
 * Fix SimpleAuthorizer example (CASSANDRA-5072)
 * cqlsh: force CL.ONE for tracing and system.schema* queries (CASSANDRA-5070)
 * Includes cassandra-shuffle in the debian package (CASSANDRA-5058)
Merged from 1.1:
 * fix multithreaded compaction deadlock (CASSANDRA-4492)
 * fix temporarily missing schema after upgrade from pre-1.1.5 (CASSANDRA-5061)
 * Fix ALTER TABLE overriding compression options with defaults
   (CASSANDRA-4996, 5066)
 * fix specifying and altering crc_check_chance (CASSANDRA-5053)
 * fix Murmur3Partitioner ownership% calculation (CASSANDRA-5076)
 * Don't expire columns sooner than they should in 2ndary indexes (CASSANDRA-5079)


1.2-rc1
 * rename rpc_timeout settings to request_timeout (CASSANDRA-5027)
 * add BF with 0.1 FP to LCS by default (CASSANDRA-5029)
 * Fix preparing insert queries (CASSANDRA-5016)
 * Fix preparing queries with counter increment (CASSANDRA-5022)
 * Fix preparing updates with collections (CASSANDRA-5017)
 * Don't generate UUID based on other node address (CASSANDRA-5002)
 * Fix message when trying to alter a clustering key type (CASSANDRA-5012)
 * Update IAuthenticator to match the new IAuthorizer (CASSANDRA-5003)
 * Fix inserting only a key in CQL3 (CASSANDRA-5040)
 * Fix CQL3 token() function when used with strings (CASSANDRA-5050)
Merged from 1.1:
 * reduce log spam from invalid counter shards (CASSANDRA-5026)
 * Improve schema propagation performance (CASSANDRA-5025)
 * Fix for IndexHelper.IndexFor throws OOB Exception (CASSANDRA-5030)
 * cqlsh: make it possible to describe thrift CFs (CASSANDRA-4827)
 * cqlsh: fix timestamp formatting on some platforms (CASSANDRA-5046)


1.2-beta3
 * make consistency level configurable in cqlsh (CASSANDRA-4829)
 * fix cqlsh rendering of blob fields (CASSANDRA-4970)
 * fix cqlsh DESCRIBE command (CASSANDRA-4913)
 * save truncation position in system table (CASSANDRA-4906)
 * Move CompressionMetadata off-heap (CASSANDRA-4937)
 * allow CLI to GET cql3 columnfamily data (CASSANDRA-4924)
 * Fix rare race condition in getExpireTimeForEndpoint (CASSANDRA-4402)
 * acquire references to overlapping sstables during compaction so bloom filter
   doesn't get free'd prematurely (CASSANDRA-4934)
 * Don't share slice query filter in CQL3 SelectStatement (CASSANDRA-4928)
 * Separate tracing from Log4J (CASSANDRA-4861)
 * Exclude gcable tombstones from merkle-tree computation (CASSANDRA-4905)
 * Better printing of AbstractBounds for tracing (CASSANDRA-4931)
 * Optimize mostRecentTombstone check in CC.collectAllData (CASSANDRA-4883)
 * Change stream session ID to UUID to avoid collision from same node (CASSANDRA-4813)
 * Use Stats.db when bulk loading if present (CASSANDRA-4957)
 * Skip repair on system_trace and keyspaces with RF=1 (CASSANDRA-4956)
 * (cql3) Remove arbitrary SELECT limit (CASSANDRA-4918)
 * Correctly handle prepared operation on collections (CASSANDRA-4945)
 * Fix CQL3 LIMIT (CASSANDRA-4877)
 * Fix Stress for CQL3 (CASSANDRA-4979)
 * Remove cassandra specific exceptions from JMX interface (CASSANDRA-4893)
 * (CQL3) Force using ALLOW FILTERING on potentially inefficient queries (CASSANDRA-4915)
 * (cql3) Fix adding column when the table has collections (CASSANDRA-4982)
 * (cql3) Fix allowing collections with compact storage (CASSANDRA-4990)
 * (cql3) Refuse ttl/writetime function on collections (CASSANDRA-4992)
 * Replace IAuthority with new IAuthorizer (CASSANDRA-4874)
 * clqsh: fix KEY pseudocolumn escaping when describing Thrift tables
   in CQL3 mode (CASSANDRA-4955)
 * add basic authentication support for Pig CassandraStorage (CASSANDRA-3042)
 * fix CQL2 ALTER TABLE compaction_strategy_class altering (CASSANDRA-4965)
Merged from 1.1:
 * Fall back to old describe_splits if d_s_ex is not available (CASSANDRA-4803)
 * Improve error reporting when streaming ranges fail (CASSANDRA-5009)
 * Fix cqlsh timestamp formatting of timezone info (CASSANDRA-4746)
 * Fix assertion failure with leveled compaction (CASSANDRA-4799)
 * Check for null end_token in get_range_slice (CASSANDRA-4804)
 * Remove all remnants of removed nodes (CASSANDRA-4840)
 * Add aut-reloading of the log4j file in debian package (CASSANDRA-4855)
 * Fix estimated row cache entry size (CASSANDRA-4860)
 * reset getRangeSlice filter after finishing a row for get_paged_slice
   (CASSANDRA-4919)
 * expunge row cache post-truncate (CASSANDRA-4940)
 * Allow static CF definition with compact storage (CASSANDRA-4910)
 * Fix endless loop/compaction of schema_* CFs due to broken timestamps (CASSANDRA-4880)
 * Fix 'wrong class type' assertion in CounterColumn (CASSANDRA-4976)


1.2-beta2
 * fp rate of 1.0 disables BF entirely; LCS defaults to 1.0 (CASSANDRA-4876)
 * off-heap bloom filters for row keys (CASSANDRA_4865)
 * add extension point for sstable components (CASSANDRA-4049)
 * improve tracing output (CASSANDRA-4852, 4862)
 * make TRACE verb droppable (CASSANDRA-4672)
 * fix BulkLoader recognition of CQL3 columnfamilies (CASSANDRA-4755)
 * Sort commitlog segments for replay by id instead of mtime (CASSANDRA-4793)
 * Make hint delivery asynchronous (CASSANDRA-4761)
 * Pluggable Thrift transport factories for CLI and cqlsh (CASSANDRA-4609, 4610)
 * cassandra-cli: allow Double value type to be inserted to a column (CASSANDRA-4661)
 * Add ability to use custom TServerFactory implementations (CASSANDRA-4608)
 * optimize batchlog flushing to skip successful batches (CASSANDRA-4667)
 * include metadata for system keyspace itself in schema tables (CASSANDRA-4416)
 * add check to PropertyFileSnitch to verify presence of location for
   local node (CASSANDRA-4728)
 * add PBSPredictor consistency modeler (CASSANDRA-4261)
 * remove vestiges of Thrift unframed mode (CASSANDRA-4729)
 * optimize single-row PK lookups (CASSANDRA-4710)
 * adjust blockFor calculation to account for pending ranges due to node 
   movement (CASSANDRA-833)
 * Change CQL version to 3.0.0 and stop accepting 3.0.0-beta1 (CASSANDRA-4649)
 * (CQL3) Make prepared statement global instead of per connection 
   (CASSANDRA-4449)
 * Fix scrubbing of CQL3 created tables (CASSANDRA-4685)
 * (CQL3) Fix validation when using counter and regular columns in the same 
   table (CASSANDRA-4706)
 * Fix bug starting Cassandra with simple authentication (CASSANDRA-4648)
 * Add support for batchlog in CQL3 (CASSANDRA-4545, 4738)
 * Add support for multiple column family outputs in CFOF (CASSANDRA-4208)
 * Support repairing only the local DC nodes (CASSANDRA-4747)
 * Use rpc_address for binary protocol and change default port (CASSANDRA-4751)
 * Fix use of collections in prepared statements (CASSANDRA-4739)
 * Store more information into peers table (CASSANDRA-4351, 4814)
 * Configurable bucket size for size tiered compaction (CASSANDRA-4704)
 * Run leveled compaction in parallel (CASSANDRA-4310)
 * Fix potential NPE during CFS reload (CASSANDRA-4786)
 * Composite indexes may miss results (CASSANDRA-4796)
 * Move consistency level to the protocol level (CASSANDRA-4734, 4824)
 * Fix Subcolumn slice ends not respected (CASSANDRA-4826)
 * Fix Assertion error in cql3 select (CASSANDRA-4783)
 * Fix list prepend logic (CQL3) (CASSANDRA-4835)
 * Add booleans as literals in CQL3 (CASSANDRA-4776)
 * Allow renaming PK columns in CQL3 (CASSANDRA-4822)
 * Fix binary protocol NEW_NODE event (CASSANDRA-4679)
 * Fix potential infinite loop in tombstone compaction (CASSANDRA-4781)
 * Remove system tables accounting from schema (CASSANDRA-4850)
 * (cql3) Force provided columns in clustering key order in 
   'CLUSTERING ORDER BY' (CASSANDRA-4881)
 * Fix composite index bug (CASSANDRA-4884)
 * Fix short read protection for CQL3 (CASSANDRA-4882)
 * Add tracing support to the binary protocol (CASSANDRA-4699)
 * (cql3) Don't allow prepared marker inside collections (CASSANDRA-4890)
 * Re-allow order by on non-selected columns (CASSANDRA-4645)
 * Bug when composite index is created in a table having collections (CASSANDRA-4909)
 * log index scan subject in CompositesSearcher (CASSANDRA-4904)
Merged from 1.1:
 * add get[Row|Key]CacheEntries to CacheServiceMBean (CASSANDRA-4859)
 * fix get_paged_slice to wrap to next row correctly (CASSANDRA-4816)
 * fix indexing empty column values (CASSANDRA-4832)
 * allow JdbcDate to compose null Date objects (CASSANDRA-4830)
 * fix possible stackoverflow when compacting 1000s of sstables
   (CASSANDRA-4765)
 * fix wrong leveled compaction progress calculation (CASSANDRA-4807)
 * add a close() method to CRAR to prevent leaking file descriptors (CASSANDRA-4820)
 * fix potential infinite loop in get_count (CASSANDRA-4833)
 * fix compositeType.{get/from}String methods (CASSANDRA-4842)
 * (CQL) fix CREATE COLUMNFAMILY permissions check (CASSANDRA-4864)
 * Fix DynamicCompositeType same type comparison (CASSANDRA-4711)
 * Fix duplicate SSTable reference when stream session failed (CASSANDRA-3306)
 * Allow static CF definition with compact storage (CASSANDRA-4910)
 * Fix endless loop/compaction of schema_* CFs due to broken timestamps (CASSANDRA-4880)
 * Fix 'wrong class type' assertion in CounterColumn (CASSANDRA-4976)


1.2-beta1
 * add atomic_batch_mutate (CASSANDRA-4542, -4635)
 * increase default max_hint_window_in_ms to 3h (CASSANDRA-4632)
 * include message initiation time to replicas so they can more
   accurately drop timed-out requests (CASSANDRA-2858)
 * fix clientutil.jar dependencies (CASSANDRA-4566)
 * optimize WriteResponse (CASSANDRA-4548)
 * new metrics (CASSANDRA-4009)
 * redesign KEYS indexes to avoid read-before-write (CASSANDRA-2897)
 * debug tracing (CASSANDRA-1123)
 * parallelize row cache loading (CASSANDRA-4282)
 * Make compaction, flush JBOD-aware (CASSANDRA-4292)
 * run local range scans on the read stage (CASSANDRA-3687)
 * clean up ioexceptions (CASSANDRA-2116)
 * add disk_failure_policy (CASSANDRA-2118)
 * Introduce new json format with row level deletion (CASSANDRA-4054)
 * remove redundant "name" column from schema_keyspaces (CASSANDRA-4433)
 * improve "nodetool ring" handling of multi-dc clusters (CASSANDRA-3047)
 * update NTS calculateNaturalEndpoints to be O(N log N) (CASSANDRA-3881)
 * split up rpc timeout by operation type (CASSANDRA-2819)
 * rewrite key cache save/load to use only sequential i/o (CASSANDRA-3762)
 * update MS protocol with a version handshake + broadcast address id
   (CASSANDRA-4311)
 * multithreaded hint replay (CASSANDRA-4189)
 * add inter-node message compression (CASSANDRA-3127)
 * remove COPP (CASSANDRA-2479)
 * Track tombstone expiration and compact when tombstone content is
   higher than a configurable threshold, default 20% (CASSANDRA-3442, 4234)
 * update MurmurHash to version 3 (CASSANDRA-2975)
 * (CLI) track elapsed time for `delete' operation (CASSANDRA-4060)
 * (CLI) jline version is bumped to 1.0 to properly  support
   'delete' key function (CASSANDRA-4132)
 * Save IndexSummary into new SSTable 'Summary' component (CASSANDRA-2392, 4289)
 * Add support for range tombstones (CASSANDRA-3708)
 * Improve MessagingService efficiency (CASSANDRA-3617)
 * Avoid ID conflicts from concurrent schema changes (CASSANDRA-3794)
 * Set thrift HSHA server thread limit to unlimited by default (CASSANDRA-4277)
 * Avoids double serialization of CF id in RowMutation messages
   (CASSANDRA-4293)
 * stream compressed sstables directly with java nio (CASSANDRA-4297)
 * Support multiple ranges in SliceQueryFilter (CASSANDRA-3885)
 * Add column metadata to system column families (CASSANDRA-4018)
 * (cql3) Always use composite types by default (CASSANDRA-4329)
 * (cql3) Add support for set, map and list (CASSANDRA-3647)
 * Validate date type correctly (CASSANDRA-4441)
 * (cql3) Allow definitions with only a PK (CASSANDRA-4361)
 * (cql3) Add support for row key composites (CASSANDRA-4179)
 * improve DynamicEndpointSnitch by using reservoir sampling (CASSANDRA-4038)
 * (cql3) Add support for 2ndary indexes (CASSANDRA-3680)
 * (cql3) fix defining more than one PK to be invalid (CASSANDRA-4477)
 * remove schema agreement checking from all external APIs (Thrift, CQL and CQL3) (CASSANDRA-4487)
 * add Murmur3Partitioner and make it default for new installations (CASSANDRA-3772, 4621)
 * (cql3) update pseudo-map syntax to use map syntax (CASSANDRA-4497)
 * Finer grained exceptions hierarchy and provides error code with exceptions (CASSANDRA-3979)
 * Adds events push to binary protocol (CASSANDRA-4480)
 * Rewrite nodetool help (CASSANDRA-2293)
 * Make CQL3 the default for CQL (CASSANDRA-4640)
 * update stress tool to be able to use CQL3 (CASSANDRA-4406)
 * Accept all thrift update on CQL3 cf but don't expose their metadata (CASSANDRA-4377)
 * Replace Throttle with Guava's RateLimiter for HintedHandOff (CASSANDRA-4541)
 * fix counter add/get using CQL2 and CQL3 in stress tool (CASSANDRA-4633)
 * Add sstable count per level to cfstats (CASSANDRA-4537)
 * (cql3) Add ALTER KEYSPACE statement (CASSANDRA-4611)
 * (cql3) Allow defining default consistency levels (CASSANDRA-4448)
 * (cql3) Fix queries using LIMIT missing results (CASSANDRA-4579)
 * fix cross-version gossip messaging (CASSANDRA-4576)
 * added inet data type (CASSANDRA-4627)


1.1.6
 * Wait for writes on synchronous read digest mismatch (CASSANDRA-4792)
 * fix commitlog replay for nanotime-infected sstables (CASSANDRA-4782)
 * preflight check ttl for maximum of 20 years (CASSANDRA-4771)
 * (Pig) fix widerow input with single column rows (CASSANDRA-4789)
 * Fix HH to compact with correct gcBefore, which avoids wiping out
   undelivered hints (CASSANDRA-4772)
 * LCS will merge up to 32 L0 sstables as intended (CASSANDRA-4778)
 * NTS will default unconfigured DC replicas to zero (CASSANDRA-4675)
 * use default consistency level in counter validation if none is
   explicitly provide (CASSANDRA-4700)
 * Improve IAuthority interface by introducing fine-grained
   access permissions and grant/revoke commands (CASSANDRA-4490, 4644)
 * fix assumption error in CLI when updating/describing keyspace 
   (CASSANDRA-4322)
 * Adds offline sstablescrub to debian packaging (CASSANDRA-4642)
 * Automatic fixing of overlapping leveled sstables (CASSANDRA-4644)
 * fix error when using ORDER BY with extended selections (CASSANDRA-4689)
 * (CQL3) Fix validation for IN queries for non-PK cols (CASSANDRA-4709)
 * fix re-created keyspace disappering after 1.1.5 upgrade 
   (CASSANDRA-4698, 4752)
 * (CLI) display elapsed time in 2 fraction digits (CASSANDRA-3460)
 * add authentication support to sstableloader (CASSANDRA-4712)
 * Fix CQL3 'is reversed' logic (CASSANDRA-4716, 4759)
 * (CQL3) Don't return ReversedType in result set metadata (CASSANDRA-4717)
 * Backport adding AlterKeyspace statement (CASSANDRA-4611)
 * (CQL3) Correcty accept upper-case data types (CASSANDRA-4770)
 * Add binary protocol events for schema changes (CASSANDRA-4684)
Merged from 1.0:
 * Switch from NBHM to CHM in MessagingService's callback map, which
   prevents OOM in long-running instances (CASSANDRA-4708)


1.1.5
 * add SecondaryIndex.reload API (CASSANDRA-4581)
 * use millis + atomicint for commitlog segment creation instead of
   nanotime, which has issues under some hypervisors (CASSANDRA-4601)
 * fix FD leak in slice queries (CASSANDRA-4571)
 * avoid recursion in leveled compaction (CASSANDRA-4587)
 * increase stack size under Java7 to 180K
 * Log(info) schema changes (CASSANDRA-4547)
 * Change nodetool setcachecapcity to manipulate global caches (CASSANDRA-4563)
 * (cql3) fix setting compaction strategy (CASSANDRA-4597)
 * fix broken system.schema_* timestamps on system startup (CASSANDRA-4561)
 * fix wrong skip of cache saving (CASSANDRA-4533)
 * Avoid NPE when lost+found is in data dir (CASSANDRA-4572)
 * Respect five-minute flush moratorium after initial CL replay (CASSANDRA-4474)
 * Adds ntp as recommended in debian packaging (CASSANDRA-4606)
 * Configurable transport in CF Record{Reader|Writer} (CASSANDRA-4558)
 * (cql3) fix potential NPE with both equal and unequal restriction (CASSANDRA-4532)
 * (cql3) improves ORDER BY validation (CASSANDRA-4624)
 * Fix potential deadlock during counter writes (CASSANDRA-4578)
 * Fix cql error with ORDER BY when using IN (CASSANDRA-4612)
Merged from 1.0:
 * increase Xss to 160k to accomodate latest 1.6 JVMs (CASSANDRA-4602)
 * fix toString of hint destination tokens (CASSANDRA-4568)
 * Fix multiple values for CurrentLocal NodeID (CASSANDRA-4626)


1.1.4
 * fix offline scrub to catch >= out of order rows (CASSANDRA-4411)
 * fix cassandra-env.sh on RHEL and other non-dash-based systems 
   (CASSANDRA-4494)
Merged from 1.0:
 * (Hadoop) fix setting key length for old-style mapred api (CASSANDRA-4534)
 * (Hadoop) fix iterating through a resultset consisting entirely
   of tombstoned rows (CASSANDRA-4466)


1.1.3
 * (cqlsh) add COPY TO (CASSANDRA-4434)
 * munmap commitlog segments before rename (CASSANDRA-4337)
 * (JMX) rename getRangeKeySample to sampleKeyRange to avoid returning
   multi-MB results as an attribute (CASSANDRA-4452)
 * flush based on data size, not throughput; overwritten columns no 
   longer artificially inflate liveRatio (CASSANDRA-4399)
 * update default commitlog segment size to 32MB and total commitlog
   size to 32/1024 MB for 32/64 bit JVMs, respectively (CASSANDRA-4422)
 * avoid using global partitioner to estimate ranges in index sstables
   (CASSANDRA-4403)
 * restore pre-CASSANDRA-3862 approach to removing expired tombstones
   from row cache during compaction (CASSANDRA-4364)
 * (stress) support for CQL prepared statements (CASSANDRA-3633)
 * Correctly catch exception when Snappy cannot be loaded (CASSANDRA-4400)
 * (cql3) Support ORDER BY when IN condition is given in WHERE clause (CASSANDRA-4327)
 * (cql3) delete "component_index" column on DROP TABLE call (CASSANDRA-4420)
 * change nanoTime() to currentTimeInMillis() in schema related code (CASSANDRA-4432)
 * add a token generation tool (CASSANDRA-3709)
 * Fix LCS bug with sstable containing only 1 row (CASSANDRA-4411)
 * fix "Can't Modify Index Name" problem on CF update (CASSANDRA-4439)
 * Fix assertion error in getOverlappingSSTables during repair (CASSANDRA-4456)
 * fix nodetool's setcompactionthreshold command (CASSANDRA-4455)
 * Ensure compacted files are never used, to avoid counter overcount (CASSANDRA-4436)
Merged from 1.0:
 * Push the validation of secondary index values to the SecondaryIndexManager (CASSANDRA-4240)
 * allow dropping columns shadowed by not-yet-expired supercolumn or row
   tombstones in PrecompactedRow (CASSANDRA-4396)


1.1.2
 * Fix cleanup not deleting index entries (CASSANDRA-4379)
 * Use correct partitioner when saving + loading caches (CASSANDRA-4331)
 * Check schema before trying to export sstable (CASSANDRA-2760)
 * Raise a meaningful exception instead of NPE when PFS encounters
   an unconfigured node + no default (CASSANDRA-4349)
 * fix bug in sstable blacklisting with LCS (CASSANDRA-4343)
 * LCS no longer promotes tiny sstables out of L0 (CASSANDRA-4341)
 * skip tombstones during hint replay (CASSANDRA-4320)
 * fix NPE in compactionstats (CASSANDRA-4318)
 * enforce 1m min keycache for auto (CASSANDRA-4306)
 * Have DeletedColumn.isMFD always return true (CASSANDRA-4307)
 * (cql3) exeption message for ORDER BY constraints said primary filter can be
    an IN clause, which is misleading (CASSANDRA-4319)
 * (cql3) Reject (not yet supported) creation of 2ndardy indexes on tables with
   composite primary keys (CASSANDRA-4328)
 * Set JVM stack size to 160k for java 7 (CASSANDRA-4275)
 * cqlsh: add COPY command to load data from CSV flat files (CASSANDRA-4012)
 * CFMetaData.fromThrift to throw ConfigurationException upon error (CASSANDRA-4353)
 * Use CF comparator to sort indexed columns in SecondaryIndexManager
   (CASSANDRA-4365)
 * add strategy_options to the KSMetaData.toString() output (CASSANDRA-4248)
 * (cql3) fix range queries containing unqueried results (CASSANDRA-4372)
 * (cql3) allow updating column_alias types (CASSANDRA-4041)
 * (cql3) Fix deletion bug (CASSANDRA-4193)
 * Fix computation of overlapping sstable for leveled compaction (CASSANDRA-4321)
 * Improve scrub and allow to run it offline (CASSANDRA-4321)
 * Fix assertionError in StorageService.bulkLoad (CASSANDRA-4368)
 * (cqlsh) add option to authenticate to a keyspace at startup (CASSANDRA-4108)
 * (cqlsh) fix ASSUME functionality (CASSANDRA-4352)
 * Fix ColumnFamilyRecordReader to not return progress > 100% (CASSANDRA-3942)
Merged from 1.0:
 * Set gc_grace on index CF to 0 (CASSANDRA-4314)


1.1.1
 * add populate_io_cache_on_flush option (CASSANDRA-2635)
 * allow larger cache capacities than 2GB (CASSANDRA-4150)
 * add getsstables command to nodetool (CASSANDRA-4199)
 * apply parent CF compaction settings to secondary index CFs (CASSANDRA-4280)
 * preserve commitlog size cap when recycling segments at startup
   (CASSANDRA-4201)
 * (Hadoop) fix split generation regression (CASSANDRA-4259)
 * ignore min/max compactions settings in LCS, while preserving
   behavior that min=max=0 disables autocompaction (CASSANDRA-4233)
 * log number of rows read from saved cache (CASSANDRA-4249)
 * calculate exact size required for cleanup operations (CASSANDRA-1404)
 * avoid blocking additional writes during flush when the commitlog
   gets behind temporarily (CASSANDRA-1991)
 * enable caching on index CFs based on data CF cache setting (CASSANDRA-4197)
 * warn on invalid replication strategy creation options (CASSANDRA-4046)
 * remove [Freeable]Memory finalizers (CASSANDRA-4222)
 * include tombstone size in ColumnFamily.size, which can prevent OOM
   during sudden mass delete operations by yielding a nonzero liveRatio
   (CASSANDRA-3741)
 * Open 1 sstableScanner per level for leveled compaction (CASSANDRA-4142)
 * Optimize reads when row deletion timestamps allow us to restrict
   the set of sstables we check (CASSANDRA-4116)
 * add support for commitlog archiving and point-in-time recovery
   (CASSANDRA-3690)
 * avoid generating redundant compaction tasks during streaming
   (CASSANDRA-4174)
 * add -cf option to nodetool snapshot, and takeColumnFamilySnapshot to
   StorageService mbean (CASSANDRA-556)
 * optimize cleanup to drop entire sstables where possible (CASSANDRA-4079)
 * optimize truncate when autosnapshot is disabled (CASSANDRA-4153)
 * update caches to use byte[] keys to reduce memory overhead (CASSANDRA-3966)
 * add column limit to cli (CASSANDRA-3012, 4098)
 * clean up and optimize DataOutputBuffer, used by CQL compression and
   CompositeType (CASSANDRA-4072)
 * optimize commitlog checksumming (CASSANDRA-3610)
 * identify and blacklist corrupted SSTables from future compactions 
   (CASSANDRA-2261)
 * Move CfDef and KsDef validation out of thrift (CASSANDRA-4037)
 * Expose API to repair a user provided range (CASSANDRA-3912)
 * Add way to force the cassandra-cli to refresh its schema (CASSANDRA-4052)
 * Avoid having replicate on write tasks stacking up at CL.ONE (CASSANDRA-2889)
 * (cql3) Backwards compatibility for composite comparators in non-cql3-aware
   clients (CASSANDRA-4093)
 * (cql3) Fix order by for reversed queries (CASSANDRA-4160)
 * (cql3) Add ReversedType support (CASSANDRA-4004)
 * (cql3) Add timeuuid type (CASSANDRA-4194)
 * (cql3) Minor fixes (CASSANDRA-4185)
 * (cql3) Fix prepared statement in BATCH (CASSANDRA-4202)
 * (cql3) Reduce the list of reserved keywords (CASSANDRA-4186)
 * (cql3) Move max/min compaction thresholds to compaction strategy options
   (CASSANDRA-4187)
 * Fix exception during move when localhost is the only source (CASSANDRA-4200)
 * (cql3) Allow paging through non-ordered partitioner results (CASSANDRA-3771)
 * (cql3) Fix drop index (CASSANDRA-4192)
 * (cql3) Don't return range ghosts anymore (CASSANDRA-3982)
 * fix re-creating Keyspaces/ColumnFamilies with the same name as dropped
   ones (CASSANDRA-4219)
 * fix SecondaryIndex LeveledManifest save upon snapshot (CASSANDRA-4230)
 * fix missing arrayOffset in FBUtilities.hash (CASSANDRA-4250)
 * (cql3) Add name of parameters in CqlResultSet (CASSANDRA-4242)
 * (cql3) Correctly validate order by queries (CASSANDRA-4246)
 * rename stress to cassandra-stress for saner packaging (CASSANDRA-4256)
 * Fix exception on colum metadata with non-string comparator (CASSANDRA-4269)
 * Check for unknown/invalid compression options (CASSANDRA-4266)
 * (cql3) Adds simple access to column timestamp and ttl (CASSANDRA-4217)
 * (cql3) Fix range queries with secondary indexes (CASSANDRA-4257)
 * Better error messages from improper input in cli (CASSANDRA-3865)
 * Try to stop all compaction upon Keyspace or ColumnFamily drop (CASSANDRA-4221)
 * (cql3) Allow keyspace properties to contain hyphens (CASSANDRA-4278)
 * (cql3) Correctly validate keyspace access in create table (CASSANDRA-4296)
 * Avoid deadlock in migration stage (CASSANDRA-3882)
 * Take supercolumn names and deletion info into account in memtable throughput
   (CASSANDRA-4264)
 * Add back backward compatibility for old style replication factor (CASSANDRA-4294)
 * Preserve compatibility with pre-1.1 index queries (CASSANDRA-4262)
Merged from 1.0:
 * Fix super columns bug where cache is not updated (CASSANDRA-4190)
 * fix maxTimestamp to include row tombstones (CASSANDRA-4116)
 * (CLI) properly handle quotes in create/update keyspace commands (CASSANDRA-4129)
 * Avoids possible deadlock during bootstrap (CASSANDRA-4159)
 * fix stress tool that hangs forever on timeout or error (CASSANDRA-4128)
 * stress tool to return appropriate exit code on failure (CASSANDRA-4188)
 * fix compaction NPE when out of disk space and assertions disabled
   (CASSANDRA-3985)
 * synchronize LCS getEstimatedTasks to avoid CME (CASSANDRA-4255)
 * ensure unique streaming session id's (CASSANDRA-4223)
 * kick off background compaction when min/max thresholds change 
   (CASSANDRA-4279)
 * improve ability of STCS.getBuckets to deal with 100s of 1000s of
   sstables, such as when convertinb back from LCS (CASSANDRA-4287)
 * Oversize integer in CQL throws NumberFormatException (CASSANDRA-4291)
 * fix 1.0.x node join to mixed version cluster, other nodes >= 1.1 (CASSANDRA-4195)
 * Fix LCS splitting sstable base on uncompressed size (CASSANDRA-4419)
 * Push the validation of secondary index values to the SecondaryIndexManager (CASSANDRA-4240)
 * Don't purge columns during upgradesstables (CASSANDRA-4462)
 * Make cqlsh work with piping (CASSANDRA-4113)
 * Validate arguments for nodetool decommission (CASSANDRA-4061)
 * Report thrift status in nodetool info (CASSANDRA-4010)


1.1.0-final
 * average a reduced liveRatio estimate with the previous one (CASSANDRA-4065)
 * Allow KS and CF names up to 48 characters (CASSANDRA-4157)
 * fix stress build (CASSANDRA-4140)
 * add time remaining estimate to nodetool compactionstats (CASSANDRA-4167)
 * (cql) fix NPE in cql3 ALTER TABLE (CASSANDRA-4163)
 * (cql) Add support for CL.TWO and CL.THREE in CQL (CASSANDRA-4156)
 * (cql) Fix type in CQL3 ALTER TABLE preventing update (CASSANDRA-4170)
 * (cql) Throw invalid exception from CQL3 on obsolete options (CASSANDRA-4171)
 * (cqlsh) fix recognizing uppercase SELECT keyword (CASSANDRA-4161)
 * Pig: wide row support (CASSANDRA-3909)
Merged from 1.0:
 * avoid streaming empty files with bulk loader if sstablewriter errors out
   (CASSANDRA-3946)


1.1-rc1
 * Include stress tool in binary builds (CASSANDRA-4103)
 * (Hadoop) fix wide row iteration when last row read was deleted
   (CASSANDRA-4154)
 * fix read_repair_chance to really default to 0.1 in the cli (CASSANDRA-4114)
 * Adds caching and bloomFilterFpChange to CQL options (CASSANDRA-4042)
 * Adds posibility to autoconfigure size of the KeyCache (CASSANDRA-4087)
 * fix KEYS index from skipping results (CASSANDRA-3996)
 * Remove sliced_buffer_size_in_kb dead option (CASSANDRA-4076)
 * make loadNewSStable preserve sstable version (CASSANDRA-4077)
 * Respect 1.0 cache settings as much as possible when upgrading 
   (CASSANDRA-4088)
 * relax path length requirement for sstable files when upgrading on 
   non-Windows platforms (CASSANDRA-4110)
 * fix terminination of the stress.java when errors were encountered
   (CASSANDRA-4128)
 * Move CfDef and KsDef validation out of thrift (CASSANDRA-4037)
 * Fix get_paged_slice (CASSANDRA-4136)
 * CQL3: Support slice with exclusive start and stop (CASSANDRA-3785)
Merged from 1.0:
 * support PropertyFileSnitch in bulk loader (CASSANDRA-4145)
 * add auto_snapshot option allowing disabling snapshot before drop/truncate
   (CASSANDRA-3710)
 * allow short snitch names (CASSANDRA-4130)


1.1-beta2
 * rename loaded sstables to avoid conflicts with local snapshots
   (CASSANDRA-3967)
 * start hint replay as soon as FD notifies that the target is back up
   (CASSANDRA-3958)
 * avoid unproductive deserializing of cached rows during compaction
   (CASSANDRA-3921)
 * fix concurrency issues with CQL keyspace creation (CASSANDRA-3903)
 * Show Effective Owership via Nodetool ring <keyspace> (CASSANDRA-3412)
 * Update ORDER BY syntax for CQL3 (CASSANDRA-3925)
 * Fix BulkRecordWriter to not throw NPE if reducer gets no map data from Hadoop (CASSANDRA-3944)
 * Fix bug with counters in super columns (CASSANDRA-3821)
 * Remove deprecated merge_shard_chance (CASSANDRA-3940)
 * add a convenient way to reset a node's schema (CASSANDRA-2963)
 * fix for intermittent SchemaDisagreementException (CASSANDRA-3884)
 * CLI `list <CF>` to limit number of columns and their order (CASSANDRA-3012)
 * ignore deprecated KsDef/CfDef/ColumnDef fields in native schema (CASSANDRA-3963)
 * CLI to report when unsupported column_metadata pair was given (CASSANDRA-3959)
 * reincarnate removed and deprecated KsDef/CfDef attributes (CASSANDRA-3953)
 * Fix race between writes and read for cache (CASSANDRA-3862)
 * perform static initialization of StorageProxy on start-up (CASSANDRA-3797)
 * support trickling fsync() on writes (CASSANDRA-3950)
 * expose counters for unavailable/timeout exceptions given to thrift clients (CASSANDRA-3671)
 * avoid quadratic startup time in LeveledManifest (CASSANDRA-3952)
 * Add type information to new schema_ columnfamilies and remove thrift
   serialization for schema (CASSANDRA-3792)
 * add missing column validator options to the CLI help (CASSANDRA-3926)
 * skip reading saved key cache if CF's caching strategy is NONE or ROWS_ONLY (CASSANDRA-3954)
 * Unify migration code (CASSANDRA-4017)
Merged from 1.0:
 * cqlsh: guess correct version of Python for Arch Linux (CASSANDRA-4090)
 * (CLI) properly handle quotes in create/update keyspace commands (CASSANDRA-4129)
 * Avoids possible deadlock during bootstrap (CASSANDRA-4159)
 * fix stress tool that hangs forever on timeout or error (CASSANDRA-4128)
 * Fix super columns bug where cache is not updated (CASSANDRA-4190)
 * stress tool to return appropriate exit code on failure (CASSANDRA-4188)


1.0.9
 * improve index sampling performance (CASSANDRA-4023)
 * always compact away deleted hints immediately after handoff (CASSANDRA-3955)
 * delete hints from dropped ColumnFamilies on handoff instead of
   erroring out (CASSANDRA-3975)
 * add CompositeType ref to the CLI doc for create/update column family (CASSANDRA-3980)
 * Pig: support Counter ColumnFamilies (CASSANDRA-3973)
 * Pig: Composite column support (CASSANDRA-3684)
 * Avoid NPE during repair when a keyspace has no CFs (CASSANDRA-3988)
 * Fix division-by-zero error on get_slice (CASSANDRA-4000)
 * don't change manifest level for cleanup, scrub, and upgradesstables
   operations under LeveledCompactionStrategy (CASSANDRA-3989, 4112)
 * fix race leading to super columns assertion failure (CASSANDRA-3957)
 * fix NPE on invalid CQL delete command (CASSANDRA-3755)
 * allow custom types in CLI's assume command (CASSANDRA-4081)
 * fix totalBytes count for parallel compactions (CASSANDRA-3758)
 * fix intermittent NPE in get_slice (CASSANDRA-4095)
 * remove unnecessary asserts in native code interfaces (CASSANDRA-4096)
 * Validate blank keys in CQL to avoid assertion errors (CASSANDRA-3612)
 * cqlsh: fix bad decoding of some column names (CASSANDRA-4003)
 * cqlsh: fix incorrect padding with unicode chars (CASSANDRA-4033)
 * Fix EC2 snitch incorrectly reporting region (CASSANDRA-4026)
 * Shut down thrift during decommission (CASSANDRA-4086)
 * Expose nodetool cfhistograms for 2ndary indexes (CASSANDRA-4063)
Merged from 0.8:
 * Fix ConcurrentModificationException in gossiper (CASSANDRA-4019)


1.1-beta1
 * (cqlsh)
   + add SOURCE and CAPTURE commands, and --file option (CASSANDRA-3479)
   + add ALTER COLUMNFAMILY WITH (CASSANDRA-3523)
   + bundle Python dependencies with Cassandra (CASSANDRA-3507)
   + added to Debian package (CASSANDRA-3458)
   + display byte data instead of erroring out on decode failure 
     (CASSANDRA-3874)
 * add nodetool rebuild_index (CASSANDRA-3583)
 * add nodetool rangekeysample (CASSANDRA-2917)
 * Fix streaming too much data during move operations (CASSANDRA-3639)
 * Nodetool and CLI connect to localhost by default (CASSANDRA-3568)
 * Reduce memory used by primary index sample (CASSANDRA-3743)
 * (Hadoop) separate input/output configurations (CASSANDRA-3197, 3765)
 * avoid returning internal Cassandra classes over JMX (CASSANDRA-2805)
 * add row-level isolation via SnapTree (CASSANDRA-2893)
 * Optimize key count estimation when opening sstable on startup
   (CASSANDRA-2988)
 * multi-dc replication optimization supporting CL > ONE (CASSANDRA-3577)
 * add command to stop compactions (CASSANDRA-1740, 3566, 3582)
 * multithreaded streaming (CASSANDRA-3494)
 * removed in-tree redhat spec (CASSANDRA-3567)
 * "defragment" rows for name-based queries under STCS, again (CASSANDRA-2503)
 * Recycle commitlog segments for improved performance 
   (CASSANDRA-3411, 3543, 3557, 3615)
 * update size-tiered compaction to prioritize small tiers (CASSANDRA-2407)
 * add message expiration logic to OutboundTcpConnection (CASSANDRA-3005)
 * off-heap cache to use sun.misc.Unsafe instead of JNA (CASSANDRA-3271)
 * EACH_QUORUM is only supported for writes (CASSANDRA-3272)
 * replace compactionlock use in schema migration by checking CFS.isValid
   (CASSANDRA-3116)
 * recognize that "SELECT first ... *" isn't really "SELECT *" (CASSANDRA-3445)
 * Use faster bytes comparison (CASSANDRA-3434)
 * Bulk loader is no longer a fat client, (HADOOP) bulk load output format
   (CASSANDRA-3045)
 * (Hadoop) add support for KeyRange.filter
 * remove assumption that keys and token are in bijection
   (CASSANDRA-1034, 3574, 3604)
 * always remove endpoints from delevery queue in HH (CASSANDRA-3546)
 * fix race between cf flush and its 2ndary indexes flush (CASSANDRA-3547)
 * fix potential race in AES when a repair fails (CASSANDRA-3548)
 * Remove columns shadowed by a deleted container even when we cannot purge
   (CASSANDRA-3538)
 * Improve memtable slice iteration performance (CASSANDRA-3545)
 * more efficient allocation of small bloom filters (CASSANDRA-3618)
 * Use separate writer thread in SSTableSimpleUnsortedWriter (CASSANDRA-3619)
 * fsync the directory after new sstable or commitlog segment are created (CASSANDRA-3250)
 * fix minor issues reported by FindBugs (CASSANDRA-3658)
 * global key/row caches (CASSANDRA-3143, 3849)
 * optimize memtable iteration during range scan (CASSANDRA-3638)
 * introduce 'crc_check_chance' in CompressionParameters to support
   a checksum percentage checking chance similarly to read-repair (CASSANDRA-3611)
 * a way to deactivate global key/row cache on per-CF basis (CASSANDRA-3667)
 * fix LeveledCompactionStrategy broken because of generation pre-allocation
   in LeveledManifest (CASSANDRA-3691)
 * finer-grained control over data directories (CASSANDRA-2749)
 * Fix ClassCastException during hinted handoff (CASSANDRA-3694)
 * Upgrade Thrift to 0.7 (CASSANDRA-3213)
 * Make stress.java insert operation to use microseconds (CASSANDRA-3725)
 * Allows (internally) doing a range query with a limit of columns instead of
   rows (CASSANDRA-3742)
 * Allow rangeSlice queries to be start/end inclusive/exclusive (CASSANDRA-3749)
 * Fix BulkLoader to support new SSTable layout and add stream
   throttling to prevent an NPE when there is no yaml config (CASSANDRA-3752)
 * Allow concurrent schema migrations (CASSANDRA-1391, 3832)
 * Add SnapshotCommand to trigger snapshot on remote node (CASSANDRA-3721)
 * Make CFMetaData conversions to/from thrift/native schema inverses
   (CASSANDRA_3559)
 * Add initial code for CQL 3.0-beta (CASSANDRA-2474, 3781, 3753)
 * Add wide row support for ColumnFamilyInputFormat (CASSANDRA-3264)
 * Allow extending CompositeType comparator (CASSANDRA-3657)
 * Avoids over-paging during get_count (CASSANDRA-3798)
 * Add new command to rebuild a node without (repair) merkle tree calculations
   (CASSANDRA-3483, 3922)
 * respect not only row cache capacity but caching mode when
   trying to read data (CASSANDRA-3812)
 * fix system tests (CASSANDRA-3827)
 * CQL support for altering row key type in ALTER TABLE (CASSANDRA-3781)
 * turn compression on by default (CASSANDRA-3871)
 * make hexToBytes refuse invalid input (CASSANDRA-2851)
 * Make secondary indexes CF inherit compression and compaction from their
   parent CF (CASSANDRA-3877)
 * Finish cleanup up tombstone purge code (CASSANDRA-3872)
 * Avoid NPE on aboarted stream-out sessions (CASSANDRA-3904)
 * BulkRecordWriter throws NPE for counter columns (CASSANDRA-3906)
 * Support compression using BulkWriter (CASSANDRA-3907)


1.0.8
 * fix race between cleanup and flush on secondary index CFSes (CASSANDRA-3712)
 * avoid including non-queried nodes in rangeslice read repair
   (CASSANDRA-3843)
 * Only snapshot CF being compacted for snapshot_before_compaction 
   (CASSANDRA-3803)
 * Log active compactions in StatusLogger (CASSANDRA-3703)
 * Compute more accurate compaction score per level (CASSANDRA-3790)
 * Return InvalidRequest when using a keyspace that doesn't exist
   (CASSANDRA-3764)
 * disallow user modification of System keyspace (CASSANDRA-3738)
 * allow using sstable2json on secondary index data (CASSANDRA-3738)
 * (cqlsh) add DESCRIBE COLUMNFAMILIES (CASSANDRA-3586)
 * (cqlsh) format blobs correctly and use colors to improve output
   readability (CASSANDRA-3726)
 * synchronize BiMap of bootstrapping tokens (CASSANDRA-3417)
 * show index options in CLI (CASSANDRA-3809)
 * add optional socket timeout for streaming (CASSANDRA-3838)
 * fix truncate not to leave behind non-CFS backed secondary indexes
   (CASSANDRA-3844)
 * make CLI `show schema` to use output stream directly instead
   of StringBuilder (CASSANDRA-3842)
 * remove the wait on hint future during write (CASSANDRA-3870)
 * (cqlsh) ignore missing CfDef opts (CASSANDRA-3933)
 * (cqlsh) look for cqlshlib relative to realpath (CASSANDRA-3767)
 * Fix short read protection (CASSANDRA-3934)
 * Make sure infered and actual schema match (CASSANDRA-3371)
 * Fix NPE during HH delivery (CASSANDRA-3677)
 * Don't put boostrapping node in 'hibernate' status (CASSANDRA-3737)
 * Fix double quotes in windows bat files (CASSANDRA-3744)
 * Fix bad validator lookup (CASSANDRA-3789)
 * Fix soft reset in EC2MultiRegionSnitch (CASSANDRA-3835)
 * Don't leave zombie connections with THSHA thrift server (CASSANDRA-3867)
 * (cqlsh) fix deserialization of data (CASSANDRA-3874)
 * Fix removetoken force causing an inconsistent state (CASSANDRA-3876)
 * Fix ahndling of some types with Pig (CASSANDRA-3886)
 * Don't allow to drop the system keyspace (CASSANDRA-3759)
 * Make Pig deletes disabled by default and configurable (CASSANDRA-3628)
Merged from 0.8:
 * (Pig) fix CassandraStorage to use correct comparator in Super ColumnFamily
   case (CASSANDRA-3251)
 * fix thread safety issues in commitlog replay, primarily affecting
   systems with many (100s) of CF definitions (CASSANDRA-3751)
 * Fix relevant tombstone ignored with super columns (CASSANDRA-3875)


1.0.7
 * fix regression in HH page size calculation (CASSANDRA-3624)
 * retry failed stream on IOException (CASSANDRA-3686)
 * allow configuring bloom_filter_fp_chance (CASSANDRA-3497)
 * attempt hint delivery every ten minutes, or when failure detector
   notifies us that a node is back up, whichever comes first.  hint
   handoff throttle delay default changed to 1ms, from 50 (CASSANDRA-3554)
 * add nodetool setstreamthroughput (CASSANDRA-3571)
 * fix assertion when dropping a columnfamily with no sstables (CASSANDRA-3614)
 * more efficient allocation of small bloom filters (CASSANDRA-3618)
 * CLibrary.createHardLinkWithExec() to check for errors (CASSANDRA-3101)
 * Avoid creating empty and non cleaned writer during compaction (CASSANDRA-3616)
 * stop thrift service in shutdown hook so we can quiesce MessagingService
   (CASSANDRA-3335)
 * (CQL) compaction_strategy_options and compression_parameters for
   CREATE COLUMNFAMILY statement (CASSANDRA-3374)
 * Reset min/max compaction threshold when creating size tiered compaction
   strategy (CASSANDRA-3666)
 * Don't ignore IOException during compaction (CASSANDRA-3655)
 * Fix assertion error for CF with gc_grace=0 (CASSANDRA-3579)
 * Shutdown ParallelCompaction reducer executor after use (CASSANDRA-3711)
 * Avoid < 0 value for pending tasks in leveled compaction (CASSANDRA-3693)
 * (Hadoop) Support TimeUUID in Pig CassandraStorage (CASSANDRA-3327)
 * Check schema is ready before continuing boostrapping (CASSANDRA-3629)
 * Catch overflows during parsing of chunk_length_kb (CASSANDRA-3644)
 * Improve stream protocol mismatch errors (CASSANDRA-3652)
 * Avoid multiple thread doing HH to the same target (CASSANDRA-3681)
 * Add JMX property for rp_timeout_in_ms (CASSANDRA-2940)
 * Allow DynamicCompositeType to compare component of different types
   (CASSANDRA-3625)
 * Flush non-cfs backed secondary indexes (CASSANDRA-3659)
 * Secondary Indexes should report memory consumption (CASSANDRA-3155)
 * fix for SelectStatement start/end key are not set correctly
   when a key alias is involved (CASSANDRA-3700)
 * fix CLI `show schema` command insert of an extra comma in
   column_metadata (CASSANDRA-3714)
Merged from 0.8:
 * avoid logging (harmless) exception when GC takes < 1ms (CASSANDRA-3656)
 * prevent new nodes from thinking down nodes are up forever (CASSANDRA-3626)
 * use correct list of replicas for LOCAL_QUORUM reads when read repair
   is disabled (CASSANDRA-3696)
 * block on flush before compacting hints (may prevent OOM) (CASSANDRA-3733)


1.0.6
 * (CQL) fix cqlsh support for replicate_on_write (CASSANDRA-3596)
 * fix adding to leveled manifest after streaming (CASSANDRA-3536)
 * filter out unavailable cipher suites when using encryption (CASSANDRA-3178)
 * (HADOOP) add old-style api support for CFIF and CFRR (CASSANDRA-2799)
 * Support TimeUUIDType column names in Stress.java tool (CASSANDRA-3541)
 * (CQL) INSERT/UPDATE/DELETE/TRUNCATE commands should allow CF names to
   be qualified by keyspace (CASSANDRA-3419)
 * always remove endpoints from delevery queue in HH (CASSANDRA-3546)
 * fix race between cf flush and its 2ndary indexes flush (CASSANDRA-3547)
 * fix potential race in AES when a repair fails (CASSANDRA-3548)
 * fix default value validation usage in CLI SET command (CASSANDRA-3553)
 * Optimize componentsFor method for compaction and startup time
   (CASSANDRA-3532)
 * (CQL) Proper ColumnFamily metadata validation on CREATE COLUMNFAMILY 
   (CASSANDRA-3565)
 * fix compression "chunk_length_kb" option to set correct kb value for 
   thrift/avro (CASSANDRA-3558)
 * fix missing response during range slice repair (CASSANDRA-3551)
 * 'describe ring' moved from CLI to nodetool and available through JMX (CASSANDRA-3220)
 * add back partitioner to sstable metadata (CASSANDRA-3540)
 * fix NPE in get_count for counters (CASSANDRA-3601)
Merged from 0.8:
 * remove invalid assertion that table was opened before dropping it
   (CASSANDRA-3580)
 * range and index scans now only send requests to enough replicas to
   satisfy requested CL + RR (CASSANDRA-3598)
 * use cannonical host for local node in nodetool info (CASSANDRA-3556)
 * remove nonlocal DC write optimization since it only worked with
   CL.ONE or CL.LOCAL_QUORUM (CASSANDRA-3577, 3585)
 * detect misuses of CounterColumnType (CASSANDRA-3422)
 * turn off string interning in json2sstable, take 2 (CASSANDRA-2189)
 * validate compression parameters on add/update of the ColumnFamily 
   (CASSANDRA-3573)
 * Check for 0.0.0.0 is incorrect in CFIF (CASSANDRA-3584)
 * Increase vm.max_map_count in debian packaging (CASSANDRA-3563)
 * gossiper will never add itself to saved endpoints (CASSANDRA-3485)


1.0.5
 * revert CASSANDRA-3407 (see CASSANDRA-3540)
 * fix assertion error while forwarding writes to local nodes (CASSANDRA-3539)


1.0.4
 * fix self-hinting of timed out read repair updates and make hinted handoff
   less prone to OOMing a coordinator (CASSANDRA-3440)
 * expose bloom filter sizes via JMX (CASSANDRA-3495)
 * enforce RP tokens 0..2**127 (CASSANDRA-3501)
 * canonicalize paths exposed through JMX (CASSANDRA-3504)
 * fix "liveSize" stat when sstables are removed (CASSANDRA-3496)
 * add bloom filter FP rates to nodetool cfstats (CASSANDRA-3347)
 * record partitioner in sstable metadata component (CASSANDRA-3407)
 * add new upgradesstables nodetool command (CASSANDRA-3406)
 * skip --debug requirement to see common exceptions in CLI (CASSANDRA-3508)
 * fix incorrect query results due to invalid max timestamp (CASSANDRA-3510)
 * make sstableloader recognize compressed sstables (CASSANDRA-3521)
 * avoids race in OutboundTcpConnection in multi-DC setups (CASSANDRA-3530)
 * use SETLOCAL in cassandra.bat (CASSANDRA-3506)
 * fix ConcurrentModificationException in Table.all() (CASSANDRA-3529)
Merged from 0.8:
 * fix concurrence issue in the FailureDetector (CASSANDRA-3519)
 * fix array out of bounds error in counter shard removal (CASSANDRA-3514)
 * avoid dropping tombstones when they might still be needed to shadow
   data in a different sstable (CASSANDRA-2786)


1.0.3
 * revert name-based query defragmentation aka CASSANDRA-2503 (CASSANDRA-3491)
 * fix invalidate-related test failures (CASSANDRA-3437)
 * add next-gen cqlsh to bin/ (CASSANDRA-3188, 3131, 3493)
 * (CQL) fix handling of rows with no columns (CASSANDRA-3424, 3473)
 * fix querying supercolumns by name returning only a subset of
   subcolumns or old subcolumn versions (CASSANDRA-3446)
 * automatically compute sha1 sum for uncompressed data files (CASSANDRA-3456)
 * fix reading metadata/statistics component for version < h (CASSANDRA-3474)
 * add sstable forward-compatibility (CASSANDRA-3478)
 * report compression ratio in CFSMBean (CASSANDRA-3393)
 * fix incorrect size exception during streaming of counters (CASSANDRA-3481)
 * (CQL) fix for counter decrement syntax (CASSANDRA-3418)
 * Fix race introduced by CASSANDRA-2503 (CASSANDRA-3482)
 * Fix incomplete deletion of delivered hints (CASSANDRA-3466)
 * Avoid rescheduling compactions when no compaction was executed 
   (CASSANDRA-3484)
 * fix handling of the chunk_length_kb compression options (CASSANDRA-3492)
Merged from 0.8:
 * fix updating CF row_cache_provider (CASSANDRA-3414)
 * CFMetaData.convertToThrift method to set RowCacheProvider (CASSANDRA-3405)
 * acquire compactionlock during truncate (CASSANDRA-3399)
 * fix displaying cfdef entries for super columnfamilies (CASSANDRA-3415)
 * Make counter shard merging thread safe (CASSANDRA-3178)
 * Revert CASSANDRA-2855
 * Fix bug preventing the use of efficient cross-DC writes (CASSANDRA-3472)
 * `describe ring` command for CLI (CASSANDRA-3220)
 * (Hadoop) skip empty rows when entire row is requested, redux (CASSANDRA-2855)


1.0.2
 * "defragment" rows for name-based queries under STCS (CASSANDRA-2503)
 * Add timing information to cassandra-cli GET/SET/LIST queries (CASSANDRA-3326)
 * Only create one CompressionMetadata object per sstable (CASSANDRA-3427)
 * cleanup usage of StorageService.setMode() (CASSANDRA-3388)
 * Avoid large array allocation for compressed chunk offsets (CASSANDRA-3432)
 * fix DecimalType bytebuffer marshalling (CASSANDRA-3421)
 * fix bug that caused first column in per row indexes to be ignored 
   (CASSANDRA-3441)
 * add JMX call to clean (failed) repair sessions (CASSANDRA-3316)
 * fix sstableloader reference acquisition bug (CASSANDRA-3438)
 * fix estimated row size regression (CASSANDRA-3451)
 * make sure we don't return more columns than asked (CASSANDRA-3303, 3395)
Merged from 0.8:
 * acquire compactionlock during truncate (CASSANDRA-3399)
 * fix displaying cfdef entries for super columnfamilies (CASSANDRA-3415)


1.0.1
 * acquire references during index build to prevent delete problems
   on Windows (CASSANDRA-3314)
 * describe_ring should include datacenter/topology information (CASSANDRA-2882)
 * Thrift sockets are not properly buffered (CASSANDRA-3261)
 * performance improvement for bytebufferutil compare function (CASSANDRA-3286)
 * add system.versions ColumnFamily (CASSANDRA-3140)
 * reduce network copies (CASSANDRA-3333, 3373)
 * limit nodetool to 32MB of heap (CASSANDRA-3124)
 * (CQL) update parser to accept "timestamp" instead of "date" (CASSANDRA-3149)
 * Fix CLI `show schema` to include "compression_options" (CASSANDRA-3368)
 * Snapshot to include manifest under LeveledCompactionStrategy (CASSANDRA-3359)
 * (CQL) SELECT query should allow CF name to be qualified by keyspace (CASSANDRA-3130)
 * (CQL) Fix internal application error specifying 'using consistency ...'
   in lower case (CASSANDRA-3366)
 * fix Deflate compression when compression actually makes the data bigger
   (CASSANDRA-3370)
 * optimize UUIDGen to avoid lock contention on InetAddress.getLocalHost 
   (CASSANDRA-3387)
 * tolerate index being dropped mid-mutation (CASSANDRA-3334, 3313)
 * CompactionManager is now responsible for checking for new candidates
   post-task execution, enabling more consistent leveled compaction 
   (CASSANDRA-3391)
 * Cache HSHA threads (CASSANDRA-3372)
 * use CF/KS names as snapshot prefix for drop + truncate operations
   (CASSANDRA-2997)
 * Break bloom filters up to avoid heap fragmentation (CASSANDRA-2466)
 * fix cassandra hanging on jsvc stop (CASSANDRA-3302)
 * Avoid leveled compaction getting blocked on errors (CASSANDRA-3408)
 * Make reloading the compaction strategy safe (CASSANDRA-3409)
 * ignore 0.8 hints even if compaction begins before we try to purge
   them (CASSANDRA-3385)
 * remove procrun (bin\daemon) from Cassandra source tree and 
   artifacts (CASSANDRA-3331)
 * make cassandra compile under JDK7 (CASSANDRA-3275)
 * remove dependency of clientutil.jar to FBUtilities (CASSANDRA-3299)
 * avoid truncation errors by using long math on long values (CASSANDRA-3364)
 * avoid clock drift on some Windows machine (CASSANDRA-3375)
 * display cache provider in cli 'describe keyspace' command (CASSANDRA-3384)
 * fix incomplete topology information in describe_ring (CASSANDRA-3403)
 * expire dead gossip states based on time (CASSANDRA-2961)
 * improve CompactionTask extensibility (CASSANDRA-3330)
 * Allow one leveled compaction task to kick off another (CASSANDRA-3363)
 * allow encryption only between datacenters (CASSANDRA-2802)
Merged from 0.8:
 * fix truncate allowing data to be replayed post-restart (CASSANDRA-3297)
 * make iwriter final in IndexWriter to avoid NPE (CASSANDRA-2863)
 * (CQL) update grammar to require key clause in DELETE statement
   (CASSANDRA-3349)
 * (CQL) allow numeric keyspace names in USE statement (CASSANDRA-3350)
 * (Hadoop) skip empty rows when slicing the entire row (CASSANDRA-2855)
 * Fix handling of tombstone by SSTableExport/Import (CASSANDRA-3357)
 * fix ColumnIndexer to use long offsets (CASSANDRA-3358)
 * Improved CLI exceptions (CASSANDRA-3312)
 * Fix handling of tombstone by SSTableExport/Import (CASSANDRA-3357)
 * Only count compaction as active (for throttling) when they have
   successfully acquired the compaction lock (CASSANDRA-3344)
 * Display CLI version string on startup (CASSANDRA-3196)
 * (Hadoop) make CFIF try rpc_address or fallback to listen_address
   (CASSANDRA-3214)
 * (Hadoop) accept comma delimited lists of initial thrift connections
   (CASSANDRA-3185)
 * ColumnFamily min_compaction_threshold should be >= 2 (CASSANDRA-3342)
 * (Pig) add 0.8+ types and key validation type in schema (CASSANDRA-3280)
 * Fix completely removing column metadata using CLI (CASSANDRA-3126)
 * CLI `describe cluster;` output should be on separate lines for separate versions
   (CASSANDRA-3170)
 * fix changing durable_writes keyspace option during CF creation
   (CASSANDRA-3292)
 * avoid locking on update when no indexes are involved (CASSANDRA-3386)
 * fix assertionError during repair with ordered partitioners (CASSANDRA-3369)
 * correctly serialize key_validation_class for avro (CASSANDRA-3391)
 * don't expire counter tombstone after streaming (CASSANDRA-3394)
 * prevent nodes that failed to join from hanging around forever 
   (CASSANDRA-3351)
 * remove incorrect optimization from slice read path (CASSANDRA-3390)
 * Fix race in AntiEntropyService (CASSANDRA-3400)


1.0.0-final
 * close scrubbed sstable fd before deleting it (CASSANDRA-3318)
 * fix bug preventing obsolete commitlog segments from being removed
   (CASSANDRA-3269)
 * tolerate whitespace in seed CDL (CASSANDRA-3263)
 * Change default heap thresholds to max(min(1/2 ram, 1G), min(1/4 ram, 8GB))
   (CASSANDRA-3295)
 * Fix broken CompressedRandomAccessReaderTest (CASSANDRA-3298)
 * (CQL) fix type information returned for wildcard queries (CASSANDRA-3311)
 * add estimated tasks to LeveledCompactionStrategy (CASSANDRA-3322)
 * avoid including compaction cache-warming in keycache stats (CASSANDRA-3325)
 * run compaction and hinted handoff threads at MIN_PRIORITY (CASSANDRA-3308)
 * default hsha thrift server to cpu core count in rpc pool (CASSANDRA-3329)
 * add bin\daemon to binary tarball for Windows service (CASSANDRA-3331)
 * Fix places where uncompressed size of sstables was use in place of the
   compressed one (CASSANDRA-3338)
 * Fix hsha thrift server (CASSANDRA-3346)
 * Make sure repair only stream needed sstables (CASSANDRA-3345)


1.0.0-rc2
 * Log a meaningful warning when a node receives a message for a repair session
   that doesn't exist anymore (CASSANDRA-3256)
 * test for NUMA policy support as well as numactl presence (CASSANDRA-3245)
 * Fix FD leak when internode encryption is enabled (CASSANDRA-3257)
 * Remove incorrect assertion in mergeIterator (CASSANDRA-3260)
 * FBUtilities.hexToBytes(String) to throw NumberFormatException when string
   contains non-hex characters (CASSANDRA-3231)
 * Keep SimpleSnitch proximity ordering unchanged from what the Strategy
   generates, as intended (CASSANDRA-3262)
 * remove Scrub from compactionstats when finished (CASSANDRA-3255)
 * fix counter entry in jdbc TypesMap (CASSANDRA-3268)
 * fix full queue scenario for ParallelCompactionIterator (CASSANDRA-3270)
 * fix bootstrap process (CASSANDRA-3285)
 * don't try delivering hints if when there isn't any (CASSANDRA-3176)
 * CLI documentation change for ColumnFamily `compression_options` (CASSANDRA-3282)
 * ignore any CF ids sent by client for adding CF/KS (CASSANDRA-3288)
 * remove obsolete hints on first startup (CASSANDRA-3291)
 * use correct ISortedColumns for time-optimized reads (CASSANDRA-3289)
 * Evict gossip state immediately when a token is taken over by a new IP 
   (CASSANDRA-3259)


1.0.0-rc1
 * Update CQL to generate microsecond timestamps by default (CASSANDRA-3227)
 * Fix counting CFMetadata towards Memtable liveRatio (CASSANDRA-3023)
 * Kill server on wrapped OOME such as from FileChannel.map (CASSANDRA-3201)
 * remove unnecessary copy when adding to row cache (CASSANDRA-3223)
 * Log message when a full repair operation completes (CASSANDRA-3207)
 * Fix streamOutSession keeping sstables references forever if the remote end
   dies (CASSANDRA-3216)
 * Remove dynamic_snitch boolean from example configuration (defaulting to 
   true) and set default badness threshold to 0.1 (CASSANDRA-3229)
 * Base choice of random or "balanced" token on bootstrap on whether
   schema definitions were found (CASSANDRA-3219)
 * Fixes for LeveledCompactionStrategy score computation, prioritization,
   scheduling, and performance (CASSANDRA-3224, 3234)
 * parallelize sstable open at server startup (CASSANDRA-2988)
 * fix handling of exceptions writing to OutboundTcpConnection (CASSANDRA-3235)
 * Allow using quotes in "USE <keyspace>;" CLI command (CASSANDRA-3208)
 * Don't allow any cache loading exceptions to halt startup (CASSANDRA-3218)
 * Fix sstableloader --ignores option (CASSANDRA-3247)
 * File descriptor limit increased in packaging (CASSANDRA-3206)
 * Fix deadlock in commit log during flush (CASSANDRA-3253) 


1.0.0-beta1
 * removed binarymemtable (CASSANDRA-2692)
 * add commitlog_total_space_in_mb to prevent fragmented logs (CASSANDRA-2427)
 * removed commitlog_rotation_threshold_in_mb configuration (CASSANDRA-2771)
 * make AbstractBounds.normalize de-overlapp overlapping ranges (CASSANDRA-2641)
 * replace CollatingIterator, ReducingIterator with MergeIterator 
   (CASSANDRA-2062)
 * Fixed the ability to set compaction strategy in cli using create column 
   family command (CASSANDRA-2778)
 * clean up tmp files after failed compaction (CASSANDRA-2468)
 * restrict repair streaming to specific columnfamilies (CASSANDRA-2280)
 * don't bother persisting columns shadowed by a row tombstone (CASSANDRA-2589)
 * reset CF and SC deletion times after gc_grace (CASSANDRA-2317)
 * optimize away seek when compacting wide rows (CASSANDRA-2879)
 * single-pass streaming (CASSANDRA-2677, 2906, 2916, 3003)
 * use reference counting for deleting sstables instead of relying on GC
   (CASSANDRA-2521, 3179)
 * store hints as serialized mutations instead of pointers to data row
   (CASSANDRA-2045)
 * store hints in the coordinator node instead of in the closest replica 
   (CASSANDRA-2914)
 * add row_cache_keys_to_save CF option (CASSANDRA-1966)
 * check column family validity in nodetool repair (CASSANDRA-2933)
 * use lazy initialization instead of class initialization in NodeId
   (CASSANDRA-2953)
 * add paging to get_count (CASSANDRA-2894)
 * fix "short reads" in [multi]get (CASSANDRA-2643, 3157, 3192)
 * add optional compression for sstables (CASSANDRA-47, 2994, 3001, 3128)
 * add scheduler JMX metrics (CASSANDRA-2962)
 * add block level checksum for compressed data (CASSANDRA-1717)
 * make column family backed column map pluggable and introduce unsynchronized
   ArrayList backed one to speedup reads (CASSANDRA-2843, 3165, 3205)
 * refactoring of the secondary index api (CASSANDRA-2982)
 * make CL > ONE reads wait for digest reconciliation before returning
   (CASSANDRA-2494)
 * fix missing logging for some exceptions (CASSANDRA-2061)
 * refactor and optimize ColumnFamilyStore.files(...) and Descriptor.fromFilename(String)
   and few other places responsible for work with SSTable files (CASSANDRA-3040)
 * Stop reading from sstables once we know we have the most recent columns,
   for query-by-name requests (CASSANDRA-2498)
 * Add query-by-column mode to stress.java (CASSANDRA-3064)
 * Add "install" command to cassandra.bat (CASSANDRA-292)
 * clean up KSMetadata, CFMetadata from unnecessary
   Thrift<->Avro conversion methods (CASSANDRA-3032)
 * Add timeouts to client request schedulers (CASSANDRA-3079, 3096)
 * Cli to use hashes rather than array of hashes for strategy options (CASSANDRA-3081)
 * LeveledCompactionStrategy (CASSANDRA-1608, 3085, 3110, 3087, 3145, 3154, 3182)
 * Improvements of the CLI `describe` command (CASSANDRA-2630)
 * reduce window where dropped CF sstables may not be deleted (CASSANDRA-2942)
 * Expose gossip/FD info to JMX (CASSANDRA-2806)
 * Fix streaming over SSL when compressed SSTable involved (CASSANDRA-3051)
 * Add support for pluggable secondary index implementations (CASSANDRA-3078)
 * remove compaction_thread_priority setting (CASSANDRA-3104)
 * generate hints for replicas that timeout, not just replicas that are known
   to be down before starting (CASSANDRA-2034)
 * Add throttling for internode streaming (CASSANDRA-3080)
 * make the repair of a range repair all replica (CASSANDRA-2610, 3194)
 * expose the ability to repair the first range (as returned by the
   partitioner) of a node (CASSANDRA-2606)
 * Streams Compression (CASSANDRA-3015)
 * add ability to use multiple threads during a single compaction
   (CASSANDRA-2901)
 * make AbstractBounds.normalize support overlapping ranges (CASSANDRA-2641)
 * fix of the CQL count() behavior (CASSANDRA-3068)
 * use TreeMap backed column families for the SSTable simple writers
   (CASSANDRA-3148)
 * fix inconsistency of the CLI syntax when {} should be used instead of [{}]
   (CASSANDRA-3119)
 * rename CQL type names to match expected SQL behavior (CASSANDRA-3149, 3031)
 * Arena-based allocation for memtables (CASSANDRA-2252, 3162, 3163, 3168)
 * Default RR chance to 0.1 (CASSANDRA-3169)
 * Add RowLevel support to secondary index API (CASSANDRA-3147)
 * Make SerializingCacheProvider the default if JNA is available (CASSANDRA-3183)
 * Fix backwards compatibilty for CQL memtable properties (CASSANDRA-3190)
 * Add five-minute delay before starting compactions on a restarted server
   (CASSANDRA-3181)
 * Reduce copies done for intra-host messages (CASSANDRA-1788, 3144)
 * support of compaction strategy option for stress.java (CASSANDRA-3204)
 * make memtable throughput and column count thresholds no-ops (CASSANDRA-2449)
 * Return schema information along with the resultSet in CQL (CASSANDRA-2734)
 * Add new DecimalType (CASSANDRA-2883)
 * Fix assertion error in RowRepairResolver (CASSANDRA-3156)
 * Reduce unnecessary high buffer sizes (CASSANDRA-3171)
 * Pluggable compaction strategy (CASSANDRA-1610)
 * Add new broadcast_address config option (CASSANDRA-2491)


0.8.7
 * Kill server on wrapped OOME such as from FileChannel.map (CASSANDRA-3201)
 * Allow using quotes in "USE <keyspace>;" CLI command (CASSANDRA-3208)
 * Log message when a full repair operation completes (CASSANDRA-3207)
 * Don't allow any cache loading exceptions to halt startup (CASSANDRA-3218)
 * Fix sstableloader --ignores option (CASSANDRA-3247)
 * File descriptor limit increased in packaging (CASSANDRA-3206)
 * Log a meaningfull warning when a node receive a message for a repair session
   that doesn't exist anymore (CASSANDRA-3256)
 * Fix FD leak when internode encryption is enabled (CASSANDRA-3257)
 * FBUtilities.hexToBytes(String) to throw NumberFormatException when string
   contains non-hex characters (CASSANDRA-3231)
 * Keep SimpleSnitch proximity ordering unchanged from what the Strategy
   generates, as intended (CASSANDRA-3262)
 * remove Scrub from compactionstats when finished (CASSANDRA-3255)
 * Fix tool .bat files when CASSANDRA_HOME contains spaces (CASSANDRA-3258)
 * Force flush of status table when removing/updating token (CASSANDRA-3243)
 * Evict gossip state immediately when a token is taken over by a new IP (CASSANDRA-3259)
 * Fix bug where the failure detector can take too long to mark a host
   down (CASSANDRA-3273)
 * (Hadoop) allow wrapping ranges in queries (CASSANDRA-3137)
 * (Hadoop) check all interfaces for a match with split location
   before falling back to random replica (CASSANDRA-3211)
 * (Hadoop) Make Pig storage handle implements LoadMetadata (CASSANDRA-2777)
 * (Hadoop) Fix exception during PIG 'dump' (CASSANDRA-2810)
 * Fix stress COUNTER_GET option (CASSANDRA-3301)
 * Fix missing fields in CLI `show schema` output (CASSANDRA-3304)
 * Nodetool no longer leaks threads and closes JMX connections (CASSANDRA-3309)
 * fix truncate allowing data to be replayed post-restart (CASSANDRA-3297)
 * Move SimpleAuthority and SimpleAuthenticator to examples (CASSANDRA-2922)
 * Fix handling of tombstone by SSTableExport/Import (CASSANDRA-3357)
 * Fix transposition in cfHistograms (CASSANDRA-3222)
 * Allow using number as DC name when creating keyspace in CQL (CASSANDRA-3239)
 * Force flush of system table after updating/removing a token (CASSANDRA-3243)


0.8.6
 * revert CASSANDRA-2388
 * change TokenRange.endpoints back to listen/broadcast address to match
   pre-1777 behavior, and add TokenRange.rpc_endpoints instead (CASSANDRA-3187)
 * avoid trying to watch cassandra-topology.properties when loaded from jar
   (CASSANDRA-3138)
 * prevent users from creating keyspaces with LocalStrategy replication
   (CASSANDRA-3139)
 * fix CLI `show schema;` to output correct keyspace definition statement
   (CASSANDRA-3129)
 * CustomTThreadPoolServer to log TTransportException at DEBUG level
   (CASSANDRA-3142)
 * allow topology sort to work with non-unique rack names between 
   datacenters (CASSANDRA-3152)
 * Improve caching of same-version Messages on digest and repair paths
   (CASSANDRA-3158)
 * Randomize choice of first replica for counter increment (CASSANDRA-2890)
 * Fix using read_repair_chance instead of merge_shard_change (CASSANDRA-3202)
 * Avoid streaming data to nodes that already have it, on move as well as
   decommission (CASSANDRA-3041)
 * Fix divide by zero error in GCInspector (CASSANDRA-3164)
 * allow quoting of the ColumnFamily name in CLI `create column family`
   statement (CASSANDRA-3195)
 * Fix rolling upgrade from 0.7 to 0.8 problem (CASSANDRA-3166)
 * Accomodate missing encryption_options in IncomingTcpConnection.stream
   (CASSANDRA-3212)


0.8.5
 * fix NPE when encryption_options is unspecified (CASSANDRA-3007)
 * include column name in validation failure exceptions (CASSANDRA-2849)
 * make sure truncate clears out the commitlog so replay won't re-
   populate with truncated data (CASSANDRA-2950)
 * fix NPE when debug logging is enabled and dropped CF is present
   in a commitlog segment (CASSANDRA-3021)
 * fix cassandra.bat when CASSANDRA_HOME contains spaces (CASSANDRA-2952)
 * fix to SSTableSimpleUnsortedWriter bufferSize calculation (CASSANDRA-3027)
 * make cleanup and normal compaction able to skip empty rows
   (rows containing nothing but expired tombstones) (CASSANDRA-3039)
 * work around native memory leak in com.sun.management.GarbageCollectorMXBean
   (CASSANDRA-2868)
 * validate that column names in column_metadata are not equal to key_alias
   on create/update of the ColumnFamily and CQL 'ALTER' statement (CASSANDRA-3036)
 * return an InvalidRequestException if an indexed column is assigned
   a value larger than 64KB (CASSANDRA-3057)
 * fix of numeric-only and string column names handling in CLI "drop index" 
   (CASSANDRA-3054)
 * prune index scan resultset back to original request for lazy
   resultset expansion case (CASSANDRA-2964)
 * (Hadoop) fail jobs when Cassandra node has failed but TaskTracker
   has not (CASSANDRA-2388)
 * fix dynamic snitch ignoring nodes when read_repair_chance is zero
   (CASSANDRA-2662)
 * avoid retaining references to dropped CFS objects in 
   CompactionManager.estimatedCompactions (CASSANDRA-2708)
 * expose rpc timeouts per host in MessagingServiceMBean (CASSANDRA-2941)
 * avoid including cwd in classpath for deb and rpm packages (CASSANDRA-2881)
 * remove gossip state when a new IP takes over a token (CASSANDRA-3071)
 * allow sstable2json to work on index sstable files (CASSANDRA-3059)
 * always hint counters (CASSANDRA-3099)
 * fix log4j initialization in EmbeddedCassandraService (CASSANDRA-2857)
 * remove gossip state when a new IP takes over a token (CASSANDRA-3071)
 * work around native memory leak in com.sun.management.GarbageCollectorMXBean
    (CASSANDRA-2868)
 * fix UnavailableException with writes at CL.EACH_QUORM (CASSANDRA-3084)
 * fix parsing of the Keyspace and ColumnFamily names in numeric
   and string representations in CLI (CASSANDRA-3075)
 * fix corner cases in Range.differenceToFetch (CASSANDRA-3084)
 * fix ip address String representation in the ring cache (CASSANDRA-3044)
 * fix ring cache compatibility when mixing pre-0.8.4 nodes with post-
   in the same cluster (CASSANDRA-3023)
 * make repair report failure when a node participating dies (instead of
   hanging forever) (CASSANDRA-2433)
 * fix handling of the empty byte buffer by ReversedType (CASSANDRA-3111)
 * Add validation that Keyspace names are case-insensitively unique (CASSANDRA-3066)
 * catch invalid key_validation_class before instantiating UpdateColumnFamily (CASSANDRA-3102)
 * make Range and Bounds objects client-safe (CASSANDRA-3108)
 * optionally skip log4j configuration (CASSANDRA-3061)
 * bundle sstableloader with the debian package (CASSANDRA-3113)
 * don't try to build secondary indexes when there is none (CASSANDRA-3123)
 * improve SSTableSimpleUnsortedWriter speed for large rows (CASSANDRA-3122)
 * handle keyspace arguments correctly in nodetool snapshot (CASSANDRA-3038)
 * Fix SSTableImportTest on windows (CASSANDRA-3043)
 * expose compactionThroughputMbPerSec through JMX (CASSANDRA-3117)
 * log keyspace and CF of large rows being compacted


0.8.4
 * change TokenRing.endpoints to be a list of rpc addresses instead of 
   listen/broadcast addresses (CASSANDRA-1777)
 * include files-to-be-streamed in StreamInSession.getSources (CASSANDRA-2972)
 * use JAVA env var in cassandra-env.sh (CASSANDRA-2785, 2992)
 * avoid doing read for no-op replicate-on-write at CL=1 (CASSANDRA-2892)
 * refuse counter write for CL.ANY (CASSANDRA-2990)
 * switch back to only logging recent dropped messages (CASSANDRA-3004)
 * always deserialize RowMutation for counters (CASSANDRA-3006)
 * ignore saved replication_factor strategy_option for NTS (CASSANDRA-3011)
 * make sure pre-truncate CL segments are discarded (CASSANDRA-2950)


0.8.3
 * add ability to drop local reads/writes that are going to timeout
   (CASSANDRA-2943)
 * revamp token removal process, keep gossip states for 3 days (CASSANDRA-2496)
 * don't accept extra args for 0-arg nodetool commands (CASSANDRA-2740)
 * log unavailableexception details at debug level (CASSANDRA-2856)
 * expose data_dir though jmx (CASSANDRA-2770)
 * don't include tmp files as sstable when create cfs (CASSANDRA-2929)
 * log Java classpath on startup (CASSANDRA-2895)
 * keep gossipped version in sync with actual on migration coordinator 
   (CASSANDRA-2946)
 * use lazy initialization instead of class initialization in NodeId
   (CASSANDRA-2953)
 * check column family validity in nodetool repair (CASSANDRA-2933)
 * speedup bytes to hex conversions dramatically (CASSANDRA-2850)
 * Flush memtables on shutdown when durable writes are disabled 
   (CASSANDRA-2958)
 * improved POSIX compatibility of start scripts (CASsANDRA-2965)
 * add counter support to Hadoop InputFormat (CASSANDRA-2981)
 * fix bug where dirty commitlog segments were removed (and avoid keeping 
   segments with no post-flush activity permanently dirty) (CASSANDRA-2829)
 * fix throwing exception with batch mutation of counter super columns
   (CASSANDRA-2949)
 * ignore system tables during repair (CASSANDRA-2979)
 * throw exception when NTS is given replication_factor as an option
   (CASSANDRA-2960)
 * fix assertion error during compaction of counter CFs (CASSANDRA-2968)
 * avoid trying to create index names, when no index exists (CASSANDRA-2867)
 * don't sample the system table when choosing a bootstrap token
   (CASSANDRA-2825)
 * gossiper notifies of local state changes (CASSANDRA-2948)
 * add asynchronous and half-sync/half-async (hsha) thrift servers 
   (CASSANDRA-1405)
 * fix potential use of free'd native memory in SerializingCache 
   (CASSANDRA-2951)
 * prune index scan resultset back to original request for lazy
   resultset expansion case (CASSANDRA-2964)
 * (Hadoop) fail jobs when Cassandra node has failed but TaskTracker
    has not (CASSANDRA-2388)


0.8.2
 * CQL: 
   - include only one row per unique key for IN queries (CASSANDRA-2717)
   - respect client timestamp on full row deletions (CASSANDRA-2912)
 * improve thread-safety in StreamOutSession (CASSANDRA-2792)
 * allow deleting a row and updating indexed columns in it in the
   same mutation (CASSANDRA-2773)
 * Expose number of threads blocked on submitting memtable to flush
   in JMX (CASSANDRA-2817)
 * add ability to return "endpoints" to nodetool (CASSANDRA-2776)
 * Add support for multiple (comma-delimited) coordinator addresses
   to ColumnFamilyInputFormat (CASSANDRA-2807)
 * fix potential NPE while scheduling read repair for range slice
   (CASSANDRA-2823)
 * Fix race in SystemTable.getCurrentLocalNodeId (CASSANDRA-2824)
 * Correctly set default for replicate_on_write (CASSANDRA-2835)
 * improve nodetool compactionstats formatting (CASSANDRA-2844)
 * fix index-building status display (CASSANDRA-2853)
 * fix CLI perpetuating obsolete KsDef.replication_factor (CASSANDRA-2846)
 * improve cli treatment of multiline comments (CASSANDRA-2852)
 * handle row tombstones correctly in EchoedRow (CASSANDRA-2786)
 * add MessagingService.get[Recently]DroppedMessages and
   StorageService.getExceptionCount (CASSANDRA-2804)
 * fix possibility of spurious UnavailableException for LOCAL_QUORUM
   reads with dynamic snitch + read repair disabled (CASSANDRA-2870)
 * add ant-optional as dependence for the debian package (CASSANDRA-2164)
 * add option to specify limit for get_slice in the CLI (CASSANDRA-2646)
 * decrease HH page size (CASSANDRA-2832)
 * reset cli keyspace after dropping the current one (CASSANDRA-2763)
 * add KeyRange option to Hadoop inputformat (CASSANDRA-1125)
 * fix protocol versioning (CASSANDRA-2818, 2860)
 * support spaces in path to log4j configuration (CASSANDRA-2383)
 * avoid including inferred types in CF update (CASSANDRA-2809)
 * fix JMX bulkload call (CASSANDRA-2908)
 * fix updating KS with durable_writes=false (CASSANDRA-2907)
 * add simplified facade to SSTableWriter for bulk loading use
   (CASSANDRA-2911)
 * fix re-using index CF sstable names after drop/recreate (CASSANDRA-2872)
 * prepend CF to default index names (CASSANDRA-2903)
 * fix hint replay (CASSANDRA-2928)
 * Properly synchronize repair's merkle tree computation (CASSANDRA-2816)


0.8.1
 * CQL:
   - support for insert, delete in BATCH (CASSANDRA-2537)
   - support for IN to SELECT, UPDATE (CASSANDRA-2553)
   - timestamp support for INSERT, UPDATE, and BATCH (CASSANDRA-2555)
   - TTL support (CASSANDRA-2476)
   - counter support (CASSANDRA-2473)
   - ALTER COLUMNFAMILY (CASSANDRA-1709)
   - DROP INDEX (CASSANDRA-2617)
   - add SCHEMA/TABLE as aliases for KS/CF (CASSANDRA-2743)
   - server handles wait-for-schema-agreement (CASSANDRA-2756)
   - key alias support (CASSANDRA-2480)
 * add support for comparator parameters and a generic ReverseType
   (CASSANDRA-2355)
 * add CompositeType and DynamicCompositeType (CASSANDRA-2231)
 * optimize batches containing multiple updates to the same row
   (CASSANDRA-2583)
 * adjust hinted handoff page size to avoid OOM with large columns 
   (CASSANDRA-2652)
 * mark BRAF buffer invalid post-flush so we don't re-flush partial
   buffers again, especially on CL writes (CASSANDRA-2660)
 * add DROP INDEX support to CLI (CASSANDRA-2616)
 * don't perform HH to client-mode [storageproxy] nodes (CASSANDRA-2668)
 * Improve forceDeserialize/getCompactedRow encapsulation (CASSANDRA-2659)
 * Don't write CounterUpdateColumn to disk in tests (CASSANDRA-2650)
 * Add sstable bulk loading utility (CASSANDRA-1278)
 * avoid replaying hints to dropped columnfamilies (CASSANDRA-2685)
 * add placeholders for missing rows in range query pseudo-RR (CASSANDRA-2680)
 * remove no-op HHOM.renameHints (CASSANDRA-2693)
 * clone super columns to avoid modifying them during flush (CASSANDRA-2675)
 * allow writes to bypass the commitlog for certain keyspaces (CASSANDRA-2683)
 * avoid NPE when bypassing commitlog during memtable flush (CASSANDRA-2781)
 * Added support for making bootstrap retry if nodes flap (CASSANDRA-2644)
 * Added statusthrift to nodetool to report if thrift server is running (CASSANDRA-2722)
 * Fixed rows being cached if they do not exist (CASSANDRA-2723)
 * Support passing tableName and cfName to RowCacheProviders (CASSANDRA-2702)
 * close scrub file handles (CASSANDRA-2669)
 * throttle migration replay (CASSANDRA-2714)
 * optimize column serializer creation (CASSANDRA-2716)
 * Added support for making bootstrap retry if nodes flap (CASSANDRA-2644)
 * Added statusthrift to nodetool to report if thrift server is running
   (CASSANDRA-2722)
 * Fixed rows being cached if they do not exist (CASSANDRA-2723)
 * fix truncate/compaction race (CASSANDRA-2673)
 * workaround large resultsets causing large allocation retention
   by nio sockets (CASSANDRA-2654)
 * fix nodetool ring use with Ec2Snitch (CASSANDRA-2733)
 * fix removing columns and subcolumns that are supressed by a row or
   supercolumn tombstone during replica resolution (CASSANDRA-2590)
 * support sstable2json against snapshot sstables (CASSANDRA-2386)
 * remove active-pull schema requests (CASSANDRA-2715)
 * avoid marking entire list of sstables as actively being compacted
   in multithreaded compaction (CASSANDRA-2765)
 * seek back after deserializing a row to update cache with (CASSANDRA-2752)
 * avoid skipping rows in scrub for counter column family (CASSANDRA-2759)
 * fix ConcurrentModificationException in repair when dealing with 0.7 node
   (CASSANDRA-2767)
 * use threadsafe collections for StreamInSession (CASSANDRA-2766)
 * avoid infinite loop when creating merkle tree (CASSANDRA-2758)
 * avoids unmarking compacting sstable prematurely in cleanup (CASSANDRA-2769)
 * fix NPE when the commit log is bypassed (CASSANDRA-2718)
 * don't throw an exception in SS.isRPCServerRunning (CASSANDRA-2721)
 * make stress.jar executable (CASSANDRA-2744)
 * add daemon mode to java stress (CASSANDRA-2267)
 * expose the DC and rack of a node through JMX and nodetool ring (CASSANDRA-2531)
 * fix cache mbean getSize (CASSANDRA-2781)
 * Add Date, Float, Double, and Boolean types (CASSANDRA-2530)
 * Add startup flag to renew counter node id (CASSANDRA-2788)
 * add jamm agent to cassandra.bat (CASSANDRA-2787)
 * fix repair hanging if a neighbor has nothing to send (CASSANDRA-2797)
 * purge tombstone even if row is in only one sstable (CASSANDRA-2801)
 * Fix wrong purge of deleted cf during compaction (CASSANDRA-2786)
 * fix race that could result in Hadoop writer failing to throw an
   exception encountered after close() (CASSANDRA-2755)
 * fix scan wrongly throwing assertion error (CASSANDRA-2653)
 * Always use even distribution for merkle tree with RandomPartitionner
   (CASSANDRA-2841)
 * fix describeOwnership for OPP (CASSANDRA-2800)
 * ensure that string tokens do not contain commas (CASSANDRA-2762)


0.8.0-final
 * fix CQL grammar warning and cqlsh regression from CASSANDRA-2622
 * add ant generate-cql-html target (CASSANDRA-2526)
 * update CQL consistency levels (CASSANDRA-2566)
 * debian packaging fixes (CASSANDRA-2481, 2647)
 * fix UUIDType, IntegerType for direct buffers (CASSANDRA-2682, 2684)
 * switch to native Thrift for Hadoop map/reduce (CASSANDRA-2667)
 * fix StackOverflowError when building from eclipse (CASSANDRA-2687)
 * only provide replication_factor to strategy_options "help" for
   SimpleStrategy, OldNetworkTopologyStrategy (CASSANDRA-2678, 2713)
 * fix exception adding validators to non-string columns (CASSANDRA-2696)
 * avoid instantiating DatabaseDescriptor in JDBC (CASSANDRA-2694)
 * fix potential stack overflow during compaction (CASSANDRA-2626)
 * clone super columns to avoid modifying them during flush (CASSANDRA-2675)
 * reset underlying iterator in EchoedRow constructor (CASSANDRA-2653)


0.8.0-rc1
 * faster flushes and compaction from fixing excessively pessimistic 
   rebuffering in BRAF (CASSANDRA-2581)
 * fix returning null column values in the python cql driver (CASSANDRA-2593)
 * fix merkle tree splitting exiting early (CASSANDRA-2605)
 * snapshot_before_compaction directory name fix (CASSANDRA-2598)
 * Disable compaction throttling during bootstrap (CASSANDRA-2612) 
 * fix CQL treatment of > and < operators in range slices (CASSANDRA-2592)
 * fix potential double-application of counter updates on commitlog replay
   by moving replay position from header to sstable metadata (CASSANDRA-2419)
 * JDBC CQL driver exposes getColumn for access to timestamp
 * JDBC ResultSetMetadata properties added to AbstractType
 * r/m clustertool (CASSANDRA-2607)
 * add support for presenting row key as a column in CQL result sets 
   (CASSANDRA-2622)
 * Don't allow {LOCAL|EACH}_QUORUM unless strategy is NTS (CASSANDRA-2627)
 * validate keyspace strategy_options during CQL create (CASSANDRA-2624)
 * fix empty Result with secondary index when limit=1 (CASSANDRA-2628)
 * Fix regression where bootstrapping a node with no schema fails
   (CASSANDRA-2625)
 * Allow removing LocationInfo sstables (CASSANDRA-2632)
 * avoid attempting to replay mutations from dropped keyspaces (CASSANDRA-2631)
 * avoid using cached position of a key when GT is requested (CASSANDRA-2633)
 * fix counting bloom filter true positives (CASSANDRA-2637)
 * initialize local ep state prior to gossip startup if needed (CASSANDRA-2638)
 * fix counter increment lost after restart (CASSANDRA-2642)
 * add quote-escaping via backslash to CLI (CASSANDRA-2623)
 * fix pig example script (CASSANDRA-2487)
 * fix dynamic snitch race in adding latencies (CASSANDRA-2618)
 * Start/stop cassandra after more important services such as mdadm in
   debian packaging (CASSANDRA-2481)


0.8.0-beta2
 * fix NPE compacting index CFs (CASSANDRA-2528)
 * Remove checking all column families on startup for compaction candidates 
   (CASSANDRA-2444)
 * validate CQL create keyspace options (CASSANDRA-2525)
 * fix nodetool setcompactionthroughput (CASSANDRA-2550)
 * move	gossip heartbeat back to its own thread (CASSANDRA-2554)
 * validate cql TRUNCATE columnfamily before truncating (CASSANDRA-2570)
 * fix batch_mutate for mixed standard-counter mutations (CASSANDRA-2457)
 * disallow making schema changes to system keyspace (CASSANDRA-2563)
 * fix sending mutation messages multiple times (CASSANDRA-2557)
 * fix incorrect use of NBHM.size in ReadCallback that could cause
   reads to time out even when responses were received (CASSANDRA-2552)
 * trigger read repair correctly for LOCAL_QUORUM reads (CASSANDRA-2556)
 * Allow configuring the number of compaction thread (CASSANDRA-2558)
 * forceUserDefinedCompaction will attempt to compact what it is given
   even if the pessimistic estimate is that there is not enough disk space;
   automatic compactions will only compact 2 or more sstables (CASSANDRA-2575)
 * refuse to apply migrations with older timestamps than the current 
   schema (CASSANDRA-2536)
 * remove unframed Thrift transport option
 * include indexes in snapshots (CASSANDRA-2596)
 * improve ignoring of obsolete mutations in index maintenance (CASSANDRA-2401)
 * recognize attempt to drop just the index while leaving the column
   definition alone (CASSANDRA-2619)
  

0.8.0-beta1
 * remove Avro RPC support (CASSANDRA-926)
 * support for columns that act as incr/decr counters 
   (CASSANDRA-1072, 1937, 1944, 1936, 2101, 2093, 2288, 2105, 2384, 2236, 2342,
   2454)
 * CQL (CASSANDRA-1703, 1704, 1705, 1706, 1707, 1708, 1710, 1711, 1940, 
   2124, 2302, 2277, 2493)
 * avoid double RowMutation serialization on write path (CASSANDRA-1800)
 * make NetworkTopologyStrategy the default (CASSANDRA-1960)
 * configurable internode encryption (CASSANDRA-1567, 2152)
 * human readable column names in sstable2json output (CASSANDRA-1933)
 * change default JMX port to 7199 (CASSANDRA-2027)
 * backwards compatible internal messaging (CASSANDRA-1015)
 * atomic switch of memtables and sstables (CASSANDRA-2284)
 * add pluggable SeedProvider (CASSANDRA-1669)
 * Fix clustertool to not throw exception when calling get_endpoints (CASSANDRA-2437)
 * upgrade to thrift 0.6 (CASSANDRA-2412) 
 * repair works on a token range instead of full ring (CASSANDRA-2324)
 * purge tombstones from row cache (CASSANDRA-2305)
 * push replication_factor into strategy_options (CASSANDRA-1263)
 * give snapshots the same name on each node (CASSANDRA-1791)
 * remove "nodetool loadbalance" (CASSANDRA-2448)
 * multithreaded compaction (CASSANDRA-2191)
 * compaction throttling (CASSANDRA-2156)
 * add key type information and alias (CASSANDRA-2311, 2396)
 * cli no longer divides read_repair_chance by 100 (CASSANDRA-2458)
 * made CompactionInfo.getTaskType return an enum (CASSANDRA-2482)
 * add a server-wide cap on measured memtable memory usage and aggressively
   flush to keep under that threshold (CASSANDRA-2006)
 * add unified UUIDType (CASSANDRA-2233)
 * add off-heap row cache support (CASSANDRA-1969)


0.7.5
 * improvements/fixes to PIG driver (CASSANDRA-1618, CASSANDRA-2387,
   CASSANDRA-2465, CASSANDRA-2484)
 * validate index names (CASSANDRA-1761)
 * reduce contention on Table.flusherLock (CASSANDRA-1954)
 * try harder to detect failures during streaming, cleaning up temporary
   files more reliably (CASSANDRA-2088)
 * shut down server for OOM on a Thrift thread (CASSANDRA-2269)
 * fix tombstone handling in repair and sstable2json (CASSANDRA-2279)
 * preserve version when streaming data from old sstables (CASSANDRA-2283)
 * don't start repair if a neighboring node is marked as dead (CASSANDRA-2290)
 * purge tombstones from row cache (CASSANDRA-2305)
 * Avoid seeking when sstable2json exports the entire file (CASSANDRA-2318)
 * clear Built flag in system table when dropping an index (CASSANDRA-2320)
 * don't allow arbitrary argument for stress.java (CASSANDRA-2323)
 * validate values for index predicates in get_indexed_slice (CASSANDRA-2328)
 * queue secondary indexes for flush before the parent (CASSANDRA-2330)
 * allow job configuration to set the CL used in Hadoop jobs (CASSANDRA-2331)
 * add memtable_flush_queue_size defaulting to 4 (CASSANDRA-2333)
 * Allow overriding of initial_token, storage_port and rpc_port from system
   properties (CASSANDRA-2343)
 * fix comparator used for non-indexed secondary expressions in index scan
   (CASSANDRA-2347)
 * ensure size calculation and write phase of large-row compaction use
   the same threshold for TTL expiration (CASSANDRA-2349)
 * fix race when iterating CFs during add/drop (CASSANDRA-2350)
 * add ConsistencyLevel command to CLI (CASSANDRA-2354)
 * allow negative numbers in the cli (CASSANDRA-2358)
 * hard code serialVersionUID for tokens class (CASSANDRA-2361)
 * fix potential infinite loop in ByteBufferUtil.inputStream (CASSANDRA-2365)
 * fix encoding bugs in HintedHandoffManager, SystemTable when default
   charset is not UTF8 (CASSANDRA-2367)
 * avoids having removed node reappearing in Gossip (CASSANDRA-2371)
 * fix incorrect truncation of long to int when reading columns via block
   index (CASSANDRA-2376)
 * fix NPE during stream session (CASSANDRA-2377)
 * fix race condition that could leave orphaned data files when dropping CF or
   KS (CASSANDRA-2381)
 * fsync statistics component on write (CASSANDRA-2382)
 * fix duplicate results from CFS.scan (CASSANDRA-2406)
 * add IntegerType to CLI help (CASSANDRA-2414)
 * avoid caching token-only decoratedkeys (CASSANDRA-2416)
 * convert mmap assertion to if/throw so scrub can catch it (CASSANDRA-2417)
 * don't overwrite gc log (CASSANDR-2418)
 * invalidate row cache for streamed row to avoid inconsitencies
   (CASSANDRA-2420)
 * avoid copies in range/index scans (CASSANDRA-2425)
 * make sure we don't wipe data during cleanup if the node has not join
   the ring (CASSANDRA-2428)
 * Try harder to close files after compaction (CASSANDRA-2431)
 * re-set bootstrapped flag after move finishes (CASSANDRA-2435)
 * display validation_class in CLI 'describe keyspace' (CASSANDRA-2442)
 * make cleanup compactions cleanup the row cache (CASSANDRA-2451)
 * add column fields validation to scrub (CASSANDRA-2460)
 * use 64KB flush buffer instead of in_memory_compaction_limit (CASSANDRA-2463)
 * fix backslash substitutions in CLI (CASSANDRA-2492)
 * disable cache saving for system CFS (CASSANDRA-2502)
 * fixes for verifying destination availability under hinted conditions
   so UE can be thrown intead of timing out (CASSANDRA-2514)
 * fix update of validation class in column metadata (CASSANDRA-2512)
 * support LOCAL_QUORUM, EACH_QUORUM CLs outside of NTS (CASSANDRA-2516)
 * preserve version when streaming data from old sstables (CASSANDRA-2283)
 * fix backslash substitutions in CLI (CASSANDRA-2492)
 * count a row deletion as one operation towards memtable threshold 
   (CASSANDRA-2519)
 * support LOCAL_QUORUM, EACH_QUORUM CLs outside of NTS (CASSANDRA-2516)


0.7.4
 * add nodetool join command (CASSANDRA-2160)
 * fix secondary indexes on pre-existing or streamed data (CASSANDRA-2244)
 * initialize endpoint in gossiper earlier (CASSANDRA-2228)
 * add ability to write to Cassandra from Pig (CASSANDRA-1828)
 * add rpc_[min|max]_threads (CASSANDRA-2176)
 * add CL.TWO, CL.THREE (CASSANDRA-2013)
 * avoid exporting an un-requested row in sstable2json, when exporting 
   a key that does not exist (CASSANDRA-2168)
 * add incremental_backups option (CASSANDRA-1872)
 * add configurable row limit to Pig loadfunc (CASSANDRA-2276)
 * validate column values in batches as well as single-Column inserts
   (CASSANDRA-2259)
 * move sample schema from cassandra.yaml to schema-sample.txt,
   a cli scripts (CASSANDRA-2007)
 * avoid writing empty rows when scrubbing tombstoned rows (CASSANDRA-2296)
 * fix assertion error in range and index scans for CL < ALL
   (CASSANDRA-2282)
 * fix commitlog replay when flush position refers to data that didn't
   get synced before server died (CASSANDRA-2285)
 * fix fd leak in sstable2json with non-mmap'd i/o (CASSANDRA-2304)
 * reduce memory use during streaming of multiple sstables (CASSANDRA-2301)
 * purge tombstoned rows from cache after GCGraceSeconds (CASSANDRA-2305)
 * allow zero replicas in a NTS datacenter (CASSANDRA-1924)
 * make range queries respect snitch for local replicas (CASSANDRA-2286)
 * fix HH delivery when column index is larger than 2GB (CASSANDRA-2297)
 * make 2ary indexes use parent CF flush thresholds during initial build
   (CASSANDRA-2294)
 * update memtable_throughput to be a long (CASSANDRA-2158)


0.7.3
 * Keep endpoint state until aVeryLongTime (CASSANDRA-2115)
 * lower-latency read repair (CASSANDRA-2069)
 * add hinted_handoff_throttle_delay_in_ms option (CASSANDRA-2161)
 * fixes for cache save/load (CASSANDRA-2172, -2174)
 * Handle whole-row deletions in CFOutputFormat (CASSANDRA-2014)
 * Make memtable_flush_writers flush in parallel (CASSANDRA-2178)
 * Add compaction_preheat_key_cache option (CASSANDRA-2175)
 * refactor stress.py to have only one copy of the format string 
   used for creating row keys (CASSANDRA-2108)
 * validate index names for \w+ (CASSANDRA-2196)
 * Fix Cassandra cli to respect timeout if schema does not settle 
   (CASSANDRA-2187)
 * fix for compaction and cleanup writing old-format data into new-version 
   sstable (CASSANDRA-2211, -2216)
 * add nodetool scrub (CASSANDRA-2217, -2240)
 * fix sstable2json large-row pagination (CASSANDRA-2188)
 * fix EOFing on requests for the last bytes in a file (CASSANDRA-2213)
 * fix BufferedRandomAccessFile bugs (CASSANDRA-2218, -2241)
 * check for memtable flush_after_mins exceeded every 10s (CASSANDRA-2183)
 * fix cache saving on Windows (CASSANDRA-2207)
 * add validateSchemaAgreement call + synchronization to schema
   modification operations (CASSANDRA-2222)
 * fix for reversed slice queries on large rows (CASSANDRA-2212)
 * fat clients were writing local data (CASSANDRA-2223)
 * set DEFAULT_MEMTABLE_LIFETIME_IN_MINS to 24h
 * improve detection and cleanup of partially-written sstables 
   (CASSANDRA-2206)
 * fix supercolumn de/serialization when subcolumn comparator is different
   from supercolumn's (CASSANDRA-2104)
 * fix starting up on Windows when CASSANDRA_HOME contains whitespace
   (CASSANDRA-2237)
 * add [get|set][row|key]cacheSavePeriod to JMX (CASSANDRA-2100)
 * fix Hadoop ColumnFamilyOutputFormat dropping of mutations
   when batch fills up (CASSANDRA-2255)
 * move file deletions off of scheduledtasks executor (CASSANDRA-2253)


0.7.2
 * copy DecoratedKey.key when inserting into caches to avoid retaining
   a reference to the underlying buffer (CASSANDRA-2102)
 * format subcolumn names with subcomparator (CASSANDRA-2136)
 * fix column bloom filter deserialization (CASSANDRA-2165)


0.7.1
 * refactor MessageDigest creation code. (CASSANDRA-2107)
 * buffer network stack to avoid inefficient small TCP messages while avoiding
   the nagle/delayed ack problem (CASSANDRA-1896)
 * check log4j configuration for changes every 10s (CASSANDRA-1525, 1907)
 * more-efficient cross-DC replication (CASSANDRA-1530, -2051, -2138)
 * avoid polluting page cache with commitlog or sstable writes
   and seq scan operations (CASSANDRA-1470)
 * add RMI authentication options to nodetool (CASSANDRA-1921)
 * make snitches configurable at runtime (CASSANDRA-1374)
 * retry hadoop split requests on connection failure (CASSANDRA-1927)
 * implement describeOwnership for BOP, COPP (CASSANDRA-1928)
 * make read repair behave as expected for ConsistencyLevel > ONE
   (CASSANDRA-982, 2038)
 * distributed test harness (CASSANDRA-1859, 1964)
 * reduce flush lock contention (CASSANDRA-1930)
 * optimize supercolumn deserialization (CASSANDRA-1891)
 * fix CFMetaData.apply to only compare objects of the same class 
   (CASSANDRA-1962)
 * allow specifying specific SSTables to compact from JMX (CASSANDRA-1963)
 * fix race condition in MessagingService.targets (CASSANDRA-1959, 2094, 2081)
 * refuse to open sstables from a future version (CASSANDRA-1935)
 * zero-copy reads (CASSANDRA-1714)
 * fix copy bounds for word Text in wordcount demo (CASSANDRA-1993)
 * fixes for contrib/javautils (CASSANDRA-1979)
 * check more frequently for memtable expiration (CASSANDRA-2000)
 * fix writing SSTable column count statistics (CASSANDRA-1976)
 * fix streaming of multiple CFs during bootstrap (CASSANDRA-1992)
 * explicitly set JVM GC new generation size with -Xmn (CASSANDRA-1968)
 * add short options for CLI flags (CASSANDRA-1565)
 * make keyspace argument to "describe keyspace" in CLI optional
   when authenticated to keyspace already (CASSANDRA-2029)
 * added option to specify -Dcassandra.join_ring=false on startup
   to allow "warm spare" nodes or performing JMX maintenance before
   joining the ring (CASSANDRA-526)
 * log migrations at INFO (CASSANDRA-2028)
 * add CLI verbose option in file mode (CASSANDRA-2030)
 * add single-line "--" comments to CLI (CASSANDRA-2032)
 * message serialization tests (CASSANDRA-1923)
 * switch from ivy to maven-ant-tasks (CASSANDRA-2017)
 * CLI attempts to block for new schema to propagate (CASSANDRA-2044)
 * fix potential overflow in nodetool cfstats (CASSANDRA-2057)
 * add JVM shutdownhook to sync commitlog (CASSANDRA-1919)
 * allow nodes to be up without being part of  normal traffic (CASSANDRA-1951)
 * fix CLI "show keyspaces" with null options on NTS (CASSANDRA-2049)
 * fix possible ByteBuffer race conditions (CASSANDRA-2066)
 * reduce garbage generated by MessagingService to prevent load spikes
   (CASSANDRA-2058)
 * fix math in RandomPartitioner.describeOwnership (CASSANDRA-2071)
 * fix deletion of sstable non-data components (CASSANDRA-2059)
 * avoid blocking gossip while deleting handoff hints (CASSANDRA-2073)
 * ignore messages from newer versions, keep track of nodes in gossip 
   regardless of version (CASSANDRA-1970)
 * cache writing moved to CompactionManager to reduce i/o contention and
   updated to use non-cache-polluting writes (CASSANDRA-2053)
 * page through large rows when exporting to JSON (CASSANDRA-2041)
 * add flush_largest_memtables_at and reduce_cache_sizes_at options
   (CASSANDRA-2142)
 * add cli 'describe cluster' command (CASSANDRA-2127)
 * add cli support for setting username/password at 'connect' command 
   (CASSANDRA-2111)
 * add -D option to Stress.java to allow reading hosts from a file 
   (CASSANDRA-2149)
 * bound hints CF throughput between 32M and 256M (CASSANDRA-2148)
 * continue starting when invalid saved cache entries are encountered
   (CASSANDRA-2076)
 * add max_hint_window_in_ms option (CASSANDRA-1459)


0.7.0-final
 * fix offsets to ByteBuffer.get (CASSANDRA-1939)


0.7.0-rc4
 * fix cli crash after backgrounding (CASSANDRA-1875)
 * count timeouts in storageproxy latencies, and include latency 
   histograms in StorageProxyMBean (CASSANDRA-1893)
 * fix CLI get recognition of supercolumns (CASSANDRA-1899)
 * enable keepalive on intra-cluster sockets (CASSANDRA-1766)
 * count timeouts towards dynamicsnitch latencies (CASSANDRA-1905)
 * Expose index-building status in JMX + cli schema description
   (CASSANDRA-1871)
 * allow [LOCAL|EACH]_QUORUM to be used with non-NetworkTopology 
   replication Strategies
 * increased amount of index locks for faster commitlog replay
 * collect secondary index tombstones immediately (CASSANDRA-1914)
 * revert commitlog changes from #1780 (CASSANDRA-1917)
 * change RandomPartitioner min token to -1 to avoid collision w/
   tokens on actual nodes (CASSANDRA-1901)
 * examine the right nibble when validating TimeUUID (CASSANDRA-1910)
 * include secondary indexes in cleanup (CASSANDRA-1916)
 * CFS.scrubDataDirectories should also cleanup invalid secondary indexes
   (CASSANDRA-1904)
 * ability to disable/enable gossip on nodes to force them down
   (CASSANDRA-1108)


0.7.0-rc3
 * expose getNaturalEndpoints in StorageServiceMBean taking byte[]
   key; RMI cannot serialize ByteBuffer (CASSANDRA-1833)
 * infer org.apache.cassandra.locator for replication strategy classes
   when not otherwise specified
 * validation that generates less garbage (CASSANDRA-1814)
 * add TTL support to CLI (CASSANDRA-1838)
 * cli defaults to bytestype for subcomparator when creating
   column families (CASSANDRA-1835)
 * unregister index MBeans when index is dropped (CASSANDRA-1843)
 * make ByteBufferUtil.clone thread-safe (CASSANDRA-1847)
 * change exception for read requests during bootstrap from 
   InvalidRequest to Unavailable (CASSANDRA-1862)
 * respect row-level tombstones post-flush in range scans
   (CASSANDRA-1837)
 * ReadResponseResolver check digests against each other (CASSANDRA-1830)
 * return InvalidRequest when remove of subcolumn without supercolumn
   is requested (CASSANDRA-1866)
 * flush before repair (CASSANDRA-1748)
 * SSTableExport validates key order (CASSANDRA-1884)
 * large row support for SSTableExport (CASSANDRA-1867)
 * Re-cache hot keys post-compaction without hitting disk (CASSANDRA-1878)
 * manage read repair in coordinator instead of data source, to
   provide latency information to dynamic snitch (CASSANDRA-1873)


0.7.0-rc2
 * fix live-column-count of slice ranges including tombstoned supercolumn 
   with live subcolumn (CASSANDRA-1591)
 * rename o.a.c.internal.AntientropyStage -> AntiEntropyStage,
   o.a.c.request.Request_responseStage -> RequestResponseStage,
   o.a.c.internal.Internal_responseStage -> InternalResponseStage
 * add AbstractType.fromString (CASSANDRA-1767)
 * require index_type to be present when specifying index_name
   on ColumnDef (CASSANDRA-1759)
 * fix add/remove index bugs in CFMetadata (CASSANDRA-1768)
 * rebuild Strategy during system_update_keyspace (CASSANDRA-1762)
 * cli updates prompt to ... in continuation lines (CASSANDRA-1770)
 * support multiple Mutations per key in hadoop ColumnFamilyOutputFormat
   (CASSANDRA-1774)
 * improvements to Debian init script (CASSANDRA-1772)
 * use local classloader to check for version.properties (CASSANDRA-1778)
 * Validate that column names in column_metadata are valid for the
   defined comparator, and decode properly in cli (CASSANDRA-1773)
 * use cross-platform newlines in cli (CASSANDRA-1786)
 * add ExpiringColumn support to sstable import/export (CASSANDRA-1754)
 * add flush for each append to periodic commitlog mode; added
   periodic_without_flush option to disable this (CASSANDRA-1780)
 * close file handle used for post-flush truncate (CASSANDRA-1790)
 * various code cleanup (CASSANDRA-1793, -1794, -1795)
 * fix range queries against wrapped range (CASSANDRA-1781)
 * fix consistencylevel calculations for NetworkTopologyStrategy
   (CASSANDRA-1804)
 * cli support index type enum names (CASSANDRA-1810)
 * improved validation of column_metadata (CASSANDRA-1813)
 * reads at ConsistencyLevel > 1 throw UnavailableException
   immediately if insufficient live nodes exist (CASSANDRA-1803)
 * copy bytebuffers for local writes to avoid retaining the entire
   Thrift frame (CASSANDRA-1801)
 * fix NPE adding index to column w/o prior metadata (CASSANDRA-1764)
 * reduce fat client timeout (CASSANDRA-1730)
 * fix botched merge of CASSANDRA-1316


0.7.0-rc1
 * fix compaction and flush races with schema updates (CASSANDRA-1715)
 * add clustertool, config-converter, sstablekeys, and schematool 
   Windows .bat files (CASSANDRA-1723)
 * reject range queries received during bootstrap (CASSANDRA-1739)
 * fix wrapping-range queries on non-minimum token (CASSANDRA-1700)
 * add nodetool cfhistogram (CASSANDRA-1698)
 * limit repaired ranges to what the nodes have in common (CASSANDRA-1674)
 * index scan treats missing columns as not matching secondary
   expressions (CASSANDRA-1745)
 * Fix misuse of DataOutputBuffer.getData in AntiEntropyService
   (CASSANDRA-1729)
 * detect and warn when obsolete version of JNA is present (CASSANDRA-1760)
 * reduce fat client timeout (CASSANDRA-1730)
 * cleanup smallest CFs first to increase free temp space for larger ones
   (CASSANDRA-1811)
 * Update windows .bat files to work outside of main Cassandra
   directory (CASSANDRA-1713)
 * fix read repair regression from 0.6.7 (CASSANDRA-1727)
 * more-efficient read repair (CASSANDRA-1719)
 * fix hinted handoff replay (CASSANDRA-1656)
 * log type of dropped messages (CASSANDRA-1677)
 * upgrade to SLF4J 1.6.1
 * fix ByteBuffer bug in ExpiringColumn.updateDigest (CASSANDRA-1679)
 * fix IntegerType.getString (CASSANDRA-1681)
 * make -Djava.net.preferIPv4Stack=true the default (CASSANDRA-628)
 * add INTERNAL_RESPONSE verb to differentiate from responses related
   to client requests (CASSANDRA-1685)
 * log tpstats when dropping messages (CASSANDRA-1660)
 * include unreachable nodes in describeSchemaVersions (CASSANDRA-1678)
 * Avoid dropping messages off the client request path (CASSANDRA-1676)
 * fix jna errno reporting (CASSANDRA-1694)
 * add friendlier error for UnknownHostException on startup (CASSANDRA-1697)
 * include jna dependency in RPM package (CASSANDRA-1690)
 * add --skip-keys option to stress.py (CASSANDRA-1696)
 * improve cli handling of non-string keys and column names 
   (CASSANDRA-1701, -1693)
 * r/m extra subcomparator line in cli keyspaces output (CASSANDRA-1712)
 * add read repair chance to cli "show keyspaces"
 * upgrade to ConcurrentLinkedHashMap 1.1 (CASSANDRA-975)
 * fix index scan routing (CASSANDRA-1722)
 * fix tombstoning of supercolumns in range queries (CASSANDRA-1734)
 * clear endpoint cache after updating keyspace metadata (CASSANDRA-1741)
 * fix wrapping-range queries on non-minimum token (CASSANDRA-1700)
 * truncate includes secondary indexes (CASSANDRA-1747)
 * retain reference to PendingFile sstables (CASSANDRA-1749)
 * fix sstableimport regression (CASSANDRA-1753)
 * fix for bootstrap when no non-system tables are defined (CASSANDRA-1732)
 * handle replica unavailability in index scan (CASSANDRA-1755)
 * fix service initialization order deadlock (CASSANDRA-1756)
 * multi-line cli commands (CASSANDRA-1742)
 * fix race between snapshot and compaction (CASSANDRA-1736)
 * add listEndpointsPendingHints, deleteHintsForEndpoint JMX methods 
   (CASSANDRA-1551)


0.7.0-beta3
 * add strategy options to describe_keyspace output (CASSANDRA-1560)
 * log warning when using randomly generated token (CASSANDRA-1552)
 * re-organize JMX into .db, .net, .internal, .request (CASSANDRA-1217)
 * allow nodes to change IPs between restarts (CASSANDRA-1518)
 * remember ring state between restarts by default (CASSANDRA-1518)
 * flush index built flag so we can read it before log replay (CASSANDRA-1541)
 * lock row cache updates to prevent race condition (CASSANDRA-1293)
 * remove assertion causing rare (and harmless) error messages in
   commitlog (CASSANDRA-1330)
 * fix moving nodes with no keyspaces defined (CASSANDRA-1574)
 * fix unbootstrap when no data is present in a transfer range (CASSANDRA-1573)
 * take advantage of AVRO-495 to simplify our avro IDL (CASSANDRA-1436)
 * extend authorization hierarchy to column family (CASSANDRA-1554)
 * deletion support in secondary indexes (CASSANDRA-1571)
 * meaningful error message for invalid replication strategy class 
   (CASSANDRA-1566)
 * allow keyspace creation with RF > N (CASSANDRA-1428)
 * improve cli error handling (CASSANDRA-1580)
 * add cache save/load ability (CASSANDRA-1417, 1606, 1647)
 * add StorageService.getDrainProgress (CASSANDRA-1588)
 * Disallow bootstrap to an in-use token (CASSANDRA-1561)
 * Allow dynamic secondary index creation and destruction (CASSANDRA-1532)
 * log auto-guessed memtable thresholds (CASSANDRA-1595)
 * add ColumnDef support to cli (CASSANDRA-1583)
 * reduce index sample time by 75% (CASSANDRA-1572)
 * add cli support for column, strategy metadata (CASSANDRA-1578, 1612)
 * add cli support for schema modification (CASSANDRA-1584)
 * delete temp files on failed compactions (CASSANDRA-1596)
 * avoid blocking for dead nodes during removetoken (CASSANDRA-1605)
 * remove ConsistencyLevel.ZERO (CASSANDRA-1607)
 * expose in-progress compaction type in jmx (CASSANDRA-1586)
 * removed IClock & related classes from internals (CASSANDRA-1502)
 * fix removing tokens from SystemTable on decommission and removetoken
   (CASSANDRA-1609)
 * include CF metadata in cli 'show keyspaces' (CASSANDRA-1613)
 * switch from Properties to HashMap in PropertyFileSnitch to
   avoid synchronization bottleneck (CASSANDRA-1481)
 * PropertyFileSnitch configuration file renamed to 
   cassandra-topology.properties
 * add cli support for get_range_slices (CASSANDRA-1088, CASSANDRA-1619)
 * Make memtable flush thresholds per-CF instead of global 
   (CASSANDRA-1007, 1637)
 * add cli support for binary data without CfDef hints (CASSANDRA-1603)
 * fix building SSTable statistics post-stream (CASSANDRA-1620)
 * fix potential infinite loop in 2ary index queries (CASSANDRA-1623)
 * allow creating NTS keyspaces with no replicas configured (CASSANDRA-1626)
 * add jmx histogram of sstables accessed per read (CASSANDRA-1624)
 * remove system_rename_column_family and system_rename_keyspace from the
   client API until races can be fixed (CASSANDRA-1630, CASSANDRA-1585)
 * add cli sanity tests (CASSANDRA-1582)
 * update GC settings in cassandra.bat (CASSANDRA-1636)
 * cli support for index queries (CASSANDRA-1635)
 * cli support for updating schema memtable settings (CASSANDRA-1634)
 * cli --file option (CASSANDRA-1616)
 * reduce automatically chosen memtable sizes by 50% (CASSANDRA-1641)
 * move endpoint cache from snitch to strategy (CASSANDRA-1643)
 * fix commitlog recovery deleting the newly-created segment as well as
   the old ones (CASSANDRA-1644)
 * upgrade to Thrift 0.5 (CASSANDRA-1367)
 * renamed CL.DCQUORUM to LOCAL_QUORUM and DCQUORUMSYNC to EACH_QUORUM
 * cli truncate support (CASSANDRA-1653)
 * update GC settings in cassandra.bat (CASSANDRA-1636)
 * avoid logging when a node's ip/token is gossipped back to it (CASSANDRA-1666)


0.7-beta2
 * always use UTF-8 for hint keys (CASSANDRA-1439)
 * remove cassandra.yaml dependency from Hadoop and Pig (CASSADRA-1322)
 * expose CfDef metadata in describe_keyspaces (CASSANDRA-1363)
 * restore use of mmap_index_only option (CASSANDRA-1241)
 * dropping a keyspace with no column families generated an error 
   (CASSANDRA-1378)
 * rename RackAwareStrategy to OldNetworkTopologyStrategy, RackUnawareStrategy 
   to SimpleStrategy, DatacenterShardStrategy to NetworkTopologyStrategy,
   AbstractRackAwareSnitch to AbstractNetworkTopologySnitch (CASSANDRA-1392)
 * merge StorageProxy.mutate, mutateBlocking (CASSANDRA-1396)
 * faster UUIDType, LongType comparisons (CASSANDRA-1386, 1393)
 * fix setting read_repair_chance from CLI addColumnFamily (CASSANDRA-1399)
 * fix updates to indexed columns (CASSANDRA-1373)
 * fix race condition leaving to FileNotFoundException (CASSANDRA-1382)
 * fix sharded lock hash on index write path (CASSANDRA-1402)
 * add support for GT/E, LT/E in subordinate index clauses (CASSANDRA-1401)
 * cfId counter got out of sync when CFs were added (CASSANDRA-1403)
 * less chatty schema updates (CASSANDRA-1389)
 * rename column family mbeans. 'type' will now include either 
   'IndexColumnFamilies' or 'ColumnFamilies' depending on the CFS type.
   (CASSANDRA-1385)
 * disallow invalid keyspace and column family names. This includes name that
   matches a '^\w+' regex. (CASSANDRA-1377)
 * use JNA, if present, to take snapshots (CASSANDRA-1371)
 * truncate hints if starting 0.7 for the first time (CASSANDRA-1414)
 * fix FD leak in single-row slicepredicate queries (CASSANDRA-1416)
 * allow index expressions against columns that are not part of the 
   SlicePredicate (CASSANDRA-1410)
 * config-converter properly handles snitches and framed support 
   (CASSANDRA-1420)
 * remove keyspace argument from multiget_count (CASSANDRA-1422)
 * allow specifying cassandra.yaml location as (local or remote) URL
   (CASSANDRA-1126)
 * fix using DynamicEndpointSnitch with NetworkTopologyStrategy
   (CASSANDRA-1429)
 * Add CfDef.default_validation_class (CASSANDRA-891)
 * fix EstimatedHistogram.max (CASSANDRA-1413)
 * quorum read optimization (CASSANDRA-1622)
 * handle zero-length (or missing) rows during HH paging (CASSANDRA-1432)
 * include secondary indexes during schema migrations (CASSANDRA-1406)
 * fix commitlog header race during schema change (CASSANDRA-1435)
 * fix ColumnFamilyStoreMBeanIterator to use new type name (CASSANDRA-1433)
 * correct filename generated by xml->yaml converter (CASSANDRA-1419)
 * add CMSInitiatingOccupancyFraction=75 and UseCMSInitiatingOccupancyOnly
   to default JVM options
 * decrease jvm heap for cassandra-cli (CASSANDRA-1446)
 * ability to modify keyspaces and column family definitions on a live cluster
   (CASSANDRA-1285)
 * support for Hadoop Streaming [non-jvm map/reduce via stdin/out]
   (CASSANDRA-1368)
 * Move persistent sstable stats from the system table to an sstable component
   (CASSANDRA-1430)
 * remove failed bootstrap attempt from pending ranges when gossip times
   it out after 1h (CASSANDRA-1463)
 * eager-create tcp connections to other cluster members (CASSANDRA-1465)
 * enumerate stages and derive stage from message type instead of 
   transmitting separately (CASSANDRA-1465)
 * apply reversed flag during collation from different data sources
   (CASSANDRA-1450)
 * make failure to remove commitlog segment non-fatal (CASSANDRA-1348)
 * correct ordering of drain operations so CL.recover is no longer 
   necessary (CASSANDRA-1408)
 * removed keyspace from describe_splits method (CASSANDRA-1425)
 * rename check_schema_agreement to describe_schema_versions
   (CASSANDRA-1478)
 * fix QUORUM calculation for RF > 3 (CASSANDRA-1487)
 * remove tombstones during non-major compactions when bloom filter
   verifies that row does not exist in other sstables (CASSANDRA-1074)
 * nodes that coordinated a loadbalance in the past could not be seen by
   newly added nodes (CASSANDRA-1467)
 * exposed endpoint states (gossip details) via jmx (CASSANDRA-1467)
 * ensure that compacted sstables are not included when new readers are
   instantiated (CASSANDRA-1477)
 * by default, calculate heap size and memtable thresholds at runtime (CASSANDRA-1469)
 * fix races dealing with adding/dropping keyspaces and column families in
   rapid succession (CASSANDRA-1477)
 * clean up of Streaming system (CASSANDRA-1503, 1504, 1506)
 * add options to configure Thrift socket keepalive and buffer sizes (CASSANDRA-1426)
 * make contrib CassandraServiceDataCleaner recursive (CASSANDRA-1509)
 * min, max compaction threshold are configurable and persistent 
   per-ColumnFamily (CASSANDRA-1468)
 * fix replaying the last mutation in a commitlog unnecessarily 
   (CASSANDRA-1512)
 * invoke getDefaultUncaughtExceptionHandler from DTPE with the original
   exception rather than the ExecutionException wrapper (CASSANDRA-1226)
 * remove Clock from the Thrift (and Avro) API (CASSANDRA-1501)
 * Close intra-node sockets when connection is broken (CASSANDRA-1528)
 * RPM packaging spec file (CASSANDRA-786)
 * weighted request scheduler (CASSANDRA-1485)
 * treat expired columns as deleted (CASSANDRA-1539)
 * make IndexInterval configurable (CASSANDRA-1488)
 * add describe_snitch to Thrift API (CASSANDRA-1490)
 * MD5 authenticator compares plain text submitted password with MD5'd
   saved property, instead of vice versa (CASSANDRA-1447)
 * JMX MessagingService pending and completed counts (CASSANDRA-1533)
 * fix race condition processing repair responses (CASSANDRA-1511)
 * make repair blocking (CASSANDRA-1511)
 * create EndpointSnitchInfo and MBean to expose rack and DC (CASSANDRA-1491)
 * added option to contrib/word_count to output results back to Cassandra
   (CASSANDRA-1342)
 * rewrite Hadoop ColumnFamilyRecordWriter to pool connections, retry to
   multiple Cassandra nodes, and smooth impact on the Cassandra cluster
   by using smaller batch sizes (CASSANDRA-1434)
 * fix setting gc_grace_seconds via CLI (CASSANDRA-1549)
 * support TTL'd index values (CASSANDRA-1536)
 * make removetoken work like decommission (CASSANDRA-1216)
 * make cli comparator-aware and improve quote rules (CASSANDRA-1523,-1524)
 * make nodetool compact and cleanup blocking (CASSANDRA-1449)
 * add memtable, cache information to GCInspector logs (CASSANDRA-1558)
 * enable/disable HintedHandoff via JMX (CASSANDRA-1550)
 * Ignore stray files in the commit log directory (CASSANDRA-1547)
 * Disallow bootstrap to an in-use token (CASSANDRA-1561)


0.7-beta1
 * sstable versioning (CASSANDRA-389)
 * switched to slf4j logging (CASSANDRA-625)
 * add (optional) expiration time for column (CASSANDRA-699)
 * access levels for authentication/authorization (CASSANDRA-900)
 * add ReadRepairChance to CF definition (CASSANDRA-930)
 * fix heisenbug in system tests, especially common on OS X (CASSANDRA-944)
 * convert to byte[] keys internally and all public APIs (CASSANDRA-767)
 * ability to alter schema definitions on a live cluster (CASSANDRA-44)
 * renamed configuration file to cassandra.xml, and log4j.properties to
   log4j-server.properties, which must now be loaded from
   the classpath (which is how our scripts in bin/ have always done it)
   (CASSANDRA-971)
 * change get_count to require a SlicePredicate. create multi_get_count
   (CASSANDRA-744)
 * re-organized endpointsnitch implementations and added SimpleSnitch
   (CASSANDRA-994)
 * Added preload_row_cache option (CASSANDRA-946)
 * add CRC to commitlog header (CASSANDRA-999)
 * removed deprecated batch_insert and get_range_slice methods (CASSANDRA-1065)
 * add truncate thrift method (CASSANDRA-531)
 * http mini-interface using mx4j (CASSANDRA-1068)
 * optimize away copy of sliced row on memtable read path (CASSANDRA-1046)
 * replace constant-size 2GB mmaped segments and special casing for index 
   entries spanning segment boundaries, with SegmentedFile that computes 
   segments that always contain entire entries/rows (CASSANDRA-1117)
 * avoid reading large rows into memory during compaction (CASSANDRA-16)
 * added hadoop OutputFormat (CASSANDRA-1101)
 * efficient Streaming (no more anticompaction) (CASSANDRA-579)
 * split commitlog header into separate file and add size checksum to
   mutations (CASSANDRA-1179)
 * avoid allocating a new byte[] for each mutation on replay (CASSANDRA-1219)
 * revise HH schema to be per-endpoint (CASSANDRA-1142)
 * add joining/leaving status to nodetool ring (CASSANDRA-1115)
 * allow multiple repair sessions per node (CASSANDRA-1190)
 * optimize away MessagingService for local range queries (CASSANDRA-1261)
 * make framed transport the default so malformed requests can't OOM the 
   server (CASSANDRA-475)
 * significantly faster reads from row cache (CASSANDRA-1267)
 * take advantage of row cache during range queries (CASSANDRA-1302)
 * make GCGraceSeconds a per-ColumnFamily value (CASSANDRA-1276)
 * keep persistent row size and column count statistics (CASSANDRA-1155)
 * add IntegerType (CASSANDRA-1282)
 * page within a single row during hinted handoff (CASSANDRA-1327)
 * push DatacenterShardStrategy configuration into keyspace definition,
   eliminating datacenter.properties. (CASSANDRA-1066)
 * optimize forward slices starting with '' and single-index-block name 
   queries by skipping the column index (CASSANDRA-1338)
 * streaming refactor (CASSANDRA-1189)
 * faster comparison for UUID types (CASSANDRA-1043)
 * secondary index support (CASSANDRA-749 and subtasks)
 * make compaction buckets deterministic (CASSANDRA-1265)


0.6.6
 * Allow using DynamicEndpointSnitch with RackAwareStrategy (CASSANDRA-1429)
 * remove the remaining vestiges of the unfinished DatacenterShardStrategy 
   (replaced by NetworkTopologyStrategy in 0.7)
   

0.6.5
 * fix key ordering in range query results with RandomPartitioner
   and ConsistencyLevel > ONE (CASSANDRA-1145)
 * fix for range query starting with the wrong token range (CASSANDRA-1042)
 * page within a single row during hinted handoff (CASSANDRA-1327)
 * fix compilation on non-sun JDKs (CASSANDRA-1061)
 * remove String.trim() call on row keys in batch mutations (CASSANDRA-1235)
 * Log summary of dropped messages instead of spamming log (CASSANDRA-1284)
 * add dynamic endpoint snitch (CASSANDRA-981)
 * fix streaming for keyspaces with hyphens in their name (CASSANDRA-1377)
 * fix errors in hard-coded bloom filter optKPerBucket by computing it
   algorithmically (CASSANDRA-1220
 * remove message deserialization stage, and uncap read/write stages
   so slow reads/writes don't block gossip processing (CASSANDRA-1358)
 * add jmx port configuration to Debian package (CASSANDRA-1202)
 * use mlockall via JNA, if present, to prevent Linux from swapping
   out parts of the JVM (CASSANDRA-1214)


0.6.4
 * avoid queuing multiple hint deliveries for the same endpoint
   (CASSANDRA-1229)
 * better performance for and stricter checking of UTF8 column names
   (CASSANDRA-1232)
 * extend option to lower compaction priority to hinted handoff
   as well (CASSANDRA-1260)
 * log errors in gossip instead of re-throwing (CASSANDRA-1289)
 * avoid aborting commitlog replay prematurely if a flushed-but-
   not-removed commitlog segment is encountered (CASSANDRA-1297)
 * fix duplicate rows being read during mapreduce (CASSANDRA-1142)
 * failure detection wasn't closing command sockets (CASSANDRA-1221)
 * cassandra-cli.bat works on windows (CASSANDRA-1236)
 * pre-emptively drop requests that cannot be processed within RPCTimeout
   (CASSANDRA-685)
 * add ack to Binary write verb and update CassandraBulkLoader
   to wait for acks for each row (CASSANDRA-1093)
 * added describe_partitioner Thrift method (CASSANDRA-1047)
 * Hadoop jobs no longer require the Cassandra storage-conf.xml
   (CASSANDRA-1280, CASSANDRA-1047)
 * log thread pool stats when GC is excessive (CASSANDRA-1275)
 * remove gossip message size limit (CASSANDRA-1138)
 * parallelize local and remote reads during multiget, and respect snitch 
   when determining whether to do local read for CL.ONE (CASSANDRA-1317)
 * fix read repair to use requested consistency level on digest mismatch,
   rather than assuming QUORUM (CASSANDRA-1316)
 * process digest mismatch re-reads in parallel (CASSANDRA-1323)
 * switch hints CF comparator to BytesType (CASSANDRA-1274)


0.6.3
 * retry to make streaming connections up to 8 times. (CASSANDRA-1019)
 * reject describe_ring() calls on invalid keyspaces (CASSANDRA-1111)
 * fix cache size calculation for size of 100% (CASSANDRA-1129)
 * fix cache capacity only being recalculated once (CASSANDRA-1129)
 * remove hourly scan of all hints on the off chance that the gossiper
   missed a status change; instead, expose deliverHintsToEndpoint to JMX
   so it can be done manually, if necessary (CASSANDRA-1141)
 * don't reject reads at CL.ALL (CASSANDRA-1152)
 * reject deletions to supercolumns in CFs containing only standard
   columns (CASSANDRA-1139)
 * avoid preserving login information after client disconnects
   (CASSANDRA-1057)
 * prefer sun jdk to openjdk in debian init script (CASSANDRA-1174)
 * detect partioner config changes between restarts and fail fast 
   (CASSANDRA-1146)
 * use generation time to resolve node token reassignment disagreements
   (CASSANDRA-1118)
 * restructure the startup ordering of Gossiper and MessageService to avoid
   timing anomalies (CASSANDRA-1160)
 * detect incomplete commit log hearders (CASSANDRA-1119)
 * force anti-entropy service to stream files on the stream stage to avoid
   sending streams out of order (CASSANDRA-1169)
 * remove inactive stream managers after AES streams files (CASSANDRA-1169)
 * allow removing entire row through batch_mutate Deletion (CASSANDRA-1027)
 * add JMX metrics for row-level bloom filter false positives (CASSANDRA-1212)
 * added a redhat init script to contrib (CASSANDRA-1201)
 * use midpoint when bootstrapping a new machine into range with not
   much data yet instead of random token (CASSANDRA-1112)
 * kill server on OOM in executor stage as well as Thrift (CASSANDRA-1226)
 * remove opportunistic repairs, when two machines with overlapping replica
   responsibilities happen to finish major compactions of the same CF near
   the same time.  repairs are now fully manual (CASSANDRA-1190)
 * add ability to lower compaction priority (default is no change from 0.6.2)
   (CASSANDRA-1181)


0.6.2
 * fix contrib/word_count build. (CASSANDRA-992)
 * split CommitLogExecutorService into BatchCommitLogExecutorService and 
   PeriodicCommitLogExecutorService (CASSANDRA-1014)
 * add latency histograms to CFSMBean (CASSANDRA-1024)
 * make resolving timestamp ties deterministic by using value bytes
   as a tiebreaker (CASSANDRA-1039)
 * Add option to turn off Hinted Handoff (CASSANDRA-894)
 * fix windows startup (CASSANDRA-948)
 * make concurrent_reads, concurrent_writes configurable at runtime via JMX
   (CASSANDRA-1060)
 * disable GCInspector on non-Sun JVMs (CASSANDRA-1061)
 * fix tombstone handling in sstable rows with no other data (CASSANDRA-1063)
 * fix size of row in spanned index entries (CASSANDRA-1056)
 * install json2sstable, sstable2json, and sstablekeys to Debian package
 * StreamingService.StreamDestinations wouldn't empty itself after streaming
   finished (CASSANDRA-1076)
 * added Collections.shuffle(splits) before returning the splits in 
   ColumnFamilyInputFormat (CASSANDRA-1096)
 * do not recalculate cache capacity post-compaction if it's been manually 
   modified (CASSANDRA-1079)
 * better defaults for flush sorter + writer executor queue sizes
   (CASSANDRA-1100)
 * windows scripts for SSTableImport/Export (CASSANDRA-1051)
 * windows script for nodetool (CASSANDRA-1113)
 * expose PhiConvictThreshold (CASSANDRA-1053)
 * make repair of RF==1 a no-op (CASSANDRA-1090)
 * improve default JVM GC options (CASSANDRA-1014)
 * fix SlicePredicate serialization inside Hadoop jobs (CASSANDRA-1049)
 * close Thrift sockets in Hadoop ColumnFamilyRecordReader (CASSANDRA-1081)


0.6.1
 * fix NPE in sstable2json when no excluded keys are given (CASSANDRA-934)
 * keep the replica set constant throughout the read repair process
   (CASSANDRA-937)
 * allow querying getAllRanges with empty token list (CASSANDRA-933)
 * fix command line arguments inversion in clustertool (CASSANDRA-942)
 * fix race condition that could trigger a false-positive assertion
   during post-flush discard of old commitlog segments (CASSANDRA-936)
 * fix neighbor calculation for anti-entropy repair (CASSANDRA-924)
 * perform repair even for small entropy differences (CASSANDRA-924)
 * Use hostnames in CFInputFormat to allow Hadoop's naive string-based
   locality comparisons to work (CASSANDRA-955)
 * cache read-only BufferedRandomAccessFile length to avoid
   3 system calls per invocation (CASSANDRA-950)
 * nodes with IPv6 (and no IPv4) addresses could not join cluster
   (CASSANDRA-969)
 * Retrieve the correct number of undeleted columns, if any, from
   a supercolumn in a row that had been deleted previously (CASSANDRA-920)
 * fix index scans that cross the 2GB mmap boundaries for both mmap
   and standard i/o modes (CASSANDRA-866)
 * expose drain via nodetool (CASSANDRA-978)


0.6.0-RC1
 * JMX drain to flush memtables and run through commit log (CASSANDRA-880)
 * Bootstrapping can skip ranges under the right conditions (CASSANDRA-902)
 * fix merging row versions in range_slice for CL > ONE (CASSANDRA-884)
 * default write ConsistencyLeven chaned from ZERO to ONE
 * fix for index entries spanning mmap buffer boundaries (CASSANDRA-857)
 * use lexical comparison if time part of TimeUUIDs are the same 
   (CASSANDRA-907)
 * bound read, mutation, and response stages to fix possible OOM
   during log replay (CASSANDRA-885)
 * Use microseconds-since-epoch (UTC) in cli, instead of milliseconds
 * Treat batch_mutate Deletion with null supercolumn as "apply this predicate 
   to top level supercolumns" (CASSANDRA-834)
 * Streaming destination nodes do not update their JMX status (CASSANDRA-916)
 * Fix internal RPC timeout calculation (CASSANDRA-911)
 * Added Pig loadfunc to contrib/pig (CASSANDRA-910)


0.6.0-beta3
 * fix compaction bucketing bug (CASSANDRA-814)
 * update windows batch file (CASSANDRA-824)
 * deprecate KeysCachedFraction configuration directive in favor
   of KeysCached; move to unified-per-CF key cache (CASSANDRA-801)
 * add invalidateRowCache to ColumnFamilyStoreMBean (CASSANDRA-761)
 * send Handoff hints to natural locations to reduce load on
   remaining nodes in a failure scenario (CASSANDRA-822)
 * Add RowWarningThresholdInMB configuration option to warn before very 
   large rows get big enough to threaten node stability, and -x option to
   be able to remove them with sstable2json if the warning is unheeded
   until it's too late (CASSANDRA-843)
 * Add logging of GC activity (CASSANDRA-813)
 * fix ConcurrentModificationException in commitlog discard (CASSANDRA-853)
 * Fix hardcoded row count in Hadoop RecordReader (CASSANDRA-837)
 * Add a jmx status to the streaming service and change several DEBUG
   messages to INFO (CASSANDRA-845)
 * fix classpath in cassandra-cli.bat for Windows (CASSANDRA-858)
 * allow re-specifying host, port to cassandra-cli if invalid ones
   are first tried (CASSANDRA-867)
 * fix race condition handling rpc timeout in the coordinator
   (CASSANDRA-864)
 * Remove CalloutLocation and StagingFileDirectory from storage-conf files 
   since those settings are no longer used (CASSANDRA-878)
 * Parse a long from RowWarningThresholdInMB instead of an int (CASSANDRA-882)
 * Remove obsolete ControlPort code from DatabaseDescriptor (CASSANDRA-886)
 * move skipBytes side effect out of assert (CASSANDRA-899)
 * add "double getLoad" to StorageServiceMBean (CASSANDRA-898)
 * track row stats per CF at compaction time (CASSANDRA-870)
 * disallow CommitLogDirectory matching a DataFileDirectory (CASSANDRA-888)
 * default key cache size is 200k entries, changed from 10% (CASSANDRA-863)
 * add -Dcassandra-foreground=yes to cassandra.bat
 * exit if cluster name is changed unexpectedly (CASSANDRA-769)


0.6.0-beta1/beta2
 * add batch_mutate thrift command, deprecating batch_insert (CASSANDRA-336)
 * remove get_key_range Thrift API, deprecated in 0.5 (CASSANDRA-710)
 * add optional login() Thrift call for authentication (CASSANDRA-547)
 * support fat clients using gossiper and StorageProxy to perform
   replication in-process [jvm-only] (CASSANDRA-535)
 * support mmapped I/O for reads, on by default on 64bit JVMs 
   (CASSANDRA-408, CASSANDRA-669)
 * improve insert concurrency, particularly during Hinted Handoff
   (CASSANDRA-658)
 * faster network code (CASSANDRA-675)
 * stress.py moved to contrib (CASSANDRA-635)
 * row caching [must be explicitly enabled per-CF in config] (CASSANDRA-678)
 * present a useful measure of compaction progress in JMX (CASSANDRA-599)
 * add bin/sstablekeys (CASSNADRA-679)
 * add ConsistencyLevel.ANY (CASSANDRA-687)
 * make removetoken remove nodes from gossip entirely (CASSANDRA-644)
 * add ability to set cache sizes at runtime (CASSANDRA-708)
 * report latency and cache hit rate statistics with lifetime totals
   instead of average over the last minute (CASSANDRA-702)
 * support get_range_slice for RandomPartitioner (CASSANDRA-745)
 * per-keyspace replication factory and replication strategy (CASSANDRA-620)
 * track latency in microseconds (CASSANDRA-733)
 * add describe_ Thrift methods, deprecating get_string_property and 
   get_string_list_property
 * jmx interface for tracking operation mode and streams in general.
   (CASSANDRA-709)
 * keep memtables in sorted order to improve range query performance
   (CASSANDRA-799)
 * use while loop instead of recursion when trimming sstables compaction list 
   to avoid blowing stack in pathological cases (CASSANDRA-804)
 * basic Hadoop map/reduce support (CASSANDRA-342)


0.5.1
 * ensure all files for an sstable are streamed to the same directory.
   (CASSANDRA-716)
 * more accurate load estimate for bootstrapping (CASSANDRA-762)
 * tolerate dead or unavailable bootstrap target on write (CASSANDRA-731)
 * allow larger numbers of keys (> 140M) in a sstable bloom filter
   (CASSANDRA-790)
 * include jvm argument improvements from CASSANDRA-504 in debian package
 * change streaming chunk size to 32MB to accomodate Windows XP limitations
   (was 64MB) (CASSANDRA-795)
 * fix get_range_slice returning results in the wrong order (CASSANDRA-781)
 

0.5.0 final
 * avoid attempting to delete temporary bootstrap files twice (CASSANDRA-681)
 * fix bogus NaN in nodeprobe cfstats output (CASSANDRA-646)
 * provide a policy for dealing with single thread executors w/ a full queue
   (CASSANDRA-694)
 * optimize inner read in MessagingService, vastly improving multiple-node
   performance (CASSANDRA-675)
 * wait for table flush before streaming data back to a bootstrapping node.
   (CASSANDRA-696)
 * keep track of bootstrapping sources by table so that bootstrapping doesn't 
   give the indication of finishing early (CASSANDRA-673)


0.5.0 RC3
 * commit the correct version of the patch for CASSANDRA-663


0.5.0 RC2 (unreleased)
 * fix bugs in converting get_range_slice results to Thrift 
   (CASSANDRA-647, CASSANDRA-649)
 * expose java.util.concurrent.TimeoutException in StorageProxy methods
   (CASSANDRA-600)
 * TcpConnectionManager was holding on to disconnected connections, 
   giving the false indication they were being used. (CASSANDRA-651)
 * Remove duplicated write. (CASSANDRA-662)
 * Abort bootstrap if IP is already in the token ring (CASSANDRA-663)
 * increase default commitlog sync period, and wait for last sync to 
   finish before submitting another (CASSANDRA-668)


0.5.0 RC1
 * Fix potential NPE in get_range_slice (CASSANDRA-623)
 * add CRC32 to commitlog entries (CASSANDRA-605)
 * fix data streaming on windows (CASSANDRA-630)
 * GC compacted sstables after cleanup and compaction (CASSANDRA-621)
 * Speed up anti-entropy validation (CASSANDRA-629)
 * Fix anti-entropy assertion error (CASSANDRA-639)
 * Fix pending range conflicts when bootstapping or moving
   multiple nodes at once (CASSANDRA-603)
 * Handle obsolete gossip related to node movement in the case where
   one or more nodes is down when the movement occurs (CASSANDRA-572)
 * Include dead nodes in gossip to avoid a variety of problems
   and fix HH to removed nodes (CASSANDRA-634)
 * return an InvalidRequestException for mal-formed SlicePredicates
   (CASSANDRA-643)
 * fix bug determining closest neighbor for use in multiple datacenters
   (CASSANDRA-648)
 * Vast improvements in anticompaction speed (CASSANDRA-607)
 * Speed up log replay and writes by avoiding redundant serializations
   (CASSANDRA-652)


0.5.0 beta 2
 * Bootstrap improvements (several tickets)
 * add nodeprobe repair anti-entropy feature (CASSANDRA-193, CASSANDRA-520)
 * fix possibility of partition when many nodes restart at once
   in clusters with multiple seeds (CASSANDRA-150)
 * fix NPE in get_range_slice when no data is found (CASSANDRA-578)
 * fix potential NPE in hinted handoff (CASSANDRA-585)
 * fix cleanup of local "system" keyspace (CASSANDRA-576)
 * improve computation of cluster load balance (CASSANDRA-554)
 * added super column read/write, column count, and column/row delete to
   cassandra-cli (CASSANDRA-567, CASSANDRA-594)
 * fix returning live subcolumns of deleted supercolumns (CASSANDRA-583)
 * respect JAVA_HOME in bin/ scripts (several tickets)
 * add StorageService.initClient for fat clients on the JVM (CASSANDRA-535)
   (see contrib/client_only for an example of use)
 * make consistency_level functional in get_range_slice (CASSANDRA-568)
 * optimize key deserialization for RandomPartitioner (CASSANDRA-581)
 * avoid GCing tombstones except on major compaction (CASSANDRA-604)
 * increase failure conviction threshold, resulting in less nodes
   incorrectly (and temporarily) marked as down (CASSANDRA-610)
 * respect memtable thresholds during log replay (CASSANDRA-609)
 * support ConsistencyLevel.ALL on read (CASSANDRA-584)
 * add nodeprobe removetoken command (CASSANDRA-564)


0.5.0 beta
 * Allow multiple simultaneous flushes, improving flush throughput 
   on multicore systems (CASSANDRA-401)
 * Split up locks to improve write and read throughput on multicore systems
   (CASSANDRA-444, CASSANDRA-414)
 * More efficient use of memory during compaction (CASSANDRA-436)
 * autobootstrap option: when enabled, all non-seed nodes will attempt
   to bootstrap when started, until bootstrap successfully
   completes. -b option is removed.  (CASSANDRA-438)
 * Unless a token is manually specified in the configuration xml,
   a bootstraping node will use a token that gives it half the
   keys from the most-heavily-loaded node in the cluster,
   instead of generating a random token. 
   (CASSANDRA-385, CASSANDRA-517)
 * Miscellaneous bootstrap fixes (several tickets)
 * Ability to change a node's token even after it has data on it
   (CASSANDRA-541)
 * Ability to decommission a live node from the ring (CASSANDRA-435)
 * Semi-automatic loadbalancing via nodeprobe (CASSANDRA-192)
 * Add ability to set compaction thresholds at runtime via
   JMX / nodeprobe.  (CASSANDRA-465)
 * Add "comment" field to ColumnFamily definition. (CASSANDRA-481)
 * Additional JMX metrics (CASSANDRA-482)
 * JSON based export and import tools (several tickets)
 * Hinted Handoff fixes (several tickets)
 * Add key cache to improve read performance (CASSANDRA-423)
 * Simplified construction of custom ReplicationStrategy classes
   (CASSANDRA-497)
 * Graphical application (Swing) for ring integrity verification and 
   visualization was added to contrib (CASSANDRA-252)
 * Add DCQUORUM, DCQUORUMSYNC consistency levels and corresponding
   ReplicationStrategy / EndpointSnitch classes.  Experimental.
   (CASSANDRA-492)
 * Web client interface added to contrib (CASSANDRA-457)
 * More-efficient flush for Random, CollatedOPP partitioners 
   for normal writes (CASSANDRA-446) and bulk load (CASSANDRA-420)
 * Add MemtableFlushAfterMinutes, a global replacement for the old 
   per-CF FlushPeriodInMinutes setting (CASSANDRA-463)
 * optimizations to slice reading (CASSANDRA-350) and supercolumn
   queries (CASSANDRA-510)
 * force binding to given listenaddress for nodes with multiple
   interfaces (CASSANDRA-546)
 * stress.py benchmarking tool improvements (several tickets)
 * optimized replica placement code (CASSANDRA-525)
 * faster log replay on restart (CASSANDRA-539, CASSANDRA-540)
 * optimized local-node writes (CASSANDRA-558)
 * added get_range_slice, deprecating get_key_range (CASSANDRA-344)
 * expose TimedOutException to thrift (CASSANDRA-563)
 

0.4.2
 * Add validation disallowing null keys (CASSANDRA-486)
 * Fix race conditions in TCPConnectionManager (CASSANDRA-487)
 * Fix using non-utf8-aware comparison as a sanity check.
   (CASSANDRA-493)
 * Improve default garbage collector options (CASSANDRA-504)
 * Add "nodeprobe flush" (CASSANDRA-505)
 * remove NotFoundException from get_slice throws list (CASSANDRA-518)
 * fix get (not get_slice) of entire supercolumn (CASSANDRA-508)
 * fix null token during bootstrap (CASSANDRA-501)


0.4.1
 * Fix FlushPeriod columnfamily configuration regression
   (CASSANDRA-455)
 * Fix long column name support (CASSANDRA-460)
 * Fix for serializing a row that only contains tombstones
   (CASSANDRA-458)
 * Fix for discarding unneeded commitlog segments (CASSANDRA-459)
 * Add SnapshotBeforeCompaction configuration option (CASSANDRA-426)
 * Fix compaction abort under insufficient disk space (CASSANDRA-473)
 * Fix reading subcolumn slice from tombstoned CF (CASSANDRA-484)
 * Fix race condition in RVH causing occasional NPE (CASSANDRA-478)


0.4.0
 * fix get_key_range problems when a node is down (CASSANDRA-440)
   and add UnavailableException to more Thrift methods
 * Add example EndPointSnitch contrib code (several tickets)


0.4.0 RC2
 * fix SSTable generation clash during compaction (CASSANDRA-418)
 * reject method calls with null parameters (CASSANDRA-308)
 * properly order ranges in nodeprobe output (CASSANDRA-421)
 * fix logging of certain errors on executor threads (CASSANDRA-425)


0.4.0 RC1
 * Bootstrap feature is live; use -b on startup (several tickets)
 * Added multiget api (CASSANDRA-70)
 * fix Deadlock with SelectorManager.doProcess and TcpConnection.write
   (CASSANDRA-392)
 * remove key cache b/c of concurrency bugs in third-party
   CLHM library (CASSANDRA-405)
 * update non-major compaction logic to use two threshold values
   (CASSANDRA-407)
 * add periodic / batch commitlog sync modes (several tickets)
 * inline BatchMutation into batch_insert params (CASSANDRA-403)
 * allow setting the logging level at runtime via mbean (CASSANDRA-402)
 * change default comparator to BytesType (CASSANDRA-400)
 * add forwards-compatible ConsistencyLevel parameter to get_key_range
   (CASSANDRA-322)
 * r/m special case of blocking for local destination when writing with 
   ConsistencyLevel.ZERO (CASSANDRA-399)
 * Fixes to make BinaryMemtable [bulk load interface] useful (CASSANDRA-337);
   see contrib/bmt_example for an example of using it.
 * More JMX properties added (several tickets)
 * Thrift changes (several tickets)
    - Merged _super get methods with the normal ones; return values
      are now of ColumnOrSuperColumn.
    - Similarly, merged batch_insert_super into batch_insert.



0.4.0 beta
 * On-disk data format has changed to allow billions of keys/rows per
   node instead of only millions
 * Multi-keyspace support
 * Scan all sstables for all queries to avoid situations where
   different types of operation on the same ColumnFamily could
   disagree on what data was present
 * Snapshot support via JMX
 * Thrift API has changed a _lot_:
    - removed time-sorted CFs; instead, user-defined comparators
      may be defined on the column names, which are now byte arrays.
      Default comparators are provided for UTF8, Bytes, Ascii, Long (i64),
      and UUID types.
    - removed colon-delimited strings in thrift api in favor of explicit
      structs such as ColumnPath, ColumnParent, etc.  Also normalized
      thrift struct and argument naming.
    - Added columnFamily argument to get_key_range.
    - Change signature of get_slice to accept starting and ending
      columns as well as an offset.  (This allows use of indexes.)
      Added "ascending" flag to allow reasonably-efficient reverse
      scans as well.  Removed get_slice_by_range as redundant.
    - get_key_range operates on one CF at a time
    - changed `block` boolean on insert methods to ConsistencyLevel enum,
      with options of NONE, ONE, QUORUM, and ALL.
    - added similar consistency_level parameter to read methods
    - column-name-set slice with no names given now returns zero columns
      instead of all of them.  ("all" can run your server out of memory.
      use a range-based slice with a high max column count instead.)
 * Removed the web interface. Node information can now be obtained by 
   using the newly introduced nodeprobe utility.
 * More JMX stats
 * Remove magic values from internals (e.g. special key to indicate
   when to flush memtables)
 * Rename configuration "table" to "keyspace"
 * Moved to crash-only design; no more shutdown (just kill the process)
 * Lots of bug fixes

Full list of issues resolved in 0.4 is at https://issues.apache.org/jira/secure/IssueNavigator.jspa?reset=true&&pid=12310865&fixfor=12313862&resolution=1&sorter/field=issuekey&sorter/order=DESC


0.3.0 RC3
 * Fix potential deadlock under load in TCPConnection.
   (CASSANDRA-220)


0.3.0 RC2
 * Fix possible data loss when server is stopped after replaying
   log but before new inserts force memtable flush.
   (CASSANDRA-204)
 * Added BUGS file


0.3.0 RC1
 * Range queries on keys, including user-defined key collation
 * Remove support
 * Workarounds for a weird bug in JDK select/register that seems
   particularly common on VM environments. Cassandra should deploy
   fine on EC2 now
 * Much improved infrastructure: the beginnings of a decent test suite
   ("ant test" for unit tests; "nosetests" for system tests), code
   coverage reporting, etc.
 * Expanded node status reporting via JMX
 * Improved error reporting/logging on both server and client
 * Reduced memory footprint in default configuration
 * Combined blocking and non-blocking versions of insert APIs
 * Added FlushPeriodInMinutes configuration parameter to force
   flushing of infrequently-updated ColumnFamilies<|MERGE_RESOLUTION|>--- conflicted
+++ resolved
@@ -1,4 +1,3 @@
-<<<<<<< HEAD
 3.0.6
  * LogAwareFileLister should only use OLD sstable files in current folder to determine disk consistency (CASSANDRA-11470)
  * Notify indexers of expired rows during compaction (CASSANDRA-11329)
@@ -6,10 +5,7 @@
    header is received (CASSANDRA-11464)
  * Validate that num_tokens and initial_token are consistent with one another (CASSANDRA-10120)
 Merged from 2.2:
-=======
-2.2.6
  * Make deprecated repair methods backward-compatible with previous notification service (CASSANDRA-11430)
->>>>>>> 3557d2e0
  * IncomingStreamingConnection version check message wrong (CASSANDRA-11462)
 
 3.0.5
