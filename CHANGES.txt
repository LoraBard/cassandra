--- conflicted
+++ resolved
@@ -1,9 +1,5 @@
-<<<<<<< HEAD
 DSE 5.2.0
 Merged from 4.0:
-=======
-4.0
->>>>>>> f1c3aac7
  * Add column definition kind to dropped columns in schema (CASSANDRA-12705)
  * Add (automate) Nodetool Documentation (CASSANDRA-12672)
  * Update bundled cqlsh python driver to 3.7.0 (CASSANDRA-12736)
@@ -11,7 +7,6 @@
  * Clean up the SSTableReader#getScanner API wrt removal of RateLimiter (CASSANDRA-12422)
 
 
-<<<<<<< HEAD
 DSE 5.1.0
  * Move responsibility for qualifying ks in authz stmts to IResource (APOLLO-76)
  * Insert default superuser role with fixed timestamp (APOLLO-18)
@@ -24,8 +19,6 @@
  * Allow the prepared statement cache size to be changed. (APOLLO-50)
 
 
-=======
->>>>>>> f1c3aac7
 3.10
  * Don't shut down socket input/output on StreamSession (CASSANDRA-12903)
  * Fix Murmur3PartitionerTest (CASSANDRA-12858)
@@ -73,10 +66,6 @@
  * Allow filtering on partition key columns for queries without secondary indexes (CASSANDRA-11031)
  * Fix Cassandra Stress reporting thread model and precision (CASSANDRA-12585)
  * Add JMH benchmarks.jar (CASSANDRA-12586)
-<<<<<<< HEAD
- * Add row offset support to SASI (CASSANDRA-11990)
-=======
->>>>>>> f1c3aac7
  * Cleanup uses of AlterTableStatementColumn (CASSANDRA-12567)
  * Add keep-alive to streaming (CASSANDRA-11841)
  * Tracing payload is passed through newSession(..) (CASSANDRA-11706)
