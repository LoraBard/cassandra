<<<<<<< HEAD
DSE 5.0.4
 * Wait for remaining tasks to finish on RepairJob after task failure (APOLLO-87)
 * Allow the prepared statement cache size to be changed. (APOLLO-50)
Merged from 3.0.X
3.0.11
 * Pass root cause to CorruptBlockException when uncompression failed (CASSANDRA-12889)
 * Fix partition count log during compaction (CASSANDRA-12184)
Merged from 2.2:
* Fix CommitLogSegmentManagerTest (CASSANDRA-12283)
* cqlsh COPY: unprotected pk values before converting them if not using prepared statements (CASSANDRA-12863)
3.0.10
=======
3.0.10
 * Disallow offheap_buffers memtable allocation (CASSANDRA-11039)
 * Fix CommitLogSegmentManagerTest (CASSANDRA-12283)
 * Pass root cause to CorruptBlockException when uncompression failed (CASSANDRA-12889)
 * Fix partition count log during compaction (CASSANDRA-12184)
>>>>>>> d6a3ef48
 * Batch with multiple conditional updates for the same partition causes AssertionError (CASSANDRA-12867)
 * Make AbstractReplicationStrategy extendable from outside its package (CASSANDRA-12788)
 * Fix CommitLogTest.testDeleteIfNotDirty (CASSANDRA-12854)
 * Don't tell users to turn off consistent rangemovements during rebuild. (CASSANDRA-12296)
 * Avoid deadlock due to materialized view lock contention (CASSANDRA-12689)
 * Fix for KeyCacheCqlTest flakiness (CASSANDRA-12801)
 * Include SSTable filename in compacting large row message (CASSANDRA-12384)
 * Fix potential socket leak (CASSANDRA-12329, CASSANDRA-12330)
 * Fix ViewTest.testCompaction (CASSANDRA-12789)
 * Improve avg aggregate functions (CASSANDRA-12417)
 * Preserve quoted reserved keyword column names in MV creation (CASSANDRA-11803)
 * nodetool stopdaemon errors out (CASSANDRA-12646)
 * Split materialized view mutations on build to prevent OOM (CASSANDRA-12268)
 * mx4j does not work in 3.0.8 (CASSANDRA-12274)
 * Abort cqlsh copy-from in case of no answer after prolonged period of time (CASSANDRA-12740)
 * Avoid sstable corrupt exception due to dropped static column (CASSANDRA-12582)
 * Make stress use client mode to avoid checking commit log size on startup (CASSANDRA-12478)
 * Fix exceptions with new vnode allocation (CASSANDRA-12715)
 * Unify drain and shutdown processes (CASSANDRA-12509)
 * Fix NPE in ComponentOfSlice.isEQ() (CASSANDRA-12706)
 * Fix failure in LogTransactionTest (CASSANDRA-12632)
 * Fix potentially incomplete non-frozen UDT values when querying with the
   full primary key specified (CASSANDRA-12605)
 * Skip writing MV mutations to commitlog on mutation.applyUnsafe() (CASSANDRA-11670)
 * Establish consistent distinction between non-existing partition and NULL value for LWTs on static columns (CASSANDRA-12060)
 * Extend ColumnIdentifier.internedInstances key to include the type that generated the byte buffer (CASSANDRA-12516)
 * Backport CASSANDRA-10756 (race condition in NativeTransportService shutdown) (CASSANDRA-12472)
 * If CF has no clustering columns, any row cache is full partition cache (CASSANDRA-12499)
 * Correct log message for statistics of offheap memtable flush (CASSANDRA-12776)
 * Explicitly set locale for string validation (CASSANDRA-12541,CASSANDRA-12542,CASSANDRA-12543,CASSANDRA-12545)
Merged from 2.2:
 * cqlsh COPY: unprotected pk values before converting them if not using prepared statements (CASSANDRA-12863)
 * Fix Util.spinAssertEquals (CASSANDRA-12283)
 * Fix potential NPE for compactionstats (CASSANDRA-12462)
 * Prepare legacy authenticate statement if credentials table initialised after node startup (CASSANDRA-12813)
 * Change cassandra.wait_for_tracing_events_timeout_secs default to 0 (CASSANDRA-12754)
 * Clean up permissions when a UDA is dropped (CASSANDRA-12720)
 * Limit colUpdateTimeDelta histogram updates to reasonable deltas (CASSANDRA-11117)
 * Fix leak errors and execution rejected exceptions when draining (CASSANDRA-12457)
 * Fix merkle tree depth calculation (CASSANDRA-12580)
 * Make Collections deserialization more robust (CASSANDRA-12618)
 * Better handle invalid system roles table (CASSANDRA-12700)
 * Fix exceptions when enabling gossip on nodes that haven't joined the ring (CASSANDRA-12253)
 * Fix authentication problem when invoking cqlsh copy from a SOURCE command (CASSANDRA-12642)
 * Decrement pending range calculator jobs counter in finally block
  (CASSANDRA-12554)
 * Split consistent range movement flag correction (CASSANDRA-12786)
Merged from 2.1:
 * Add system property to set the max number of native transport requests in queue (CASSANDRA-11363)
 * Don't skip sstables based on maxLocalDeletionTime (CASSANDRA-12765)


3.0.9
 * Handle composite prefixes with final EOC=0 as in 2.x and refactor LegacyLayout.decodeBound (CASSANDRA-12423)
 * Fix paging for 2.x to 3.x upgrades (CASSANDRA-11195)
 * select_distinct_with_deletions_test failing on non-vnode environments (CASSANDRA-11126)
 * Stack Overflow returned to queries while upgrading (CASSANDRA-12527)
 * Fix legacy regex for temporary files from 2.2 (CASSANDRA-12565)
 * Add option to state current gc_grace_seconds to tools/bin/sstablemetadata (CASSANDRA-12208)
 * Fix file system race condition that may cause LogAwareFileLister to fail to classify files (CASSANDRA-11889)
 * Fix file handle leaks due to simultaneous compaction/repair and
   listing snapshots, calculating snapshot sizes, or making schema
   changes (CASSANDRA-11594)
 * Fix nodetool repair exits with 0 for some errors (CASSANDRA-12508)
 * Do not shut down BatchlogManager twice during drain (CASSANDRA-12504)
 * Disk failure policy should not be invoked on out of space (CASSANDRA-12385)
 * Calculate last compacted key on startup (CASSANDRA-6216)
 * Add schema to snapshot manifest, add USING TIMESTAMP clause to ALTER TABLE statements (CASSANDRA-7190)
 * Fix clean interval not sent to commit log for empty memtable flush (CASSANDRA-12436)
 * Fix potential resource leak in RMIServerSocketFactoryImpl (CASSANDRA-12331)
 * Backport CASSANDRA-12002 (CASSANDRA-12177)
 * Make sure compaction stats are updated when compaction is interrupted (CASSANDRA-12100)
 * Fix potential bad messaging service message for paged range reads
   within mixed-version 3.x clusters (CASSANDRA-12249)
 * Change commitlog and sstables to track dirty and clean intervals (CASSANDRA-11828)
 * NullPointerException during compaction on table with static columns (CASSANDRA-12336)
 * Fixed ConcurrentModificationException when reading metrics in GraphiteReporter (CASSANDRA-11823)
 * Fix upgrade of super columns on thrift (CASSANDRA-12335)
 * Fixed flacky BlacklistingCompactionsTest, switched to fixed size types and increased corruption size (CASSANDRA-12359)
 * Rerun ReplicationAwareTokenAllocatorTest on failure to avoid flakiness (CASSANDRA-12277)
 * Exception when computing read-repair for range tombstones (CASSANDRA-12263)
 * Lost counter writes in compact table and static columns (CASSANDRA-12219)
 * AssertionError with MVs on updating a row that isn't indexed due to a null value (CASSANDRA-12247)
 * Disable RR and speculative retry with EACH_QUORUM reads (CASSANDRA-11980)
 * Add option to override compaction space check (CASSANDRA-12180)
 * Faster startup by only scanning each directory for temporary files once (CASSANDRA-12114)
 * Respond with v1/v2 protocol header when responding to driver that attempts
   to connect with too low of a protocol version (CASSANDRA-11464)
 * NullPointerExpception when reading/compacting table (CASSANDRA-11988)
 * Fix problem with undeleteable rows on upgrade to new sstable format (CASSANDRA-12144)
 * Fix paging logic for deleted partitions with static columns (CASSANDRA-12107)
 * Wait until the message is being send to decide which serializer must be used (CASSANDRA-11393)
 * Fix migration of static thrift column names with non-text comparators (CASSANDRA-12147)
 * Fix upgrading sparse tables that are incorrectly marked as dense (CASSANDRA-11315)
 * Fix reverse queries ignoring range tombstones (CASSANDRA-11733)
 * Avoid potential race when rebuilding CFMetaData (CASSANDRA-12098)
 * Avoid missing sstables when getting the canonical sstables (CASSANDRA-11996)
 * Always select the live sstables when getting sstables in bounds (CASSANDRA-11944)
 * Fix column ordering of results with static columns for Thrift requests in
   a mixed 2.x/3.x cluster, also fix potential non-resolved duplication of
   those static columns in query results (CASSANDRA-12123)
 * Avoid digest mismatch with empty but static rows (CASSANDRA-12090)
 * Fix EOF exception when altering column type (CASSANDRA-11820)
 * Fix JsonTransformer output of partition with deletion info (CASSANDRA-12418)
 * Fix NPE in SSTableLoader when specifying partial directory path (CASSANDRA-12609)
Merged from 2.2:
 * Add local address entry in PropertyFileSnitch (CASSANDRA-11332)
 * cqlshlib tests: increase default execute timeout (CASSANDRA-12481)
 * Forward writes to replacement node when replace_address != broadcast_address (CASSANDRA-8523)
 * Enable repair -pr and -local together (fix regression of CASSANDRA-7450) (CASSANDRA-12522)
 * Fail repair on non-existing table (CASSANDRA-12279)
 * cqlsh copy: fix missing counter values (CASSANDRA-12476)
 * Move migration tasks to non-periodic queue, assure flush executor shutdown after non-periodic executor (CASSANDRA-12251)
 * cqlsh copy: fixed possible race in initializing feeding thread (CASSANDRA-11701)
 * Only set broadcast_rpc_address on Ec2MultiRegionSnitch if it's not set (CASSANDRA-11357)
 * Update StorageProxy range metrics for timeouts, failures and unavailables (CASSANDRA-9507)
 * Add Sigar to classes included in clientutil.jar (CASSANDRA-11635)
 * Add decay to histograms and timers used for metrics (CASSANDRA-11752)
 * Fix hanging stream session (CASSANDRA-10992)
 * Fix INSERT JSON, fromJson() support of smallint, tinyint types (CASSANDRA-12371)
 * Restore JVM metric export for metric reporters (CASSANDRA-12312)
 * Release sstables of failed stream sessions only when outgoing transfers are finished (CASSANDRA-11345)
 * Wait for tracing events before returning response and query at same consistency level client side (CASSANDRA-11465)
 * cqlsh copyutil should get host metadata by connected address (CASSANDRA-11979)
 * Fixed cqlshlib.test.remove_test_db (CASSANDRA-12214)
 * Synchronize ThriftServer::stop() (CASSANDRA-12105)
 * Use dedicated thread for JMX notifications (CASSANDRA-12146)
 * Improve streaming synchronization and fault tolerance (CASSANDRA-11414)
 * MemoryUtil.getShort() should return an unsigned short also for architectures not supporting unaligned memory accesses (CASSANDRA-11973)
Merged from 2.1:
 * Fix queries with empty ByteBuffer values in clustering column restrictions (CASSANDRA-12127) 
 * Disable passing control to post-flush after flush failure to prevent data loss (CASSANDRA-11828)
 * Allow STCS-in-L0 compactions to reduce scope with LCS (CASSANDRA-12040)
 * cannot use cql since upgrading python to 2.7.11+ (CASSANDRA-11850)
 * Fix filtering on clustering columns when 2i is used (CASSANDRA-11907)


3.0.8
 * Fix potential race in schema during new table creation (CASSANDRA-12083)
 * cqlsh: fix error handling in rare COPY FROM failure scenario (CASSANDRA-12070)
 * Disable autocompaction during drain (CASSANDRA-11878)
 * Add a metrics timer to MemtablePool and use it to track time spent blocked on memory in MemtableAllocator (CASSANDRA-11327)
 * Fix upgrading schema with super columns with non-text subcomparators (CASSANDRA-12023)
 * Add TimeWindowCompactionStrategy (CASSANDRA-9666)
Merged from 2.2:
 * Allow nodetool info to run with readonly JMX access (CASSANDRA-11755)
 * Validate bloom_filter_fp_chance against lowest supported
   value when the table is created (CASSANDRA-11920)
 * Don't send erroneous NEW_NODE notifications on restart (CASSANDRA-11038)
 * StorageService shutdown hook should use a volatile variable (CASSANDRA-11984)
Merged from 2.1:
 * Avoid stalling paxos when the paxos state expires (CASSANDRA-12043)
 * Remove finished incoming streaming connections from MessagingService (CASSANDRA-11854)
 * Don't try to get sstables for non-repairing column families (CASSANDRA-12077)
 * Avoid marking too many sstables as repaired (CASSANDRA-11696)
 * Prevent select statements with clustering key > 64k (CASSANDRA-11882)
 * Fix clock skew corrupting other nodes with paxos (CASSANDRA-11991)
 * Remove distinction between non-existing static columns and existing but null in LWTs (CASSANDRA-9842)
 * Cache local ranges when calculating repair neighbors (CASSANDRA-11934)
 * Allow LWT operation on static column with only partition keys (CASSANDRA-10532)
 * Create interval tree over canonical sstables to avoid missing sstables during streaming (CASSANDRA-11886)
 * cqlsh COPY FROM: shutdown parent cluster after forking, to avoid corrupting SSL connections (CASSANDRA-11749)


3.0.7
 * Fix legacy serialization of Thrift-generated non-compound range tombstones
   when communicating with 2.x nodes (CASSANDRA-11930)
 * Fix Directories instantiations where CFS.initialDirectories should be used (CASSANDRA-11849)
 * Avoid referencing DatabaseDescriptor in AbstractType (CASSANDRA-11912)
 * Fix sstables not being protected from removal during index build (CASSANDRA-11905)
 * cqlsh: Suppress stack trace from Read/WriteFailures (CASSANDRA-11032)
 * Remove unneeded code to repair index summaries that have
   been improperly down-sampled (CASSANDRA-11127)
 * Avoid WriteTimeoutExceptions during commit log replay due to materialized
   view lock contention (CASSANDRA-11891)
 * Prevent OOM failures on SSTable corruption, improve tests for corruption detection (CASSANDRA-9530)
 * Use CFS.initialDirectories when clearing snapshots (CASSANDRA-11705)
 * Allow compaction strategies to disable early open (CASSANDRA-11754)
 * Refactor Materialized View code (CASSANDRA-11475)
 * Update Java Driver (CASSANDRA-11615)
Merged from 2.2:
 * Persist local metadata earlier in startup sequence (CASSANDRA-11742)
 * Run CommitLog tests with different compression settings (CASSANDRA-9039)
 * cqlsh: fix tab completion for case-sensitive identifiers (CASSANDRA-11664)
 * Avoid showing estimated key as -1 in tablestats (CASSANDRA-11587)
 * Fix possible race condition in CommitLog.recover (CASSANDRA-11743)
 * Enable client encryption in sstableloader with cli options (CASSANDRA-11708)
 * Possible memory leak in NIODataInputStream (CASSANDRA-11867)
 * Add seconds to cqlsh tracing session duration (CASSANDRA-11753)
 * Prohibit Reversed Counter type as part of the PK (CASSANDRA-9395)
Merged from 2.1:
 * cqlsh: apply current keyspace to source command (CASSANDRA-11152)
 * Backport CASSANDRA-11578 (CASSANDRA-11750)
 * Clear out parent repair session if repair coordinator dies (CASSANDRA-11824)
 * Set default streaming_socket_timeout_in_ms to 24 hours (CASSANDRA-11840)
 * Do not consider local node a valid source during replace (CASSANDRA-11848)
 * Add message dropped tasks to nodetool netstats (CASSANDRA-11855)
 * Avoid holding SSTableReaders for duration of incremental repair (CASSANDRA-11739)


3.0.6
 * Disallow creating view with a static column (CASSANDRA-11602)
 * Reduce the amount of object allocations caused by the getFunctions methods (CASSANDRA-11593)
 * Potential error replaying commitlog with smallint/tinyint/date/time types (CASSANDRA-11618)
 * Fix queries with filtering on counter columns (CASSANDRA-11629)
 * Improve tombstone printing in sstabledump (CASSANDRA-11655)
 * Fix paging for range queries where all clustering columns are specified (CASSANDRA-11669)
 * Don't require HEAP_NEW_SIZE to be set when using G1 (CASSANDRA-11600)
 * Fix sstabledump not showing cells after tombstone marker (CASSANDRA-11654)
 * Ignore all LocalStrategy keyspaces for streaming and other related
   operations (CASSANDRA-11627)
 * Ensure columnfilter covers indexed columns for thrift 2i queries (CASSANDRA-11523)
 * Only open one sstable scanner per sstable (CASSANDRA-11412)
 * Option to specify ProtocolVersion in cassandra-stress (CASSANDRA-11410)
 * ArithmeticException in avgFunctionForDecimal (CASSANDRA-11485)
 * LogAwareFileLister should only use OLD sstable files in current folder to determine disk consistency (CASSANDRA-11470)
 * Notify indexers of expired rows during compaction (CASSANDRA-11329)
 * Properly respond with ProtocolError when a v1/v2 native protocol
   header is received (CASSANDRA-11464)
 * Validate that num_tokens and initial_token are consistent with one another (CASSANDRA-10120)
Merged from 2.2:
 * Fix commit log replay after out-of-order flush completion (CASSANDRA-9669)
 * cqlsh: correctly handle non-ascii chars in error messages (CASSANDRA-11626)
 * Exit JVM if JMX server fails to startup (CASSANDRA-11540)
 * Produce a heap dump when exiting on OOM (CASSANDRA-9861)
 * Restore ability to filter on clustering columns when using a 2i (CASSANDRA-11510)
 * JSON datetime formatting needs timezone (CASSANDRA-11137)
 * Fix is_dense recalculation for Thrift-updated tables (CASSANDRA-11502)
 * Remove unnescessary file existence check during anticompaction (CASSANDRA-11660)
 * Add missing files to debian packages (CASSANDRA-11642)
 * Avoid calling Iterables::concat in loops during ModificationStatement::getFunctions (CASSANDRA-11621)
 * cqlsh: COPY FROM should use regular inserts for single statement batches and
   report errors correctly if workers processes crash on initialization (CASSANDRA-11474)
 * Always close cluster with connection in CqlRecordWriter (CASSANDRA-11553)
 * Allow only DISTINCT queries with partition keys restrictions (CASSANDRA-11339)
 * CqlConfigHelper no longer requires both a keystore and truststore to work (CASSANDRA-11532)
 * Make deprecated repair methods backward-compatible with previous notification service (CASSANDRA-11430)
 * IncomingStreamingConnection version check message wrong (CASSANDRA-11462)
Merged from 2.1:
 * Support mlockall on IBM POWER arch (CASSANDRA-11576)
 * Add option to disable use of severity in DynamicEndpointSnitch (CASSANDRA-11737)
 * cqlsh COPY FROM fails for null values with non-prepared statements (CASSANDRA-11631)
 * Make cython optional in pylib/setup.py (CASSANDRA-11630)
 * Change order of directory searching for cassandra.in.sh to favor local one (CASSANDRA-11628)
 * cqlsh COPY FROM fails with []{} chars in UDT/tuple fields/values (CASSANDRA-11633)
 * clqsh: COPY FROM throws TypeError with Cython extensions enabled (CASSANDRA-11574)
 * cqlsh: COPY FROM ignores NULL values in conversion (CASSANDRA-11549)
 * Validate levels when building LeveledScanner to avoid overlaps with orphaned sstables (CASSANDRA-9935)


3.0.5
 * Fix rare NPE on schema upgrade from 2.x to 3.x (CASSANDRA-10943)
 * Improve backoff policy for cqlsh COPY FROM (CASSANDRA-11320)
 * Improve IF NOT EXISTS check in CREATE INDEX (CASSANDRA-11131)
 * Upgrade ohc to 0.4.3
 * Enable SO_REUSEADDR for JMX RMI server sockets (CASSANDRA-11093)
 * Allocate merkletrees with the correct size (CASSANDRA-11390)
 * Support streaming pre-3.0 sstables (CASSANDRA-10990)
 * Add backpressure to compressed commit log (CASSANDRA-10971)
 * SSTableExport supports secondary index tables (CASSANDRA-11330)
 * Fix sstabledump to include missing info in debug output (CASSANDRA-11321)
 * Establish and implement canonical bulk reading workload(s) (CASSANDRA-10331)
 * Fix paging for IN queries on tables without clustering columns (CASSANDRA-11208)
 * Remove recursive call from CompositesSearcher (CASSANDRA-11304)
 * Fix filtering on non-primary key columns for queries without index (CASSANDRA-6377)
 * Fix sstableloader fail when using materialized view (CASSANDRA-11275)
Merged from 2.2:
 * DatabaseDescriptor should log stacktrace in case of Eception during seed provider creation (CASSANDRA-11312)
 * Use canonical path for directory in SSTable descriptor (CASSANDRA-10587)
 * Add cassandra-stress keystore option (CASSANDRA-9325)
 * Dont mark sstables as repairing with sub range repairs (CASSANDRA-11451)
 * Notify when sstables change after cancelling compaction (CASSANDRA-11373)
 * cqlsh: COPY FROM should check that explicit column names are valid (CASSANDRA-11333)
 * Add -Dcassandra.start_gossip startup option (CASSANDRA-10809)
 * Fix UTF8Validator.validate() for modified UTF-8 (CASSANDRA-10748)
 * Clarify that now() function is calculated on the coordinator node in CQL documentation (CASSANDRA-10900)
 * Fix bloom filter sizing with LCS (CASSANDRA-11344)
 * (cqlsh) Fix error when result is 0 rows with EXPAND ON (CASSANDRA-11092)
 * Add missing newline at end of bin/cqlsh (CASSANDRA-11325)
 * Fix AE in nodetool cfstats (backport CASSANDRA-10859) (CASSANDRA-11297)
 * Unresolved hostname leads to replace being ignored (CASSANDRA-11210)
 * Only log yaml config once, at startup (CASSANDRA-11217)
 * Reference leak with parallel repairs on the same table (CASSANDRA-11215)
Merged from 2.1:
 * Add a -j parameter to scrub/cleanup/upgradesstables to state how
   many threads to use (CASSANDRA-11179)
 * Backport CASSANDRA-10679 (CASSANDRA-9598)
 * InvalidateKeys should have a weak ref to key cache (CASSANDRA-11176)
 * COPY FROM on large datasets: fix progress report and debug performance (CASSANDRA-11053)

3.0.4
 * Preserve order for preferred SSL cipher suites (CASSANDRA-11164)
 * MV should only query complex columns included in the view (CASSANDRA-11069)
 * Failed aggregate creation breaks server permanently (CASSANDRA-11064)
 * Add sstabledump tool (CASSANDRA-7464)
 * Introduce backpressure for hints (CASSANDRA-10972)
 * Fix ClusteringPrefix not being able to read tombstone range boundaries (CASSANDRA-11158)
 * Prevent logging in sandboxed state (CASSANDRA-11033)
 * Disallow drop/alter operations of UDTs used by UDAs (CASSANDRA-10721)
 * Add query time validation method on Index (CASSANDRA-11043)
 * Avoid potential AssertionError in mixed version cluster (CASSANDRA-11128)
 * Properly handle hinted handoff after topology changes (CASSANDRA-5902)
 * AssertionError when listing sstable files on inconsistent disk state (CASSANDRA-11156)
 * Fix wrong rack counting and invalid conditions check for TokenAllocation
   (CASSANDRA-11139)
 * Avoid creating empty hint files (CASSANDRA-11090)
 * Fix leak detection strong reference loop using weak reference (CASSANDRA-11120)
 * Configurie BatchlogManager to stop delayed tasks on shutdown (CASSANDRA-11062)
 * Hadoop integration is incompatible with Cassandra Driver 3.0.0 (CASSANDRA-11001)
 * Add dropped_columns to the list of schema table so it gets handled
   properly (CASSANDRA-11050)
 * Fix NPE when using forceRepairRangeAsync without DC (CASSANDRA-11239)
Merged from 2.2:
 * Range.compareTo() violates the contract of Comparable (CASSANDRA-11216)
 * Avoid NPE when serializing ErrorMessage with null message (CASSANDRA-11167)
 * Replacing an aggregate with a new version doesn't reset INITCOND (CASSANDRA-10840)
 * (cqlsh) cqlsh cannot be called through symlink (CASSANDRA-11037)
 * fix ohc and java-driver pom dependencies in build.xml (CASSANDRA-10793)
 * Protect from keyspace dropped during repair (CASSANDRA-11065)
 * Handle adding fields to a UDT in SELECT JSON and toJson() (CASSANDRA-11146)
 * Better error message for cleanup (CASSANDRA-10991)
 * cqlsh pg-style-strings broken if line ends with ';' (CASSANDRA-11123)
 * Always persist upsampled index summaries (CASSANDRA-10512)
 * (cqlsh) Fix inconsistent auto-complete (CASSANDRA-10733)
 * Make SELECT JSON and toJson() threadsafe (CASSANDRA-11048)
 * Fix SELECT on tuple relations for mixed ASC/DESC clustering order (CASSANDRA-7281)
 * Use cloned TokenMetadata in size estimates to avoid race against membership check
   (CASSANDRA-10736)
 * (cqlsh) Support utf-8/cp65001 encoding on Windows (CASSANDRA-11030)
 * Fix paging on DISTINCT queries repeats result when first row in partition changes
   (CASSANDRA-10010)
 * cqlsh: change default encoding to UTF-8 (CASSANDRA-11124)
Merged from 2.1:
 * Checking if an unlogged batch is local is inefficient (CASSANDRA-11529)
 * Fix out-of-space error treatment in memtable flushing (CASSANDRA-11448).
 * Don't do defragmentation if reading from repaired sstables (CASSANDRA-10342)
 * Fix streaming_socket_timeout_in_ms not enforced (CASSANDRA-11286)
 * Avoid dropping message too quickly due to missing unit conversion (CASSANDRA-11302)
 * Don't remove FailureDetector history on removeEndpoint (CASSANDRA-10371)
 * Only notify if repair status changed (CASSANDRA-11172)
 * Use logback setting for 'cassandra -v' command (CASSANDRA-10767)
 * Fix sstableloader to unthrottle streaming by default (CASSANDRA-9714)
 * Fix incorrect warning in 'nodetool status' (CASSANDRA-10176)
 * Properly release sstable ref when doing offline scrub (CASSANDRA-10697)
 * Improve nodetool status performance for large cluster (CASSANDRA-7238)
 * Gossiper#isEnabled is not thread safe (CASSANDRA-11116)
 * Avoid major compaction mixing repaired and unrepaired sstables in DTCS (CASSANDRA-11113)
 * Make it clear what DTCS timestamp_resolution is used for (CASSANDRA-11041)
 * (cqlsh) Support timezone conversion using pytz (CASSANDRA-10397)
 * (cqlsh) Display milliseconds when datetime overflows (CASSANDRA-10625)


3.0.3
 * Remove double initialization of newly added tables (CASSANDRA-11027)
 * Filter keys searcher results by target range (CASSANDRA-11104)
 * Fix deserialization of legacy read commands (CASSANDRA-11087)
 * Fix incorrect computation of deletion time in sstable metadata (CASSANDRA-11102)
 * Avoid memory leak when collecting sstable metadata (CASSANDRA-11026)
 * Mutations do not block for completion under view lock contention (CASSANDRA-10779)
 * Invalidate legacy schema tables when unloading them (CASSANDRA-11071)
 * (cqlsh) handle INSERT and UPDATE statements with LWT conditions correctly
   (CASSANDRA-11003)
 * Fix DISTINCT queries in mixed version clusters (CASSANDRA-10762)
 * Migrate build status for indexes along with legacy schema (CASSANDRA-11046)
 * Ensure SSTables for legacy KEYS indexes can be read (CASSANDRA-11045)
 * Added support for IBM zSystems architecture (CASSANDRA-11054)
 * Update CQL documentation (CASSANDRA-10899)
 * Check the column name, not cell name, for dropped columns when reading
   legacy sstables (CASSANDRA-11018)
 * Don't attempt to index clustering values of static rows (CASSANDRA-11021)
 * Remove checksum files after replaying hints (CASSANDRA-10947)
 * Support passing base table metadata to custom 2i validation (CASSANDRA-10924)
 * Ensure stale index entries are purged during reads (CASSANDRA-11013)
 * Fix AssertionError when removing from list using UPDATE (CASSANDRA-10954)
 * Fix UnsupportedOperationException when reading old sstable with range
   tombstone (CASSANDRA-10743)
 * MV should use the maximum timestamp of the primary key (CASSANDRA-10910)
 * Fix potential assertion error during compaction (CASSANDRA-10944)
 * Fix counting of received sstables in streaming (CASSANDRA-10949)
 * Implement hints compression (CASSANDRA-9428)
 * Fix potential assertion error when reading static columns (CASSANDRA-10903)
 * Avoid NoSuchElementException when executing empty batch (CASSANDRA-10711)
 * Avoid building PartitionUpdate in toString (CASSANDRA-10897)
 * Reduce heap spent when receiving many SSTables (CASSANDRA-10797)
 * Add back support for 3rd party auth providers to bulk loader (CASSANDRA-10873)
 * Eliminate the dependency on jgrapht for UDT resolution (CASSANDRA-10653)
 * (Hadoop) Close Clusters and Sessions in Hadoop Input/Output classes (CASSANDRA-10837)
 * Fix sstableloader not working with upper case keyspace name (CASSANDRA-10806)
Merged from 2.2:
 * maxPurgeableTimestamp needs to check memtables too (CASSANDRA-9949)
 * Apply change to compaction throughput in real time (CASSANDRA-10025)
 * Fix potential NPE on ORDER BY queries with IN (CASSANDRA-10955)
 * Start L0 STCS-compactions even if there is a L0 -> L1 compaction
   going (CASSANDRA-10979)
 * Make UUID LSB unique per process (CASSANDRA-7925)
 * Avoid NPE when performing sstable tasks (scrub etc.) (CASSANDRA-10980)
 * Make sure client gets tombstone overwhelmed warning (CASSANDRA-9465)
 * Fix error streaming section more than 2GB (CASSANDRA-10961)
 * (cqlsh) Also apply --connect-timeout to control connection
   timeout (CASSANDRA-10959)
 * Histogram buckets exposed in jmx are sorted incorrectly (CASSANDRA-10975)
 * Enable GC logging by default (CASSANDRA-10140)
 * Optimize pending range computation (CASSANDRA-9258)
 * Skip commit log and saved cache directories in SSTable version startup check (CASSANDRA-10902)
 * drop/alter user should be case sensitive (CASSANDRA-10817)
 * jemalloc detection fails due to quoting issues in regexv (CASSANDRA-10946)
 * (cqlsh) show correct column names for empty result sets (CASSANDRA-9813)
 * Add new types to Stress (CASSANDRA-9556)
 * Add property to allow listening on broadcast interface (CASSANDRA-9748)
 * Fix regression in split size on CqlInputFormat (CASSANDRA-10835)
 * Better handling of SSL connection errors inter-node (CASSANDRA-10816)
 * Disable reloading of GossipingPropertyFileSnitch (CASSANDRA-9474)
 * Verify tables in pseudo-system keyspaces at startup (CASSANDRA-10761)
 * (cqlsh) encode input correctly when saving history
Merged from 2.1:
 * test_bulk_round_trip_blogposts is failing occasionally (CASSANDRA-10938)
 * Fix isJoined return true only after becoming cluster member (CASANDRA-11007)
 * Fix bad gossip generation seen in long-running clusters (CASSANDRA-10969)
 * Avoid NPE when incremental repair fails (CASSANDRA-10909)
 * Unmark sstables compacting once they are done in cleanup/scrub/upgradesstables (CASSANDRA-10829)
 * Allow simultaneous bootstrapping with strict consistency when no vnodes are used (CASSANDRA-11005)
 * Log a message when major compaction does not result in a single file (CASSANDRA-10847)
 * (cqlsh) fix cqlsh_copy_tests when vnodes are disabled (CASSANDRA-10997)
 * (cqlsh) Add request timeout option to cqlsh (CASSANDRA-10686)
 * Avoid AssertionError while submitting hint with LWT (CASSANDRA-10477)
 * If CompactionMetadata is not in stats file, use index summary instead (CASSANDRA-10676)
 * Retry sending gossip syn multiple times during shadow round (CASSANDRA-8072)
 * Fix pending range calculation during moves (CASSANDRA-10887)
 * Sane default (200Mbps) for inter-DC streaming througput (CASSANDRA-8708)
 * Match cassandra-loader options in COPY FROM (CASSANDRA-9303)
 * Fix binding to any address in CqlBulkRecordWriter (CASSANDRA-9309)
 * cqlsh fails to decode utf-8 characters for text typed columns (CASSANDRA-10875)
 * Log error when stream session fails (CASSANDRA-9294)
 * Fix bugs in commit log archiving startup behavior (CASSANDRA-10593)
 * (cqlsh) further optimise COPY FROM (CASSANDRA-9302)
 * Allow CREATE TABLE WITH ID (CASSANDRA-9179)
 * Make Stress compiles within eclipse (CASSANDRA-10807)
 * Cassandra Daemon should print JVM arguments (CASSANDRA-10764)
 * Allow cancellation of index summary redistribution (CASSANDRA-8805)


3.0.2
 * Fix upgrade data loss due to range tombstone deleting more data than then should
   (CASSANDRA-10822)


3.0.1
 * Avoid MV race during node decommission (CASSANDRA-10674)
 * Disable reloading of GossipingPropertyFileSnitch (CASSANDRA-9474)
 * Handle single-column deletions correction in materialized views
   when the column is part of the view primary key (CASSANDRA-10796)
 * Fix issue with datadir migration on upgrade (CASSANDRA-10788)
 * Fix bug with range tombstones on reverse queries and test coverage for
   AbstractBTreePartition (CASSANDRA-10059)
 * Remove 64k limit on collection elements (CASSANDRA-10374)
 * Remove unclear Indexer.indexes() method (CASSANDRA-10690)
 * Fix NPE on stream read error (CASSANDRA-10771)
 * Normalize cqlsh DESC output (CASSANDRA-10431)
 * Rejects partition range deletions when columns are specified (CASSANDRA-10739)
 * Fix error when saving cached key for old format sstable (CASSANDRA-10778)
 * Invalidate prepared statements on DROP INDEX (CASSANDRA-10758)
 * Fix SELECT statement with IN restrictions on partition key,
   ORDER BY and LIMIT (CASSANDRA-10729)
 * Improve stress performance over 1k threads (CASSANDRA-7217)
 * Wait for migration responses to complete before bootstrapping (CASSANDRA-10731)
 * Unable to create a function with argument of type Inet (CASSANDRA-10741)
 * Fix backward incompatibiliy in CqlInputFormat (CASSANDRA-10717)
 * Correctly preserve deletion info on updated rows when notifying indexers
   of single-row deletions (CASSANDRA-10694)
 * Notify indexers of partition delete during cleanup (CASSANDRA-10685)
 * Keep the file open in trySkipCache (CASSANDRA-10669)
 * Updated trigger example (CASSANDRA-10257)
Merged from 2.2:
 * Verify tables in pseudo-system keyspaces at startup (CASSANDRA-10761)
 * Fix IllegalArgumentException in DataOutputBuffer.reallocate for large buffers (CASSANDRA-10592)
 * Show CQL help in cqlsh in web browser (CASSANDRA-7225)
 * Serialize on disk the proper SSTable compression ratio (CASSANDRA-10775)
 * Reject index queries while the index is building (CASSANDRA-8505)
 * CQL.textile syntax incorrectly includes optional keyspace for aggregate SFUNC and FINALFUNC (CASSANDRA-10747)
 * Fix JSON update with prepared statements (CASSANDRA-10631)
 * Don't do anticompaction after subrange repair (CASSANDRA-10422)
 * Fix SimpleDateType type compatibility (CASSANDRA-10027)
 * (Hadoop) fix splits calculation (CASSANDRA-10640)
 * (Hadoop) ensure that Cluster instances are always closed (CASSANDRA-10058)
Merged from 2.1:
 * Fix Stress profile parsing on Windows (CASSANDRA-10808)
 * Fix incremental repair hang when replica is down (CASSANDRA-10288)
 * Optimize the way we check if a token is repaired in anticompaction (CASSANDRA-10768)
 * Add proper error handling to stream receiver (CASSANDRA-10774)
 * Warn or fail when changing cluster topology live (CASSANDRA-10243)
 * Status command in debian/ubuntu init script doesn't work (CASSANDRA-10213)
 * Some DROP ... IF EXISTS incorrectly result in exceptions on non-existing KS (CASSANDRA-10658)
 * DeletionTime.compareTo wrong in rare cases (CASSANDRA-10749)
 * Force encoding when computing statement ids (CASSANDRA-10755)
 * Properly reject counters as map keys (CASSANDRA-10760)
 * Fix the sstable-needs-cleanup check (CASSANDRA-10740)
 * (cqlsh) Print column names before COPY operation (CASSANDRA-8935)
 * Fix CompressedInputStream for proper cleanup (CASSANDRA-10012)
 * (cqlsh) Support counters in COPY commands (CASSANDRA-9043)
 * Try next replica if not possible to connect to primary replica on
   ColumnFamilyRecordReader (CASSANDRA-2388)
 * Limit window size in DTCS (CASSANDRA-10280)
 * sstableloader does not use MAX_HEAP_SIZE env parameter (CASSANDRA-10188)
 * (cqlsh) Improve COPY TO performance and error handling (CASSANDRA-9304)
 * Create compression chunk for sending file only (CASSANDRA-10680)
 * Forbid compact clustering column type changes in ALTER TABLE (CASSANDRA-8879)
 * Reject incremental repair with subrange repair (CASSANDRA-10422)
 * Add a nodetool command to refresh size_estimates (CASSANDRA-9579)
 * Invalidate cache after stream receive task is completed (CASSANDRA-10341)
 * Reject counter writes in CQLSSTableWriter (CASSANDRA-10258)
 * Remove superfluous COUNTER_MUTATION stage mapping (CASSANDRA-10605)


3.0
 * Fix AssertionError while flushing memtable due to materialized views
   incorrectly inserting empty rows (CASSANDRA-10614)
 * Store UDA initcond as CQL literal in the schema table, instead of a blob (CASSANDRA-10650)
 * Don't use -1 for the position of partition key in schema (CASSANDRA-10491)
 * Fix distinct queries in mixed version cluster (CASSANDRA-10573)
 * Skip sstable on clustering in names query (CASSANDRA-10571)
 * Remove value skipping as it breaks read-repair (CASSANDRA-10655)
 * Fix bootstrapping with MVs (CASSANDRA-10621)
 * Make sure EACH_QUORUM reads are using NTS (CASSANDRA-10584)
 * Fix MV replica filtering for non-NetworkTopologyStrategy (CASSANDRA-10634)
 * (Hadoop) fix CIF describeSplits() not handling 0 size estimates (CASSANDRA-10600)
 * Fix reading of legacy sstables (CASSANDRA-10590)
 * Use CQL type names in schema metadata tables (CASSANDRA-10365)
 * Guard batchlog replay against integer division by zero (CASSANDRA-9223)
 * Fix bug when adding a column to thrift with the same name than a primary key (CASSANDRA-10608)
 * Add client address argument to IAuthenticator::newSaslNegotiator (CASSANDRA-8068)
 * Fix implementation of LegacyLayout.LegacyBoundComparator (CASSANDRA-10602)
 * Don't use 'names query' read path for counters (CASSANDRA-10572)
 * Fix backward compatibility for counters (CASSANDRA-10470)
 * Remove memory_allocator paramter from cassandra.yaml (CASSANDRA-10581,10628)
 * Execute the metadata reload task of all registered indexes on CFS::reload (CASSANDRA-10604)
 * Fix thrift cas operations with defined columns (CASSANDRA-10576)
 * Fix PartitionUpdate.operationCount()for updates with static column operations (CASSANDRA-10606)
 * Fix thrift get() queries with defined columns (CASSANDRA-10586)
 * Fix marking of indexes as built and removed (CASSANDRA-10601)
 * Skip initialization of non-registered 2i instances, remove Index::getIndexName (CASSANDRA-10595)
 * Fix batches on multiple tables (CASSANDRA-10554)
 * Ensure compaction options are validated when updating KeyspaceMetadata (CASSANDRA-10569)
 * Flatten Iterator Transformation Hierarchy (CASSANDRA-9975)
 * Remove token generator (CASSANDRA-5261)
 * RolesCache should not be created for any authenticator that does not requireAuthentication (CASSANDRA-10562)
 * Fix LogTransaction checking only a single directory for files (CASSANDRA-10421)
 * Fix handling of range tombstones when reading old format sstables (CASSANDRA-10360)
 * Aggregate with Initial Condition fails with C* 3.0 (CASSANDRA-10367)
Merged from 2.2:
 * (cqlsh) show partial trace if incomplete after max_trace_wait (CASSANDRA-7645)
 * Use most up-to-date version of schema for system tables (CASSANDRA-10652)
 * Deprecate memory_allocator in cassandra.yaml (CASSANDRA-10581,10628)
 * Expose phi values from failure detector via JMX and tweak debug
   and trace logging (CASSANDRA-9526)
 * Fix IllegalArgumentException in DataOutputBuffer.reallocate for large buffers (CASSANDRA-10592)
Merged from 2.1:
 * Shutdown compaction in drain to prevent leak (CASSANDRA-10079)
 * (cqlsh) fix COPY using wrong variable name for time_format (CASSANDRA-10633)
 * Do not run SizeEstimatesRecorder if a node is not a member of the ring (CASSANDRA-9912)
 * Improve handling of dead nodes in gossip (CASSANDRA-10298)
 * Fix logback-tools.xml incorrectly configured for outputing to System.err
   (CASSANDRA-9937)
 * Fix streaming to catch exception so retry not fail (CASSANDRA-10557)
 * Add validation method to PerRowSecondaryIndex (CASSANDRA-10092)
 * Support encrypted and plain traffic on the same port (CASSANDRA-10559)
 * Do STCS in DTCS windows (CASSANDRA-10276)
 * Avoid repetition of JVM_OPTS in debian package (CASSANDRA-10251)
 * Fix potential NPE from handling result of SIM.highestSelectivityIndex (CASSANDRA-10550)
 * Fix paging issues with partitions containing only static columns data (CASSANDRA-10381)
 * Fix conditions on static columns (CASSANDRA-10264)
 * AssertionError: attempted to delete non-existing file CommitLog (CASSANDRA-10377)
 * Fix sorting for queries with an IN condition on partition key columns (CASSANDRA-10363)


3.0-rc2
 * Fix SELECT DISTINCT queries between 2.2.2 nodes and 3.0 nodes (CASSANDRA-10473)
 * Remove circular references in SegmentedFile (CASSANDRA-10543)
 * Ensure validation of indexed values only occurs once per-partition (CASSANDRA-10536)
 * Fix handling of static columns for range tombstones in thrift (CASSANDRA-10174)
 * Support empty ColumnFilter for backward compatility on empty IN (CASSANDRA-10471)
 * Remove Pig support (CASSANDRA-10542)
 * Fix LogFile throws Exception when assertion is disabled (CASSANDRA-10522)
 * Revert CASSANDRA-7486, make CMS default GC, move GC config to
   conf/jvm.options (CASSANDRA-10403)
 * Fix TeeingAppender causing some logs to be truncated/empty (CASSANDRA-10447)
 * Allow EACH_QUORUM for reads (CASSANDRA-9602)
 * Fix potential ClassCastException while upgrading (CASSANDRA-10468)
 * Fix NPE in MVs on update (CASSANDRA-10503)
 * Only include modified cell data in indexing deltas (CASSANDRA-10438)
 * Do not load keyspace when creating sstable writer (CASSANDRA-10443)
 * If node is not yet gossiping write all MV updates to batchlog only (CASSANDRA-10413)
 * Re-populate token metadata after commit log recovery (CASSANDRA-10293)
 * Provide additional metrics for materialized views (CASSANDRA-10323)
 * Flush system schema tables after local schema changes (CASSANDRA-10429)
Merged from 2.2:
 * Reduce contention getting instances of CompositeType (CASSANDRA-10433)
 * Fix the regression when using LIMIT with aggregates (CASSANDRA-10487)
 * Avoid NoClassDefFoundError during DataDescriptor initialization on windows (CASSANDRA-10412)
 * Preserve case of quoted Role & User names (CASSANDRA-10394)
 * cqlsh pg-style-strings broken (CASSANDRA-10484)
 * cqlsh prompt includes name of keyspace after failed `use` statement (CASSANDRA-10369)
Merged from 2.1:
 * (cqlsh) Distinguish negative and positive infinity in output (CASSANDRA-10523)
 * (cqlsh) allow custom time_format for COPY TO (CASSANDRA-8970)
 * Don't allow startup if the node's rack has changed (CASSANDRA-10242)
 * (cqlsh) show partial trace if incomplete after max_trace_wait (CASSANDRA-7645)
 * Allow LOCAL_JMX to be easily overridden (CASSANDRA-10275)
 * Mark nodes as dead even if they've already left (CASSANDRA-10205)


3.0.0-rc1
 * Fix mixed version read request compatibility for compact static tables
   (CASSANDRA-10373)
 * Fix paging of DISTINCT with static and IN (CASSANDRA-10354)
 * Allow MATERIALIZED VIEW's SELECT statement to restrict primary key
   columns (CASSANDRA-9664)
 * Move crc_check_chance out of compression options (CASSANDRA-9839)
 * Fix descending iteration past end of BTreeSearchIterator (CASSANDRA-10301)
 * Transfer hints to a different node on decommission (CASSANDRA-10198)
 * Check partition keys for CAS operations during stmt validation (CASSANDRA-10338)
 * Add custom query expressions to SELECT (CASSANDRA-10217)
 * Fix minor bugs in MV handling (CASSANDRA-10362)
 * Allow custom indexes with 0,1 or multiple target columns (CASSANDRA-10124)
 * Improve MV schema representation (CASSANDRA-9921)
 * Add flag to enable/disable coordinator batchlog for MV writes (CASSANDRA-10230)
 * Update cqlsh COPY for new internal driver serialization interface (CASSANDRA-10318)
 * Give index implementations more control over rebuild operations (CASSANDRA-10312)
 * Update index file format (CASSANDRA-10314)
 * Add "shadowable" row tombstones to deal with mv timestamp issues (CASSANDRA-10261)
 * CFS.loadNewSSTables() broken for pre-3.0 sstables
 * Cache selected index in read command to reduce lookups (CASSANDRA-10215)
 * Small optimizations of sstable index serialization (CASSANDRA-10232)
 * Support for both encrypted and unencrypted native transport connections (CASSANDRA-9590)
Merged from 2.2:
 * Configurable page size in cqlsh (CASSANDRA-9855)
 * Defer default role manager setup until all nodes are on 2.2+ (CASSANDRA-9761)
 * Handle missing RoleManager in config after upgrade to 2.2 (CASSANDRA-10209)
Merged from 2.1:
 * Bulk Loader API could not tolerate even node failure (CASSANDRA-10347)
 * Avoid misleading pushed notifications when multiple nodes
   share an rpc_address (CASSANDRA-10052)
 * Fix dropping undroppable when message queue is full (CASSANDRA-10113)
 * Fix potential ClassCastException during paging (CASSANDRA-10352)
 * Prevent ALTER TYPE from creating circular references (CASSANDRA-10339)
 * Fix cache handling of 2i and base tables (CASSANDRA-10155, 10359)
 * Fix NPE in nodetool compactionhistory (CASSANDRA-9758)
 * (Pig) support BulkOutputFormat as a URL parameter (CASSANDRA-7410)
 * BATCH statement is broken in cqlsh (CASSANDRA-10272)
 * (cqlsh) Make cqlsh PEP8 Compliant (CASSANDRA-10066)
 * (cqlsh) Fix error when starting cqlsh with --debug (CASSANDRA-10282)
 * Scrub, Cleanup and Upgrade do not unmark compacting until all operations
   have completed, regardless of the occurence of exceptions (CASSANDRA-10274)


3.0.0-beta2
 * Fix columns returned by AbstractBtreePartitions (CASSANDRA-10220)
 * Fix backward compatibility issue due to AbstractBounds serialization bug (CASSANDRA-9857)
 * Fix startup error when upgrading nodes (CASSANDRA-10136)
 * Base table PRIMARY KEY can be assumed to be NOT NULL in MV creation (CASSANDRA-10147)
 * Improve batchlog write patch (CASSANDRA-9673)
 * Re-apply MaterializedView updates on commitlog replay (CASSANDRA-10164)
 * Require AbstractType.isByteOrderComparable declaration in constructor (CASSANDRA-9901)
 * Avoid digest mismatch on upgrade to 3.0 (CASSANDRA-9554)
 * Fix Materialized View builder when adding multiple MVs (CASSANDRA-10156)
 * Choose better poolingOptions for protocol v4 in cassandra-stress (CASSANDRA-10182)
 * Fix LWW bug affecting Materialized Views (CASSANDRA-10197)
 * Ensures frozen sets and maps are always sorted (CASSANDRA-10162)
 * Don't deadlock when flushing CFS backed custom indexes (CASSANDRA-10181)
 * Fix double flushing of secondary index tables (CASSANDRA-10180)
 * Fix incorrect handling of range tombstones in thrift (CASSANDRA-10046)
 * Only use batchlog when paired materialized view replica is remote (CASSANDRA-10061)
 * Reuse TemporalRow when updating multiple MaterializedViews (CASSANDRA-10060)
 * Validate gc_grace_seconds for batchlog writes and MVs (CASSANDRA-9917)
 * Fix sstablerepairedset (CASSANDRA-10132)
Merged from 2.2:
 * Cancel transaction for sstables we wont redistribute index summary
   for (CASSANDRA-10270)
 * Retry snapshot deletion after compaction and gc on Windows (CASSANDRA-10222)
 * Fix failure to start with space in directory path on Windows (CASSANDRA-10239)
 * Fix repair hang when snapshot failed (CASSANDRA-10057)
 * Fall back to 1/4 commitlog volume for commitlog_total_space on small disks
   (CASSANDRA-10199)
Merged from 2.1:
 * Added configurable warning threshold for GC duration (CASSANDRA-8907)
 * Fix handling of streaming EOF (CASSANDRA-10206)
 * Only check KeyCache when it is enabled
 * Change streaming_socket_timeout_in_ms default to 1 hour (CASSANDRA-8611)
 * (cqlsh) update list of CQL keywords (CASSANDRA-9232)
 * Add nodetool gettraceprobability command (CASSANDRA-10234)
Merged from 2.0:
 * Fix rare race where older gossip states can be shadowed (CASSANDRA-10366)
 * Fix consolidating racks violating the RF contract (CASSANDRA-10238)
 * Disallow decommission when node is in drained state (CASSANDRA-8741)


2.2.1
 * Fix race during construction of commit log (CASSANDRA-10049)
 * Fix LeveledCompactionStrategyTest (CASSANDRA-9757)
 * Fix broken UnbufferedDataOutputStreamPlus.writeUTF (CASSANDRA-10203)
 * (cqlsh) default load-from-file encoding to utf-8 (CASSANDRA-9898)
 * Avoid returning Permission.NONE when failing to query users table (CASSANDRA-10168)
 * (cqlsh) add CLEAR command (CASSANDRA-10086)
 * Support string literals as Role names for compatibility (CASSANDRA-10135)
Merged from 2.1:
 * Only check KeyCache when it is enabled
 * Change streaming_socket_timeout_in_ms default to 1 hour (CASSANDRA-8611)
 * (cqlsh) update list of CQL keywords (CASSANDRA-9232)


3.0.0-beta1
 * Redesign secondary index API (CASSANDRA-9459, 7771, 9041)
 * Fix throwing ReadFailure instead of ReadTimeout on range queries (CASSANDRA-10125)
 * Rewrite hinted handoff (CASSANDRA-6230)
 * Fix query on static compact tables (CASSANDRA-10093)
 * Fix race during construction of commit log (CASSANDRA-10049)
 * Add option to only purge repaired tombstones (CASSANDRA-6434)
 * Change authorization handling for MVs (CASSANDRA-9927)
 * Add custom JMX enabled executor for UDF sandbox (CASSANDRA-10026)
 * Fix row deletion bug for Materialized Views (CASSANDRA-10014)
 * Support mixed-version clusters with Cassandra 2.1 and 2.2 (CASSANDRA-9704)
 * Fix multiple slices on RowSearchers (CASSANDRA-10002)
 * Fix bug in merging of collections (CASSANDRA-10001)
 * Optimize batchlog replay to avoid full scans (CASSANDRA-7237)
 * Repair improvements when using vnodes (CASSANDRA-5220)
 * Disable scripted UDFs by default (CASSANDRA-9889)
 * Bytecode inspection for Java-UDFs (CASSANDRA-9890)
 * Use byte to serialize MT hash length (CASSANDRA-9792)
 * Replace usage of Adler32 with CRC32 (CASSANDRA-8684)
 * Fix migration to new format from 2.1 SSTable (CASSANDRA-10006)
 * SequentialWriter should extend BufferedDataOutputStreamPlus (CASSANDRA-9500)
 * Use the same repairedAt timestamp within incremental repair session (CASSANDRA-9111)
Merged from 2.2:
 * Allow count(*) and count(1) to be use as normal aggregation (CASSANDRA-10114)
 * An NPE is thrown if the column name is unknown for an IN relation (CASSANDRA-10043)
 * Apply commit_failure_policy to more errors on startup (CASSANDRA-9749)
 * Fix histogram overflow exception (CASSANDRA-9973)
 * Route gossip messages over dedicated socket (CASSANDRA-9237)
 * Add checksum to saved cache files (CASSANDRA-9265)
 * Log warning when using an aggregate without partition key (CASSANDRA-9737)
Merged from 2.1:
 * (cqlsh) Allow encoding to be set through command line (CASSANDRA-10004)
 * Add new JMX methods to change local compaction strategy (CASSANDRA-9965)
 * Write hints for paxos commits (CASSANDRA-7342)
 * (cqlsh) Fix timestamps before 1970 on Windows, always
   use UTC for timestamp display (CASSANDRA-10000)
 * (cqlsh) Avoid overwriting new config file with old config
   when both exist (CASSANDRA-9777)
 * Release snapshot selfRef when doing snapshot repair (CASSANDRA-9998)
 * Cannot replace token does not exist - DN node removed as Fat Client (CASSANDRA-9871)
Merged from 2.0:
 * Don't cast expected bf size to an int (CASSANDRA-9959)
 * Make getFullyExpiredSSTables less expensive (CASSANDRA-9882)


3.0.0-alpha1
 * Implement proper sandboxing for UDFs (CASSANDRA-9402)
 * Simplify (and unify) cleanup of compaction leftovers (CASSANDRA-7066)
 * Allow extra schema definitions in cassandra-stress yaml (CASSANDRA-9850)
 * Metrics should use up to date nomenclature (CASSANDRA-9448)
 * Change CREATE/ALTER TABLE syntax for compression (CASSANDRA-8384)
 * Cleanup crc and adler code for java 8 (CASSANDRA-9650)
 * Storage engine refactor (CASSANDRA-8099, 9743, 9746, 9759, 9781, 9808, 9825,
   9848, 9705, 9859, 9867, 9874, 9828, 9801)
 * Update Guava to 18.0 (CASSANDRA-9653)
 * Bloom filter false positive ratio is not honoured (CASSANDRA-8413)
 * New option for cassandra-stress to leave a ratio of columns null (CASSANDRA-9522)
 * Change hinted_handoff_enabled yaml setting, JMX (CASSANDRA-9035)
 * Add algorithmic token allocation (CASSANDRA-7032)
 * Add nodetool command to replay batchlog (CASSANDRA-9547)
 * Make file buffer cache independent of paths being read (CASSANDRA-8897)
 * Remove deprecated legacy Hadoop code (CASSANDRA-9353)
 * Decommissioned nodes will not rejoin the cluster (CASSANDRA-8801)
 * Change gossip stabilization to use endpoit size (CASSANDRA-9401)
 * Change default garbage collector to G1 (CASSANDRA-7486)
 * Populate TokenMetadata early during startup (CASSANDRA-9317)
 * Undeprecate cache recentHitRate (CASSANDRA-6591)
 * Add support for selectively varint encoding fields (CASSANDRA-9499, 9865)
 * Materialized Views (CASSANDRA-6477)
Merged from 2.2:
 * Avoid grouping sstables for anticompaction with DTCS (CASSANDRA-9900)
 * UDF / UDA execution time in trace (CASSANDRA-9723)
 * Fix broken internode SSL (CASSANDRA-9884)
Merged from 2.1:
 * Add new JMX methods to change local compaction strategy (CASSANDRA-9965)
 * Fix handling of enable/disable autocompaction (CASSANDRA-9899)
 * Add consistency level to tracing ouput (CASSANDRA-9827)
 * Remove repair snapshot leftover on startup (CASSANDRA-7357)
 * Use random nodes for batch log when only 2 racks (CASSANDRA-8735)
 * Ensure atomicity inside thrift and stream session (CASSANDRA-7757)
 * Fix nodetool info error when the node is not joined (CASSANDRA-9031)
Merged from 2.0:
 * Log when messages are dropped due to cross_node_timeout (CASSANDRA-9793)
 * Don't track hotness when opening from snapshot for validation (CASSANDRA-9382)


2.2.0
 * Allow the selection of columns together with aggregates (CASSANDRA-9767)
 * Fix cqlsh copy methods and other windows specific issues (CASSANDRA-9795)
 * Don't wrap byte arrays in SequentialWriter (CASSANDRA-9797)
 * sum() and avg() functions missing for smallint and tinyint types (CASSANDRA-9671)
 * Revert CASSANDRA-9542 (allow native functions in UDA) (CASSANDRA-9771)
Merged from 2.1:
 * Fix MarshalException when upgrading superColumn family (CASSANDRA-9582)
 * Fix broken logging for "empty" flushes in Memtable (CASSANDRA-9837)
 * Handle corrupt files on startup (CASSANDRA-9686)
 * Fix clientutil jar and tests (CASSANDRA-9760)
 * (cqlsh) Allow the SSL protocol version to be specified through the
    config file or environment variables (CASSANDRA-9544)
Merged from 2.0:
 * Add tool to find why expired sstables are not getting dropped (CASSANDRA-10015)
 * Remove erroneous pending HH tasks from tpstats/jmx (CASSANDRA-9129)
 * Don't cast expected bf size to an int (CASSANDRA-9959)
 * checkForEndpointCollision fails for legitimate collisions (CASSANDRA-9765)
 * Complete CASSANDRA-8448 fix (CASSANDRA-9519)
 * Don't include auth credentials in debug log (CASSANDRA-9682)
 * Can't transition from write survey to normal mode (CASSANDRA-9740)
 * Scrub (recover) sstables even when -Index.db is missing (CASSANDRA-9591)
 * Fix growing pending background compaction (CASSANDRA-9662)


2.2.0-rc2
 * Re-enable memory-mapped I/O on Windows (CASSANDRA-9658)
 * Warn when an extra-large partition is compacted (CASSANDRA-9643)
 * (cqlsh) Allow setting the initial connection timeout (CASSANDRA-9601)
 * BulkLoader has --transport-factory option but does not use it (CASSANDRA-9675)
 * Allow JMX over SSL directly from nodetool (CASSANDRA-9090)
 * Update cqlsh for UDFs (CASSANDRA-7556)
 * Change Windows kernel default timer resolution (CASSANDRA-9634)
 * Deprected sstable2json and json2sstable (CASSANDRA-9618)
 * Allow native functions in user-defined aggregates (CASSANDRA-9542)
 * Don't repair system_distributed by default (CASSANDRA-9621)
 * Fix mixing min, max, and count aggregates for blob type (CASSANRA-9622)
 * Rename class for DATE type in Java driver (CASSANDRA-9563)
 * Duplicate compilation of UDFs on coordinator (CASSANDRA-9475)
 * Fix connection leak in CqlRecordWriter (CASSANDRA-9576)
 * Mlockall before opening system sstables & remove boot_without_jna option (CASSANDRA-9573)
 * Add functions to convert timeuuid to date or time, deprecate dateOf and unixTimestampOf (CASSANDRA-9229)
 * Make sure we cancel non-compacting sstables from LifecycleTransaction (CASSANDRA-9566)
 * Fix deprecated repair JMX API (CASSANDRA-9570)
 * Add logback metrics (CASSANDRA-9378)
 * Update and refactor ant test/test-compression to run the tests in parallel (CASSANDRA-9583)
 * Fix upgrading to new directory for secondary index (CASSANDRA-9687)
Merged from 2.1:
 * (cqlsh) Fix bad check for CQL compatibility when DESCRIBE'ing
   COMPACT STORAGE tables with no clustering columns
 * Eliminate strong self-reference chains in sstable ref tidiers (CASSANDRA-9656)
 * Ensure StreamSession uses canonical sstable reader instances (CASSANDRA-9700) 
 * Ensure memtable book keeping is not corrupted in the event we shrink usage (CASSANDRA-9681)
 * Update internal python driver for cqlsh (CASSANDRA-9064)
 * Fix IndexOutOfBoundsException when inserting tuple with too many
   elements using the string literal notation (CASSANDRA-9559)
 * Enable describe on indices (CASSANDRA-7814)
 * Fix incorrect result for IN queries where column not found (CASSANDRA-9540)
 * ColumnFamilyStore.selectAndReference may block during compaction (CASSANDRA-9637)
 * Fix bug in cardinality check when compacting (CASSANDRA-9580)
 * Fix memory leak in Ref due to ConcurrentLinkedQueue.remove() behaviour (CASSANDRA-9549)
 * Make rebuild only run one at a time (CASSANDRA-9119)
Merged from 2.0:
 * Avoid NPE in AuthSuccess#decode (CASSANDRA-9727)
 * Add listen_address to system.local (CASSANDRA-9603)
 * Bug fixes to resultset metadata construction (CASSANDRA-9636)
 * Fix setting 'durable_writes' in ALTER KEYSPACE (CASSANDRA-9560)
 * Avoids ballot clash in Paxos (CASSANDRA-9649)
 * Improve trace messages for RR (CASSANDRA-9479)
 * Fix suboptimal secondary index selection when restricted
   clustering column is also indexed (CASSANDRA-9631)
 * (cqlsh) Add min_threshold to DTCS option autocomplete (CASSANDRA-9385)
 * Fix error message when attempting to create an index on a column
   in a COMPACT STORAGE table with clustering columns (CASSANDRA-9527)
 * 'WITH WITH' in alter keyspace statements causes NPE (CASSANDRA-9565)
 * Expose some internals of SelectStatement for inspection (CASSANDRA-9532)
 * ArrivalWindow should use primitives (CASSANDRA-9496)
 * Periodically submit background compaction tasks (CASSANDRA-9592)
 * Set HAS_MORE_PAGES flag to false when PagingState is null (CASSANDRA-9571)


2.2.0-rc1
 * Compressed commit log should measure compressed space used (CASSANDRA-9095)
 * Fix comparison bug in CassandraRoleManager#collectRoles (CASSANDRA-9551)
 * Add tinyint,smallint,time,date support for UDFs (CASSANDRA-9400)
 * Deprecates SSTableSimpleWriter and SSTableSimpleUnsortedWriter (CASSANDRA-9546)
 * Empty INITCOND treated as null in aggregate (CASSANDRA-9457)
 * Remove use of Cell in Thrift MapReduce classes (CASSANDRA-8609)
 * Integrate pre-release Java Driver 2.2-rc1, custom build (CASSANDRA-9493)
 * Clean up gossiper logic for old versions (CASSANDRA-9370)
 * Fix custom payload coding/decoding to match the spec (CASSANDRA-9515)
 * ant test-all results incomplete when parsed (CASSANDRA-9463)
 * Disallow frozen<> types in function arguments and return types for
   clarity (CASSANDRA-9411)
 * Static Analysis to warn on unsafe use of Autocloseable instances (CASSANDRA-9431)
 * Update commitlog archiving examples now that commitlog segments are
   not recycled (CASSANDRA-9350)
 * Extend Transactional API to sstable lifecycle management (CASSANDRA-8568)
 * (cqlsh) Add support for native protocol 4 (CASSANDRA-9399)
 * Ensure that UDF and UDAs are keyspace-isolated (CASSANDRA-9409)
 * Revert CASSANDRA-7807 (tracing completion client notifications) (CASSANDRA-9429)
 * Add ability to stop compaction by ID (CASSANDRA-7207)
 * Let CassandraVersion handle SNAPSHOT version (CASSANDRA-9438)
Merged from 2.1:
 * (cqlsh) Fix using COPY through SOURCE or -f (CASSANDRA-9083)
 * Fix occasional lack of `system` keyspace in schema tables (CASSANDRA-8487)
 * Use ProtocolError code instead of ServerError code for native protocol
   error responses to unsupported protocol versions (CASSANDRA-9451)
 * Default commitlog_sync_batch_window_in_ms changed to 2ms (CASSANDRA-9504)
 * Fix empty partition assertion in unsorted sstable writing tools (CASSANDRA-9071)
 * Ensure truncate without snapshot cannot produce corrupt responses (CASSANDRA-9388) 
 * Consistent error message when a table mixes counter and non-counter
   columns (CASSANDRA-9492)
 * Avoid getting unreadable keys during anticompaction (CASSANDRA-9508)
 * (cqlsh) Better float precision by default (CASSANDRA-9224)
 * Improve estimated row count (CASSANDRA-9107)
 * Optimize range tombstone memory footprint (CASSANDRA-8603)
 * Use configured gcgs in anticompaction (CASSANDRA-9397)
Merged from 2.0:
 * Don't accumulate more range than necessary in RangeTombstone.Tracker (CASSANDRA-9486)
 * Add broadcast and rpc addresses to system.local (CASSANDRA-9436)
 * Always mark sstable suspect when corrupted (CASSANDRA-9478)
 * Add database users and permissions to CQL3 documentation (CASSANDRA-7558)
 * Allow JVM_OPTS to be passed to standalone tools (CASSANDRA-5969)
 * Fix bad condition in RangeTombstoneList (CASSANDRA-9485)
 * Fix potential StackOverflow when setting CrcCheckChance over JMX (CASSANDRA-9488)
 * Fix null static columns in pages after the first, paged reversed
   queries (CASSANDRA-8502)
 * Fix counting cache serialization in request metrics (CASSANDRA-9466)
 * Add option not to validate atoms during scrub (CASSANDRA-9406)


2.2.0-beta1
 * Introduce Transactional API for internal state changes (CASSANDRA-8984)
 * Add a flag in cassandra.yaml to enable UDFs (CASSANDRA-9404)
 * Better support of null for UDF (CASSANDRA-8374)
 * Use ecj instead of javassist for UDFs (CASSANDRA-8241)
 * faster async logback configuration for tests (CASSANDRA-9376)
 * Add `smallint` and `tinyint` data types (CASSANDRA-8951)
 * Avoid thrift schema creation when native driver is used in stress tool (CASSANDRA-9374)
 * Make Functions.declared thread-safe
 * Add client warnings to native protocol v4 (CASSANDRA-8930)
 * Allow roles cache to be invalidated (CASSANDRA-8967)
 * Upgrade Snappy (CASSANDRA-9063)
 * Don't start Thrift rpc by default (CASSANDRA-9319)
 * Only stream from unrepaired sstables with incremental repair (CASSANDRA-8267)
 * Aggregate UDFs allow SFUNC return type to differ from STYPE if FFUNC specified (CASSANDRA-9321)
 * Remove Thrift dependencies in bundled tools (CASSANDRA-8358)
 * Disable memory mapping of hsperfdata file for JVM statistics (CASSANDRA-9242)
 * Add pre-startup checks to detect potential incompatibilities (CASSANDRA-8049)
 * Distinguish between null and unset in protocol v4 (CASSANDRA-7304)
 * Add user/role permissions for user-defined functions (CASSANDRA-7557)
 * Allow cassandra config to be updated to restart daemon without unloading classes (CASSANDRA-9046)
 * Don't initialize compaction writer before checking if iter is empty (CASSANDRA-9117)
 * Don't execute any functions at prepare-time (CASSANDRA-9037)
 * Share file handles between all instances of a SegmentedFile (CASSANDRA-8893)
 * Make it possible to major compact LCS (CASSANDRA-7272)
 * Make FunctionExecutionException extend RequestExecutionException
   (CASSANDRA-9055)
 * Add support for SELECT JSON, INSERT JSON syntax and new toJson(), fromJson()
   functions (CASSANDRA-7970)
 * Optimise max purgeable timestamp calculation in compaction (CASSANDRA-8920)
 * Constrain internode message buffer sizes, and improve IO class hierarchy (CASSANDRA-8670) 
 * New tool added to validate all sstables in a node (CASSANDRA-5791)
 * Push notification when tracing completes for an operation (CASSANDRA-7807)
 * Delay "node up" and "node added" notifications until native protocol server is started (CASSANDRA-8236)
 * Compressed Commit Log (CASSANDRA-6809)
 * Optimise IntervalTree (CASSANDRA-8988)
 * Add a key-value payload for third party usage (CASSANDRA-8553, 9212)
 * Bump metrics-reporter-config dependency for metrics 3.0 (CASSANDRA-8149)
 * Partition intra-cluster message streams by size, not type (CASSANDRA-8789)
 * Add WriteFailureException to native protocol, notify coordinator of
   write failures (CASSANDRA-8592)
 * Convert SequentialWriter to nio (CASSANDRA-8709)
 * Add role based access control (CASSANDRA-7653, 8650, 7216, 8760, 8849, 8761, 8850)
 * Record client ip address in tracing sessions (CASSANDRA-8162)
 * Indicate partition key columns in response metadata for prepared
   statements (CASSANDRA-7660)
 * Merge UUIDType and TimeUUIDType parse logic (CASSANDRA-8759)
 * Avoid memory allocation when searching index summary (CASSANDRA-8793)
 * Optimise (Time)?UUIDType Comparisons (CASSANDRA-8730)
 * Make CRC32Ex into a separate maven dependency (CASSANDRA-8836)
 * Use preloaded jemalloc w/ Unsafe (CASSANDRA-8714, 9197)
 * Avoid accessing partitioner through StorageProxy (CASSANDRA-8244, 8268)
 * Upgrade Metrics library and remove depricated metrics (CASSANDRA-5657)
 * Serializing Row cache alternative, fully off heap (CASSANDRA-7438)
 * Duplicate rows returned when in clause has repeated values (CASSANDRA-6706)
 * Make CassandraException unchecked, extend RuntimeException (CASSANDRA-8560)
 * Support direct buffer decompression for reads (CASSANDRA-8464)
 * DirectByteBuffer compatible LZ4 methods (CASSANDRA-7039)
 * Group sstables for anticompaction correctly (CASSANDRA-8578)
 * Add ReadFailureException to native protocol, respond
   immediately when replicas encounter errors while handling
   a read request (CASSANDRA-7886)
 * Switch CommitLogSegment from RandomAccessFile to nio (CASSANDRA-8308)
 * Allow mixing token and partition key restrictions (CASSANDRA-7016)
 * Support index key/value entries on map collections (CASSANDRA-8473)
 * Modernize schema tables (CASSANDRA-8261)
 * Support for user-defined aggregation functions (CASSANDRA-8053)
 * Fix NPE in SelectStatement with empty IN values (CASSANDRA-8419)
 * Refactor SelectStatement, return IN results in natural order instead
   of IN value list order and ignore duplicate values in partition key IN restrictions (CASSANDRA-7981)
 * Support UDTs, tuples, and collections in user-defined
   functions (CASSANDRA-7563)
 * Fix aggregate fn results on empty selection, result column name,
   and cqlsh parsing (CASSANDRA-8229)
 * Mark sstables as repaired after full repair (CASSANDRA-7586)
 * Extend Descriptor to include a format value and refactor reader/writer
   APIs (CASSANDRA-7443)
 * Integrate JMH for microbenchmarks (CASSANDRA-8151)
 * Keep sstable levels when bootstrapping (CASSANDRA-7460)
 * Add Sigar library and perform basic OS settings check on startup (CASSANDRA-7838)
 * Support for aggregation functions (CASSANDRA-4914)
 * Remove cassandra-cli (CASSANDRA-7920)
 * Accept dollar quoted strings in CQL (CASSANDRA-7769)
 * Make assassinate a first class command (CASSANDRA-7935)
 * Support IN clause on any partition key column (CASSANDRA-7855)
 * Support IN clause on any clustering column (CASSANDRA-4762)
 * Improve compaction logging (CASSANDRA-7818)
 * Remove YamlFileNetworkTopologySnitch (CASSANDRA-7917)
 * Do anticompaction in groups (CASSANDRA-6851)
 * Support user-defined functions (CASSANDRA-7395, 7526, 7562, 7740, 7781, 7929,
   7924, 7812, 8063, 7813, 7708)
 * Permit configurable timestamps with cassandra-stress (CASSANDRA-7416)
 * Move sstable RandomAccessReader to nio2, which allows using the
   FILE_SHARE_DELETE flag on Windows (CASSANDRA-4050)
 * Remove CQL2 (CASSANDRA-5918)
 * Optimize fetching multiple cells by name (CASSANDRA-6933)
 * Allow compilation in java 8 (CASSANDRA-7028)
 * Make incremental repair default (CASSANDRA-7250)
 * Enable code coverage thru JaCoCo (CASSANDRA-7226)
 * Switch external naming of 'column families' to 'tables' (CASSANDRA-4369) 
 * Shorten SSTable path (CASSANDRA-6962)
 * Use unsafe mutations for most unit tests (CASSANDRA-6969)
 * Fix race condition during calculation of pending ranges (CASSANDRA-7390)
 * Fail on very large batch sizes (CASSANDRA-8011)
 * Improve concurrency of repair (CASSANDRA-6455, 8208, 9145)
 * Select optimal CRC32 implementation at runtime (CASSANDRA-8614)
 * Evaluate MurmurHash of Token once per query (CASSANDRA-7096)
 * Generalize progress reporting (CASSANDRA-8901)
 * Resumable bootstrap streaming (CASSANDRA-8838, CASSANDRA-8942)
 * Allow scrub for secondary index (CASSANDRA-5174)
 * Save repair data to system table (CASSANDRA-5839)
 * fix nodetool names that reference column families (CASSANDRA-8872)
 Merged from 2.1:
 * Warn on misuse of unlogged batches (CASSANDRA-9282)
 * Failure detector detects and ignores local pauses (CASSANDRA-9183)
 * Add utility class to support for rate limiting a given log statement (CASSANDRA-9029)
 * Add missing consistency levels to cassandra-stess (CASSANDRA-9361)
 * Fix commitlog getCompletedTasks to not increment (CASSANDRA-9339)
 * Fix for harmless exceptions logged as ERROR (CASSANDRA-8564)
 * Delete processed sstables in sstablesplit/sstableupgrade (CASSANDRA-8606)
 * Improve sstable exclusion from partition tombstones (CASSANDRA-9298)
 * Validate the indexed column rather than the cell's contents for 2i (CASSANDRA-9057)
 * Add support for top-k custom 2i queries (CASSANDRA-8717)
 * Fix error when dropping table during compaction (CASSANDRA-9251)
 * cassandra-stress supports validation operations over user profiles (CASSANDRA-8773)
 * Add support for rate limiting log messages (CASSANDRA-9029)
 * Log the partition key with tombstone warnings (CASSANDRA-8561)
 * Reduce runWithCompactionsDisabled poll interval to 1ms (CASSANDRA-9271)
 * Fix PITR commitlog replay (CASSANDRA-9195)
 * GCInspector logs very different times (CASSANDRA-9124)
 * Fix deleting from an empty list (CASSANDRA-9198)
 * Update tuple and collection types that use a user-defined type when that UDT
   is modified (CASSANDRA-9148, CASSANDRA-9192)
 * Use higher timeout for prepair and snapshot in repair (CASSANDRA-9261)
 * Fix anticompaction blocking ANTI_ENTROPY stage (CASSANDRA-9151)
 * Repair waits for anticompaction to finish (CASSANDRA-9097)
 * Fix streaming not holding ref when stream error (CASSANDRA-9295)
 * Fix canonical view returning early opened SSTables (CASSANDRA-9396)
Merged from 2.0:
 * (cqlsh) Add LOGIN command to switch users (CASSANDRA-7212)
 * Clone SliceQueryFilter in AbstractReadCommand implementations (CASSANDRA-8940)
 * Push correct protocol notification for DROP INDEX (CASSANDRA-9310)
 * token-generator - generated tokens too long (CASSANDRA-9300)
 * Fix counting of tombstones for TombstoneOverwhelmingException (CASSANDRA-9299)
 * Fix ReconnectableSnitch reconnecting to peers during upgrade (CASSANDRA-6702)
 * Include keyspace and table name in error log for collections over the size
   limit (CASSANDRA-9286)
 * Avoid potential overlap in LCS with single-partition sstables (CASSANDRA-9322)
 * Log warning message when a table is queried before the schema has fully
   propagated (CASSANDRA-9136)
 * Overload SecondaryIndex#indexes to accept the column definition (CASSANDRA-9314)
 * (cqlsh) Add SERIAL and LOCAL_SERIAL consistency levels (CASSANDRA-8051)
 * Fix index selection during rebuild with certain table layouts (CASSANDRA-9281)
 * Fix partition-level-delete-only workload accounting (CASSANDRA-9194)
 * Allow scrub to handle corrupted compressed chunks (CASSANDRA-9140)
 * Fix assertion error when resetlocalschema is run during repair (CASSANDRA-9249)
 * Disable single sstable tombstone compactions for DTCS by default (CASSANDRA-9234)
 * IncomingTcpConnection thread is not named (CASSANDRA-9262)
 * Close incoming connections when MessagingService is stopped (CASSANDRA-9238)
 * Fix streaming hang when retrying (CASSANDRA-9132)


2.1.5
 * Re-add deprecated cold_reads_to_omit param for backwards compat (CASSANDRA-9203)
 * Make anticompaction visible in compactionstats (CASSANDRA-9098)
 * Improve nodetool getendpoints documentation about the partition
   key parameter (CASSANDRA-6458)
 * Don't check other keyspaces for schema changes when an user-defined
   type is altered (CASSANDRA-9187)
 * Add generate-idea-files target to build.xml (CASSANDRA-9123)
 * Allow takeColumnFamilySnapshot to take a list of tables (CASSANDRA-8348)
 * Limit major sstable operations to their canonical representation (CASSANDRA-8669)
 * cqlsh: Add tests for INSERT and UPDATE tab completion (CASSANDRA-9125)
 * cqlsh: quote column names when needed in COPY FROM inserts (CASSANDRA-9080)
 * Do not load read meter for offline operations (CASSANDRA-9082)
 * cqlsh: Make CompositeType data readable (CASSANDRA-8919)
 * cqlsh: Fix display of triggers (CASSANDRA-9081)
 * Fix NullPointerException when deleting or setting an element by index on
   a null list collection (CASSANDRA-9077)
 * Buffer bloom filter serialization (CASSANDRA-9066)
 * Fix anti-compaction target bloom filter size (CASSANDRA-9060)
 * Make FROZEN and TUPLE unreserved keywords in CQL (CASSANDRA-9047)
 * Prevent AssertionError from SizeEstimatesRecorder (CASSANDRA-9034)
 * Avoid overwriting index summaries for sstables with an older format that
   does not support downsampling; rebuild summaries on startup when this
   is detected (CASSANDRA-8993)
 * Fix potential data loss in CompressedSequentialWriter (CASSANDRA-8949)
 * Make PasswordAuthenticator number of hashing rounds configurable (CASSANDRA-8085)
 * Fix AssertionError when binding nested collections in DELETE (CASSANDRA-8900)
 * Check for overlap with non-early sstables in LCS (CASSANDRA-8739)
 * Only calculate max purgable timestamp if we have to (CASSANDRA-8914)
 * (cqlsh) Greatly improve performance of COPY FROM (CASSANDRA-8225)
 * IndexSummary effectiveIndexInterval is now a guideline, not a rule (CASSANDRA-8993)
 * Use correct bounds for page cache eviction of compressed files (CASSANDRA-8746)
 * SSTableScanner enforces its bounds (CASSANDRA-8946)
 * Cleanup cell equality (CASSANDRA-8947)
 * Introduce intra-cluster message coalescing (CASSANDRA-8692)
 * DatabaseDescriptor throws NPE when rpc_interface is used (CASSANDRA-8839)
 * Don't check if an sstable is live for offline compactions (CASSANDRA-8841)
 * Don't set clientMode in SSTableLoader (CASSANDRA-8238)
 * Fix SSTableRewriter with disabled early open (CASSANDRA-8535)
 * Fix cassandra-stress so it respects the CL passed in user mode (CASSANDRA-8948)
 * Fix rare NPE in ColumnDefinition#hasIndexOption() (CASSANDRA-8786)
 * cassandra-stress reports per-operation statistics, plus misc (CASSANDRA-8769)
 * Add SimpleDate (cql date) and Time (cql time) types (CASSANDRA-7523)
 * Use long for key count in cfstats (CASSANDRA-8913)
 * Make SSTableRewriter.abort() more robust to failure (CASSANDRA-8832)
 * Remove cold_reads_to_omit from STCS (CASSANDRA-8860)
 * Make EstimatedHistogram#percentile() use ceil instead of floor (CASSANDRA-8883)
 * Fix top partitions reporting wrong cardinality (CASSANDRA-8834)
 * Fix rare NPE in KeyCacheSerializer (CASSANDRA-8067)
 * Pick sstables for validation as late as possible inc repairs (CASSANDRA-8366)
 * Fix commitlog getPendingTasks to not increment (CASSANDRA-8862)
 * Fix parallelism adjustment in range and secondary index queries
   when the first fetch does not satisfy the limit (CASSANDRA-8856)
 * Check if the filtered sstables is non-empty in STCS (CASSANDRA-8843)
 * Upgrade java-driver used for cassandra-stress (CASSANDRA-8842)
 * Fix CommitLog.forceRecycleAllSegments() memory access error (CASSANDRA-8812)
 * Improve assertions in Memory (CASSANDRA-8792)
 * Fix SSTableRewriter cleanup (CASSANDRA-8802)
 * Introduce SafeMemory for CompressionMetadata.Writer (CASSANDRA-8758)
 * 'nodetool info' prints exception against older node (CASSANDRA-8796)
 * Ensure SSTableReader.last corresponds exactly with the file end (CASSANDRA-8750)
 * Make SSTableWriter.openEarly more robust and obvious (CASSANDRA-8747)
 * Enforce SSTableReader.first/last (CASSANDRA-8744)
 * Cleanup SegmentedFile API (CASSANDRA-8749)
 * Avoid overlap with early compaction replacement (CASSANDRA-8683)
 * Safer Resource Management++ (CASSANDRA-8707)
 * Write partition size estimates into a system table (CASSANDRA-7688)
 * cqlsh: Fix keys() and full() collection indexes in DESCRIBE output
   (CASSANDRA-8154)
 * Show progress of streaming in nodetool netstats (CASSANDRA-8886)
 * IndexSummaryBuilder utilises offheap memory, and shares data between
   each IndexSummary opened from it (CASSANDRA-8757)
 * markCompacting only succeeds if the exact SSTableReader instances being 
   marked are in the live set (CASSANDRA-8689)
 * cassandra-stress support for varint (CASSANDRA-8882)
 * Fix Adler32 digest for compressed sstables (CASSANDRA-8778)
 * Add nodetool statushandoff/statusbackup (CASSANDRA-8912)
 * Use stdout for progress and stats in sstableloader (CASSANDRA-8982)
 * Correctly identify 2i datadir from older versions (CASSANDRA-9116)
Merged from 2.0:
 * Ignore gossip SYNs after shutdown (CASSANDRA-9238)
 * Avoid overflow when calculating max sstable size in LCS (CASSANDRA-9235)
 * Make sstable blacklisting work with compression (CASSANDRA-9138)
 * Do not attempt to rebuild indexes if no index accepts any column (CASSANDRA-9196)
 * Don't initiate snitch reconnection for dead states (CASSANDRA-7292)
 * Fix ArrayIndexOutOfBoundsException in CQLSSTableWriter (CASSANDRA-8978)
 * Add shutdown gossip state to prevent timeouts during rolling restarts (CASSANDRA-8336)
 * Fix running with java.net.preferIPv6Addresses=true (CASSANDRA-9137)
 * Fix failed bootstrap/replace attempts being persisted in system.peers (CASSANDRA-9180)
 * Flush system.IndexInfo after marking index built (CASSANDRA-9128)
 * Fix updates to min/max_compaction_threshold through cassandra-cli
   (CASSANDRA-8102)
 * Don't include tmp files when doing offline relevel (CASSANDRA-9088)
 * Use the proper CAS WriteType when finishing a previous round during Paxos
   preparation (CASSANDRA-8672)
 * Avoid race in cancelling compactions (CASSANDRA-9070)
 * More aggressive check for expired sstables in DTCS (CASSANDRA-8359)
 * Fix ignored index_interval change in ALTER TABLE statements (CASSANDRA-7976)
 * Do more aggressive compaction in old time windows in DTCS (CASSANDRA-8360)
 * java.lang.AssertionError when reading saved cache (CASSANDRA-8740)
 * "disk full" when running cleanup (CASSANDRA-9036)
 * Lower logging level from ERROR to DEBUG when a scheduled schema pull
   cannot be completed due to a node being down (CASSANDRA-9032)
 * Fix MOVED_NODE client event (CASSANDRA-8516)
 * Allow overriding MAX_OUTSTANDING_REPLAY_COUNT (CASSANDRA-7533)
 * Fix malformed JMX ObjectName containing IPv6 addresses (CASSANDRA-9027)
 * (cqlsh) Allow increasing CSV field size limit through
   cqlshrc config option (CASSANDRA-8934)
 * Stop logging range tombstones when exceeding the threshold
   (CASSANDRA-8559)
 * Fix NullPointerException when nodetool getendpoints is run
   against invalid keyspaces or tables (CASSANDRA-8950)
 * Allow specifying the tmp dir (CASSANDRA-7712)
 * Improve compaction estimated tasks estimation (CASSANDRA-8904)
 * Fix duplicate up/down messages sent to native clients (CASSANDRA-7816)
 * Expose commit log archive status via JMX (CASSANDRA-8734)
 * Provide better exceptions for invalid replication strategy parameters
   (CASSANDRA-8909)
 * Fix regression in mixed single and multi-column relation support for
   SELECT statements (CASSANDRA-8613)
 * Add ability to limit number of native connections (CASSANDRA-8086)
 * Fix CQLSSTableWriter throwing exception and spawning threads
   (CASSANDRA-8808)
 * Fix MT mismatch between empty and GC-able data (CASSANDRA-8979)
 * Fix incorrect validation when snapshotting single table (CASSANDRA-8056)
 * Add offline tool to relevel sstables (CASSANDRA-8301)
 * Preserve stream ID for more protocol errors (CASSANDRA-8848)
 * Fix combining token() function with multi-column relations on
   clustering columns (CASSANDRA-8797)
 * Make CFS.markReferenced() resistant to bad refcounting (CASSANDRA-8829)
 * Fix StreamTransferTask abort/complete bad refcounting (CASSANDRA-8815)
 * Fix AssertionError when querying a DESC clustering ordered
   table with ASC ordering and paging (CASSANDRA-8767)
 * AssertionError: "Memory was freed" when running cleanup (CASSANDRA-8716)
 * Make it possible to set max_sstable_age to fractional days (CASSANDRA-8406)
 * Fix some multi-column relations with indexes on some clustering
   columns (CASSANDRA-8275)
 * Fix memory leak in SSTableSimple*Writer and SSTableReader.validate()
   (CASSANDRA-8748)
 * Throw OOM if allocating memory fails to return a valid pointer (CASSANDRA-8726)
 * Fix SSTableSimpleUnsortedWriter ConcurrentModificationException (CASSANDRA-8619)
 * 'nodetool info' prints exception against older node (CASSANDRA-8796)
 * Ensure SSTableSimpleUnsortedWriter.close() terminates if
   disk writer has crashed (CASSANDRA-8807)


2.1.4
 * Bind JMX to localhost unless explicitly configured otherwise (CASSANDRA-9085)


2.1.3
 * Fix HSHA/offheap_objects corruption (CASSANDRA-8719)
 * Upgrade libthrift to 0.9.2 (CASSANDRA-8685)
 * Don't use the shared ref in sstableloader (CASSANDRA-8704)
 * Purge internal prepared statements if related tables or
   keyspaces are dropped (CASSANDRA-8693)
 * (cqlsh) Handle unicode BOM at start of files (CASSANDRA-8638)
 * Stop compactions before exiting offline tools (CASSANDRA-8623)
 * Update tools/stress/README.txt to match current behaviour (CASSANDRA-7933)
 * Fix schema from Thrift conversion with empty metadata (CASSANDRA-8695)
 * Safer Resource Management (CASSANDRA-7705)
 * Make sure we compact highly overlapping cold sstables with
   STCS (CASSANDRA-8635)
 * rpc_interface and listen_interface generate NPE on startup when specified
   interface doesn't exist (CASSANDRA-8677)
 * Fix ArrayIndexOutOfBoundsException in nodetool cfhistograms (CASSANDRA-8514)
 * Switch from yammer metrics for nodetool cf/proxy histograms (CASSANDRA-8662)
 * Make sure we don't add tmplink files to the compaction
   strategy (CASSANDRA-8580)
 * (cqlsh) Handle maps with blob keys (CASSANDRA-8372)
 * (cqlsh) Handle DynamicCompositeType schemas correctly (CASSANDRA-8563)
 * Duplicate rows returned when in clause has repeated values (CASSANDRA-6706)
 * Add tooling to detect hot partitions (CASSANDRA-7974)
 * Fix cassandra-stress user-mode truncation of partition generation (CASSANDRA-8608)
 * Only stream from unrepaired sstables during inc repair (CASSANDRA-8267)
 * Don't allow starting multiple inc repairs on the same sstables (CASSANDRA-8316)
 * Invalidate prepared BATCH statements when related tables
   or keyspaces are dropped (CASSANDRA-8652)
 * Fix missing results in secondary index queries on collections
   with ALLOW FILTERING (CASSANDRA-8421)
 * Expose EstimatedHistogram metrics for range slices (CASSANDRA-8627)
 * (cqlsh) Escape clqshrc passwords properly (CASSANDRA-8618)
 * Fix NPE when passing wrong argument in ALTER TABLE statement (CASSANDRA-8355)
 * Pig: Refactor and deprecate CqlStorage (CASSANDRA-8599)
 * Don't reuse the same cleanup strategy for all sstables (CASSANDRA-8537)
 * Fix case-sensitivity of index name on CREATE and DROP INDEX
   statements (CASSANDRA-8365)
 * Better detection/logging for corruption in compressed sstables (CASSANDRA-8192)
 * Use the correct repairedAt value when closing writer (CASSANDRA-8570)
 * (cqlsh) Handle a schema mismatch being detected on startup (CASSANDRA-8512)
 * Properly calculate expected write size during compaction (CASSANDRA-8532)
 * Invalidate affected prepared statements when a table's columns
   are altered (CASSANDRA-7910)
 * Stress - user defined writes should populate sequentally (CASSANDRA-8524)
 * Fix regression in SSTableRewriter causing some rows to become unreadable 
   during compaction (CASSANDRA-8429)
 * Run major compactions for repaired/unrepaired in parallel (CASSANDRA-8510)
 * (cqlsh) Fix compression options in DESCRIBE TABLE output when compression
   is disabled (CASSANDRA-8288)
 * (cqlsh) Fix DESCRIBE output after keyspaces are altered (CASSANDRA-7623)
 * Make sure we set lastCompactedKey correctly (CASSANDRA-8463)
 * (cqlsh) Fix output of CONSISTENCY command (CASSANDRA-8507)
 * (cqlsh) Fixed the handling of LIST statements (CASSANDRA-8370)
 * Make sstablescrub check leveled manifest again (CASSANDRA-8432)
 * Check first/last keys in sstable when giving out positions (CASSANDRA-8458)
 * Disable mmap on Windows (CASSANDRA-6993)
 * Add missing ConsistencyLevels to cassandra-stress (CASSANDRA-8253)
 * Add auth support to cassandra-stress (CASSANDRA-7985)
 * Fix ArrayIndexOutOfBoundsException when generating error message
   for some CQL syntax errors (CASSANDRA-8455)
 * Scale memtable slab allocation logarithmically (CASSANDRA-7882)
 * cassandra-stress simultaneous inserts over same seed (CASSANDRA-7964)
 * Reduce cassandra-stress sampling memory requirements (CASSANDRA-7926)
 * Ensure memtable flush cannot expire commit log entries from its future (CASSANDRA-8383)
 * Make read "defrag" async to reclaim memtables (CASSANDRA-8459)
 * Remove tmplink files for offline compactions (CASSANDRA-8321)
 * Reduce maxHintsInProgress (CASSANDRA-8415)
 * BTree updates may call provided update function twice (CASSANDRA-8018)
 * Release sstable references after anticompaction (CASSANDRA-8386)
 * Handle abort() in SSTableRewriter properly (CASSANDRA-8320)
 * Centralize shared executors (CASSANDRA-8055)
 * Fix filtering for CONTAINS (KEY) relations on frozen collection
   clustering columns when the query is restricted to a single
   partition (CASSANDRA-8203)
 * Do more aggressive entire-sstable TTL expiry checks (CASSANDRA-8243)
 * Add more log info if readMeter is null (CASSANDRA-8238)
 * add check of the system wall clock time at startup (CASSANDRA-8305)
 * Support for frozen collections (CASSANDRA-7859)
 * Fix overflow on histogram computation (CASSANDRA-8028)
 * Have paxos reuse the timestamp generation of normal queries (CASSANDRA-7801)
 * Fix incremental repair not remove parent session on remote (CASSANDRA-8291)
 * Improve JBOD disk utilization (CASSANDRA-7386)
 * Log failed host when preparing incremental repair (CASSANDRA-8228)
 * Force config client mode in CQLSSTableWriter (CASSANDRA-8281)
 * Fix sstableupgrade throws exception (CASSANDRA-8688)
 * Fix hang when repairing empty keyspace (CASSANDRA-8694)
Merged from 2.0:
 * Fix IllegalArgumentException in dynamic snitch (CASSANDRA-8448)
 * Add support for UPDATE ... IF EXISTS (CASSANDRA-8610)
 * Fix reversal of list prepends (CASSANDRA-8733)
 * Prevent non-zero default_time_to_live on tables with counters
   (CASSANDRA-8678)
 * Fix SSTableSimpleUnsortedWriter ConcurrentModificationException
   (CASSANDRA-8619)
 * Round up time deltas lower than 1ms in BulkLoader (CASSANDRA-8645)
 * Add batch remove iterator to ABSC (CASSANDRA-8414, 8666)
 * Round up time deltas lower than 1ms in BulkLoader (CASSANDRA-8645)
 * Fix isClientMode check in Keyspace (CASSANDRA-8687)
 * Use more efficient slice size for querying internal secondary
   index tables (CASSANDRA-8550)
 * Fix potentially returning deleted rows with range tombstone (CASSANDRA-8558)
 * Check for available disk space before starting a compaction (CASSANDRA-8562)
 * Fix DISTINCT queries with LIMITs or paging when some partitions
   contain only tombstones (CASSANDRA-8490)
 * Introduce background cache refreshing to permissions cache
   (CASSANDRA-8194)
 * Fix race condition in StreamTransferTask that could lead to
   infinite loops and premature sstable deletion (CASSANDRA-7704)
 * Add an extra version check to MigrationTask (CASSANDRA-8462)
 * Ensure SSTableWriter cleans up properly after failure (CASSANDRA-8499)
 * Increase bf true positive count on key cache hit (CASSANDRA-8525)
 * Move MeteredFlusher to its own thread (CASSANDRA-8485)
 * Fix non-distinct results in DISTNCT queries on static columns when
   paging is enabled (CASSANDRA-8087)
 * Move all hints related tasks to hints internal executor (CASSANDRA-8285)
 * Fix paging for multi-partition IN queries (CASSANDRA-8408)
 * Fix MOVED_NODE topology event never being emitted when a node
   moves its token (CASSANDRA-8373)
 * Fix validation of indexes in COMPACT tables (CASSANDRA-8156)
 * Avoid StackOverflowError when a large list of IN values
   is used for a clustering column (CASSANDRA-8410)
 * Fix NPE when writetime() or ttl() calls are wrapped by
   another function call (CASSANDRA-8451)
 * Fix NPE after dropping a keyspace (CASSANDRA-8332)
 * Fix error message on read repair timeouts (CASSANDRA-7947)
 * Default DTCS base_time_seconds changed to 60 (CASSANDRA-8417)
 * Refuse Paxos operation with more than one pending endpoint (CASSANDRA-8346, 8640)
 * Throw correct exception when trying to bind a keyspace or table
   name (CASSANDRA-6952)
 * Make HHOM.compact synchronized (CASSANDRA-8416)
 * cancel latency-sampling task when CF is dropped (CASSANDRA-8401)
 * don't block SocketThread for MessagingService (CASSANDRA-8188)
 * Increase quarantine delay on replacement (CASSANDRA-8260)
 * Expose off-heap memory usage stats (CASSANDRA-7897)
 * Ignore Paxos commits for truncated tables (CASSANDRA-7538)
 * Validate size of indexed column values (CASSANDRA-8280)
 * Make LCS split compaction results over all data directories (CASSANDRA-8329)
 * Fix some failing queries that use multi-column relations
   on COMPACT STORAGE tables (CASSANDRA-8264)
 * Fix InvalidRequestException with ORDER BY (CASSANDRA-8286)
 * Disable SSLv3 for POODLE (CASSANDRA-8265)
 * Fix millisecond timestamps in Tracing (CASSANDRA-8297)
 * Include keyspace name in error message when there are insufficient
   live nodes to stream from (CASSANDRA-8221)
 * Avoid overlap in L1 when L0 contains many nonoverlapping
   sstables (CASSANDRA-8211)
 * Improve PropertyFileSnitch logging (CASSANDRA-8183)
 * Add DC-aware sequential repair (CASSANDRA-8193)
 * Use live sstables in snapshot repair if possible (CASSANDRA-8312)
 * Fix hints serialized size calculation (CASSANDRA-8587)


2.1.2
 * (cqlsh) parse_for_table_meta errors out on queries with undefined
   grammars (CASSANDRA-8262)
 * (cqlsh) Fix SELECT ... TOKEN() function broken in C* 2.1.1 (CASSANDRA-8258)
 * Fix Cassandra crash when running on JDK8 update 40 (CASSANDRA-8209)
 * Optimize partitioner tokens (CASSANDRA-8230)
 * Improve compaction of repaired/unrepaired sstables (CASSANDRA-8004)
 * Make cache serializers pluggable (CASSANDRA-8096)
 * Fix issues with CONTAINS (KEY) queries on secondary indexes
   (CASSANDRA-8147)
 * Fix read-rate tracking of sstables for some queries (CASSANDRA-8239)
 * Fix default timestamp in QueryOptions (CASSANDRA-8246)
 * Set socket timeout when reading remote version (CASSANDRA-8188)
 * Refactor how we track live size (CASSANDRA-7852)
 * Make sure unfinished compaction files are removed (CASSANDRA-8124)
 * Fix shutdown when run as Windows service (CASSANDRA-8136)
 * Fix DESCRIBE TABLE with custom indexes (CASSANDRA-8031)
 * Fix race in RecoveryManagerTest (CASSANDRA-8176)
 * Avoid IllegalArgumentException while sorting sstables in
   IndexSummaryManager (CASSANDRA-8182)
 * Shutdown JVM on file descriptor exhaustion (CASSANDRA-7579)
 * Add 'die' policy for commit log and disk failure (CASSANDRA-7927)
 * Fix installing as service on Windows (CASSANDRA-8115)
 * Fix CREATE TABLE for CQL2 (CASSANDRA-8144)
 * Avoid boxing in ColumnStats min/max trackers (CASSANDRA-8109)
Merged from 2.0:
 * Correctly handle non-text column names in cql3 (CASSANDRA-8178)
 * Fix deletion for indexes on primary key columns (CASSANDRA-8206)
 * Add 'nodetool statusgossip' (CASSANDRA-8125)
 * Improve client notification that nodes are ready for requests (CASSANDRA-7510)
 * Handle negative timestamp in writetime method (CASSANDRA-8139)
 * Pig: Remove errant LIMIT clause in CqlNativeStorage (CASSANDRA-8166)
 * Throw ConfigurationException when hsha is used with the default
   rpc_max_threads setting of 'unlimited' (CASSANDRA-8116)
 * Allow concurrent writing of the same table in the same JVM using
   CQLSSTableWriter (CASSANDRA-7463)
 * Fix totalDiskSpaceUsed calculation (CASSANDRA-8205)


2.1.1
 * Fix spin loop in AtomicSortedColumns (CASSANDRA-7546)
 * Dont notify when replacing tmplink files (CASSANDRA-8157)
 * Fix validation with multiple CONTAINS clause (CASSANDRA-8131)
 * Fix validation of collections in TriggerExecutor (CASSANDRA-8146)
 * Fix IllegalArgumentException when a list of IN values containing tuples
   is passed as a single arg to a prepared statement with the v1 or v2
   protocol (CASSANDRA-8062)
 * Fix ClassCastException in DISTINCT query on static columns with
   query paging (CASSANDRA-8108)
 * Fix NPE on null nested UDT inside a set (CASSANDRA-8105)
 * Fix exception when querying secondary index on set items or map keys
   when some clustering columns are specified (CASSANDRA-8073)
 * Send proper error response when there is an error during native
   protocol message decode (CASSANDRA-8118)
 * Gossip should ignore generation numbers too far in the future (CASSANDRA-8113)
 * Fix NPE when creating a table with frozen sets, lists (CASSANDRA-8104)
 * Fix high memory use due to tracking reads on incrementally opened sstable
   readers (CASSANDRA-8066)
 * Fix EXECUTE request with skipMetadata=false returning no metadata
   (CASSANDRA-8054)
 * Allow concurrent use of CQLBulkOutputFormat (CASSANDRA-7776)
 * Shutdown JVM on OOM (CASSANDRA-7507)
 * Upgrade netty version and enable epoll event loop (CASSANDRA-7761)
 * Don't duplicate sstables smaller than split size when using
   the sstablesplitter tool (CASSANDRA-7616)
 * Avoid re-parsing already prepared statements (CASSANDRA-7923)
 * Fix some Thrift slice deletions and updates of COMPACT STORAGE
   tables with some clustering columns omitted (CASSANDRA-7990)
 * Fix filtering for CONTAINS on sets (CASSANDRA-8033)
 * Properly track added size (CASSANDRA-7239)
 * Allow compilation in java 8 (CASSANDRA-7208)
 * Fix Assertion error on RangeTombstoneList diff (CASSANDRA-8013)
 * Release references to overlapping sstables during compaction (CASSANDRA-7819)
 * Send notification when opening compaction results early (CASSANDRA-8034)
 * Make native server start block until properly bound (CASSANDRA-7885)
 * (cqlsh) Fix IPv6 support (CASSANDRA-7988)
 * Ignore fat clients when checking for endpoint collision (CASSANDRA-7939)
 * Make sstablerepairedset take a list of files (CASSANDRA-7995)
 * (cqlsh) Tab completeion for indexes on map keys (CASSANDRA-7972)
 * (cqlsh) Fix UDT field selection in select clause (CASSANDRA-7891)
 * Fix resource leak in event of corrupt sstable
 * (cqlsh) Add command line option for cqlshrc file path (CASSANDRA-7131)
 * Provide visibility into prepared statements churn (CASSANDRA-7921, CASSANDRA-7930)
 * Invalidate prepared statements when their keyspace or table is
   dropped (CASSANDRA-7566)
 * cassandra-stress: fix support for NetworkTopologyStrategy (CASSANDRA-7945)
 * Fix saving caches when a table is dropped (CASSANDRA-7784)
 * Add better error checking of new stress profile (CASSANDRA-7716)
 * Use ThreadLocalRandom and remove FBUtilities.threadLocalRandom (CASSANDRA-7934)
 * Prevent operator mistakes due to simultaneous bootstrap (CASSANDRA-7069)
 * cassandra-stress supports whitelist mode for node config (CASSANDRA-7658)
 * GCInspector more closely tracks GC; cassandra-stress and nodetool report it (CASSANDRA-7916)
 * nodetool won't output bogus ownership info without a keyspace (CASSANDRA-7173)
 * Add human readable option to nodetool commands (CASSANDRA-5433)
 * Don't try to set repairedAt on old sstables (CASSANDRA-7913)
 * Add metrics for tracking PreparedStatement use (CASSANDRA-7719)
 * (cqlsh) tab-completion for triggers (CASSANDRA-7824)
 * (cqlsh) Support for query paging (CASSANDRA-7514)
 * (cqlsh) Show progress of COPY operations (CASSANDRA-7789)
 * Add syntax to remove multiple elements from a map (CASSANDRA-6599)
 * Support non-equals conditions in lightweight transactions (CASSANDRA-6839)
 * Add IF [NOT] EXISTS to create/drop triggers (CASSANDRA-7606)
 * (cqlsh) Display the current logged-in user (CASSANDRA-7785)
 * (cqlsh) Don't ignore CTRL-C during COPY FROM execution (CASSANDRA-7815)
 * (cqlsh) Order UDTs according to cross-type dependencies in DESCRIBE
   output (CASSANDRA-7659)
 * (cqlsh) Fix handling of CAS statement results (CASSANDRA-7671)
 * (cqlsh) COPY TO/FROM improvements (CASSANDRA-7405)
 * Support list index operations with conditions (CASSANDRA-7499)
 * Add max live/tombstoned cells to nodetool cfstats output (CASSANDRA-7731)
 * Validate IPv6 wildcard addresses properly (CASSANDRA-7680)
 * (cqlsh) Error when tracing query (CASSANDRA-7613)
 * Avoid IOOBE when building SyntaxError message snippet (CASSANDRA-7569)
 * SSTableExport uses correct validator to create string representation of partition
   keys (CASSANDRA-7498)
 * Avoid NPEs when receiving type changes for an unknown keyspace (CASSANDRA-7689)
 * Add support for custom 2i validation (CASSANDRA-7575)
 * Pig support for hadoop CqlInputFormat (CASSANDRA-6454)
 * Add duration mode to cassandra-stress (CASSANDRA-7468)
 * Add listen_interface and rpc_interface options (CASSANDRA-7417)
 * Improve schema merge performance (CASSANDRA-7444)
 * Adjust MT depth based on # of partition validating (CASSANDRA-5263)
 * Optimise NativeCell comparisons (CASSANDRA-6755)
 * Configurable client timeout for cqlsh (CASSANDRA-7516)
 * Include snippet of CQL query near syntax error in messages (CASSANDRA-7111)
 * Make repair -pr work with -local (CASSANDRA-7450)
 * Fix error in sstableloader with -cph > 1 (CASSANDRA-8007)
 * Fix snapshot repair error on indexed tables (CASSANDRA-8020)
 * Do not exit nodetool repair when receiving JMX NOTIF_LOST (CASSANDRA-7909)
 * Stream to private IP when available (CASSANDRA-8084)
Merged from 2.0:
 * Reject conditions on DELETE unless full PK is given (CASSANDRA-6430)
 * Properly reject the token function DELETE (CASSANDRA-7747)
 * Force batchlog replay before decommissioning a node (CASSANDRA-7446)
 * Fix hint replay with many accumulated expired hints (CASSANDRA-6998)
 * Fix duplicate results in DISTINCT queries on static columns with query
   paging (CASSANDRA-8108)
 * Add DateTieredCompactionStrategy (CASSANDRA-6602)
 * Properly validate ascii and utf8 string literals in CQL queries (CASSANDRA-8101)
 * (cqlsh) Fix autocompletion for alter keyspace (CASSANDRA-8021)
 * Create backup directories for commitlog archiving during startup (CASSANDRA-8111)
 * Reduce totalBlockFor() for LOCAL_* consistency levels (CASSANDRA-8058)
 * Fix merging schemas with re-dropped keyspaces (CASSANDRA-7256)
 * Fix counters in supercolumns during live upgrades from 1.2 (CASSANDRA-7188)
 * Notify DT subscribers when a column family is truncated (CASSANDRA-8088)
 * Add sanity check of $JAVA on startup (CASSANDRA-7676)
 * Schedule fat client schema pull on join (CASSANDRA-7993)
 * Don't reset nodes' versions when closing IncomingTcpConnections
   (CASSANDRA-7734)
 * Record the real messaging version in all cases in OutboundTcpConnection
   (CASSANDRA-8057)
 * SSL does not work in cassandra-cli (CASSANDRA-7899)
 * Fix potential exception when using ReversedType in DynamicCompositeType
   (CASSANDRA-7898)
 * Better validation of collection values (CASSANDRA-7833)
 * Track min/max timestamps correctly (CASSANDRA-7969)
 * Fix possible overflow while sorting CL segments for replay (CASSANDRA-7992)
 * Increase nodetool Xmx (CASSANDRA-7956)
 * Archive any commitlog segments present at startup (CASSANDRA-6904)
 * CrcCheckChance should adjust based on live CFMetadata not 
   sstable metadata (CASSANDRA-7978)
 * token() should only accept columns in the partitioning
   key order (CASSANDRA-6075)
 * Add method to invalidate permission cache via JMX (CASSANDRA-7977)
 * Allow propagating multiple gossip states atomically (CASSANDRA-6125)
 * Log exceptions related to unclean native protocol client disconnects
   at DEBUG or INFO (CASSANDRA-7849)
 * Allow permissions cache to be set via JMX (CASSANDRA-7698)
 * Include schema_triggers CF in readable system resources (CASSANDRA-7967)
 * Fix RowIndexEntry to report correct serializedSize (CASSANDRA-7948)
 * Make CQLSSTableWriter sync within partitions (CASSANDRA-7360)
 * Potentially use non-local replicas in CqlConfigHelper (CASSANDRA-7906)
 * Explicitly disallow mixing multi-column and single-column
   relations on clustering columns (CASSANDRA-7711)
 * Better error message when condition is set on PK column (CASSANDRA-7804)
 * Don't send schema change responses and events for no-op DDL
   statements (CASSANDRA-7600)
 * (Hadoop) fix cluster initialisation for a split fetching (CASSANDRA-7774)
 * Throw InvalidRequestException when queries contain relations on entire
   collection columns (CASSANDRA-7506)
 * (cqlsh) enable CTRL-R history search with libedit (CASSANDRA-7577)
 * (Hadoop) allow ACFRW to limit nodes to local DC (CASSANDRA-7252)
 * (cqlsh) cqlsh should automatically disable tracing when selecting
   from system_traces (CASSANDRA-7641)
 * (Hadoop) Add CqlOutputFormat (CASSANDRA-6927)
 * Don't depend on cassandra config for nodetool ring (CASSANDRA-7508)
 * (cqlsh) Fix failing cqlsh formatting tests (CASSANDRA-7703)
 * Fix IncompatibleClassChangeError from hadoop2 (CASSANDRA-7229)
 * Add 'nodetool sethintedhandoffthrottlekb' (CASSANDRA-7635)
 * (cqlsh) Add tab-completion for CREATE/DROP USER IF [NOT] EXISTS (CASSANDRA-7611)
 * Catch errors when the JVM pulls the rug out from GCInspector (CASSANDRA-5345)
 * cqlsh fails when version number parts are not int (CASSANDRA-7524)
 * Fix NPE when table dropped during streaming (CASSANDRA-7946)
 * Fix wrong progress when streaming uncompressed (CASSANDRA-7878)
 * Fix possible infinite loop in creating repair range (CASSANDRA-7983)
 * Fix unit in nodetool for streaming throughput (CASSANDRA-7375)
Merged from 1.2:
 * Don't index tombstones (CASSANDRA-7828)
 * Improve PasswordAuthenticator default super user setup (CASSANDRA-7788)


2.1.0
 * (cqlsh) Removed "ALTER TYPE <name> RENAME TO <name>" from tab-completion
   (CASSANDRA-7895)
 * Fixed IllegalStateException in anticompaction (CASSANDRA-7892)
 * cqlsh: DESCRIBE support for frozen UDTs, tuples (CASSANDRA-7863)
 * Avoid exposing internal classes over JMX (CASSANDRA-7879)
 * Add null check for keys when freezing collection (CASSANDRA-7869)
 * Improve stress workload realism (CASSANDRA-7519)
Merged from 2.0:
 * Configure system.paxos with LeveledCompactionStrategy (CASSANDRA-7753)
 * Fix ALTER clustering column type from DateType to TimestampType when
   using DESC clustering order (CASSANRDA-7797)
 * Throw EOFException if we run out of chunks in compressed datafile
   (CASSANDRA-7664)
 * Fix PRSI handling of CQL3 row markers for row cleanup (CASSANDRA-7787)
 * Fix dropping collection when it's the last regular column (CASSANDRA-7744)
 * Make StreamReceiveTask thread safe and gc friendly (CASSANDRA-7795)
 * Validate empty cell names from counter updates (CASSANDRA-7798)
Merged from 1.2:
 * Don't allow compacted sstables to be marked as compacting (CASSANDRA-7145)
 * Track expired tombstones (CASSANDRA-7810)


2.1.0-rc7
 * Add frozen keyword and require UDT to be frozen (CASSANDRA-7857)
 * Track added sstable size correctly (CASSANDRA-7239)
 * (cqlsh) Fix case insensitivity (CASSANDRA-7834)
 * Fix failure to stream ranges when moving (CASSANDRA-7836)
 * Correctly remove tmplink files (CASSANDRA-7803)
 * (cqlsh) Fix column name formatting for functions, CAS operations,
   and UDT field selections (CASSANDRA-7806)
 * (cqlsh) Fix COPY FROM handling of null/empty primary key
   values (CASSANDRA-7792)
 * Fix ordering of static cells (CASSANDRA-7763)
Merged from 2.0:
 * Forbid re-adding dropped counter columns (CASSANDRA-7831)
 * Fix CFMetaData#isThriftCompatible() for PK-only tables (CASSANDRA-7832)
 * Always reject inequality on the partition key without token()
   (CASSANDRA-7722)
 * Always send Paxos commit to all replicas (CASSANDRA-7479)
 * Make disruptor_thrift_server invocation pool configurable (CASSANDRA-7594)
 * Make repair no-op when RF=1 (CASSANDRA-7864)


2.1.0-rc6
 * Fix OOM issue from netty caching over time (CASSANDRA-7743)
 * json2sstable couldn't import JSON for CQL table (CASSANDRA-7477)
 * Invalidate all caches on table drop (CASSANDRA-7561)
 * Skip strict endpoint selection for ranges if RF == nodes (CASSANRA-7765)
 * Fix Thrift range filtering without 2ary index lookups (CASSANDRA-7741)
 * Add tracing entries about concurrent range requests (CASSANDRA-7599)
 * (cqlsh) Fix DESCRIBE for NTS keyspaces (CASSANDRA-7729)
 * Remove netty buffer ref-counting (CASSANDRA-7735)
 * Pass mutated cf to index updater for use by PRSI (CASSANDRA-7742)
 * Include stress yaml example in release and deb (CASSANDRA-7717)
 * workaround for netty issue causing corrupted data off the wire (CASSANDRA-7695)
 * cqlsh DESC CLUSTER fails retrieving ring information (CASSANDRA-7687)
 * Fix binding null values inside UDT (CASSANDRA-7685)
 * Fix UDT field selection with empty fields (CASSANDRA-7670)
 * Bogus deserialization of static cells from sstable (CASSANDRA-7684)
 * Fix NPE on compaction leftover cleanup for dropped table (CASSANDRA-7770)
Merged from 2.0:
 * Fix race condition in StreamTransferTask that could lead to
   infinite loops and premature sstable deletion (CASSANDRA-7704)
 * (cqlsh) Wait up to 10 sec for a tracing session (CASSANDRA-7222)
 * Fix NPE in FileCacheService.sizeInBytes (CASSANDRA-7756)
 * Remove duplicates from StorageService.getJoiningNodes (CASSANDRA-7478)
 * Clone token map outside of hot gossip loops (CASSANDRA-7758)
 * Fix MS expiring map timeout for Paxos messages (CASSANDRA-7752)
 * Do not flush on truncate if durable_writes is false (CASSANDRA-7750)
 * Give CRR a default input_cql Statement (CASSANDRA-7226)
 * Better error message when adding a collection with the same name
   than a previously dropped one (CASSANDRA-6276)
 * Fix validation when adding static columns (CASSANDRA-7730)
 * (Thrift) fix range deletion of supercolumns (CASSANDRA-7733)
 * Fix potential AssertionError in RangeTombstoneList (CASSANDRA-7700)
 * Validate arguments of blobAs* functions (CASSANDRA-7707)
 * Fix potential AssertionError with 2ndary indexes (CASSANDRA-6612)
 * Avoid logging CompactionInterrupted at ERROR (CASSANDRA-7694)
 * Minor leak in sstable2jon (CASSANDRA-7709)
 * Add cassandra.auto_bootstrap system property (CASSANDRA-7650)
 * Update java driver (for hadoop) (CASSANDRA-7618)
 * Remove CqlPagingRecordReader/CqlPagingInputFormat (CASSANDRA-7570)
 * Support connecting to ipv6 jmx with nodetool (CASSANDRA-7669)


2.1.0-rc5
 * Reject counters inside user types (CASSANDRA-7672)
 * Switch to notification-based GCInspector (CASSANDRA-7638)
 * (cqlsh) Handle nulls in UDTs and tuples correctly (CASSANDRA-7656)
 * Don't use strict consistency when replacing (CASSANDRA-7568)
 * Fix min/max cell name collection on 2.0 SSTables with range
   tombstones (CASSANDRA-7593)
 * Tolerate min/max cell names of different lengths (CASSANDRA-7651)
 * Filter cached results correctly (CASSANDRA-7636)
 * Fix tracing on the new SEPExecutor (CASSANDRA-7644)
 * Remove shuffle and taketoken (CASSANDRA-7601)
 * Clean up Windows batch scripts (CASSANDRA-7619)
 * Fix native protocol drop user type notification (CASSANDRA-7571)
 * Give read access to system.schema_usertypes to all authenticated users
   (CASSANDRA-7578)
 * (cqlsh) Fix cqlsh display when zero rows are returned (CASSANDRA-7580)
 * Get java version correctly when JAVA_TOOL_OPTIONS is set (CASSANDRA-7572)
 * Fix NPE when dropping index from non-existent keyspace, AssertionError when
   dropping non-existent index with IF EXISTS (CASSANDRA-7590)
 * Fix sstablelevelresetter hang (CASSANDRA-7614)
 * (cqlsh) Fix deserialization of blobs (CASSANDRA-7603)
 * Use "keyspace updated" schema change message for UDT changes in v1 and
   v2 protocols (CASSANDRA-7617)
 * Fix tracing of range slices and secondary index lookups that are local
   to the coordinator (CASSANDRA-7599)
 * Set -Dcassandra.storagedir for all tool shell scripts (CASSANDRA-7587)
 * Don't swap max/min col names when mutating sstable metadata (CASSANDRA-7596)
 * (cqlsh) Correctly handle paged result sets (CASSANDRA-7625)
 * (cqlsh) Improve waiting for a trace to complete (CASSANDRA-7626)
 * Fix tracing of concurrent range slices and 2ary index queries (CASSANDRA-7626)
 * Fix scrub against collection type (CASSANDRA-7665)
Merged from 2.0:
 * Set gc_grace_seconds to seven days for system schema tables (CASSANDRA-7668)
 * SimpleSeedProvider no longer caches seeds forever (CASSANDRA-7663)
 * Always flush on truncate (CASSANDRA-7511)
 * Fix ReversedType(DateType) mapping to native protocol (CASSANDRA-7576)
 * Always merge ranges owned by a single node (CASSANDRA-6930)
 * Track max/min timestamps for range tombstones (CASSANDRA-7647)
 * Fix NPE when listing saved caches dir (CASSANDRA-7632)


2.1.0-rc4
 * Fix word count hadoop example (CASSANDRA-7200)
 * Updated memtable_cleanup_threshold and memtable_flush_writers defaults 
   (CASSANDRA-7551)
 * (Windows) fix startup when WMI memory query fails (CASSANDRA-7505)
 * Anti-compaction proceeds if any part of the repair failed (CASSANDRA-7521)
 * Add missing table name to DROP INDEX responses and notifications (CASSANDRA-7539)
 * Bump CQL version to 3.2.0 and update CQL documentation (CASSANDRA-7527)
 * Fix configuration error message when running nodetool ring (CASSANDRA-7508)
 * Support conditional updates, tuple type, and the v3 protocol in cqlsh (CASSANDRA-7509)
 * Handle queries on multiple secondary index types (CASSANDRA-7525)
 * Fix cqlsh authentication with v3 native protocol (CASSANDRA-7564)
 * Fix NPE when unknown prepared statement ID is used (CASSANDRA-7454)
Merged from 2.0:
 * (Windows) force range-based repair to non-sequential mode (CASSANDRA-7541)
 * Fix range merging when DES scores are zero (CASSANDRA-7535)
 * Warn when SSL certificates have expired (CASSANDRA-7528)
 * Fix error when doing reversed queries with static columns (CASSANDRA-7490)
Merged from 1.2:
 * Set correct stream ID on responses when non-Exception Throwables
   are thrown while handling native protocol messages (CASSANDRA-7470)


2.1.0-rc3
 * Consider expiry when reconciling otherwise equal cells (CASSANDRA-7403)
 * Introduce CQL support for stress tool (CASSANDRA-6146)
 * Fix ClassCastException processing expired messages (CASSANDRA-7496)
 * Fix prepared marker for collections inside UDT (CASSANDRA-7472)
 * Remove left-over populate_io_cache_on_flush and replicate_on_write
   uses (CASSANDRA-7493)
 * (Windows) handle spaces in path names (CASSANDRA-7451)
 * Ensure writes have completed after dropping a table, before recycling
   commit log segments (CASSANDRA-7437)
 * Remove left-over rows_per_partition_to_cache (CASSANDRA-7493)
 * Fix error when CONTAINS is used with a bind marker (CASSANDRA-7502)
 * Properly reject unknown UDT field (CASSANDRA-7484)
Merged from 2.0:
 * Fix CC#collectTimeOrderedData() tombstone optimisations (CASSANDRA-7394)
 * Support DISTINCT for static columns and fix behaviour when DISTINC is
   not use (CASSANDRA-7305).
 * Workaround JVM NPE on JMX bind failure (CASSANDRA-7254)
 * Fix race in FileCacheService RemovalListener (CASSANDRA-7278)
 * Fix inconsistent use of consistencyForCommit that allowed LOCAL_QUORUM
   operations to incorrect become full QUORUM (CASSANDRA-7345)
 * Properly handle unrecognized opcodes and flags (CASSANDRA-7440)
 * (Hadoop) close CqlRecordWriter clients when finished (CASSANDRA-7459)
 * Commit disk failure policy (CASSANDRA-7429)
 * Make sure high level sstables get compacted (CASSANDRA-7414)
 * Fix AssertionError when using empty clustering columns and static columns
   (CASSANDRA-7455)
 * Add option to disable STCS in L0 (CASSANDRA-6621)
 * Upgrade to snappy-java 1.0.5.2 (CASSANDRA-7476)


2.1.0-rc2
 * Fix heap size calculation for CompoundSparseCellName and 
   CompoundSparseCellName.WithCollection (CASSANDRA-7421)
 * Allow counter mutations in UNLOGGED batches (CASSANDRA-7351)
 * Modify reconcile logic to always pick a tombstone over a counter cell
   (CASSANDRA-7346)
 * Avoid incremental compaction on Windows (CASSANDRA-7365)
 * Fix exception when querying a composite-keyed table with a collection index
   (CASSANDRA-7372)
 * Use node's host id in place of counter ids (CASSANDRA-7366)
 * Fix error when doing reversed queries with static columns (CASSANDRA-7490)
 * Backport CASSANDRA-6747 (CASSANDRA-7560)
 * Track max/min timestamps for range tombstones (CASSANDRA-7647)
 * Fix NPE when listing saved caches dir (CASSANDRA-7632)
 * Fix sstableloader unable to connect encrypted node (CASSANDRA-7585)
Merged from 1.2:
 * Clone token map outside of hot gossip loops (CASSANDRA-7758)
 * Add stop method to EmbeddedCassandraService (CASSANDRA-7595)
 * Support connecting to ipv6 jmx with nodetool (CASSANDRA-7669)
 * Set gc_grace_seconds to seven days for system schema tables (CASSANDRA-7668)
 * SimpleSeedProvider no longer caches seeds forever (CASSANDRA-7663)
 * Set correct stream ID on responses when non-Exception Throwables
   are thrown while handling native protocol messages (CASSANDRA-7470)
 * Fix row size miscalculation in LazilyCompactedRow (CASSANDRA-7543)
 * Fix race in background compaction check (CASSANDRA-7745)
 * Don't clear out range tombstones during compaction (CASSANDRA-7808)


2.1.0-rc1
 * Revert flush directory (CASSANDRA-6357)
 * More efficient executor service for fast operations (CASSANDRA-4718)
 * Move less common tools into a new cassandra-tools package (CASSANDRA-7160)
 * Support more concurrent requests in native protocol (CASSANDRA-7231)
 * Add tab-completion to debian nodetool packaging (CASSANDRA-6421)
 * Change concurrent_compactors defaults (CASSANDRA-7139)
 * Add PowerShell Windows launch scripts (CASSANDRA-7001)
 * Make commitlog archive+restore more robust (CASSANDRA-6974)
 * Fix marking commitlogsegments clean (CASSANDRA-6959)
 * Add snapshot "manifest" describing files included (CASSANDRA-6326)
 * Parallel streaming for sstableloader (CASSANDRA-3668)
 * Fix bugs in supercolumns handling (CASSANDRA-7138)
 * Fix ClassClassException on composite dense tables (CASSANDRA-7112)
 * Cleanup and optimize collation and slice iterators (CASSANDRA-7107)
 * Upgrade NBHM lib (CASSANDRA-7128)
 * Optimize netty server (CASSANDRA-6861)
 * Fix repair hang when given CF does not exist (CASSANDRA-7189)
 * Allow c* to be shutdown in an embedded mode (CASSANDRA-5635)
 * Add server side batching to native transport (CASSANDRA-5663)
 * Make batchlog replay asynchronous (CASSANDRA-6134)
 * remove unused classes (CASSANDRA-7197)
 * Limit user types to the keyspace they are defined in (CASSANDRA-6643)
 * Add validate method to CollectionType (CASSANDRA-7208)
 * New serialization format for UDT values (CASSANDRA-7209, CASSANDRA-7261)
 * Fix nodetool netstats (CASSANDRA-7270)
 * Fix potential ClassCastException in HintedHandoffManager (CASSANDRA-7284)
 * Use prepared statements internally (CASSANDRA-6975)
 * Fix broken paging state with prepared statement (CASSANDRA-7120)
 * Fix IllegalArgumentException in CqlStorage (CASSANDRA-7287)
 * Allow nulls/non-existant fields in UDT (CASSANDRA-7206)
 * Add Thrift MultiSliceRequest (CASSANDRA-6757, CASSANDRA-7027)
 * Handle overlapping MultiSlices (CASSANDRA-7279)
 * Fix DataOutputTest on Windows (CASSANDRA-7265)
 * Embedded sets in user defined data-types are not updating (CASSANDRA-7267)
 * Add tuple type to CQL/native protocol (CASSANDRA-7248)
 * Fix CqlPagingRecordReader on tables with few rows (CASSANDRA-7322)
Merged from 2.0:
 * Copy compaction options to make sure they are reloaded (CASSANDRA-7290)
 * Add option to do more aggressive tombstone compactions (CASSANDRA-6563)
 * Don't try to compact already-compacting files in HHOM (CASSANDRA-7288)
 * Always reallocate buffers in HSHA (CASSANDRA-6285)
 * (Hadoop) support authentication in CqlRecordReader (CASSANDRA-7221)
 * (Hadoop) Close java driver Cluster in CQLRR.close (CASSANDRA-7228)
 * Warn when 'USING TIMESTAMP' is used on a CAS BATCH (CASSANDRA-7067)
 * return all cpu values from BackgroundActivityMonitor.readAndCompute (CASSANDRA-7183)
 * Correctly delete scheduled range xfers (CASSANDRA-7143)
 * return all cpu values from BackgroundActivityMonitor.readAndCompute (CASSANDRA-7183)  
 * reduce garbage creation in calculatePendingRanges (CASSANDRA-7191)
 * fix c* launch issues on Russian os's due to output of linux 'free' cmd (CASSANDRA-6162)
 * Fix disabling autocompaction (CASSANDRA-7187)
 * Fix potential NumberFormatException when deserializing IntegerType (CASSANDRA-7088)
 * cqlsh can't tab-complete disabling compaction (CASSANDRA-7185)
 * cqlsh: Accept and execute CQL statement(s) from command-line parameter (CASSANDRA-7172)
 * Fix IllegalStateException in CqlPagingRecordReader (CASSANDRA-7198)
 * Fix the InvertedIndex trigger example (CASSANDRA-7211)
 * Add --resolve-ip option to 'nodetool ring' (CASSANDRA-7210)
 * reduce garbage on codec flag deserialization (CASSANDRA-7244) 
 * Fix duplicated error messages on directory creation error at startup (CASSANDRA-5818)
 * Proper null handle for IF with map element access (CASSANDRA-7155)
 * Improve compaction visibility (CASSANDRA-7242)
 * Correctly delete scheduled range xfers (CASSANDRA-7143)
 * Make batchlog replica selection rack-aware (CASSANDRA-6551)
 * Fix CFMetaData#getColumnDefinitionFromColumnName() (CASSANDRA-7074)
 * Fix writetime/ttl functions for static columns (CASSANDRA-7081)
 * Suggest CTRL-C or semicolon after three blank lines in cqlsh (CASSANDRA-7142)
 * Fix 2ndary index queries with DESC clustering order (CASSANDRA-6950)
 * Invalid key cache entries on DROP (CASSANDRA-6525)
 * Fix flapping RecoveryManagerTest (CASSANDRA-7084)
 * Add missing iso8601 patterns for date strings (CASSANDRA-6973)
 * Support selecting multiple rows in a partition using IN (CASSANDRA-6875)
 * Add authentication support to shuffle (CASSANDRA-6484)
 * Swap local and global default read repair chances (CASSANDRA-7320)
 * Add conditional CREATE/DROP USER support (CASSANDRA-7264)
 * Cqlsh counts non-empty lines for "Blank lines" warning (CASSANDRA-7325)
Merged from 1.2:
 * Add Cloudstack snitch (CASSANDRA-7147)
 * Update system.peers correctly when relocating tokens (CASSANDRA-7126)
 * Add Google Compute Engine snitch (CASSANDRA-7132)
 * remove duplicate query for local tokens (CASSANDRA-7182)
 * exit CQLSH with error status code if script fails (CASSANDRA-6344)
 * Fix bug with some IN queries missig results (CASSANDRA-7105)
 * Fix availability validation for LOCAL_ONE CL (CASSANDRA-7319)
 * Hint streaming can cause decommission to fail (CASSANDRA-7219)


2.1.0-beta2
 * Increase default CL space to 8GB (CASSANDRA-7031)
 * Add range tombstones to read repair digests (CASSANDRA-6863)
 * Fix BTree.clear for large updates (CASSANDRA-6943)
 * Fail write instead of logging a warning when unable to append to CL
   (CASSANDRA-6764)
 * Eliminate possibility of CL segment appearing twice in active list 
   (CASSANDRA-6557)
 * Apply DONTNEED fadvise to commitlog segments (CASSANDRA-6759)
 * Switch CRC component to Adler and include it for compressed sstables 
   (CASSANDRA-4165)
 * Allow cassandra-stress to set compaction strategy options (CASSANDRA-6451)
 * Add broadcast_rpc_address option to cassandra.yaml (CASSANDRA-5899)
 * Auto reload GossipingPropertyFileSnitch config (CASSANDRA-5897)
 * Fix overflow of memtable_total_space_in_mb (CASSANDRA-6573)
 * Fix ABTC NPE and apply update function correctly (CASSANDRA-6692)
 * Allow nodetool to use a file or prompt for password (CASSANDRA-6660)
 * Fix AIOOBE when concurrently accessing ABSC (CASSANDRA-6742)
 * Fix assertion error in ALTER TYPE RENAME (CASSANDRA-6705)
 * Scrub should not always clear out repaired status (CASSANDRA-5351)
 * Improve handling of range tombstone for wide partitions (CASSANDRA-6446)
 * Fix ClassCastException for compact table with composites (CASSANDRA-6738)
 * Fix potentially repairing with wrong nodes (CASSANDRA-6808)
 * Change caching option syntax (CASSANDRA-6745)
 * Fix stress to do proper counter reads (CASSANDRA-6835)
 * Fix help message for stress counter_write (CASSANDRA-6824)
 * Fix stress smart Thrift client to pick servers correctly (CASSANDRA-6848)
 * Add logging levels (minimal, normal or verbose) to stress tool (CASSANDRA-6849)
 * Fix race condition in Batch CLE (CASSANDRA-6860)
 * Improve cleanup/scrub/upgradesstables failure handling (CASSANDRA-6774)
 * ByteBuffer write() methods for serializing sstables (CASSANDRA-6781)
 * Proper compare function for CollectionType (CASSANDRA-6783)
 * Update native server to Netty 4 (CASSANDRA-6236)
 * Fix off-by-one error in stress (CASSANDRA-6883)
 * Make OpOrder AutoCloseable (CASSANDRA-6901)
 * Remove sync repair JMX interface (CASSANDRA-6900)
 * Add multiple memory allocation options for memtables (CASSANDRA-6689, 6694)
 * Remove adjusted op rate from stress output (CASSANDRA-6921)
 * Add optimized CF.hasColumns() implementations (CASSANDRA-6941)
 * Serialize batchlog mutations with the version of the target node
   (CASSANDRA-6931)
 * Optimize CounterColumn#reconcile() (CASSANDRA-6953)
 * Properly remove 1.2 sstable support in 2.1 (CASSANDRA-6869)
 * Lock counter cells, not partitions (CASSANDRA-6880)
 * Track presence of legacy counter shards in sstables (CASSANDRA-6888)
 * Ensure safe resource cleanup when replacing sstables (CASSANDRA-6912)
 * Add failure handler to async callback (CASSANDRA-6747)
 * Fix AE when closing SSTable without releasing reference (CASSANDRA-7000)
 * Clean up IndexInfo on keyspace/table drops (CASSANDRA-6924)
 * Only snapshot relative SSTables when sequential repair (CASSANDRA-7024)
 * Require nodetool rebuild_index to specify index names (CASSANDRA-7038)
 * fix cassandra stress errors on reads with native protocol (CASSANDRA-7033)
 * Use OpOrder to guard sstable references for reads (CASSANDRA-6919)
 * Preemptive opening of compaction result (CASSANDRA-6916)
 * Multi-threaded scrub/cleanup/upgradesstables (CASSANDRA-5547)
 * Optimize cellname comparison (CASSANDRA-6934)
 * Native protocol v3 (CASSANDRA-6855)
 * Optimize Cell liveness checks and clean up Cell (CASSANDRA-7119)
 * Support consistent range movements (CASSANDRA-2434)
 * Display min timestamp in sstablemetadata viewer (CASSANDRA-6767)
Merged from 2.0:
 * Avoid race-prone second "scrub" of system keyspace (CASSANDRA-6797)
 * Pool CqlRecordWriter clients by inetaddress rather than Range
   (CASSANDRA-6665)
 * Fix compaction_history timestamps (CASSANDRA-6784)
 * Compare scores of full replica ordering in DES (CASSANDRA-6683)
 * fix CME in SessionInfo updateProgress affecting netstats (CASSANDRA-6577)
 * Allow repairing between specific replicas (CASSANDRA-6440)
 * Allow per-dc enabling of hints (CASSANDRA-6157)
 * Add compatibility for Hadoop 0.2.x (CASSANDRA-5201)
 * Fix EstimatedHistogram races (CASSANDRA-6682)
 * Failure detector correctly converts initial value to nanos (CASSANDRA-6658)
 * Add nodetool taketoken to relocate vnodes (CASSANDRA-4445)
 * Expose bulk loading progress over JMX (CASSANDRA-4757)
 * Correctly handle null with IF conditions and TTL (CASSANDRA-6623)
 * Account for range/row tombstones in tombstone drop
   time histogram (CASSANDRA-6522)
 * Stop CommitLogSegment.close() from calling sync() (CASSANDRA-6652)
 * Make commitlog failure handling configurable (CASSANDRA-6364)
 * Avoid overlaps in LCS (CASSANDRA-6688)
 * Improve support for paginating over composites (CASSANDRA-4851)
 * Fix count(*) queries in a mixed cluster (CASSANDRA-6707)
 * Improve repair tasks(snapshot, differencing) concurrency (CASSANDRA-6566)
 * Fix replaying pre-2.0 commit logs (CASSANDRA-6714)
 * Add static columns to CQL3 (CASSANDRA-6561)
 * Optimize single partition batch statements (CASSANDRA-6737)
 * Disallow post-query re-ordering when paging (CASSANDRA-6722)
 * Fix potential paging bug with deleted columns (CASSANDRA-6748)
 * Fix NPE on BulkLoader caused by losing StreamEvent (CASSANDRA-6636)
 * Fix truncating compression metadata (CASSANDRA-6791)
 * Add CMSClassUnloadingEnabled JVM option (CASSANDRA-6541)
 * Catch memtable flush exceptions during shutdown (CASSANDRA-6735)
 * Fix upgradesstables NPE for non-CF-based indexes (CASSANDRA-6645)
 * Fix UPDATE updating PRIMARY KEY columns implicitly (CASSANDRA-6782)
 * Fix IllegalArgumentException when updating from 1.2 with SuperColumns
   (CASSANDRA-6733)
 * FBUtilities.singleton() should use the CF comparator (CASSANDRA-6778)
 * Fix CQLSStableWriter.addRow(Map<String, Object>) (CASSANDRA-6526)
 * Fix HSHA server introducing corrupt data (CASSANDRA-6285)
 * Fix CAS conditions for COMPACT STORAGE tables (CASSANDRA-6813)
 * Starting threads in OutboundTcpConnectionPool constructor causes race conditions (CASSANDRA-7177)
 * Allow overriding cassandra-rackdc.properties file (CASSANDRA-7072)
 * Set JMX RMI port to 7199 (CASSANDRA-7087)
 * Use LOCAL_QUORUM for data reads at LOCAL_SERIAL (CASSANDRA-6939)
 * Log a warning for large batches (CASSANDRA-6487)
 * Put nodes in hibernate when join_ring is false (CASSANDRA-6961)
 * Avoid early loading of non-system keyspaces before compaction-leftovers 
   cleanup at startup (CASSANDRA-6913)
 * Restrict Windows to parallel repairs (CASSANDRA-6907)
 * (Hadoop) Allow manually specifying start/end tokens in CFIF (CASSANDRA-6436)
 * Fix NPE in MeteredFlusher (CASSANDRA-6820)
 * Fix race processing range scan responses (CASSANDRA-6820)
 * Allow deleting snapshots from dropped keyspaces (CASSANDRA-6821)
 * Add uuid() function (CASSANDRA-6473)
 * Omit tombstones from schema digests (CASSANDRA-6862)
 * Include correct consistencyLevel in LWT timeout (CASSANDRA-6884)
 * Lower chances for losing new SSTables during nodetool refresh and
   ColumnFamilyStore.loadNewSSTables (CASSANDRA-6514)
 * Add support for DELETE ... IF EXISTS to CQL3 (CASSANDRA-5708)
 * Update hadoop_cql3_word_count example (CASSANDRA-6793)
 * Fix handling of RejectedExecution in sync Thrift server (CASSANDRA-6788)
 * Log more information when exceeding tombstone_warn_threshold (CASSANDRA-6865)
 * Fix truncate to not abort due to unreachable fat clients (CASSANDRA-6864)
 * Fix schema concurrency exceptions (CASSANDRA-6841)
 * Fix leaking validator FH in StreamWriter (CASSANDRA-6832)
 * Fix saving triggers to schema (CASSANDRA-6789)
 * Fix trigger mutations when base mutation list is immutable (CASSANDRA-6790)
 * Fix accounting in FileCacheService to allow re-using RAR (CASSANDRA-6838)
 * Fix static counter columns (CASSANDRA-6827)
 * Restore expiring->deleted (cell) compaction optimization (CASSANDRA-6844)
 * Fix CompactionManager.needsCleanup (CASSANDRA-6845)
 * Correctly compare BooleanType values other than 0 and 1 (CASSANDRA-6779)
 * Read message id as string from earlier versions (CASSANDRA-6840)
 * Properly use the Paxos consistency for (non-protocol) batch (CASSANDRA-6837)
 * Add paranoid disk failure option (CASSANDRA-6646)
 * Improve PerRowSecondaryIndex performance (CASSANDRA-6876)
 * Extend triggers to support CAS updates (CASSANDRA-6882)
 * Static columns with IF NOT EXISTS don't always work as expected (CASSANDRA-6873)
 * Fix paging with SELECT DISTINCT (CASSANDRA-6857)
 * Fix UnsupportedOperationException on CAS timeout (CASSANDRA-6923)
 * Improve MeteredFlusher handling of MF-unaffected column families
   (CASSANDRA-6867)
 * Add CqlRecordReader using native pagination (CASSANDRA-6311)
 * Add QueryHandler interface (CASSANDRA-6659)
 * Track liveRatio per-memtable, not per-CF (CASSANDRA-6945)
 * Make sure upgradesstables keeps sstable level (CASSANDRA-6958)
 * Fix LIMIT with static columns (CASSANDRA-6956)
 * Fix clash with CQL column name in thrift validation (CASSANDRA-6892)
 * Fix error with super columns in mixed 1.2-2.0 clusters (CASSANDRA-6966)
 * Fix bad skip of sstables on slice query with composite start/finish (CASSANDRA-6825)
 * Fix unintended update with conditional statement (CASSANDRA-6893)
 * Fix map element access in IF (CASSANDRA-6914)
 * Avoid costly range calculations for range queries on system keyspaces
   (CASSANDRA-6906)
 * Fix SSTable not released if stream session fails (CASSANDRA-6818)
 * Avoid build failure due to ANTLR timeout (CASSANDRA-6991)
 * Queries on compact tables can return more rows that requested (CASSANDRA-7052)
 * USING TIMESTAMP for batches does not work (CASSANDRA-7053)
 * Fix performance regression from CASSANDRA-5614 (CASSANDRA-6949)
 * Ensure that batchlog and hint timeouts do not produce hints (CASSANDRA-7058)
 * Merge groupable mutations in TriggerExecutor#execute() (CASSANDRA-7047)
 * Plug holes in resource release when wiring up StreamSession (CASSANDRA-7073)
 * Re-add parameter columns to tracing session (CASSANDRA-6942)
 * Preserves CQL metadata when updating table from thrift (CASSANDRA-6831)
Merged from 1.2:
 * Fix nodetool display with vnodes (CASSANDRA-7082)
 * Add UNLOGGED, COUNTER options to BATCH documentation (CASSANDRA-6816)
 * add extra SSL cipher suites (CASSANDRA-6613)
 * fix nodetool getsstables for blob PK (CASSANDRA-6803)
 * Fix BatchlogManager#deleteBatch() use of millisecond timestamps
   (CASSANDRA-6822)
 * Continue assassinating even if the endpoint vanishes (CASSANDRA-6787)
 * Schedule schema pulls on change (CASSANDRA-6971)
 * Non-droppable verbs shouldn't be dropped from OTC (CASSANDRA-6980)
 * Shutdown batchlog executor in SS#drain() (CASSANDRA-7025)
 * Fix batchlog to account for CF truncation records (CASSANDRA-6999)
 * Fix CQLSH parsing of functions and BLOB literals (CASSANDRA-7018)
 * Properly load trustore in the native protocol (CASSANDRA-6847)
 * Always clean up references in SerializingCache (CASSANDRA-6994)
 * Don't shut MessagingService down when replacing a node (CASSANDRA-6476)
 * fix npe when doing -Dcassandra.fd_initial_value_ms (CASSANDRA-6751)


2.1.0-beta1
 * Add flush directory distinct from compaction directories (CASSANDRA-6357)
 * Require JNA by default (CASSANDRA-6575)
 * add listsnapshots command to nodetool (CASSANDRA-5742)
 * Introduce AtomicBTreeColumns (CASSANDRA-6271, 6692)
 * Multithreaded commitlog (CASSANDRA-3578)
 * allocate fixed index summary memory pool and resample cold index summaries 
   to use less memory (CASSANDRA-5519)
 * Removed multithreaded compaction (CASSANDRA-6142)
 * Parallelize fetching rows for low-cardinality indexes (CASSANDRA-1337)
 * change logging from log4j to logback (CASSANDRA-5883)
 * switch to LZ4 compression for internode communication (CASSANDRA-5887)
 * Stop using Thrift-generated Index* classes internally (CASSANDRA-5971)
 * Remove 1.2 network compatibility code (CASSANDRA-5960)
 * Remove leveled json manifest migration code (CASSANDRA-5996)
 * Remove CFDefinition (CASSANDRA-6253)
 * Use AtomicIntegerFieldUpdater in RefCountedMemory (CASSANDRA-6278)
 * User-defined types for CQL3 (CASSANDRA-5590)
 * Use of o.a.c.metrics in nodetool (CASSANDRA-5871, 6406)
 * Batch read from OTC's queue and cleanup (CASSANDRA-1632)
 * Secondary index support for collections (CASSANDRA-4511, 6383)
 * SSTable metadata(Stats.db) format change (CASSANDRA-6356)
 * Push composites support in the storage engine
   (CASSANDRA-5417, CASSANDRA-6520)
 * Add snapshot space used to cfstats (CASSANDRA-6231)
 * Add cardinality estimator for key count estimation (CASSANDRA-5906)
 * CF id is changed to be non-deterministic. Data dir/key cache are created
   uniquely for CF id (CASSANDRA-5202)
 * New counters implementation (CASSANDRA-6504)
 * Replace UnsortedColumns, EmptyColumns, TreeMapBackedSortedColumns with new
   ArrayBackedSortedColumns (CASSANDRA-6630, CASSANDRA-6662, CASSANDRA-6690)
 * Add option to use row cache with a given amount of rows (CASSANDRA-5357)
 * Avoid repairing already repaired data (CASSANDRA-5351)
 * Reject counter updates with USING TTL/TIMESTAMP (CASSANDRA-6649)
 * Replace index_interval with min/max_index_interval (CASSANDRA-6379)
 * Lift limitation that order by columns must be selected for IN queries (CASSANDRA-4911)


2.0.5
 * Reduce garbage generated by bloom filter lookups (CASSANDRA-6609)
 * Add ks.cf names to tombstone logging (CASSANDRA-6597)
 * Use LOCAL_QUORUM for LWT operations at LOCAL_SERIAL (CASSANDRA-6495)
 * Wait for gossip to settle before accepting client connections (CASSANDRA-4288)
 * Delete unfinished compaction incrementally (CASSANDRA-6086)
 * Allow specifying custom secondary index options in CQL3 (CASSANDRA-6480)
 * Improve replica pinning for cache efficiency in DES (CASSANDRA-6485)
 * Fix LOCAL_SERIAL from thrift (CASSANDRA-6584)
 * Don't special case received counts in CAS timeout exceptions (CASSANDRA-6595)
 * Add support for 2.1 global counter shards (CASSANDRA-6505)
 * Fix NPE when streaming connection is not yet established (CASSANDRA-6210)
 * Avoid rare duplicate read repair triggering (CASSANDRA-6606)
 * Fix paging discardFirst (CASSANDRA-6555)
 * Fix ArrayIndexOutOfBoundsException in 2ndary index query (CASSANDRA-6470)
 * Release sstables upon rebuilding 2i (CASSANDRA-6635)
 * Add AbstractCompactionStrategy.startup() method (CASSANDRA-6637)
 * SSTableScanner may skip rows during cleanup (CASSANDRA-6638)
 * sstables from stalled repair sessions can resurrect deleted data (CASSANDRA-6503)
 * Switch stress to use ITransportFactory (CASSANDRA-6641)
 * Fix IllegalArgumentException during prepare (CASSANDRA-6592)
 * Fix possible loss of 2ndary index entries during compaction (CASSANDRA-6517)
 * Fix direct Memory on architectures that do not support unaligned long access
   (CASSANDRA-6628)
 * Let scrub optionally skip broken counter partitions (CASSANDRA-5930)
Merged from 1.2:
 * fsync compression metadata (CASSANDRA-6531)
 * Validate CF existence on execution for prepared statement (CASSANDRA-6535)
 * Add ability to throttle batchlog replay (CASSANDRA-6550)
 * Fix executing LOCAL_QUORUM with SimpleStrategy (CASSANDRA-6545)
 * Avoid StackOverflow when using large IN queries (CASSANDRA-6567)
 * Nodetool upgradesstables includes secondary indexes (CASSANDRA-6598)
 * Paginate batchlog replay (CASSANDRA-6569)
 * skip blocking on streaming during drain (CASSANDRA-6603)
 * Improve error message when schema doesn't match loaded sstable (CASSANDRA-6262)
 * Add properties to adjust FD initial value and max interval (CASSANDRA-4375)
 * Fix preparing with batch and delete from collection (CASSANDRA-6607)
 * Fix ABSC reverse iterator's remove() method (CASSANDRA-6629)
 * Handle host ID conflicts properly (CASSANDRA-6615)
 * Move handling of migration event source to solve bootstrap race. (CASSANDRA-6648)
 * Make sure compaction throughput value doesn't overflow with int math (CASSANDRA-6647)


2.0.4
 * Allow removing snapshots of no-longer-existing CFs (CASSANDRA-6418)
 * add StorageService.stopDaemon() (CASSANDRA-4268)
 * add IRE for invalid CF supplied to get_count (CASSANDRA-5701)
 * add client encryption support to sstableloader (CASSANDRA-6378)
 * Fix accept() loop for SSL sockets post-shutdown (CASSANDRA-6468)
 * Fix size-tiered compaction in LCS L0 (CASSANDRA-6496)
 * Fix assertion failure in filterColdSSTables (CASSANDRA-6483)
 * Fix row tombstones in larger-than-memory compactions (CASSANDRA-6008)
 * Fix cleanup ClassCastException (CASSANDRA-6462)
 * Reduce gossip memory use by interning VersionedValue strings (CASSANDRA-6410)
 * Allow specifying datacenters to participate in a repair (CASSANDRA-6218)
 * Fix divide-by-zero in PCI (CASSANDRA-6403)
 * Fix setting last compacted key in the wrong level for LCS (CASSANDRA-6284)
 * Add millisecond precision formats to the timestamp parser (CASSANDRA-6395)
 * Expose a total memtable size metric for a CF (CASSANDRA-6391)
 * cqlsh: handle symlinks properly (CASSANDRA-6425)
 * Fix potential infinite loop when paging query with IN (CASSANDRA-6464)
 * Fix assertion error in AbstractQueryPager.discardFirst (CASSANDRA-6447)
 * Fix streaming older SSTable yields unnecessary tombstones (CASSANDRA-6527)
Merged from 1.2:
 * Improved error message on bad properties in DDL queries (CASSANDRA-6453)
 * Randomize batchlog candidates selection (CASSANDRA-6481)
 * Fix thundering herd on endpoint cache invalidation (CASSANDRA-6345, 6485)
 * Improve batchlog write performance with vnodes (CASSANDRA-6488)
 * cqlsh: quote single quotes in strings inside collections (CASSANDRA-6172)
 * Improve gossip performance for typical messages (CASSANDRA-6409)
 * Throw IRE if a prepared statement has more markers than supported 
   (CASSANDRA-5598)
 * Expose Thread metrics for the native protocol server (CASSANDRA-6234)
 * Change snapshot response message verb to INTERNAL to avoid dropping it 
   (CASSANDRA-6415)
 * Warn when collection read has > 65K elements (CASSANDRA-5428)
 * Fix cache persistence when both row and key cache are enabled 
   (CASSANDRA-6413)
 * (Hadoop) add describe_local_ring (CASSANDRA-6268)
 * Fix handling of concurrent directory creation failure (CASSANDRA-6459)
 * Allow executing CREATE statements multiple times (CASSANDRA-6471)
 * Don't send confusing info with timeouts (CASSANDRA-6491)
 * Don't resubmit counter mutation runnables internally (CASSANDRA-6427)
 * Don't drop local mutations without a hint (CASSANDRA-6510)
 * Don't allow null max_hint_window_in_ms (CASSANDRA-6419)
 * Validate SliceRange start and finish lengths (CASSANDRA-6521)


2.0.3
 * Fix FD leak on slice read path (CASSANDRA-6275)
 * Cancel read meter task when closing SSTR (CASSANDRA-6358)
 * free off-heap IndexSummary during bulk (CASSANDRA-6359)
 * Recover from IOException in accept() thread (CASSANDRA-6349)
 * Improve Gossip tolerance of abnormally slow tasks (CASSANDRA-6338)
 * Fix trying to hint timed out counter writes (CASSANDRA-6322)
 * Allow restoring specific columnfamilies from archived CL (CASSANDRA-4809)
 * Avoid flushing compaction_history after each operation (CASSANDRA-6287)
 * Fix repair assertion error when tombstones expire (CASSANDRA-6277)
 * Skip loading corrupt key cache (CASSANDRA-6260)
 * Fixes for compacting larger-than-memory rows (CASSANDRA-6274)
 * Compact hottest sstables first and optionally omit coldest from
   compaction entirely (CASSANDRA-6109)
 * Fix modifying column_metadata from thrift (CASSANDRA-6182)
 * cqlsh: fix LIST USERS output (CASSANDRA-6242)
 * Add IRequestSink interface (CASSANDRA-6248)
 * Update memtable size while flushing (CASSANDRA-6249)
 * Provide hooks around CQL2/CQL3 statement execution (CASSANDRA-6252)
 * Require Permission.SELECT for CAS updates (CASSANDRA-6247)
 * New CQL-aware SSTableWriter (CASSANDRA-5894)
 * Reject CAS operation when the protocol v1 is used (CASSANDRA-6270)
 * Correctly throw error when frame too large (CASSANDRA-5981)
 * Fix serialization bug in PagedRange with 2ndary indexes (CASSANDRA-6299)
 * Fix CQL3 table validation in Thrift (CASSANDRA-6140)
 * Fix bug missing results with IN clauses (CASSANDRA-6327)
 * Fix paging with reversed slices (CASSANDRA-6343)
 * Set minTimestamp correctly to be able to drop expired sstables (CASSANDRA-6337)
 * Support NaN and Infinity as float literals (CASSANDRA-6003)
 * Remove RF from nodetool ring output (CASSANDRA-6289)
 * Fix attempting to flush empty rows (CASSANDRA-6374)
 * Fix potential out of bounds exception when paging (CASSANDRA-6333)
Merged from 1.2:
 * Optimize FD phi calculation (CASSANDRA-6386)
 * Improve initial FD phi estimate when starting up (CASSANDRA-6385)
 * Don't list CQL3 table in CLI describe even if named explicitely 
   (CASSANDRA-5750)
 * Invalidate row cache when dropping CF (CASSANDRA-6351)
 * add non-jamm path for cached statements (CASSANDRA-6293)
 * add windows bat files for shell commands (CASSANDRA-6145)
 * Require logging in for Thrift CQL2/3 statement preparation (CASSANDRA-6254)
 * restrict max_num_tokens to 1536 (CASSANDRA-6267)
 * Nodetool gets default JMX port from cassandra-env.sh (CASSANDRA-6273)
 * make calculatePendingRanges asynchronous (CASSANDRA-6244)
 * Remove blocking flushes in gossip thread (CASSANDRA-6297)
 * Fix potential socket leak in connectionpool creation (CASSANDRA-6308)
 * Allow LOCAL_ONE/LOCAL_QUORUM to work with SimpleStrategy (CASSANDRA-6238)
 * cqlsh: handle 'null' as session duration (CASSANDRA-6317)
 * Fix json2sstable handling of range tombstones (CASSANDRA-6316)
 * Fix missing one row in reverse query (CASSANDRA-6330)
 * Fix reading expired row value from row cache (CASSANDRA-6325)
 * Fix AssertionError when doing set element deletion (CASSANDRA-6341)
 * Make CL code for the native protocol match the one in C* 2.0
   (CASSANDRA-6347)
 * Disallow altering CQL3 table from thrift (CASSANDRA-6370)
 * Fix size computation of prepared statement (CASSANDRA-6369)


2.0.2
 * Update FailureDetector to use nanontime (CASSANDRA-4925)
 * Fix FileCacheService regressions (CASSANDRA-6149)
 * Never return WriteTimeout for CL.ANY (CASSANDRA-6132)
 * Fix race conditions in bulk loader (CASSANDRA-6129)
 * Add configurable metrics reporting (CASSANDRA-4430)
 * drop queries exceeding a configurable number of tombstones (CASSANDRA-6117)
 * Track and persist sstable read activity (CASSANDRA-5515)
 * Fixes for speculative retry (CASSANDRA-5932, CASSANDRA-6194)
 * Improve memory usage of metadata min/max column names (CASSANDRA-6077)
 * Fix thrift validation refusing row markers on CQL3 tables (CASSANDRA-6081)
 * Fix insertion of collections with CAS (CASSANDRA-6069)
 * Correctly send metadata on SELECT COUNT (CASSANDRA-6080)
 * Track clients' remote addresses in ClientState (CASSANDRA-6070)
 * Create snapshot dir if it does not exist when migrating
   leveled manifest (CASSANDRA-6093)
 * make sequential nodetool repair the default (CASSANDRA-5950)
 * Add more hooks for compaction strategy implementations (CASSANDRA-6111)
 * Fix potential NPE on composite 2ndary indexes (CASSANDRA-6098)
 * Delete can potentially be skipped in batch (CASSANDRA-6115)
 * Allow alter keyspace on system_traces (CASSANDRA-6016)
 * Disallow empty column names in cql (CASSANDRA-6136)
 * Use Java7 file-handling APIs and fix file moving on Windows (CASSANDRA-5383)
 * Save compaction history to system keyspace (CASSANDRA-5078)
 * Fix NPE if StorageService.getOperationMode() is executed before full startup (CASSANDRA-6166)
 * CQL3: support pre-epoch longs for TimestampType (CASSANDRA-6212)
 * Add reloadtriggers command to nodetool (CASSANDRA-4949)
 * cqlsh: ignore empty 'value alias' in DESCRIBE (CASSANDRA-6139)
 * Fix sstable loader (CASSANDRA-6205)
 * Reject bootstrapping if the node already exists in gossip (CASSANDRA-5571)
 * Fix NPE while loading paxos state (CASSANDRA-6211)
 * cqlsh: add SHOW SESSION <tracing-session> command (CASSANDRA-6228)
Merged from 1.2:
 * (Hadoop) Require CFRR batchSize to be at least 2 (CASSANDRA-6114)
 * Add a warning for small LCS sstable size (CASSANDRA-6191)
 * Add ability to list specific KS/CF combinations in nodetool cfstats (CASSANDRA-4191)
 * Mark CF clean if a mutation raced the drop and got it marked dirty (CASSANDRA-5946)
 * Add a LOCAL_ONE consistency level (CASSANDRA-6202)
 * Limit CQL prepared statement cache by size instead of count (CASSANDRA-6107)
 * Tracing should log write failure rather than raw exceptions (CASSANDRA-6133)
 * lock access to TM.endpointToHostIdMap (CASSANDRA-6103)
 * Allow estimated memtable size to exceed slab allocator size (CASSANDRA-6078)
 * Start MeteredFlusher earlier to prevent OOM during CL replay (CASSANDRA-6087)
 * Avoid sending Truncate command to fat clients (CASSANDRA-6088)
 * Allow where clause conditions to be in parenthesis (CASSANDRA-6037)
 * Do not open non-ssl storage port if encryption option is all (CASSANDRA-3916)
 * Move batchlog replay to its own executor (CASSANDRA-6079)
 * Add tombstone debug threshold and histogram (CASSANDRA-6042, 6057)
 * Enable tcp keepalive on incoming connections (CASSANDRA-4053)
 * Fix fat client schema pull NPE (CASSANDRA-6089)
 * Fix memtable flushing for indexed tables (CASSANDRA-6112)
 * Fix skipping columns with multiple slices (CASSANDRA-6119)
 * Expose connected thrift + native client counts (CASSANDRA-5084)
 * Optimize auth setup (CASSANDRA-6122)
 * Trace index selection (CASSANDRA-6001)
 * Update sstablesPerReadHistogram to use biased sampling (CASSANDRA-6164)
 * Log UnknownColumnfamilyException when closing socket (CASSANDRA-5725)
 * Properly error out on CREATE INDEX for counters table (CASSANDRA-6160)
 * Handle JMX notification failure for repair (CASSANDRA-6097)
 * (Hadoop) Fetch no more than 128 splits in parallel (CASSANDRA-6169)
 * stress: add username/password authentication support (CASSANDRA-6068)
 * Fix indexed queries with row cache enabled on parent table (CASSANDRA-5732)
 * Fix compaction race during columnfamily drop (CASSANDRA-5957)
 * Fix validation of empty column names for compact tables (CASSANDRA-6152)
 * Skip replaying mutations that pass CRC but fail to deserialize (CASSANDRA-6183)
 * Rework token replacement to use replace_address (CASSANDRA-5916)
 * Fix altering column types (CASSANDRA-6185)
 * cqlsh: fix CREATE/ALTER WITH completion (CASSANDRA-6196)
 * add windows bat files for shell commands (CASSANDRA-6145)
 * Fix potential stack overflow during range tombstones insertion (CASSANDRA-6181)
 * (Hadoop) Make LOCAL_ONE the default consistency level (CASSANDRA-6214)


2.0.1
 * Fix bug that could allow reading deleted data temporarily (CASSANDRA-6025)
 * Improve memory use defaults (CASSANDRA-6059)
 * Make ThriftServer more easlly extensible (CASSANDRA-6058)
 * Remove Hadoop dependency from ITransportFactory (CASSANDRA-6062)
 * add file_cache_size_in_mb setting (CASSANDRA-5661)
 * Improve error message when yaml contains invalid properties (CASSANDRA-5958)
 * Improve leveled compaction's ability to find non-overlapping L0 compactions
   to work on concurrently (CASSANDRA-5921)
 * Notify indexer of columns shadowed by range tombstones (CASSANDRA-5614)
 * Log Merkle tree stats (CASSANDRA-2698)
 * Switch from crc32 to adler32 for compressed sstable checksums (CASSANDRA-5862)
 * Improve offheap memcpy performance (CASSANDRA-5884)
 * Use a range aware scanner for cleanup (CASSANDRA-2524)
 * Cleanup doesn't need to inspect sstables that contain only local data
   (CASSANDRA-5722)
 * Add ability for CQL3 to list partition keys (CASSANDRA-4536)
 * Improve native protocol serialization (CASSANDRA-5664)
 * Upgrade Thrift to 0.9.1 (CASSANDRA-5923)
 * Require superuser status for adding triggers (CASSANDRA-5963)
 * Make standalone scrubber handle old and new style leveled manifest
   (CASSANDRA-6005)
 * Fix paxos bugs (CASSANDRA-6012, 6013, 6023)
 * Fix paged ranges with multiple replicas (CASSANDRA-6004)
 * Fix potential AssertionError during tracing (CASSANDRA-6041)
 * Fix NPE in sstablesplit (CASSANDRA-6027)
 * Migrate pre-2.0 key/value/column aliases to system.schema_columns
   (CASSANDRA-6009)
 * Paging filter empty rows too agressively (CASSANDRA-6040)
 * Support variadic parameters for IN clauses (CASSANDRA-4210)
 * cqlsh: return the result of CAS writes (CASSANDRA-5796)
 * Fix validation of IN clauses with 2ndary indexes (CASSANDRA-6050)
 * Support named bind variables in CQL (CASSANDRA-6033)
Merged from 1.2:
 * Allow cache-keys-to-save to be set at runtime (CASSANDRA-5980)
 * Avoid second-guessing out-of-space state (CASSANDRA-5605)
 * Tuning knobs for dealing with large blobs and many CFs (CASSANDRA-5982)
 * (Hadoop) Fix CQLRW for thrift tables (CASSANDRA-6002)
 * Fix possible divide-by-zero in HHOM (CASSANDRA-5990)
 * Allow local batchlog writes for CL.ANY (CASSANDRA-5967)
 * Upgrade metrics-core to version 2.2.0 (CASSANDRA-5947)
 * Fix CqlRecordWriter with composite keys (CASSANDRA-5949)
 * Add snitch, schema version, cluster, partitioner to JMX (CASSANDRA-5881)
 * Allow disabling SlabAllocator (CASSANDRA-5935)
 * Make user-defined compaction JMX blocking (CASSANDRA-4952)
 * Fix streaming does not transfer wrapped range (CASSANDRA-5948)
 * Fix loading index summary containing empty key (CASSANDRA-5965)
 * Correctly handle limits in CompositesSearcher (CASSANDRA-5975)
 * Pig: handle CQL collections (CASSANDRA-5867)
 * Pass the updated cf to the PRSI index() method (CASSANDRA-5999)
 * Allow empty CQL3 batches (as no-op) (CASSANDRA-5994)
 * Support null in CQL3 functions (CASSANDRA-5910)
 * Replace the deprecated MapMaker with CacheLoader (CASSANDRA-6007)
 * Add SSTableDeletingNotification to DataTracker (CASSANDRA-6010)
 * Fix snapshots in use get deleted during snapshot repair (CASSANDRA-6011)
 * Move hints and exception count to o.a.c.metrics (CASSANDRA-6017)
 * Fix memory leak in snapshot repair (CASSANDRA-6047)
 * Fix sstable2sjon for CQL3 tables (CASSANDRA-5852)


2.0.0
 * Fix thrift validation when inserting into CQL3 tables (CASSANDRA-5138)
 * Fix periodic memtable flushing behavior with clean memtables (CASSANDRA-5931)
 * Fix dateOf() function for pre-2.0 timestamp columns (CASSANDRA-5928)
 * Fix SSTable unintentionally loads BF when opened for batch (CASSANDRA-5938)
 * Add stream session progress to JMX (CASSANDRA-4757)
 * Fix NPE during CAS operation (CASSANDRA-5925)
Merged from 1.2:
 * Fix getBloomFilterDiskSpaceUsed for AlwaysPresentFilter (CASSANDRA-5900)
 * Don't announce schema version until we've loaded the changes locally
   (CASSANDRA-5904)
 * Fix to support off heap bloom filters size greater than 2 GB (CASSANDRA-5903)
 * Properly handle parsing huge map and set literals (CASSANDRA-5893)


2.0.0-rc2
 * enable vnodes by default (CASSANDRA-5869)
 * fix CAS contention timeout (CASSANDRA-5830)
 * fix HsHa to respect max frame size (CASSANDRA-4573)
 * Fix (some) 2i on composite components omissions (CASSANDRA-5851)
 * cqlsh: add DESCRIBE FULL SCHEMA variant (CASSANDRA-5880)
Merged from 1.2:
 * Correctly validate sparse composite cells in scrub (CASSANDRA-5855)
 * Add KeyCacheHitRate metric to CF metrics (CASSANDRA-5868)
 * cqlsh: add support for multiline comments (CASSANDRA-5798)
 * Handle CQL3 SELECT duplicate IN restrictions on clustering columns
   (CASSANDRA-5856)


2.0.0-rc1
 * improve DecimalSerializer performance (CASSANDRA-5837)
 * fix potential spurious wakeup in AsyncOneResponse (CASSANDRA-5690)
 * fix schema-related trigger issues (CASSANDRA-5774)
 * Better validation when accessing CQL3 table from thrift (CASSANDRA-5138)
 * Fix assertion error during repair (CASSANDRA-5801)
 * Fix range tombstone bug (CASSANDRA-5805)
 * DC-local CAS (CASSANDRA-5797)
 * Add a native_protocol_version column to the system.local table (CASSANRDA-5819)
 * Use index_interval from cassandra.yaml when upgraded (CASSANDRA-5822)
 * Fix buffer underflow on socket close (CASSANDRA-5792)
Merged from 1.2:
 * Fix reading DeletionTime from 1.1-format sstables (CASSANDRA-5814)
 * cqlsh: add collections support to COPY (CASSANDRA-5698)
 * retry important messages for any IOException (CASSANDRA-5804)
 * Allow empty IN relations in SELECT/UPDATE/DELETE statements (CASSANDRA-5626)
 * cqlsh: fix crashing on Windows due to libedit detection (CASSANDRA-5812)
 * fix bulk-loading compressed sstables (CASSANDRA-5820)
 * (Hadoop) fix quoting in CqlPagingRecordReader and CqlRecordWriter 
   (CASSANDRA-5824)
 * update default LCS sstable size to 160MB (CASSANDRA-5727)
 * Allow compacting 2Is via nodetool (CASSANDRA-5670)
 * Hex-encode non-String keys in OPP (CASSANDRA-5793)
 * nodetool history logging (CASSANDRA-5823)
 * (Hadoop) fix support for Thrift tables in CqlPagingRecordReader 
   (CASSANDRA-5752)
 * add "all time blocked" to StatusLogger output (CASSANDRA-5825)
 * Future-proof inter-major-version schema migrations (CASSANDRA-5845)
 * (Hadoop) add CqlPagingRecordReader support for ReversedType in Thrift table
   (CASSANDRA-5718)
 * Add -no-snapshot option to scrub (CASSANDRA-5891)
 * Fix to support off heap bloom filters size greater than 2 GB (CASSANDRA-5903)
 * Properly handle parsing huge map and set literals (CASSANDRA-5893)
 * Fix LCS L0 compaction may overlap in L1 (CASSANDRA-5907)
 * New sstablesplit tool to split large sstables offline (CASSANDRA-4766)
 * Fix potential deadlock in native protocol server (CASSANDRA-5926)
 * Disallow incompatible type change in CQL3 (CASSANDRA-5882)
Merged from 1.1:
 * Correctly validate sparse composite cells in scrub (CASSANDRA-5855)


2.0.0-beta2
 * Replace countPendingHints with Hints Created metric (CASSANDRA-5746)
 * Allow nodetool with no args, and with help to run without a server (CASSANDRA-5734)
 * Cleanup AbstractType/TypeSerializer classes (CASSANDRA-5744)
 * Remove unimplemented cli option schema-mwt (CASSANDRA-5754)
 * Support range tombstones in thrift (CASSANDRA-5435)
 * Normalize table-manipulating CQL3 statements' class names (CASSANDRA-5759)
 * cqlsh: add missing table options to DESCRIBE output (CASSANDRA-5749)
 * Fix assertion error during repair (CASSANDRA-5757)
 * Fix bulkloader (CASSANDRA-5542)
 * Add LZ4 compression to the native protocol (CASSANDRA-5765)
 * Fix bugs in the native protocol v2 (CASSANDRA-5770)
 * CAS on 'primary key only' table (CASSANDRA-5715)
 * Support streaming SSTables of old versions (CASSANDRA-5772)
 * Always respect protocol version in native protocol (CASSANDRA-5778)
 * Fix ConcurrentModificationException during streaming (CASSANDRA-5782)
 * Update deletion timestamp in Commit#updatesWithPaxosTime (CASSANDRA-5787)
 * Thrift cas() method crashes if input columns are not sorted (CASSANDRA-5786)
 * Order columns names correctly when querying for CAS (CASSANDRA-5788)
 * Fix streaming retry (CASSANDRA-5775)
Merged from 1.2:
 * if no seeds can be a reached a node won't start in a ring by itself (CASSANDRA-5768)
 * add cassandra.unsafesystem property (CASSANDRA-5704)
 * (Hadoop) quote identifiers in CqlPagingRecordReader (CASSANDRA-5763)
 * Add replace_node functionality for vnodes (CASSANDRA-5337)
 * Add timeout events to query traces (CASSANDRA-5520)
 * Fix serialization of the LEFT gossip value (CASSANDRA-5696)
 * Pig: support for cql3 tables (CASSANDRA-5234)
 * Fix skipping range tombstones with reverse queries (CASSANDRA-5712)
 * Expire entries out of ThriftSessionManager (CASSANDRA-5719)
 * Don't keep ancestor information in memory (CASSANDRA-5342)
 * Expose native protocol server status in nodetool info (CASSANDRA-5735)
 * Fix pathetic performance of range tombstones (CASSANDRA-5677)
 * Fix querying with an empty (impossible) range (CASSANDRA-5573)
 * cqlsh: handle CUSTOM 2i in DESCRIBE output (CASSANDRA-5760)
 * Fix minor bug in Range.intersects(Bound) (CASSANDRA-5771)
 * cqlsh: handle disabled compression in DESCRIBE output (CASSANDRA-5766)
 * Ensure all UP events are notified on the native protocol (CASSANDRA-5769)
 * Fix formatting of sstable2json with multiple -k arguments (CASSANDRA-5781)
 * Don't rely on row marker for queries in general to hide lost markers
   after TTL expires (CASSANDRA-5762)
 * Sort nodetool help output (CASSANDRA-5776)
 * Fix column expiring during 2 phases compaction (CASSANDRA-5799)
 * now() is being rejected in INSERTs when inside collections (CASSANDRA-5795)


2.0.0-beta1
 * Add support for indexing clustered columns (CASSANDRA-5125)
 * Removed on-heap row cache (CASSANDRA-5348)
 * use nanotime consistently for node-local timeouts (CASSANDRA-5581)
 * Avoid unnecessary second pass on name-based queries (CASSANDRA-5577)
 * Experimental triggers (CASSANDRA-1311)
 * JEMalloc support for off-heap allocation (CASSANDRA-3997)
 * Single-pass compaction (CASSANDRA-4180)
 * Removed token range bisection (CASSANDRA-5518)
 * Removed compatibility with pre-1.2.5 sstables and network messages
   (CASSANDRA-5511)
 * removed PBSPredictor (CASSANDRA-5455)
 * CAS support (CASSANDRA-5062, 5441, 5442, 5443, 5619, 5667)
 * Leveled compaction performs size-tiered compactions in L0 
   (CASSANDRA-5371, 5439)
 * Add yaml network topology snitch for mixed ec2/other envs (CASSANDRA-5339)
 * Log when a node is down longer than the hint window (CASSANDRA-4554)
 * Optimize tombstone creation for ExpiringColumns (CASSANDRA-4917)
 * Improve LeveledScanner work estimation (CASSANDRA-5250, 5407)
 * Replace compaction lock with runWithCompactionsDisabled (CASSANDRA-3430)
 * Change Message IDs to ints (CASSANDRA-5307)
 * Move sstable level information into the Stats component, removing the
   need for a separate Manifest file (CASSANDRA-4872)
 * avoid serializing to byte[] on commitlog append (CASSANDRA-5199)
 * make index_interval configurable per columnfamily (CASSANDRA-3961, CASSANDRA-5650)
 * add default_time_to_live (CASSANDRA-3974)
 * add memtable_flush_period_in_ms (CASSANDRA-4237)
 * replace supercolumns internally by composites (CASSANDRA-3237, 5123)
 * upgrade thrift to 0.9.0 (CASSANDRA-3719)
 * drop unnecessary keyspace parameter from user-defined compaction API 
   (CASSANDRA-5139)
 * more robust solution to incomplete compactions + counters (CASSANDRA-5151)
 * Change order of directory searching for c*.in.sh (CASSANDRA-3983)
 * Add tool to reset SSTable compaction level for LCS (CASSANDRA-5271)
 * Allow custom configuration loader (CASSANDRA-5045)
 * Remove memory emergency pressure valve logic (CASSANDRA-3534)
 * Reduce request latency with eager retry (CASSANDRA-4705)
 * cqlsh: Remove ASSUME command (CASSANDRA-5331)
 * Rebuild BF when loading sstables if bloom_filter_fp_chance
   has changed since compaction (CASSANDRA-5015)
 * remove row-level bloom filters (CASSANDRA-4885)
 * Change Kernel Page Cache skipping into row preheating (disabled by default)
   (CASSANDRA-4937)
 * Improve repair by deciding on a gcBefore before sending
   out TreeRequests (CASSANDRA-4932)
 * Add an official way to disable compactions (CASSANDRA-5074)
 * Reenable ALTER TABLE DROP with new semantics (CASSANDRA-3919)
 * Add binary protocol versioning (CASSANDRA-5436)
 * Swap THshaServer for TThreadedSelectorServer (CASSANDRA-5530)
 * Add alias support to SELECT statement (CASSANDRA-5075)
 * Don't create empty RowMutations in CommitLogReplayer (CASSANDRA-5541)
 * Use range tombstones when dropping cfs/columns from schema (CASSANDRA-5579)
 * cqlsh: drop CQL2/CQL3-beta support (CASSANDRA-5585)
 * Track max/min column names in sstables to be able to optimize slice
   queries (CASSANDRA-5514, CASSANDRA-5595, CASSANDRA-5600)
 * Binary protocol: allow batching already prepared statements (CASSANDRA-4693)
 * Allow preparing timestamp, ttl and limit in CQL3 queries (CASSANDRA-4450)
 * Support native link w/o JNA in Java7 (CASSANDRA-3734)
 * Use SASL authentication in binary protocol v2 (CASSANDRA-5545)
 * Replace Thrift HsHa with LMAX Disruptor based implementation (CASSANDRA-5582)
 * cqlsh: Add row count to SELECT output (CASSANDRA-5636)
 * Include a timestamp with all read commands to determine column expiration
   (CASSANDRA-5149)
 * Streaming 2.0 (CASSANDRA-5286, 5699)
 * Conditional create/drop ks/table/index statements in CQL3 (CASSANDRA-2737)
 * more pre-table creation property validation (CASSANDRA-5693)
 * Redesign repair messages (CASSANDRA-5426)
 * Fix ALTER RENAME post-5125 (CASSANDRA-5702)
 * Disallow renaming a 2ndary indexed column (CASSANDRA-5705)
 * Rename Table to Keyspace (CASSANDRA-5613)
 * Ensure changing column_index_size_in_kb on different nodes don't corrupt the
   sstable (CASSANDRA-5454)
 * Move resultset type information into prepare, not execute (CASSANDRA-5649)
 * Auto paging in binary protocol (CASSANDRA-4415, 5714)
 * Don't tie client side use of AbstractType to JDBC (CASSANDRA-4495)
 * Adds new TimestampType to replace DateType (CASSANDRA-5723, CASSANDRA-5729)
Merged from 1.2:
 * make starting native protocol server idempotent (CASSANDRA-5728)
 * Fix loading key cache when a saved entry is no longer valid (CASSANDRA-5706)
 * Fix serialization of the LEFT gossip value (CASSANDRA-5696)
 * cqlsh: Don't show 'null' in place of empty values (CASSANDRA-5675)
 * Race condition in detecting version on a mixed 1.1/1.2 cluster
   (CASSANDRA-5692)
 * Fix skipping range tombstones with reverse queries (CASSANDRA-5712)
 * Expire entries out of ThriftSessionManager (CASSANRDA-5719)
 * Don't keep ancestor information in memory (CASSANDRA-5342)
 * cqlsh: fix handling of semicolons inside BATCH queries (CASSANDRA-5697)


1.2.6
 * Fix tracing when operation completes before all responses arrive 
   (CASSANDRA-5668)
 * Fix cross-DC mutation forwarding (CASSANDRA-5632)
 * Reduce SSTableLoader memory usage (CASSANDRA-5555)
 * Scale hinted_handoff_throttle_in_kb to cluster size (CASSANDRA-5272)
 * (Hadoop) Add CQL3 input/output formats (CASSANDRA-4421, 5622)
 * (Hadoop) Fix InputKeyRange in CFIF (CASSANDRA-5536)
 * Fix dealing with ridiculously large max sstable sizes in LCS (CASSANDRA-5589)
 * Ignore pre-truncate hints (CASSANDRA-4655)
 * Move System.exit on OOM into a separate thread (CASSANDRA-5273)
 * Write row markers when serializing schema (CASSANDRA-5572)
 * Check only SSTables for the requested range when streaming (CASSANDRA-5569)
 * Improve batchlog replay behavior and hint ttl handling (CASSANDRA-5314)
 * Exclude localTimestamp from validation for tombstones (CASSANDRA-5398)
 * cqlsh: add custom prompt support (CASSANDRA-5539)
 * Reuse prepared statements in hot auth queries (CASSANDRA-5594)
 * cqlsh: add vertical output option (see EXPAND) (CASSANDRA-5597)
 * Add a rate limit option to stress (CASSANDRA-5004)
 * have BulkLoader ignore snapshots directories (CASSANDRA-5587) 
 * fix SnitchProperties logging context (CASSANDRA-5602)
 * Expose whether jna is enabled and memory is locked via JMX (CASSANDRA-5508)
 * cqlsh: fix COPY FROM with ReversedType (CASSANDRA-5610)
 * Allow creating CUSTOM indexes on collections (CASSANDRA-5615)
 * Evaluate now() function at execution time (CASSANDRA-5616)
 * Expose detailed read repair metrics (CASSANDRA-5618)
 * Correct blob literal + ReversedType parsing (CASSANDRA-5629)
 * Allow GPFS to prefer the internal IP like EC2MRS (CASSANDRA-5630)
 * fix help text for -tspw cassandra-cli (CASSANDRA-5643)
 * don't throw away initial causes exceptions for internode encryption issues 
   (CASSANDRA-5644)
 * Fix message spelling errors for cql select statements (CASSANDRA-5647)
 * Suppress custom exceptions thru jmx (CASSANDRA-5652)
 * Update CREATE CUSTOM INDEX syntax (CASSANDRA-5639)
 * Fix PermissionDetails.equals() method (CASSANDRA-5655)
 * Never allow partition key ranges in CQL3 without token() (CASSANDRA-5666)
 * Gossiper incorrectly drops AppState for an upgrading node (CASSANDRA-5660)
 * Connection thrashing during multi-region ec2 during upgrade, due to 
   messaging version (CASSANDRA-5669)
 * Avoid over reconnecting in EC2MRS (CASSANDRA-5678)
 * Fix ReadResponseSerializer.serializedSize() for digest reads (CASSANDRA-5476)
 * allow sstable2json on 2i CFs (CASSANDRA-5694)
Merged from 1.1:
 * Remove buggy thrift max message length option (CASSANDRA-5529)
 * Fix NPE in Pig's widerow mode (CASSANDRA-5488)
 * Add split size parameter to Pig and disable split combination (CASSANDRA-5544)


1.2.5
 * make BytesToken.toString only return hex bytes (CASSANDRA-5566)
 * Ensure that submitBackground enqueues at least one task (CASSANDRA-5554)
 * fix 2i updates with identical values and timestamps (CASSANDRA-5540)
 * fix compaction throttling bursty-ness (CASSANDRA-4316)
 * reduce memory consumption of IndexSummary (CASSANDRA-5506)
 * remove per-row column name bloom filters (CASSANDRA-5492)
 * Include fatal errors in trace events (CASSANDRA-5447)
 * Ensure that PerRowSecondaryIndex is notified of row-level deletes
   (CASSANDRA-5445)
 * Allow empty blob literals in CQL3 (CASSANDRA-5452)
 * Fix streaming RangeTombstones at column index boundary (CASSANDRA-5418)
 * Fix preparing statements when current keyspace is not set (CASSANDRA-5468)
 * Fix SemanticVersion.isSupportedBy minor/patch handling (CASSANDRA-5496)
 * Don't provide oldCfId for post-1.1 system cfs (CASSANDRA-5490)
 * Fix primary range ignores replication strategy (CASSANDRA-5424)
 * Fix shutdown of binary protocol server (CASSANDRA-5507)
 * Fix repair -snapshot not working (CASSANDRA-5512)
 * Set isRunning flag later in binary protocol server (CASSANDRA-5467)
 * Fix use of CQL3 functions with descending clustering order (CASSANDRA-5472)
 * Disallow renaming columns one at a time for thrift table in CQL3
   (CASSANDRA-5531)
 * cqlsh: add CLUSTERING ORDER BY support to DESCRIBE (CASSANDRA-5528)
 * Add custom secondary index support to CQL3 (CASSANDRA-5484)
 * Fix repair hanging silently on unexpected error (CASSANDRA-5229)
 * Fix Ec2Snitch regression introduced by CASSANDRA-5171 (CASSANDRA-5432)
 * Add nodetool enablebackup/disablebackup (CASSANDRA-5556)
 * cqlsh: fix DESCRIBE after case insensitive USE (CASSANDRA-5567)
Merged from 1.1
 * Add retry mechanism to OTC for non-droppable_verbs (CASSANDRA-5393)
 * Use allocator information to improve memtable memory usage estimate
   (CASSANDRA-5497)
 * Fix trying to load deleted row into row cache on startup (CASSANDRA-4463)
 * fsync leveled manifest to avoid corruption (CASSANDRA-5535)
 * Fix Bound intersection computation (CASSANDRA-5551)
 * sstablescrub now respects max memory size in cassandra.in.sh (CASSANDRA-5562)


1.2.4
 * Ensure that PerRowSecondaryIndex updates see the most recent values
   (CASSANDRA-5397)
 * avoid duplicate index entries ind PrecompactedRow and 
   ParallelCompactionIterable (CASSANDRA-5395)
 * remove the index entry on oldColumn when new column is a tombstone 
   (CASSANDRA-5395)
 * Change default stream throughput from 400 to 200 mbps (CASSANDRA-5036)
 * Gossiper logs DOWN for symmetry with UP (CASSANDRA-5187)
 * Fix mixing prepared statements between keyspaces (CASSANDRA-5352)
 * Fix consistency level during bootstrap - strike 3 (CASSANDRA-5354)
 * Fix transposed arguments in AlreadyExistsException (CASSANDRA-5362)
 * Improve asynchronous hint delivery (CASSANDRA-5179)
 * Fix Guava dependency version (12.0 -> 13.0.1) for Maven (CASSANDRA-5364)
 * Validate that provided CQL3 collection value are < 64K (CASSANDRA-5355)
 * Make upgradeSSTable skip current version sstables by default (CASSANDRA-5366)
 * Optimize min/max timestamp collection (CASSANDRA-5373)
 * Invalid streamId in cql binary protocol when using invalid CL 
   (CASSANDRA-5164)
 * Fix validation for IN where clauses with collections (CASSANDRA-5376)
 * Copy resultSet on count query to avoid ConcurrentModificationException 
   (CASSANDRA-5382)
 * Correctly typecheck in CQL3 even with ReversedType (CASSANDRA-5386)
 * Fix streaming compressed files when using encryption (CASSANDRA-5391)
 * cassandra-all 1.2.0 pom missing netty dependency (CASSANDRA-5392)
 * Fix writetime/ttl functions on null values (CASSANDRA-5341)
 * Fix NPE during cql3 select with token() (CASSANDRA-5404)
 * IndexHelper.skipBloomFilters won't skip non-SHA filters (CASSANDRA-5385)
 * cqlsh: Print maps ordered by key, sort sets (CASSANDRA-5413)
 * Add null syntax support in CQL3 for inserts (CASSANDRA-3783)
 * Allow unauthenticated set_keyspace() calls (CASSANDRA-5423)
 * Fix potential incremental backups race (CASSANDRA-5410)
 * Fix prepared BATCH statements with batch-level timestamps (CASSANDRA-5415)
 * Allow overriding superuser setup delay (CASSANDRA-5430)
 * cassandra-shuffle with JMX usernames and passwords (CASSANDRA-5431)
Merged from 1.1:
 * cli: Quote ks and cf names in schema output when needed (CASSANDRA-5052)
 * Fix bad default for min/max timestamp in SSTableMetadata (CASSANDRA-5372)
 * Fix cf name extraction from manifest in Directories.migrateFile() 
   (CASSANDRA-5242)
 * Support pluggable internode authentication (CASSANDRA-5401)


1.2.3
 * add check for sstable overlap within a level on startup (CASSANDRA-5327)
 * replace ipv6 colons in jmx object names (CASSANDRA-5298, 5328)
 * Avoid allocating SSTableBoundedScanner during repair when the range does 
   not intersect the sstable (CASSANDRA-5249)
 * Don't lowercase property map keys (this breaks NTS) (CASSANDRA-5292)
 * Fix composite comparator with super columns (CASSANDRA-5287)
 * Fix insufficient validation of UPDATE queries against counter cfs
   (CASSANDRA-5300)
 * Fix PropertyFileSnitch default DC/Rack behavior (CASSANDRA-5285)
 * Handle null values when executing prepared statement (CASSANDRA-5081)
 * Add netty to pom dependencies (CASSANDRA-5181)
 * Include type arguments in Thrift CQLPreparedResult (CASSANDRA-5311)
 * Fix compaction not removing columns when bf_fp_ratio is 1 (CASSANDRA-5182)
 * cli: Warn about missing CQL3 tables in schema descriptions (CASSANDRA-5309)
 * Re-enable unknown option in replication/compaction strategies option for
   backward compatibility (CASSANDRA-4795)
 * Add binary protocol support to stress (CASSANDRA-4993)
 * cqlsh: Fix COPY FROM value quoting and null handling (CASSANDRA-5305)
 * Fix repair -pr for vnodes (CASSANDRA-5329)
 * Relax CL for auth queries for non-default users (CASSANDRA-5310)
 * Fix AssertionError during repair (CASSANDRA-5245)
 * Don't announce migrations to pre-1.2 nodes (CASSANDRA-5334)
Merged from 1.1:
 * Update offline scrub for 1.0 -> 1.1 directory structure (CASSANDRA-5195)
 * add tmp flag to Descriptor hashcode (CASSANDRA-4021)
 * fix logging of "Found table data in data directories" when only system tables
   are present (CASSANDRA-5289)
 * cli: Add JMX authentication support (CASSANDRA-5080)
 * nodetool: ability to repair specific range (CASSANDRA-5280)
 * Fix possible assertion triggered in SliceFromReadCommand (CASSANDRA-5284)
 * cqlsh: Add inet type support on Windows (ipv4-only) (CASSANDRA-4801)
 * Fix race when initializing ColumnFamilyStore (CASSANDRA-5350)
 * Add UseTLAB JVM flag (CASSANDRA-5361)


1.2.2
 * fix potential for multiple concurrent compactions of the same sstables
   (CASSANDRA-5256)
 * avoid no-op caching of byte[] on commitlog append (CASSANDRA-5199)
 * fix symlinks under data dir not working (CASSANDRA-5185)
 * fix bug in compact storage metadata handling (CASSANDRA-5189)
 * Validate login for USE queries (CASSANDRA-5207)
 * cli: remove default username and password (CASSANDRA-5208)
 * configure populate_io_cache_on_flush per-CF (CASSANDRA-4694)
 * allow configuration of internode socket buffer (CASSANDRA-3378)
 * Make sstable directory picking blacklist-aware again (CASSANDRA-5193)
 * Correctly expire gossip states for edge cases (CASSANDRA-5216)
 * Improve handling of directory creation failures (CASSANDRA-5196)
 * Expose secondary indicies to the rest of nodetool (CASSANDRA-4464)
 * Binary protocol: avoid sending notification for 0.0.0.0 (CASSANDRA-5227)
 * add UseCondCardMark XX jvm settings on jdk 1.7 (CASSANDRA-4366)
 * CQL3 refactor to allow conversion function (CASSANDRA-5226)
 * Fix drop of sstables in some circumstance (CASSANDRA-5232)
 * Implement caching of authorization results (CASSANDRA-4295)
 * Add support for LZ4 compression (CASSANDRA-5038)
 * Fix missing columns in wide rows queries (CASSANDRA-5225)
 * Simplify auth setup and make system_auth ks alterable (CASSANDRA-5112)
 * Stop compactions from hanging during bootstrap (CASSANDRA-5244)
 * fix compressed streaming sending extra chunk (CASSANDRA-5105)
 * Add CQL3-based implementations of IAuthenticator and IAuthorizer
   (CASSANDRA-4898)
 * Fix timestamp-based tomstone removal logic (CASSANDRA-5248)
 * cli: Add JMX authentication support (CASSANDRA-5080)
 * Fix forceFlush behavior (CASSANDRA-5241)
 * cqlsh: Add username autocompletion (CASSANDRA-5231)
 * Fix CQL3 composite partition key error (CASSANDRA-5240)
 * Allow IN clause on last clustering key (CASSANDRA-5230)
Merged from 1.1:
 * fix start key/end token validation for wide row iteration (CASSANDRA-5168)
 * add ConfigHelper support for Thrift frame and max message sizes (CASSANDRA-5188)
 * fix nodetool repair not fail on node down (CASSANDRA-5203)
 * always collect tombstone hints (CASSANDRA-5068)
 * Fix error when sourcing file in cqlsh (CASSANDRA-5235)


1.2.1
 * stream undelivered hints on decommission (CASSANDRA-5128)
 * GossipingPropertyFileSnitch loads saved dc/rack info if needed (CASSANDRA-5133)
 * drain should flush system CFs too (CASSANDRA-4446)
 * add inter_dc_tcp_nodelay setting (CASSANDRA-5148)
 * re-allow wrapping ranges for start_token/end_token range pairitspwng (CASSANDRA-5106)
 * fix validation compaction of empty rows (CASSANDRA-5136)
 * nodetool methods to enable/disable hint storage/delivery (CASSANDRA-4750)
 * disallow bloom filter false positive chance of 0 (CASSANDRA-5013)
 * add threadpool size adjustment methods to JMXEnabledThreadPoolExecutor and 
   CompactionManagerMBean (CASSANDRA-5044)
 * fix hinting for dropped local writes (CASSANDRA-4753)
 * off-heap cache doesn't need mutable column container (CASSANDRA-5057)
 * apply disk_failure_policy to bad disks on initial directory creation 
   (CASSANDRA-4847)
 * Optimize name-based queries to use ArrayBackedSortedColumns (CASSANDRA-5043)
 * Fall back to old manifest if most recent is unparseable (CASSANDRA-5041)
 * pool [Compressed]RandomAccessReader objects on the partitioned read path
   (CASSANDRA-4942)
 * Add debug logging to list filenames processed by Directories.migrateFile 
   method (CASSANDRA-4939)
 * Expose black-listed directories via JMX (CASSANDRA-4848)
 * Log compaction merge counts (CASSANDRA-4894)
 * Minimize byte array allocation by AbstractData{Input,Output} (CASSANDRA-5090)
 * Add SSL support for the binary protocol (CASSANDRA-5031)
 * Allow non-schema system ks modification for shuffle to work (CASSANDRA-5097)
 * cqlsh: Add default limit to SELECT statements (CASSANDRA-4972)
 * cqlsh: fix DESCRIBE for 1.1 cfs in CQL3 (CASSANDRA-5101)
 * Correctly gossip with nodes >= 1.1.7 (CASSANDRA-5102)
 * Ensure CL guarantees on digest mismatch (CASSANDRA-5113)
 * Validate correctly selects on composite partition key (CASSANDRA-5122)
 * Fix exception when adding collection (CASSANDRA-5117)
 * Handle states for non-vnode clusters correctly (CASSANDRA-5127)
 * Refuse unrecognized replication and compaction strategy options (CASSANDRA-4795)
 * Pick the correct value validator in sstable2json for cql3 tables (CASSANDRA-5134)
 * Validate login for describe_keyspace, describe_keyspaces and set_keyspace
   (CASSANDRA-5144)
 * Fix inserting empty maps (CASSANDRA-5141)
 * Don't remove tokens from System table for node we know (CASSANDRA-5121)
 * fix streaming progress report for compresed files (CASSANDRA-5130)
 * Coverage analysis for low-CL queries (CASSANDRA-4858)
 * Stop interpreting dates as valid timeUUID value (CASSANDRA-4936)
 * Adds E notation for floating point numbers (CASSANDRA-4927)
 * Detect (and warn) unintentional use of the cql2 thrift methods when cql3 was
   intended (CASSANDRA-5172)
 * cli: Quote ks and cf names in schema output when needed (CASSANDRA-5052)
 * Fix cf name extraction from manifest in Directories.migrateFile() (CASSANDRA-5242)
 * Replace mistaken usage of commons-logging with slf4j (CASSANDRA-5464)
 * Ensure Jackson dependency matches lib (CASSANDRA-5126)
 * Expose droppable tombstone ratio stats over JMX (CASSANDRA-5159)
Merged from 1.1:
 * Simplify CompressedRandomAccessReader to work around JDK FD bug (CASSANDRA-5088)
 * Improve handling a changing target throttle rate mid-compaction (CASSANDRA-5087)
 * Pig: correctly decode row keys in widerow mode (CASSANDRA-5098)
 * nodetool repair command now prints progress (CASSANDRA-4767)
 * fix user defined compaction to run against 1.1 data directory (CASSANDRA-5118)
 * Fix CQL3 BATCH authorization caching (CASSANDRA-5145)
 * fix get_count returns incorrect value with TTL (CASSANDRA-5099)
 * better handling for mid-compaction failure (CASSANDRA-5137)
 * convert default marshallers list to map for better readability (CASSANDRA-5109)
 * fix ConcurrentModificationException in getBootstrapSource (CASSANDRA-5170)
 * fix sstable maxtimestamp for row deletes and pre-1.1.1 sstables (CASSANDRA-5153)
 * Fix thread growth on node removal (CASSANDRA-5175)
 * Make Ec2Region's datacenter name configurable (CASSANDRA-5155)


1.2.0
 * Disallow counters in collections (CASSANDRA-5082)
 * cqlsh: add unit tests (CASSANDRA-3920)
 * fix default bloom_filter_fp_chance for LeveledCompactionStrategy (CASSANDRA-5093)
Merged from 1.1:
 * add validation for get_range_slices with start_key and end_token (CASSANDRA-5089)


1.2.0-rc2
 * fix nodetool ownership display with vnodes (CASSANDRA-5065)
 * cqlsh: add DESCRIBE KEYSPACES command (CASSANDRA-5060)
 * Fix potential infinite loop when reloading CFS (CASSANDRA-5064)
 * Fix SimpleAuthorizer example (CASSANDRA-5072)
 * cqlsh: force CL.ONE for tracing and system.schema* queries (CASSANDRA-5070)
 * Includes cassandra-shuffle in the debian package (CASSANDRA-5058)
Merged from 1.1:
 * fix multithreaded compaction deadlock (CASSANDRA-4492)
 * fix temporarily missing schema after upgrade from pre-1.1.5 (CASSANDRA-5061)
 * Fix ALTER TABLE overriding compression options with defaults
   (CASSANDRA-4996, 5066)
 * fix specifying and altering crc_check_chance (CASSANDRA-5053)
 * fix Murmur3Partitioner ownership% calculation (CASSANDRA-5076)
 * Don't expire columns sooner than they should in 2ndary indexes (CASSANDRA-5079)


1.2-rc1
 * rename rpc_timeout settings to request_timeout (CASSANDRA-5027)
 * add BF with 0.1 FP to LCS by default (CASSANDRA-5029)
 * Fix preparing insert queries (CASSANDRA-5016)
 * Fix preparing queries with counter increment (CASSANDRA-5022)
 * Fix preparing updates with collections (CASSANDRA-5017)
 * Don't generate UUID based on other node address (CASSANDRA-5002)
 * Fix message when trying to alter a clustering key type (CASSANDRA-5012)
 * Update IAuthenticator to match the new IAuthorizer (CASSANDRA-5003)
 * Fix inserting only a key in CQL3 (CASSANDRA-5040)
 * Fix CQL3 token() function when used with strings (CASSANDRA-5050)
Merged from 1.1:
 * reduce log spam from invalid counter shards (CASSANDRA-5026)
 * Improve schema propagation performance (CASSANDRA-5025)
 * Fix for IndexHelper.IndexFor throws OOB Exception (CASSANDRA-5030)
 * cqlsh: make it possible to describe thrift CFs (CASSANDRA-4827)
 * cqlsh: fix timestamp formatting on some platforms (CASSANDRA-5046)


1.2-beta3
 * make consistency level configurable in cqlsh (CASSANDRA-4829)
 * fix cqlsh rendering of blob fields (CASSANDRA-4970)
 * fix cqlsh DESCRIBE command (CASSANDRA-4913)
 * save truncation position in system table (CASSANDRA-4906)
 * Move CompressionMetadata off-heap (CASSANDRA-4937)
 * allow CLI to GET cql3 columnfamily data (CASSANDRA-4924)
 * Fix rare race condition in getExpireTimeForEndpoint (CASSANDRA-4402)
 * acquire references to overlapping sstables during compaction so bloom filter
   doesn't get free'd prematurely (CASSANDRA-4934)
 * Don't share slice query filter in CQL3 SelectStatement (CASSANDRA-4928)
 * Separate tracing from Log4J (CASSANDRA-4861)
 * Exclude gcable tombstones from merkle-tree computation (CASSANDRA-4905)
 * Better printing of AbstractBounds for tracing (CASSANDRA-4931)
 * Optimize mostRecentTombstone check in CC.collectAllData (CASSANDRA-4883)
 * Change stream session ID to UUID to avoid collision from same node (CASSANDRA-4813)
 * Use Stats.db when bulk loading if present (CASSANDRA-4957)
 * Skip repair on system_trace and keyspaces with RF=1 (CASSANDRA-4956)
 * (cql3) Remove arbitrary SELECT limit (CASSANDRA-4918)
 * Correctly handle prepared operation on collections (CASSANDRA-4945)
 * Fix CQL3 LIMIT (CASSANDRA-4877)
 * Fix Stress for CQL3 (CASSANDRA-4979)
 * Remove cassandra specific exceptions from JMX interface (CASSANDRA-4893)
 * (CQL3) Force using ALLOW FILTERING on potentially inefficient queries (CASSANDRA-4915)
 * (cql3) Fix adding column when the table has collections (CASSANDRA-4982)
 * (cql3) Fix allowing collections with compact storage (CASSANDRA-4990)
 * (cql3) Refuse ttl/writetime function on collections (CASSANDRA-4992)
 * Replace IAuthority with new IAuthorizer (CASSANDRA-4874)
 * clqsh: fix KEY pseudocolumn escaping when describing Thrift tables
   in CQL3 mode (CASSANDRA-4955)
 * add basic authentication support for Pig CassandraStorage (CASSANDRA-3042)
 * fix CQL2 ALTER TABLE compaction_strategy_class altering (CASSANDRA-4965)
Merged from 1.1:
 * Fall back to old describe_splits if d_s_ex is not available (CASSANDRA-4803)
 * Improve error reporting when streaming ranges fail (CASSANDRA-5009)
 * Fix cqlsh timestamp formatting of timezone info (CASSANDRA-4746)
 * Fix assertion failure with leveled compaction (CASSANDRA-4799)
 * Check for null end_token in get_range_slice (CASSANDRA-4804)
 * Remove all remnants of removed nodes (CASSANDRA-4840)
 * Add aut-reloading of the log4j file in debian package (CASSANDRA-4855)
 * Fix estimated row cache entry size (CASSANDRA-4860)
 * reset getRangeSlice filter after finishing a row for get_paged_slice
   (CASSANDRA-4919)
 * expunge row cache post-truncate (CASSANDRA-4940)
 * Allow static CF definition with compact storage (CASSANDRA-4910)
 * Fix endless loop/compaction of schema_* CFs due to broken timestamps (CASSANDRA-4880)
 * Fix 'wrong class type' assertion in CounterColumn (CASSANDRA-4976)


1.2-beta2
 * fp rate of 1.0 disables BF entirely; LCS defaults to 1.0 (CASSANDRA-4876)
 * off-heap bloom filters for row keys (CASSANDRA_4865)
 * add extension point for sstable components (CASSANDRA-4049)
 * improve tracing output (CASSANDRA-4852, 4862)
 * make TRACE verb droppable (CASSANDRA-4672)
 * fix BulkLoader recognition of CQL3 columnfamilies (CASSANDRA-4755)
 * Sort commitlog segments for replay by id instead of mtime (CASSANDRA-4793)
 * Make hint delivery asynchronous (CASSANDRA-4761)
 * Pluggable Thrift transport factories for CLI and cqlsh (CASSANDRA-4609, 4610)
 * cassandra-cli: allow Double value type to be inserted to a column (CASSANDRA-4661)
 * Add ability to use custom TServerFactory implementations (CASSANDRA-4608)
 * optimize batchlog flushing to skip successful batches (CASSANDRA-4667)
 * include metadata for system keyspace itself in schema tables (CASSANDRA-4416)
 * add check to PropertyFileSnitch to verify presence of location for
   local node (CASSANDRA-4728)
 * add PBSPredictor consistency modeler (CASSANDRA-4261)
 * remove vestiges of Thrift unframed mode (CASSANDRA-4729)
 * optimize single-row PK lookups (CASSANDRA-4710)
 * adjust blockFor calculation to account for pending ranges due to node 
   movement (CASSANDRA-833)
 * Change CQL version to 3.0.0 and stop accepting 3.0.0-beta1 (CASSANDRA-4649)
 * (CQL3) Make prepared statement global instead of per connection 
   (CASSANDRA-4449)
 * Fix scrubbing of CQL3 created tables (CASSANDRA-4685)
 * (CQL3) Fix validation when using counter and regular columns in the same 
   table (CASSANDRA-4706)
 * Fix bug starting Cassandra with simple authentication (CASSANDRA-4648)
 * Add support for batchlog in CQL3 (CASSANDRA-4545, 4738)
 * Add support for multiple column family outputs in CFOF (CASSANDRA-4208)
 * Support repairing only the local DC nodes (CASSANDRA-4747)
 * Use rpc_address for binary protocol and change default port (CASSANDRA-4751)
 * Fix use of collections in prepared statements (CASSANDRA-4739)
 * Store more information into peers table (CASSANDRA-4351, 4814)
 * Configurable bucket size for size tiered compaction (CASSANDRA-4704)
 * Run leveled compaction in parallel (CASSANDRA-4310)
 * Fix potential NPE during CFS reload (CASSANDRA-4786)
 * Composite indexes may miss results (CASSANDRA-4796)
 * Move consistency level to the protocol level (CASSANDRA-4734, 4824)
 * Fix Subcolumn slice ends not respected (CASSANDRA-4826)
 * Fix Assertion error in cql3 select (CASSANDRA-4783)
 * Fix list prepend logic (CQL3) (CASSANDRA-4835)
 * Add booleans as literals in CQL3 (CASSANDRA-4776)
 * Allow renaming PK columns in CQL3 (CASSANDRA-4822)
 * Fix binary protocol NEW_NODE event (CASSANDRA-4679)
 * Fix potential infinite loop in tombstone compaction (CASSANDRA-4781)
 * Remove system tables accounting from schema (CASSANDRA-4850)
 * (cql3) Force provided columns in clustering key order in 
   'CLUSTERING ORDER BY' (CASSANDRA-4881)
 * Fix composite index bug (CASSANDRA-4884)
 * Fix short read protection for CQL3 (CASSANDRA-4882)
 * Add tracing support to the binary protocol (CASSANDRA-4699)
 * (cql3) Don't allow prepared marker inside collections (CASSANDRA-4890)
 * Re-allow order by on non-selected columns (CASSANDRA-4645)
 * Bug when composite index is created in a table having collections (CASSANDRA-4909)
 * log index scan subject in CompositesSearcher (CASSANDRA-4904)
Merged from 1.1:
 * add get[Row|Key]CacheEntries to CacheServiceMBean (CASSANDRA-4859)
 * fix get_paged_slice to wrap to next row correctly (CASSANDRA-4816)
 * fix indexing empty column values (CASSANDRA-4832)
 * allow JdbcDate to compose null Date objects (CASSANDRA-4830)
 * fix possible stackoverflow when compacting 1000s of sstables
   (CASSANDRA-4765)
 * fix wrong leveled compaction progress calculation (CASSANDRA-4807)
 * add a close() method to CRAR to prevent leaking file descriptors (CASSANDRA-4820)
 * fix potential infinite loop in get_count (CASSANDRA-4833)
 * fix compositeType.{get/from}String methods (CASSANDRA-4842)
 * (CQL) fix CREATE COLUMNFAMILY permissions check (CASSANDRA-4864)
 * Fix DynamicCompositeType same type comparison (CASSANDRA-4711)
 * Fix duplicate SSTable reference when stream session failed (CASSANDRA-3306)
 * Allow static CF definition with compact storage (CASSANDRA-4910)
 * Fix endless loop/compaction of schema_* CFs due to broken timestamps (CASSANDRA-4880)
 * Fix 'wrong class type' assertion in CounterColumn (CASSANDRA-4976)


1.2-beta1
 * add atomic_batch_mutate (CASSANDRA-4542, -4635)
 * increase default max_hint_window_in_ms to 3h (CASSANDRA-4632)
 * include message initiation time to replicas so they can more
   accurately drop timed-out requests (CASSANDRA-2858)
 * fix clientutil.jar dependencies (CASSANDRA-4566)
 * optimize WriteResponse (CASSANDRA-4548)
 * new metrics (CASSANDRA-4009)
 * redesign KEYS indexes to avoid read-before-write (CASSANDRA-2897)
 * debug tracing (CASSANDRA-1123)
 * parallelize row cache loading (CASSANDRA-4282)
 * Make compaction, flush JBOD-aware (CASSANDRA-4292)
 * run local range scans on the read stage (CASSANDRA-3687)
 * clean up ioexceptions (CASSANDRA-2116)
 * add disk_failure_policy (CASSANDRA-2118)
 * Introduce new json format with row level deletion (CASSANDRA-4054)
 * remove redundant "name" column from schema_keyspaces (CASSANDRA-4433)
 * improve "nodetool ring" handling of multi-dc clusters (CASSANDRA-3047)
 * update NTS calculateNaturalEndpoints to be O(N log N) (CASSANDRA-3881)
 * split up rpc timeout by operation type (CASSANDRA-2819)
 * rewrite key cache save/load to use only sequential i/o (CASSANDRA-3762)
 * update MS protocol with a version handshake + broadcast address id
   (CASSANDRA-4311)
 * multithreaded hint replay (CASSANDRA-4189)
 * add inter-node message compression (CASSANDRA-3127)
 * remove COPP (CASSANDRA-2479)
 * Track tombstone expiration and compact when tombstone content is
   higher than a configurable threshold, default 20% (CASSANDRA-3442, 4234)
 * update MurmurHash to version 3 (CASSANDRA-2975)
 * (CLI) track elapsed time for `delete' operation (CASSANDRA-4060)
 * (CLI) jline version is bumped to 1.0 to properly  support
   'delete' key function (CASSANDRA-4132)
 * Save IndexSummary into new SSTable 'Summary' component (CASSANDRA-2392, 4289)
 * Add support for range tombstones (CASSANDRA-3708)
 * Improve MessagingService efficiency (CASSANDRA-3617)
 * Avoid ID conflicts from concurrent schema changes (CASSANDRA-3794)
 * Set thrift HSHA server thread limit to unlimited by default (CASSANDRA-4277)
 * Avoids double serialization of CF id in RowMutation messages
   (CASSANDRA-4293)
 * stream compressed sstables directly with java nio (CASSANDRA-4297)
 * Support multiple ranges in SliceQueryFilter (CASSANDRA-3885)
 * Add column metadata to system column families (CASSANDRA-4018)
 * (cql3) Always use composite types by default (CASSANDRA-4329)
 * (cql3) Add support for set, map and list (CASSANDRA-3647)
 * Validate date type correctly (CASSANDRA-4441)
 * (cql3) Allow definitions with only a PK (CASSANDRA-4361)
 * (cql3) Add support for row key composites (CASSANDRA-4179)
 * improve DynamicEndpointSnitch by using reservoir sampling (CASSANDRA-4038)
 * (cql3) Add support for 2ndary indexes (CASSANDRA-3680)
 * (cql3) fix defining more than one PK to be invalid (CASSANDRA-4477)
 * remove schema agreement checking from all external APIs (Thrift, CQL and CQL3) (CASSANDRA-4487)
 * add Murmur3Partitioner and make it default for new installations (CASSANDRA-3772, 4621)
 * (cql3) update pseudo-map syntax to use map syntax (CASSANDRA-4497)
 * Finer grained exceptions hierarchy and provides error code with exceptions (CASSANDRA-3979)
 * Adds events push to binary protocol (CASSANDRA-4480)
 * Rewrite nodetool help (CASSANDRA-2293)
 * Make CQL3 the default for CQL (CASSANDRA-4640)
 * update stress tool to be able to use CQL3 (CASSANDRA-4406)
 * Accept all thrift update on CQL3 cf but don't expose their metadata (CASSANDRA-4377)
 * Replace Throttle with Guava's RateLimiter for HintedHandOff (CASSANDRA-4541)
 * fix counter add/get using CQL2 and CQL3 in stress tool (CASSANDRA-4633)
 * Add sstable count per level to cfstats (CASSANDRA-4537)
 * (cql3) Add ALTER KEYSPACE statement (CASSANDRA-4611)
 * (cql3) Allow defining default consistency levels (CASSANDRA-4448)
 * (cql3) Fix queries using LIMIT missing results (CASSANDRA-4579)
 * fix cross-version gossip messaging (CASSANDRA-4576)
 * added inet data type (CASSANDRA-4627)


1.1.6
 * Wait for writes on synchronous read digest mismatch (CASSANDRA-4792)
 * fix commitlog replay for nanotime-infected sstables (CASSANDRA-4782)
 * preflight check ttl for maximum of 20 years (CASSANDRA-4771)
 * (Pig) fix widerow input with single column rows (CASSANDRA-4789)
 * Fix HH to compact with correct gcBefore, which avoids wiping out
   undelivered hints (CASSANDRA-4772)
 * LCS will merge up to 32 L0 sstables as intended (CASSANDRA-4778)
 * NTS will default unconfigured DC replicas to zero (CASSANDRA-4675)
 * use default consistency level in counter validation if none is
   explicitly provide (CASSANDRA-4700)
 * Improve IAuthority interface by introducing fine-grained
   access permissions and grant/revoke commands (CASSANDRA-4490, 4644)
 * fix assumption error in CLI when updating/describing keyspace 
   (CASSANDRA-4322)
 * Adds offline sstablescrub to debian packaging (CASSANDRA-4642)
 * Automatic fixing of overlapping leveled sstables (CASSANDRA-4644)
 * fix error when using ORDER BY with extended selections (CASSANDRA-4689)
 * (CQL3) Fix validation for IN queries for non-PK cols (CASSANDRA-4709)
 * fix re-created keyspace disappering after 1.1.5 upgrade 
   (CASSANDRA-4698, 4752)
 * (CLI) display elapsed time in 2 fraction digits (CASSANDRA-3460)
 * add authentication support to sstableloader (CASSANDRA-4712)
 * Fix CQL3 'is reversed' logic (CASSANDRA-4716, 4759)
 * (CQL3) Don't return ReversedType in result set metadata (CASSANDRA-4717)
 * Backport adding AlterKeyspace statement (CASSANDRA-4611)
 * (CQL3) Correcty accept upper-case data types (CASSANDRA-4770)
 * Add binary protocol events for schema changes (CASSANDRA-4684)
Merged from 1.0:
 * Switch from NBHM to CHM in MessagingService's callback map, which
   prevents OOM in long-running instances (CASSANDRA-4708)


1.1.5
 * add SecondaryIndex.reload API (CASSANDRA-4581)
 * use millis + atomicint for commitlog segment creation instead of
   nanotime, which has issues under some hypervisors (CASSANDRA-4601)
 * fix FD leak in slice queries (CASSANDRA-4571)
 * avoid recursion in leveled compaction (CASSANDRA-4587)
 * increase stack size under Java7 to 180K
 * Log(info) schema changes (CASSANDRA-4547)
 * Change nodetool setcachecapcity to manipulate global caches (CASSANDRA-4563)
 * (cql3) fix setting compaction strategy (CASSANDRA-4597)
 * fix broken system.schema_* timestamps on system startup (CASSANDRA-4561)
 * fix wrong skip of cache saving (CASSANDRA-4533)
 * Avoid NPE when lost+found is in data dir (CASSANDRA-4572)
 * Respect five-minute flush moratorium after initial CL replay (CASSANDRA-4474)
 * Adds ntp as recommended in debian packaging (CASSANDRA-4606)
 * Configurable transport in CF Record{Reader|Writer} (CASSANDRA-4558)
 * (cql3) fix potential NPE with both equal and unequal restriction (CASSANDRA-4532)
 * (cql3) improves ORDER BY validation (CASSANDRA-4624)
 * Fix potential deadlock during counter writes (CASSANDRA-4578)
 * Fix cql error with ORDER BY when using IN (CASSANDRA-4612)
Merged from 1.0:
 * increase Xss to 160k to accomodate latest 1.6 JVMs (CASSANDRA-4602)
 * fix toString of hint destination tokens (CASSANDRA-4568)
 * Fix multiple values for CurrentLocal NodeID (CASSANDRA-4626)


1.1.4
 * fix offline scrub to catch >= out of order rows (CASSANDRA-4411)
 * fix cassandra-env.sh on RHEL and other non-dash-based systems 
   (CASSANDRA-4494)
Merged from 1.0:
 * (Hadoop) fix setting key length for old-style mapred api (CASSANDRA-4534)
 * (Hadoop) fix iterating through a resultset consisting entirely
   of tombstoned rows (CASSANDRA-4466)


1.1.3
 * (cqlsh) add COPY TO (CASSANDRA-4434)
 * munmap commitlog segments before rename (CASSANDRA-4337)
 * (JMX) rename getRangeKeySample to sampleKeyRange to avoid returning
   multi-MB results as an attribute (CASSANDRA-4452)
 * flush based on data size, not throughput; overwritten columns no 
   longer artificially inflate liveRatio (CASSANDRA-4399)
 * update default commitlog segment size to 32MB and total commitlog
   size to 32/1024 MB for 32/64 bit JVMs, respectively (CASSANDRA-4422)
 * avoid using global partitioner to estimate ranges in index sstables
   (CASSANDRA-4403)
 * restore pre-CASSANDRA-3862 approach to removing expired tombstones
   from row cache during compaction (CASSANDRA-4364)
 * (stress) support for CQL prepared statements (CASSANDRA-3633)
 * Correctly catch exception when Snappy cannot be loaded (CASSANDRA-4400)
 * (cql3) Support ORDER BY when IN condition is given in WHERE clause (CASSANDRA-4327)
 * (cql3) delete "component_index" column on DROP TABLE call (CASSANDRA-4420)
 * change nanoTime() to currentTimeInMillis() in schema related code (CASSANDRA-4432)
 * add a token generation tool (CASSANDRA-3709)
 * Fix LCS bug with sstable containing only 1 row (CASSANDRA-4411)
 * fix "Can't Modify Index Name" problem on CF update (CASSANDRA-4439)
 * Fix assertion error in getOverlappingSSTables during repair (CASSANDRA-4456)
 * fix nodetool's setcompactionthreshold command (CASSANDRA-4455)
 * Ensure compacted files are never used, to avoid counter overcount (CASSANDRA-4436)
Merged from 1.0:
 * Push the validation of secondary index values to the SecondaryIndexManager (CASSANDRA-4240)
 * allow dropping columns shadowed by not-yet-expired supercolumn or row
   tombstones in PrecompactedRow (CASSANDRA-4396)


1.1.2
 * Fix cleanup not deleting index entries (CASSANDRA-4379)
 * Use correct partitioner when saving + loading caches (CASSANDRA-4331)
 * Check schema before trying to export sstable (CASSANDRA-2760)
 * Raise a meaningful exception instead of NPE when PFS encounters
   an unconfigured node + no default (CASSANDRA-4349)
 * fix bug in sstable blacklisting with LCS (CASSANDRA-4343)
 * LCS no longer promotes tiny sstables out of L0 (CASSANDRA-4341)
 * skip tombstones during hint replay (CASSANDRA-4320)
 * fix NPE in compactionstats (CASSANDRA-4318)
 * enforce 1m min keycache for auto (CASSANDRA-4306)
 * Have DeletedColumn.isMFD always return true (CASSANDRA-4307)
 * (cql3) exeption message for ORDER BY constraints said primary filter can be
    an IN clause, which is misleading (CASSANDRA-4319)
 * (cql3) Reject (not yet supported) creation of 2ndardy indexes on tables with
   composite primary keys (CASSANDRA-4328)
 * Set JVM stack size to 160k for java 7 (CASSANDRA-4275)
 * cqlsh: add COPY command to load data from CSV flat files (CASSANDRA-4012)
 * CFMetaData.fromThrift to throw ConfigurationException upon error (CASSANDRA-4353)
 * Use CF comparator to sort indexed columns in SecondaryIndexManager
   (CASSANDRA-4365)
 * add strategy_options to the KSMetaData.toString() output (CASSANDRA-4248)
 * (cql3) fix range queries containing unqueried results (CASSANDRA-4372)
 * (cql3) allow updating column_alias types (CASSANDRA-4041)
 * (cql3) Fix deletion bug (CASSANDRA-4193)
 * Fix computation of overlapping sstable for leveled compaction (CASSANDRA-4321)
 * Improve scrub and allow to run it offline (CASSANDRA-4321)
 * Fix assertionError in StorageService.bulkLoad (CASSANDRA-4368)
 * (cqlsh) add option to authenticate to a keyspace at startup (CASSANDRA-4108)
 * (cqlsh) fix ASSUME functionality (CASSANDRA-4352)
 * Fix ColumnFamilyRecordReader to not return progress > 100% (CASSANDRA-3942)
Merged from 1.0:
 * Set gc_grace on index CF to 0 (CASSANDRA-4314)


1.1.1
 * add populate_io_cache_on_flush option (CASSANDRA-2635)
 * allow larger cache capacities than 2GB (CASSANDRA-4150)
 * add getsstables command to nodetool (CASSANDRA-4199)
 * apply parent CF compaction settings to secondary index CFs (CASSANDRA-4280)
 * preserve commitlog size cap when recycling segments at startup
   (CASSANDRA-4201)
 * (Hadoop) fix split generation regression (CASSANDRA-4259)
 * ignore min/max compactions settings in LCS, while preserving
   behavior that min=max=0 disables autocompaction (CASSANDRA-4233)
 * log number of rows read from saved cache (CASSANDRA-4249)
 * calculate exact size required for cleanup operations (CASSANDRA-1404)
 * avoid blocking additional writes during flush when the commitlog
   gets behind temporarily (CASSANDRA-1991)
 * enable caching on index CFs based on data CF cache setting (CASSANDRA-4197)
 * warn on invalid replication strategy creation options (CASSANDRA-4046)
 * remove [Freeable]Memory finalizers (CASSANDRA-4222)
 * include tombstone size in ColumnFamily.size, which can prevent OOM
   during sudden mass delete operations by yielding a nonzero liveRatio
   (CASSANDRA-3741)
 * Open 1 sstableScanner per level for leveled compaction (CASSANDRA-4142)
 * Optimize reads when row deletion timestamps allow us to restrict
   the set of sstables we check (CASSANDRA-4116)
 * add support for commitlog archiving and point-in-time recovery
   (CASSANDRA-3690)
 * avoid generating redundant compaction tasks during streaming
   (CASSANDRA-4174)
 * add -cf option to nodetool snapshot, and takeColumnFamilySnapshot to
   StorageService mbean (CASSANDRA-556)
 * optimize cleanup to drop entire sstables where possible (CASSANDRA-4079)
 * optimize truncate when autosnapshot is disabled (CASSANDRA-4153)
 * update caches to use byte[] keys to reduce memory overhead (CASSANDRA-3966)
 * add column limit to cli (CASSANDRA-3012, 4098)
 * clean up and optimize DataOutputBuffer, used by CQL compression and
   CompositeType (CASSANDRA-4072)
 * optimize commitlog checksumming (CASSANDRA-3610)
 * identify and blacklist corrupted SSTables from future compactions 
   (CASSANDRA-2261)
 * Move CfDef and KsDef validation out of thrift (CASSANDRA-4037)
 * Expose API to repair a user provided range (CASSANDRA-3912)
 * Add way to force the cassandra-cli to refresh its schema (CASSANDRA-4052)
 * Avoid having replicate on write tasks stacking up at CL.ONE (CASSANDRA-2889)
 * (cql3) Backwards compatibility for composite comparators in non-cql3-aware
   clients (CASSANDRA-4093)
 * (cql3) Fix order by for reversed queries (CASSANDRA-4160)
 * (cql3) Add ReversedType support (CASSANDRA-4004)
 * (cql3) Add timeuuid type (CASSANDRA-4194)
 * (cql3) Minor fixes (CASSANDRA-4185)
 * (cql3) Fix prepared statement in BATCH (CASSANDRA-4202)
 * (cql3) Reduce the list of reserved keywords (CASSANDRA-4186)
 * (cql3) Move max/min compaction thresholds to compaction strategy options
   (CASSANDRA-4187)
 * Fix exception during move when localhost is the only source (CASSANDRA-4200)
 * (cql3) Allow paging through non-ordered partitioner results (CASSANDRA-3771)
 * (cql3) Fix drop index (CASSANDRA-4192)
 * (cql3) Don't return range ghosts anymore (CASSANDRA-3982)
 * fix re-creating Keyspaces/ColumnFamilies with the same name as dropped
   ones (CASSANDRA-4219)
 * fix SecondaryIndex LeveledManifest save upon snapshot (CASSANDRA-4230)
 * fix missing arrayOffset in FBUtilities.hash (CASSANDRA-4250)
 * (cql3) Add name of parameters in CqlResultSet (CASSANDRA-4242)
 * (cql3) Correctly validate order by queries (CASSANDRA-4246)
 * rename stress to cassandra-stress for saner packaging (CASSANDRA-4256)
 * Fix exception on colum metadata with non-string comparator (CASSANDRA-4269)
 * Check for unknown/invalid compression options (CASSANDRA-4266)
 * (cql3) Adds simple access to column timestamp and ttl (CASSANDRA-4217)
 * (cql3) Fix range queries with secondary indexes (CASSANDRA-4257)
 * Better error messages from improper input in cli (CASSANDRA-3865)
 * Try to stop all compaction upon Keyspace or ColumnFamily drop (CASSANDRA-4221)
 * (cql3) Allow keyspace properties to contain hyphens (CASSANDRA-4278)
 * (cql3) Correctly validate keyspace access in create table (CASSANDRA-4296)
 * Avoid deadlock in migration stage (CASSANDRA-3882)
 * Take supercolumn names and deletion info into account in memtable throughput
   (CASSANDRA-4264)
 * Add back backward compatibility for old style replication factor (CASSANDRA-4294)
 * Preserve compatibility with pre-1.1 index queries (CASSANDRA-4262)
Merged from 1.0:
 * Fix super columns bug where cache is not updated (CASSANDRA-4190)
 * fix maxTimestamp to include row tombstones (CASSANDRA-4116)
 * (CLI) properly handle quotes in create/update keyspace commands (CASSANDRA-4129)
 * Avoids possible deadlock during bootstrap (CASSANDRA-4159)
 * fix stress tool that hangs forever on timeout or error (CASSANDRA-4128)
 * stress tool to return appropriate exit code on failure (CASSANDRA-4188)
 * fix compaction NPE when out of disk space and assertions disabled
   (CASSANDRA-3985)
 * synchronize LCS getEstimatedTasks to avoid CME (CASSANDRA-4255)
 * ensure unique streaming session id's (CASSANDRA-4223)
 * kick off background compaction when min/max thresholds change 
   (CASSANDRA-4279)
 * improve ability of STCS.getBuckets to deal with 100s of 1000s of
   sstables, such as when convertinb back from LCS (CASSANDRA-4287)
 * Oversize integer in CQL throws NumberFormatException (CASSANDRA-4291)
 * fix 1.0.x node join to mixed version cluster, other nodes >= 1.1 (CASSANDRA-4195)
 * Fix LCS splitting sstable base on uncompressed size (CASSANDRA-4419)
 * Push the validation of secondary index values to the SecondaryIndexManager (CASSANDRA-4240)
 * Don't purge columns during upgradesstables (CASSANDRA-4462)
 * Make cqlsh work with piping (CASSANDRA-4113)
 * Validate arguments for nodetool decommission (CASSANDRA-4061)
 * Report thrift status in nodetool info (CASSANDRA-4010)


1.1.0-final
 * average a reduced liveRatio estimate with the previous one (CASSANDRA-4065)
 * Allow KS and CF names up to 48 characters (CASSANDRA-4157)
 * fix stress build (CASSANDRA-4140)
 * add time remaining estimate to nodetool compactionstats (CASSANDRA-4167)
 * (cql) fix NPE in cql3 ALTER TABLE (CASSANDRA-4163)
 * (cql) Add support for CL.TWO and CL.THREE in CQL (CASSANDRA-4156)
 * (cql) Fix type in CQL3 ALTER TABLE preventing update (CASSANDRA-4170)
 * (cql) Throw invalid exception from CQL3 on obsolete options (CASSANDRA-4171)
 * (cqlsh) fix recognizing uppercase SELECT keyword (CASSANDRA-4161)
 * Pig: wide row support (CASSANDRA-3909)
Merged from 1.0:
 * avoid streaming empty files with bulk loader if sstablewriter errors out
   (CASSANDRA-3946)


1.1-rc1
 * Include stress tool in binary builds (CASSANDRA-4103)
 * (Hadoop) fix wide row iteration when last row read was deleted
   (CASSANDRA-4154)
 * fix read_repair_chance to really default to 0.1 in the cli (CASSANDRA-4114)
 * Adds caching and bloomFilterFpChange to CQL options (CASSANDRA-4042)
 * Adds posibility to autoconfigure size of the KeyCache (CASSANDRA-4087)
 * fix KEYS index from skipping results (CASSANDRA-3996)
 * Remove sliced_buffer_size_in_kb dead option (CASSANDRA-4076)
 * make loadNewSStable preserve sstable version (CASSANDRA-4077)
 * Respect 1.0 cache settings as much as possible when upgrading 
   (CASSANDRA-4088)
 * relax path length requirement for sstable files when upgrading on 
   non-Windows platforms (CASSANDRA-4110)
 * fix terminination of the stress.java when errors were encountered
   (CASSANDRA-4128)
 * Move CfDef and KsDef validation out of thrift (CASSANDRA-4037)
 * Fix get_paged_slice (CASSANDRA-4136)
 * CQL3: Support slice with exclusive start and stop (CASSANDRA-3785)
Merged from 1.0:
 * support PropertyFileSnitch in bulk loader (CASSANDRA-4145)
 * add auto_snapshot option allowing disabling snapshot before drop/truncate
   (CASSANDRA-3710)
 * allow short snitch names (CASSANDRA-4130)


1.1-beta2
 * rename loaded sstables to avoid conflicts with local snapshots
   (CASSANDRA-3967)
 * start hint replay as soon as FD notifies that the target is back up
   (CASSANDRA-3958)
 * avoid unproductive deserializing of cached rows during compaction
   (CASSANDRA-3921)
 * fix concurrency issues with CQL keyspace creation (CASSANDRA-3903)
 * Show Effective Owership via Nodetool ring <keyspace> (CASSANDRA-3412)
 * Update ORDER BY syntax for CQL3 (CASSANDRA-3925)
 * Fix BulkRecordWriter to not throw NPE if reducer gets no map data from Hadoop (CASSANDRA-3944)
 * Fix bug with counters in super columns (CASSANDRA-3821)
 * Remove deprecated merge_shard_chance (CASSANDRA-3940)
 * add a convenient way to reset a node's schema (CASSANDRA-2963)
 * fix for intermittent SchemaDisagreementException (CASSANDRA-3884)
 * CLI `list <CF>` to limit number of columns and their order (CASSANDRA-3012)
 * ignore deprecated KsDef/CfDef/ColumnDef fields in native schema (CASSANDRA-3963)
 * CLI to report when unsupported column_metadata pair was given (CASSANDRA-3959)
 * reincarnate removed and deprecated KsDef/CfDef attributes (CASSANDRA-3953)
 * Fix race between writes and read for cache (CASSANDRA-3862)
 * perform static initialization of StorageProxy on start-up (CASSANDRA-3797)
 * support trickling fsync() on writes (CASSANDRA-3950)
 * expose counters for unavailable/timeout exceptions given to thrift clients (CASSANDRA-3671)
 * avoid quadratic startup time in LeveledManifest (CASSANDRA-3952)
 * Add type information to new schema_ columnfamilies and remove thrift
   serialization for schema (CASSANDRA-3792)
 * add missing column validator options to the CLI help (CASSANDRA-3926)
 * skip reading saved key cache if CF's caching strategy is NONE or ROWS_ONLY (CASSANDRA-3954)
 * Unify migration code (CASSANDRA-4017)
Merged from 1.0:
 * cqlsh: guess correct version of Python for Arch Linux (CASSANDRA-4090)
 * (CLI) properly handle quotes in create/update keyspace commands (CASSANDRA-4129)
 * Avoids possible deadlock during bootstrap (CASSANDRA-4159)
 * fix stress tool that hangs forever on timeout or error (CASSANDRA-4128)
 * Fix super columns bug where cache is not updated (CASSANDRA-4190)
 * stress tool to return appropriate exit code on failure (CASSANDRA-4188)


1.0.9
 * improve index sampling performance (CASSANDRA-4023)
 * always compact away deleted hints immediately after handoff (CASSANDRA-3955)
 * delete hints from dropped ColumnFamilies on handoff instead of
   erroring out (CASSANDRA-3975)
 * add CompositeType ref to the CLI doc for create/update column family (CASSANDRA-3980)
 * Pig: support Counter ColumnFamilies (CASSANDRA-3973)
 * Pig: Composite column support (CASSANDRA-3684)
 * Avoid NPE during repair when a keyspace has no CFs (CASSANDRA-3988)
 * Fix division-by-zero error on get_slice (CASSANDRA-4000)
 * don't change manifest level for cleanup, scrub, and upgradesstables
   operations under LeveledCompactionStrategy (CASSANDRA-3989, 4112)
 * fix race leading to super columns assertion failure (CASSANDRA-3957)
 * fix NPE on invalid CQL delete command (CASSANDRA-3755)
 * allow custom types in CLI's assume command (CASSANDRA-4081)
 * fix totalBytes count for parallel compactions (CASSANDRA-3758)
 * fix intermittent NPE in get_slice (CASSANDRA-4095)
 * remove unnecessary asserts in native code interfaces (CASSANDRA-4096)
 * Validate blank keys in CQL to avoid assertion errors (CASSANDRA-3612)
 * cqlsh: fix bad decoding of some column names (CASSANDRA-4003)
 * cqlsh: fix incorrect padding with unicode chars (CASSANDRA-4033)
 * Fix EC2 snitch incorrectly reporting region (CASSANDRA-4026)
 * Shut down thrift during decommission (CASSANDRA-4086)
 * Expose nodetool cfhistograms for 2ndary indexes (CASSANDRA-4063)
Merged from 0.8:
 * Fix ConcurrentModificationException in gossiper (CASSANDRA-4019)


1.1-beta1
 * (cqlsh)
   + add SOURCE and CAPTURE commands, and --file option (CASSANDRA-3479)
   + add ALTER COLUMNFAMILY WITH (CASSANDRA-3523)
   + bundle Python dependencies with Cassandra (CASSANDRA-3507)
   + added to Debian package (CASSANDRA-3458)
   + display byte data instead of erroring out on decode failure 
     (CASSANDRA-3874)
 * add nodetool rebuild_index (CASSANDRA-3583)
 * add nodetool rangekeysample (CASSANDRA-2917)
 * Fix streaming too much data during move operations (CASSANDRA-3639)
 * Nodetool and CLI connect to localhost by default (CASSANDRA-3568)
 * Reduce memory used by primary index sample (CASSANDRA-3743)
 * (Hadoop) separate input/output configurations (CASSANDRA-3197, 3765)
 * avoid returning internal Cassandra classes over JMX (CASSANDRA-2805)
 * add row-level isolation via SnapTree (CASSANDRA-2893)
 * Optimize key count estimation when opening sstable on startup
   (CASSANDRA-2988)
 * multi-dc replication optimization supporting CL > ONE (CASSANDRA-3577)
 * add command to stop compactions (CASSANDRA-1740, 3566, 3582)
 * multithreaded streaming (CASSANDRA-3494)
 * removed in-tree redhat spec (CASSANDRA-3567)
 * "defragment" rows for name-based queries under STCS, again (CASSANDRA-2503)
 * Recycle commitlog segments for improved performance 
   (CASSANDRA-3411, 3543, 3557, 3615)
 * update size-tiered compaction to prioritize small tiers (CASSANDRA-2407)
 * add message expiration logic to OutboundTcpConnection (CASSANDRA-3005)
 * off-heap cache to use sun.misc.Unsafe instead of JNA (CASSANDRA-3271)
 * EACH_QUORUM is only supported for writes (CASSANDRA-3272)
 * replace compactionlock use in schema migration by checking CFS.isValid
   (CASSANDRA-3116)
 * recognize that "SELECT first ... *" isn't really "SELECT *" (CASSANDRA-3445)
 * Use faster bytes comparison (CASSANDRA-3434)
 * Bulk loader is no longer a fat client, (HADOOP) bulk load output format
   (CASSANDRA-3045)
 * (Hadoop) add support for KeyRange.filter
 * remove assumption that keys and token are in bijection
   (CASSANDRA-1034, 3574, 3604)
 * always remove endpoints from delevery queue in HH (CASSANDRA-3546)
 * fix race between cf flush and its 2ndary indexes flush (CASSANDRA-3547)
 * fix potential race in AES when a repair fails (CASSANDRA-3548)
 * Remove columns shadowed by a deleted container even when we cannot purge
   (CASSANDRA-3538)
 * Improve memtable slice iteration performance (CASSANDRA-3545)
 * more efficient allocation of small bloom filters (CASSANDRA-3618)
 * Use separate writer thread in SSTableSimpleUnsortedWriter (CASSANDRA-3619)
 * fsync the directory after new sstable or commitlog segment are created (CASSANDRA-3250)
 * fix minor issues reported by FindBugs (CASSANDRA-3658)
 * global key/row caches (CASSANDRA-3143, 3849)
 * optimize memtable iteration during range scan (CASSANDRA-3638)
 * introduce 'crc_check_chance' in CompressionParameters to support
   a checksum percentage checking chance similarly to read-repair (CASSANDRA-3611)
 * a way to deactivate global key/row cache on per-CF basis (CASSANDRA-3667)
 * fix LeveledCompactionStrategy broken because of generation pre-allocation
   in LeveledManifest (CASSANDRA-3691)
 * finer-grained control over data directories (CASSANDRA-2749)
 * Fix ClassCastException during hinted handoff (CASSANDRA-3694)
 * Upgrade Thrift to 0.7 (CASSANDRA-3213)
 * Make stress.java insert operation to use microseconds (CASSANDRA-3725)
 * Allows (internally) doing a range query with a limit of columns instead of
   rows (CASSANDRA-3742)
 * Allow rangeSlice queries to be start/end inclusive/exclusive (CASSANDRA-3749)
 * Fix BulkLoader to support new SSTable layout and add stream
   throttling to prevent an NPE when there is no yaml config (CASSANDRA-3752)
 * Allow concurrent schema migrations (CASSANDRA-1391, 3832)
 * Add SnapshotCommand to trigger snapshot on remote node (CASSANDRA-3721)
 * Make CFMetaData conversions to/from thrift/native schema inverses
   (CASSANDRA_3559)
 * Add initial code for CQL 3.0-beta (CASSANDRA-2474, 3781, 3753)
 * Add wide row support for ColumnFamilyInputFormat (CASSANDRA-3264)
 * Allow extending CompositeType comparator (CASSANDRA-3657)
 * Avoids over-paging during get_count (CASSANDRA-3798)
 * Add new command to rebuild a node without (repair) merkle tree calculations
   (CASSANDRA-3483, 3922)
 * respect not only row cache capacity but caching mode when
   trying to read data (CASSANDRA-3812)
 * fix system tests (CASSANDRA-3827)
 * CQL support for altering row key type in ALTER TABLE (CASSANDRA-3781)
 * turn compression on by default (CASSANDRA-3871)
 * make hexToBytes refuse invalid input (CASSANDRA-2851)
 * Make secondary indexes CF inherit compression and compaction from their
   parent CF (CASSANDRA-3877)
 * Finish cleanup up tombstone purge code (CASSANDRA-3872)
 * Avoid NPE on aboarted stream-out sessions (CASSANDRA-3904)
 * BulkRecordWriter throws NPE for counter columns (CASSANDRA-3906)
 * Support compression using BulkWriter (CASSANDRA-3907)


1.0.8
 * fix race between cleanup and flush on secondary index CFSes (CASSANDRA-3712)
 * avoid including non-queried nodes in rangeslice read repair
   (CASSANDRA-3843)
 * Only snapshot CF being compacted for snapshot_before_compaction 
   (CASSANDRA-3803)
 * Log active compactions in StatusLogger (CASSANDRA-3703)
 * Compute more accurate compaction score per level (CASSANDRA-3790)
 * Return InvalidRequest when using a keyspace that doesn't exist
   (CASSANDRA-3764)
 * disallow user modification of System keyspace (CASSANDRA-3738)
 * allow using sstable2json on secondary index data (CASSANDRA-3738)
 * (cqlsh) add DESCRIBE COLUMNFAMILIES (CASSANDRA-3586)
 * (cqlsh) format blobs correctly and use colors to improve output
   readability (CASSANDRA-3726)
 * synchronize BiMap of bootstrapping tokens (CASSANDRA-3417)
 * show index options in CLI (CASSANDRA-3809)
 * add optional socket timeout for streaming (CASSANDRA-3838)
 * fix truncate not to leave behind non-CFS backed secondary indexes
   (CASSANDRA-3844)
 * make CLI `show schema` to use output stream directly instead
   of StringBuilder (CASSANDRA-3842)
 * remove the wait on hint future during write (CASSANDRA-3870)
 * (cqlsh) ignore missing CfDef opts (CASSANDRA-3933)
 * (cqlsh) look for cqlshlib relative to realpath (CASSANDRA-3767)
 * Fix short read protection (CASSANDRA-3934)
 * Make sure infered and actual schema match (CASSANDRA-3371)
 * Fix NPE during HH delivery (CASSANDRA-3677)
 * Don't put boostrapping node in 'hibernate' status (CASSANDRA-3737)
 * Fix double quotes in windows bat files (CASSANDRA-3744)
 * Fix bad validator lookup (CASSANDRA-3789)
 * Fix soft reset in EC2MultiRegionSnitch (CASSANDRA-3835)
 * Don't leave zombie connections with THSHA thrift server (CASSANDRA-3867)
 * (cqlsh) fix deserialization of data (CASSANDRA-3874)
 * Fix removetoken force causing an inconsistent state (CASSANDRA-3876)
 * Fix ahndling of some types with Pig (CASSANDRA-3886)
 * Don't allow to drop the system keyspace (CASSANDRA-3759)
 * Make Pig deletes disabled by default and configurable (CASSANDRA-3628)
Merged from 0.8:
 * (Pig) fix CassandraStorage to use correct comparator in Super ColumnFamily
   case (CASSANDRA-3251)
 * fix thread safety issues in commitlog replay, primarily affecting
   systems with many (100s) of CF definitions (CASSANDRA-3751)
 * Fix relevant tombstone ignored with super columns (CASSANDRA-3875)


1.0.7
 * fix regression in HH page size calculation (CASSANDRA-3624)
 * retry failed stream on IOException (CASSANDRA-3686)
 * allow configuring bloom_filter_fp_chance (CASSANDRA-3497)
 * attempt hint delivery every ten minutes, or when failure detector
   notifies us that a node is back up, whichever comes first.  hint
   handoff throttle delay default changed to 1ms, from 50 (CASSANDRA-3554)
 * add nodetool setstreamthroughput (CASSANDRA-3571)
 * fix assertion when dropping a columnfamily with no sstables (CASSANDRA-3614)
 * more efficient allocation of small bloom filters (CASSANDRA-3618)
 * CLibrary.createHardLinkWithExec() to check for errors (CASSANDRA-3101)
 * Avoid creating empty and non cleaned writer during compaction (CASSANDRA-3616)
 * stop thrift service in shutdown hook so we can quiesce MessagingService
   (CASSANDRA-3335)
 * (CQL) compaction_strategy_options and compression_parameters for
   CREATE COLUMNFAMILY statement (CASSANDRA-3374)
 * Reset min/max compaction threshold when creating size tiered compaction
   strategy (CASSANDRA-3666)
 * Don't ignore IOException during compaction (CASSANDRA-3655)
 * Fix assertion error for CF with gc_grace=0 (CASSANDRA-3579)
 * Shutdown ParallelCompaction reducer executor after use (CASSANDRA-3711)
 * Avoid < 0 value for pending tasks in leveled compaction (CASSANDRA-3693)
 * (Hadoop) Support TimeUUID in Pig CassandraStorage (CASSANDRA-3327)
 * Check schema is ready before continuing boostrapping (CASSANDRA-3629)
 * Catch overflows during parsing of chunk_length_kb (CASSANDRA-3644)
 * Improve stream protocol mismatch errors (CASSANDRA-3652)
 * Avoid multiple thread doing HH to the same target (CASSANDRA-3681)
 * Add JMX property for rp_timeout_in_ms (CASSANDRA-2940)
 * Allow DynamicCompositeType to compare component of different types
   (CASSANDRA-3625)
 * Flush non-cfs backed secondary indexes (CASSANDRA-3659)
 * Secondary Indexes should report memory consumption (CASSANDRA-3155)
 * fix for SelectStatement start/end key are not set correctly
   when a key alias is involved (CASSANDRA-3700)
 * fix CLI `show schema` command insert of an extra comma in
   column_metadata (CASSANDRA-3714)
Merged from 0.8:
 * avoid logging (harmless) exception when GC takes < 1ms (CASSANDRA-3656)
 * prevent new nodes from thinking down nodes are up forever (CASSANDRA-3626)
 * use correct list of replicas for LOCAL_QUORUM reads when read repair
   is disabled (CASSANDRA-3696)
 * block on flush before compacting hints (may prevent OOM) (CASSANDRA-3733)


1.0.6
 * (CQL) fix cqlsh support for replicate_on_write (CASSANDRA-3596)
 * fix adding to leveled manifest after streaming (CASSANDRA-3536)
 * filter out unavailable cipher suites when using encryption (CASSANDRA-3178)
 * (HADOOP) add old-style api support for CFIF and CFRR (CASSANDRA-2799)
 * Support TimeUUIDType column names in Stress.java tool (CASSANDRA-3541)
 * (CQL) INSERT/UPDATE/DELETE/TRUNCATE commands should allow CF names to
   be qualified by keyspace (CASSANDRA-3419)
 * always remove endpoints from delevery queue in HH (CASSANDRA-3546)
 * fix race between cf flush and its 2ndary indexes flush (CASSANDRA-3547)
 * fix potential race in AES when a repair fails (CASSANDRA-3548)
 * fix default value validation usage in CLI SET command (CASSANDRA-3553)
 * Optimize componentsFor method for compaction and startup time
   (CASSANDRA-3532)
 * (CQL) Proper ColumnFamily metadata validation on CREATE COLUMNFAMILY 
   (CASSANDRA-3565)
 * fix compression "chunk_length_kb" option to set correct kb value for 
   thrift/avro (CASSANDRA-3558)
 * fix missing response during range slice repair (CASSANDRA-3551)
 * 'describe ring' moved from CLI to nodetool and available through JMX (CASSANDRA-3220)
 * add back partitioner to sstable metadata (CASSANDRA-3540)
 * fix NPE in get_count for counters (CASSANDRA-3601)
Merged from 0.8:
 * remove invalid assertion that table was opened before dropping it
   (CASSANDRA-3580)
 * range and index scans now only send requests to enough replicas to
   satisfy requested CL + RR (CASSANDRA-3598)
 * use cannonical host for local node in nodetool info (CASSANDRA-3556)
 * remove nonlocal DC write optimization since it only worked with
   CL.ONE or CL.LOCAL_QUORUM (CASSANDRA-3577, 3585)
 * detect misuses of CounterColumnType (CASSANDRA-3422)
 * turn off string interning in json2sstable, take 2 (CASSANDRA-2189)
 * validate compression parameters on add/update of the ColumnFamily 
   (CASSANDRA-3573)
 * Check for 0.0.0.0 is incorrect in CFIF (CASSANDRA-3584)
 * Increase vm.max_map_count in debian packaging (CASSANDRA-3563)
 * gossiper will never add itself to saved endpoints (CASSANDRA-3485)


1.0.5
 * revert CASSANDRA-3407 (see CASSANDRA-3540)
 * fix assertion error while forwarding writes to local nodes (CASSANDRA-3539)


1.0.4
 * fix self-hinting of timed out read repair updates and make hinted handoff
   less prone to OOMing a coordinator (CASSANDRA-3440)
 * expose bloom filter sizes via JMX (CASSANDRA-3495)
 * enforce RP tokens 0..2**127 (CASSANDRA-3501)
 * canonicalize paths exposed through JMX (CASSANDRA-3504)
 * fix "liveSize" stat when sstables are removed (CASSANDRA-3496)
 * add bloom filter FP rates to nodetool cfstats (CASSANDRA-3347)
 * record partitioner in sstable metadata component (CASSANDRA-3407)
 * add new upgradesstables nodetool command (CASSANDRA-3406)
 * skip --debug requirement to see common exceptions in CLI (CASSANDRA-3508)
 * fix incorrect query results due to invalid max timestamp (CASSANDRA-3510)
 * make sstableloader recognize compressed sstables (CASSANDRA-3521)
 * avoids race in OutboundTcpConnection in multi-DC setups (CASSANDRA-3530)
 * use SETLOCAL in cassandra.bat (CASSANDRA-3506)
 * fix ConcurrentModificationException in Table.all() (CASSANDRA-3529)
Merged from 0.8:
 * fix concurrence issue in the FailureDetector (CASSANDRA-3519)
 * fix array out of bounds error in counter shard removal (CASSANDRA-3514)
 * avoid dropping tombstones when they might still be needed to shadow
   data in a different sstable (CASSANDRA-2786)


1.0.3
 * revert name-based query defragmentation aka CASSANDRA-2503 (CASSANDRA-3491)
 * fix invalidate-related test failures (CASSANDRA-3437)
 * add next-gen cqlsh to bin/ (CASSANDRA-3188, 3131, 3493)
 * (CQL) fix handling of rows with no columns (CASSANDRA-3424, 3473)
 * fix querying supercolumns by name returning only a subset of
   subcolumns or old subcolumn versions (CASSANDRA-3446)
 * automatically compute sha1 sum for uncompressed data files (CASSANDRA-3456)
 * fix reading metadata/statistics component for version < h (CASSANDRA-3474)
 * add sstable forward-compatibility (CASSANDRA-3478)
 * report compression ratio in CFSMBean (CASSANDRA-3393)
 * fix incorrect size exception during streaming of counters (CASSANDRA-3481)
 * (CQL) fix for counter decrement syntax (CASSANDRA-3418)
 * Fix race introduced by CASSANDRA-2503 (CASSANDRA-3482)
 * Fix incomplete deletion of delivered hints (CASSANDRA-3466)
 * Avoid rescheduling compactions when no compaction was executed 
   (CASSANDRA-3484)
 * fix handling of the chunk_length_kb compression options (CASSANDRA-3492)
Merged from 0.8:
 * fix updating CF row_cache_provider (CASSANDRA-3414)
 * CFMetaData.convertToThrift method to set RowCacheProvider (CASSANDRA-3405)
 * acquire compactionlock during truncate (CASSANDRA-3399)
 * fix displaying cfdef entries for super columnfamilies (CASSANDRA-3415)
 * Make counter shard merging thread safe (CASSANDRA-3178)
 * Revert CASSANDRA-2855
 * Fix bug preventing the use of efficient cross-DC writes (CASSANDRA-3472)
 * `describe ring` command for CLI (CASSANDRA-3220)
 * (Hadoop) skip empty rows when entire row is requested, redux (CASSANDRA-2855)


1.0.2
 * "defragment" rows for name-based queries under STCS (CASSANDRA-2503)
 * Add timing information to cassandra-cli GET/SET/LIST queries (CASSANDRA-3326)
 * Only create one CompressionMetadata object per sstable (CASSANDRA-3427)
 * cleanup usage of StorageService.setMode() (CASSANDRA-3388)
 * Avoid large array allocation for compressed chunk offsets (CASSANDRA-3432)
 * fix DecimalType bytebuffer marshalling (CASSANDRA-3421)
 * fix bug that caused first column in per row indexes to be ignored 
   (CASSANDRA-3441)
 * add JMX call to clean (failed) repair sessions (CASSANDRA-3316)
 * fix sstableloader reference acquisition bug (CASSANDRA-3438)
 * fix estimated row size regression (CASSANDRA-3451)
 * make sure we don't return more columns than asked (CASSANDRA-3303, 3395)
Merged from 0.8:
 * acquire compactionlock during truncate (CASSANDRA-3399)
 * fix displaying cfdef entries for super columnfamilies (CASSANDRA-3415)


1.0.1
 * acquire references during index build to prevent delete problems
   on Windows (CASSANDRA-3314)
 * describe_ring should include datacenter/topology information (CASSANDRA-2882)
 * Thrift sockets are not properly buffered (CASSANDRA-3261)
 * performance improvement for bytebufferutil compare function (CASSANDRA-3286)
 * add system.versions ColumnFamily (CASSANDRA-3140)
 * reduce network copies (CASSANDRA-3333, 3373)
 * limit nodetool to 32MB of heap (CASSANDRA-3124)
 * (CQL) update parser to accept "timestamp" instead of "date" (CASSANDRA-3149)
 * Fix CLI `show schema` to include "compression_options" (CASSANDRA-3368)
 * Snapshot to include manifest under LeveledCompactionStrategy (CASSANDRA-3359)
 * (CQL) SELECT query should allow CF name to be qualified by keyspace (CASSANDRA-3130)
 * (CQL) Fix internal application error specifying 'using consistency ...'
   in lower case (CASSANDRA-3366)
 * fix Deflate compression when compression actually makes the data bigger
   (CASSANDRA-3370)
 * optimize UUIDGen to avoid lock contention on InetAddress.getLocalHost 
   (CASSANDRA-3387)
 * tolerate index being dropped mid-mutation (CASSANDRA-3334, 3313)
 * CompactionManager is now responsible for checking for new candidates
   post-task execution, enabling more consistent leveled compaction 
   (CASSANDRA-3391)
 * Cache HSHA threads (CASSANDRA-3372)
 * use CF/KS names as snapshot prefix for drop + truncate operations
   (CASSANDRA-2997)
 * Break bloom filters up to avoid heap fragmentation (CASSANDRA-2466)
 * fix cassandra hanging on jsvc stop (CASSANDRA-3302)
 * Avoid leveled compaction getting blocked on errors (CASSANDRA-3408)
 * Make reloading the compaction strategy safe (CASSANDRA-3409)
 * ignore 0.8 hints even if compaction begins before we try to purge
   them (CASSANDRA-3385)
 * remove procrun (bin\daemon) from Cassandra source tree and 
   artifacts (CASSANDRA-3331)
 * make cassandra compile under JDK7 (CASSANDRA-3275)
 * remove dependency of clientutil.jar to FBUtilities (CASSANDRA-3299)
 * avoid truncation errors by using long math on long values (CASSANDRA-3364)
 * avoid clock drift on some Windows machine (CASSANDRA-3375)
 * display cache provider in cli 'describe keyspace' command (CASSANDRA-3384)
 * fix incomplete topology information in describe_ring (CASSANDRA-3403)
 * expire dead gossip states based on time (CASSANDRA-2961)
 * improve CompactionTask extensibility (CASSANDRA-3330)
 * Allow one leveled compaction task to kick off another (CASSANDRA-3363)
 * allow encryption only between datacenters (CASSANDRA-2802)
Merged from 0.8:
 * fix truncate allowing data to be replayed post-restart (CASSANDRA-3297)
 * make iwriter final in IndexWriter to avoid NPE (CASSANDRA-2863)
 * (CQL) update grammar to require key clause in DELETE statement
   (CASSANDRA-3349)
 * (CQL) allow numeric keyspace names in USE statement (CASSANDRA-3350)
 * (Hadoop) skip empty rows when slicing the entire row (CASSANDRA-2855)
 * Fix handling of tombstone by SSTableExport/Import (CASSANDRA-3357)
 * fix ColumnIndexer to use long offsets (CASSANDRA-3358)
 * Improved CLI exceptions (CASSANDRA-3312)
 * Fix handling of tombstone by SSTableExport/Import (CASSANDRA-3357)
 * Only count compaction as active (for throttling) when they have
   successfully acquired the compaction lock (CASSANDRA-3344)
 * Display CLI version string on startup (CASSANDRA-3196)
 * (Hadoop) make CFIF try rpc_address or fallback to listen_address
   (CASSANDRA-3214)
 * (Hadoop) accept comma delimited lists of initial thrift connections
   (CASSANDRA-3185)
 * ColumnFamily min_compaction_threshold should be >= 2 (CASSANDRA-3342)
 * (Pig) add 0.8+ types and key validation type in schema (CASSANDRA-3280)
 * Fix completely removing column metadata using CLI (CASSANDRA-3126)
 * CLI `describe cluster;` output should be on separate lines for separate versions
   (CASSANDRA-3170)
 * fix changing durable_writes keyspace option during CF creation
   (CASSANDRA-3292)
 * avoid locking on update when no indexes are involved (CASSANDRA-3386)
 * fix assertionError during repair with ordered partitioners (CASSANDRA-3369)
 * correctly serialize key_validation_class for avro (CASSANDRA-3391)
 * don't expire counter tombstone after streaming (CASSANDRA-3394)
 * prevent nodes that failed to join from hanging around forever 
   (CASSANDRA-3351)
 * remove incorrect optimization from slice read path (CASSANDRA-3390)
 * Fix race in AntiEntropyService (CASSANDRA-3400)


1.0.0-final
 * close scrubbed sstable fd before deleting it (CASSANDRA-3318)
 * fix bug preventing obsolete commitlog segments from being removed
   (CASSANDRA-3269)
 * tolerate whitespace in seed CDL (CASSANDRA-3263)
 * Change default heap thresholds to max(min(1/2 ram, 1G), min(1/4 ram, 8GB))
   (CASSANDRA-3295)
 * Fix broken CompressedRandomAccessReaderTest (CASSANDRA-3298)
 * (CQL) fix type information returned for wildcard queries (CASSANDRA-3311)
 * add estimated tasks to LeveledCompactionStrategy (CASSANDRA-3322)
 * avoid including compaction cache-warming in keycache stats (CASSANDRA-3325)
 * run compaction and hinted handoff threads at MIN_PRIORITY (CASSANDRA-3308)
 * default hsha thrift server to cpu core count in rpc pool (CASSANDRA-3329)
 * add bin\daemon to binary tarball for Windows service (CASSANDRA-3331)
 * Fix places where uncompressed size of sstables was use in place of the
   compressed one (CASSANDRA-3338)
 * Fix hsha thrift server (CASSANDRA-3346)
 * Make sure repair only stream needed sstables (CASSANDRA-3345)


1.0.0-rc2
 * Log a meaningful warning when a node receives a message for a repair session
   that doesn't exist anymore (CASSANDRA-3256)
 * test for NUMA policy support as well as numactl presence (CASSANDRA-3245)
 * Fix FD leak when internode encryption is enabled (CASSANDRA-3257)
 * Remove incorrect assertion in mergeIterator (CASSANDRA-3260)
 * FBUtilities.hexToBytes(String) to throw NumberFormatException when string
   contains non-hex characters (CASSANDRA-3231)
 * Keep SimpleSnitch proximity ordering unchanged from what the Strategy
   generates, as intended (CASSANDRA-3262)
 * remove Scrub from compactionstats when finished (CASSANDRA-3255)
 * fix counter entry in jdbc TypesMap (CASSANDRA-3268)
 * fix full queue scenario for ParallelCompactionIterator (CASSANDRA-3270)
 * fix bootstrap process (CASSANDRA-3285)
 * don't try delivering hints if when there isn't any (CASSANDRA-3176)
 * CLI documentation change for ColumnFamily `compression_options` (CASSANDRA-3282)
 * ignore any CF ids sent by client for adding CF/KS (CASSANDRA-3288)
 * remove obsolete hints on first startup (CASSANDRA-3291)
 * use correct ISortedColumns for time-optimized reads (CASSANDRA-3289)
 * Evict gossip state immediately when a token is taken over by a new IP 
   (CASSANDRA-3259)


1.0.0-rc1
 * Update CQL to generate microsecond timestamps by default (CASSANDRA-3227)
 * Fix counting CFMetadata towards Memtable liveRatio (CASSANDRA-3023)
 * Kill server on wrapped OOME such as from FileChannel.map (CASSANDRA-3201)
 * remove unnecessary copy when adding to row cache (CASSANDRA-3223)
 * Log message when a full repair operation completes (CASSANDRA-3207)
 * Fix streamOutSession keeping sstables references forever if the remote end
   dies (CASSANDRA-3216)
 * Remove dynamic_snitch boolean from example configuration (defaulting to 
   true) and set default badness threshold to 0.1 (CASSANDRA-3229)
 * Base choice of random or "balanced" token on bootstrap on whether
   schema definitions were found (CASSANDRA-3219)
 * Fixes for LeveledCompactionStrategy score computation, prioritization,
   scheduling, and performance (CASSANDRA-3224, 3234)
 * parallelize sstable open at server startup (CASSANDRA-2988)
 * fix handling of exceptions writing to OutboundTcpConnection (CASSANDRA-3235)
 * Allow using quotes in "USE <keyspace>;" CLI command (CASSANDRA-3208)
 * Don't allow any cache loading exceptions to halt startup (CASSANDRA-3218)
 * Fix sstableloader --ignores option (CASSANDRA-3247)
 * File descriptor limit increased in packaging (CASSANDRA-3206)
 * Fix deadlock in commit log during flush (CASSANDRA-3253) 


1.0.0-beta1
 * removed binarymemtable (CASSANDRA-2692)
 * add commitlog_total_space_in_mb to prevent fragmented logs (CASSANDRA-2427)
 * removed commitlog_rotation_threshold_in_mb configuration (CASSANDRA-2771)
 * make AbstractBounds.normalize de-overlapp overlapping ranges (CASSANDRA-2641)
 * replace CollatingIterator, ReducingIterator with MergeIterator 
   (CASSANDRA-2062)
 * Fixed the ability to set compaction strategy in cli using create column 
   family command (CASSANDRA-2778)
 * clean up tmp files after failed compaction (CASSANDRA-2468)
 * restrict repair streaming to specific columnfamilies (CASSANDRA-2280)
 * don't bother persisting columns shadowed by a row tombstone (CASSANDRA-2589)
 * reset CF and SC deletion times after gc_grace (CASSANDRA-2317)
 * optimize away seek when compacting wide rows (CASSANDRA-2879)
 * single-pass streaming (CASSANDRA-2677, 2906, 2916, 3003)
 * use reference counting for deleting sstables instead of relying on GC
   (CASSANDRA-2521, 3179)
 * store hints as serialized mutations instead of pointers to data row
   (CASSANDRA-2045)
 * store hints in the coordinator node instead of in the closest replica 
   (CASSANDRA-2914)
 * add row_cache_keys_to_save CF option (CASSANDRA-1966)
 * check column family validity in nodetool repair (CASSANDRA-2933)
 * use lazy initialization instead of class initialization in NodeId
   (CASSANDRA-2953)
 * add paging to get_count (CASSANDRA-2894)
 * fix "short reads" in [multi]get (CASSANDRA-2643, 3157, 3192)
 * add optional compression for sstables (CASSANDRA-47, 2994, 3001, 3128)
 * add scheduler JMX metrics (CASSANDRA-2962)
 * add block level checksum for compressed data (CASSANDRA-1717)
 * make column family backed column map pluggable and introduce unsynchronized
   ArrayList backed one to speedup reads (CASSANDRA-2843, 3165, 3205)
 * refactoring of the secondary index api (CASSANDRA-2982)
 * make CL > ONE reads wait for digest reconciliation before returning
   (CASSANDRA-2494)
 * fix missing logging for some exceptions (CASSANDRA-2061)
 * refactor and optimize ColumnFamilyStore.files(...) and Descriptor.fromFilename(String)
   and few other places responsible for work with SSTable files (CASSANDRA-3040)
 * Stop reading from sstables once we know we have the most recent columns,
   for query-by-name requests (CASSANDRA-2498)
 * Add query-by-column mode to stress.java (CASSANDRA-3064)
 * Add "install" command to cassandra.bat (CASSANDRA-292)
 * clean up KSMetadata, CFMetadata from unnecessary
   Thrift<->Avro conversion methods (CASSANDRA-3032)
 * Add timeouts to client request schedulers (CASSANDRA-3079, 3096)
 * Cli to use hashes rather than array of hashes for strategy options (CASSANDRA-3081)
 * LeveledCompactionStrategy (CASSANDRA-1608, 3085, 3110, 3087, 3145, 3154, 3182)
 * Improvements of the CLI `describe` command (CASSANDRA-2630)
 * reduce window where dropped CF sstables may not be deleted (CASSANDRA-2942)
 * Expose gossip/FD info to JMX (CASSANDRA-2806)
 * Fix streaming over SSL when compressed SSTable involved (CASSANDRA-3051)
 * Add support for pluggable secondary index implementations (CASSANDRA-3078)
 * remove compaction_thread_priority setting (CASSANDRA-3104)
 * generate hints for replicas that timeout, not just replicas that are known
   to be down before starting (CASSANDRA-2034)
 * Add throttling for internode streaming (CASSANDRA-3080)
 * make the repair of a range repair all replica (CASSANDRA-2610, 3194)
 * expose the ability to repair the first range (as returned by the
   partitioner) of a node (CASSANDRA-2606)
 * Streams Compression (CASSANDRA-3015)
 * add ability to use multiple threads during a single compaction
   (CASSANDRA-2901)
 * make AbstractBounds.normalize support overlapping ranges (CASSANDRA-2641)
 * fix of the CQL count() behavior (CASSANDRA-3068)
 * use TreeMap backed column families for the SSTable simple writers
   (CASSANDRA-3148)
 * fix inconsistency of the CLI syntax when {} should be used instead of [{}]
   (CASSANDRA-3119)
 * rename CQL type names to match expected SQL behavior (CASSANDRA-3149, 3031)
 * Arena-based allocation for memtables (CASSANDRA-2252, 3162, 3163, 3168)
 * Default RR chance to 0.1 (CASSANDRA-3169)
 * Add RowLevel support to secondary index API (CASSANDRA-3147)
 * Make SerializingCacheProvider the default if JNA is available (CASSANDRA-3183)
 * Fix backwards compatibilty for CQL memtable properties (CASSANDRA-3190)
 * Add five-minute delay before starting compactions on a restarted server
   (CASSANDRA-3181)
 * Reduce copies done for intra-host messages (CASSANDRA-1788, 3144)
 * support of compaction strategy option for stress.java (CASSANDRA-3204)
 * make memtable throughput and column count thresholds no-ops (CASSANDRA-2449)
 * Return schema information along with the resultSet in CQL (CASSANDRA-2734)
 * Add new DecimalType (CASSANDRA-2883)
 * Fix assertion error in RowRepairResolver (CASSANDRA-3156)
 * Reduce unnecessary high buffer sizes (CASSANDRA-3171)
 * Pluggable compaction strategy (CASSANDRA-1610)
 * Add new broadcast_address config option (CASSANDRA-2491)


0.8.7
 * Kill server on wrapped OOME such as from FileChannel.map (CASSANDRA-3201)
 * Allow using quotes in "USE <keyspace>;" CLI command (CASSANDRA-3208)
 * Log message when a full repair operation completes (CASSANDRA-3207)
 * Don't allow any cache loading exceptions to halt startup (CASSANDRA-3218)
 * Fix sstableloader --ignores option (CASSANDRA-3247)
 * File descriptor limit increased in packaging (CASSANDRA-3206)
 * Log a meaningfull warning when a node receive a message for a repair session
   that doesn't exist anymore (CASSANDRA-3256)
 * Fix FD leak when internode encryption is enabled (CASSANDRA-3257)
 * FBUtilities.hexToBytes(String) to throw NumberFormatException when string
   contains non-hex characters (CASSANDRA-3231)
 * Keep SimpleSnitch proximity ordering unchanged from what the Strategy
   generates, as intended (CASSANDRA-3262)
 * remove Scrub from compactionstats when finished (CASSANDRA-3255)
 * Fix tool .bat files when CASSANDRA_HOME contains spaces (CASSANDRA-3258)
 * Force flush of status table when removing/updating token (CASSANDRA-3243)
 * Evict gossip state immediately when a token is taken over by a new IP (CASSANDRA-3259)
 * Fix bug where the failure detector can take too long to mark a host
   down (CASSANDRA-3273)
 * (Hadoop) allow wrapping ranges in queries (CASSANDRA-3137)
 * (Hadoop) check all interfaces for a match with split location
   before falling back to random replica (CASSANDRA-3211)
 * (Hadoop) Make Pig storage handle implements LoadMetadata (CASSANDRA-2777)
 * (Hadoop) Fix exception during PIG 'dump' (CASSANDRA-2810)
 * Fix stress COUNTER_GET option (CASSANDRA-3301)
 * Fix missing fields in CLI `show schema` output (CASSANDRA-3304)
 * Nodetool no longer leaks threads and closes JMX connections (CASSANDRA-3309)
 * fix truncate allowing data to be replayed post-restart (CASSANDRA-3297)
 * Move SimpleAuthority and SimpleAuthenticator to examples (CASSANDRA-2922)
 * Fix handling of tombstone by SSTableExport/Import (CASSANDRA-3357)
 * Fix transposition in cfHistograms (CASSANDRA-3222)
 * Allow using number as DC name when creating keyspace in CQL (CASSANDRA-3239)
 * Force flush of system table after updating/removing a token (CASSANDRA-3243)


0.8.6
 * revert CASSANDRA-2388
 * change TokenRange.endpoints back to listen/broadcast address to match
   pre-1777 behavior, and add TokenRange.rpc_endpoints instead (CASSANDRA-3187)
 * avoid trying to watch cassandra-topology.properties when loaded from jar
   (CASSANDRA-3138)
 * prevent users from creating keyspaces with LocalStrategy replication
   (CASSANDRA-3139)
 * fix CLI `show schema;` to output correct keyspace definition statement
   (CASSANDRA-3129)
 * CustomTThreadPoolServer to log TTransportException at DEBUG level
   (CASSANDRA-3142)
 * allow topology sort to work with non-unique rack names between 
   datacenters (CASSANDRA-3152)
 * Improve caching of same-version Messages on digest and repair paths
   (CASSANDRA-3158)
 * Randomize choice of first replica for counter increment (CASSANDRA-2890)
 * Fix using read_repair_chance instead of merge_shard_change (CASSANDRA-3202)
 * Avoid streaming data to nodes that already have it, on move as well as
   decommission (CASSANDRA-3041)
 * Fix divide by zero error in GCInspector (CASSANDRA-3164)
 * allow quoting of the ColumnFamily name in CLI `create column family`
   statement (CASSANDRA-3195)
 * Fix rolling upgrade from 0.7 to 0.8 problem (CASSANDRA-3166)
 * Accomodate missing encryption_options in IncomingTcpConnection.stream
   (CASSANDRA-3212)


0.8.5
 * fix NPE when encryption_options is unspecified (CASSANDRA-3007)
 * include column name in validation failure exceptions (CASSANDRA-2849)
 * make sure truncate clears out the commitlog so replay won't re-
   populate with truncated data (CASSANDRA-2950)
 * fix NPE when debug logging is enabled and dropped CF is present
   in a commitlog segment (CASSANDRA-3021)
 * fix cassandra.bat when CASSANDRA_HOME contains spaces (CASSANDRA-2952)
 * fix to SSTableSimpleUnsortedWriter bufferSize calculation (CASSANDRA-3027)
 * make cleanup and normal compaction able to skip empty rows
   (rows containing nothing but expired tombstones) (CASSANDRA-3039)
 * work around native memory leak in com.sun.management.GarbageCollectorMXBean
   (CASSANDRA-2868)
 * validate that column names in column_metadata are not equal to key_alias
   on create/update of the ColumnFamily and CQL 'ALTER' statement (CASSANDRA-3036)
 * return an InvalidRequestException if an indexed column is assigned
   a value larger than 64KB (CASSANDRA-3057)
 * fix of numeric-only and string column names handling in CLI "drop index" 
   (CASSANDRA-3054)
 * prune index scan resultset back to original request for lazy
   resultset expansion case (CASSANDRA-2964)
 * (Hadoop) fail jobs when Cassandra node has failed but TaskTracker
   has not (CASSANDRA-2388)
 * fix dynamic snitch ignoring nodes when read_repair_chance is zero
   (CASSANDRA-2662)
 * avoid retaining references to dropped CFS objects in 
   CompactionManager.estimatedCompactions (CASSANDRA-2708)
 * expose rpc timeouts per host in MessagingServiceMBean (CASSANDRA-2941)
 * avoid including cwd in classpath for deb and rpm packages (CASSANDRA-2881)
 * remove gossip state when a new IP takes over a token (CASSANDRA-3071)
 * allow sstable2json to work on index sstable files (CASSANDRA-3059)
 * always hint counters (CASSANDRA-3099)
 * fix log4j initialization in EmbeddedCassandraService (CASSANDRA-2857)
 * remove gossip state when a new IP takes over a token (CASSANDRA-3071)
 * work around native memory leak in com.sun.management.GarbageCollectorMXBean
    (CASSANDRA-2868)
 * fix UnavailableException with writes at CL.EACH_QUORM (CASSANDRA-3084)
 * fix parsing of the Keyspace and ColumnFamily names in numeric
   and string representations in CLI (CASSANDRA-3075)
 * fix corner cases in Range.differenceToFetch (CASSANDRA-3084)
 * fix ip address String representation in the ring cache (CASSANDRA-3044)
 * fix ring cache compatibility when mixing pre-0.8.4 nodes with post-
   in the same cluster (CASSANDRA-3023)
 * make repair report failure when a node participating dies (instead of
   hanging forever) (CASSANDRA-2433)
 * fix handling of the empty byte buffer by ReversedType (CASSANDRA-3111)
 * Add validation that Keyspace names are case-insensitively unique (CASSANDRA-3066)
 * catch invalid key_validation_class before instantiating UpdateColumnFamily (CASSANDRA-3102)
 * make Range and Bounds objects client-safe (CASSANDRA-3108)
 * optionally skip log4j configuration (CASSANDRA-3061)
 * bundle sstableloader with the debian package (CASSANDRA-3113)
 * don't try to build secondary indexes when there is none (CASSANDRA-3123)
 * improve SSTableSimpleUnsortedWriter speed for large rows (CASSANDRA-3122)
 * handle keyspace arguments correctly in nodetool snapshot (CASSANDRA-3038)
 * Fix SSTableImportTest on windows (CASSANDRA-3043)
 * expose compactionThroughputMbPerSec through JMX (CASSANDRA-3117)
 * log keyspace and CF of large rows being compacted


0.8.4
 * change TokenRing.endpoints to be a list of rpc addresses instead of 
   listen/broadcast addresses (CASSANDRA-1777)
 * include files-to-be-streamed in StreamInSession.getSources (CASSANDRA-2972)
 * use JAVA env var in cassandra-env.sh (CASSANDRA-2785, 2992)
 * avoid doing read for no-op replicate-on-write at CL=1 (CASSANDRA-2892)
 * refuse counter write for CL.ANY (CASSANDRA-2990)
 * switch back to only logging recent dropped messages (CASSANDRA-3004)
 * always deserialize RowMutation for counters (CASSANDRA-3006)
 * ignore saved replication_factor strategy_option for NTS (CASSANDRA-3011)
 * make sure pre-truncate CL segments are discarded (CASSANDRA-2950)


0.8.3
 * add ability to drop local reads/writes that are going to timeout
   (CASSANDRA-2943)
 * revamp token removal process, keep gossip states for 3 days (CASSANDRA-2496)
 * don't accept extra args for 0-arg nodetool commands (CASSANDRA-2740)
 * log unavailableexception details at debug level (CASSANDRA-2856)
 * expose data_dir though jmx (CASSANDRA-2770)
 * don't include tmp files as sstable when create cfs (CASSANDRA-2929)
 * log Java classpath on startup (CASSANDRA-2895)
 * keep gossipped version in sync with actual on migration coordinator 
   (CASSANDRA-2946)
 * use lazy initialization instead of class initialization in NodeId
   (CASSANDRA-2953)
 * check column family validity in nodetool repair (CASSANDRA-2933)
 * speedup bytes to hex conversions dramatically (CASSANDRA-2850)
 * Flush memtables on shutdown when durable writes are disabled 
   (CASSANDRA-2958)
 * improved POSIX compatibility of start scripts (CASsANDRA-2965)
 * add counter support to Hadoop InputFormat (CASSANDRA-2981)
 * fix bug where dirty commitlog segments were removed (and avoid keeping 
   segments with no post-flush activity permanently dirty) (CASSANDRA-2829)
 * fix throwing exception with batch mutation of counter super columns
   (CASSANDRA-2949)
 * ignore system tables during repair (CASSANDRA-2979)
 * throw exception when NTS is given replication_factor as an option
   (CASSANDRA-2960)
 * fix assertion error during compaction of counter CFs (CASSANDRA-2968)
 * avoid trying to create index names, when no index exists (CASSANDRA-2867)
 * don't sample the system table when choosing a bootstrap token
   (CASSANDRA-2825)
 * gossiper notifies of local state changes (CASSANDRA-2948)
 * add asynchronous and half-sync/half-async (hsha) thrift servers 
   (CASSANDRA-1405)
 * fix potential use of free'd native memory in SerializingCache 
   (CASSANDRA-2951)
 * prune index scan resultset back to original request for lazy
   resultset expansion case (CASSANDRA-2964)
 * (Hadoop) fail jobs when Cassandra node has failed but TaskTracker
    has not (CASSANDRA-2388)


0.8.2
 * CQL: 
   - include only one row per unique key for IN queries (CASSANDRA-2717)
   - respect client timestamp on full row deletions (CASSANDRA-2912)
 * improve thread-safety in StreamOutSession (CASSANDRA-2792)
 * allow deleting a row and updating indexed columns in it in the
   same mutation (CASSANDRA-2773)
 * Expose number of threads blocked on submitting memtable to flush
   in JMX (CASSANDRA-2817)
 * add ability to return "endpoints" to nodetool (CASSANDRA-2776)
 * Add support for multiple (comma-delimited) coordinator addresses
   to ColumnFamilyInputFormat (CASSANDRA-2807)
 * fix potential NPE while scheduling read repair for range slice
   (CASSANDRA-2823)
 * Fix race in SystemTable.getCurrentLocalNodeId (CASSANDRA-2824)
 * Correctly set default for replicate_on_write (CASSANDRA-2835)
 * improve nodetool compactionstats formatting (CASSANDRA-2844)
 * fix index-building status display (CASSANDRA-2853)
 * fix CLI perpetuating obsolete KsDef.replication_factor (CASSANDRA-2846)
 * improve cli treatment of multiline comments (CASSANDRA-2852)
 * handle row tombstones correctly in EchoedRow (CASSANDRA-2786)
 * add MessagingService.get[Recently]DroppedMessages and
   StorageService.getExceptionCount (CASSANDRA-2804)
 * fix possibility of spurious UnavailableException for LOCAL_QUORUM
   reads with dynamic snitch + read repair disabled (CASSANDRA-2870)
 * add ant-optional as dependence for the debian package (CASSANDRA-2164)
 * add option to specify limit for get_slice in the CLI (CASSANDRA-2646)
 * decrease HH page size (CASSANDRA-2832)
 * reset cli keyspace after dropping the current one (CASSANDRA-2763)
 * add KeyRange option to Hadoop inputformat (CASSANDRA-1125)
 * fix protocol versioning (CASSANDRA-2818, 2860)
 * support spaces in path to log4j configuration (CASSANDRA-2383)
 * avoid including inferred types in CF update (CASSANDRA-2809)
 * fix JMX bulkload call (CASSANDRA-2908)
 * fix updating KS with durable_writes=false (CASSANDRA-2907)
 * add simplified facade to SSTableWriter for bulk loading use
   (CASSANDRA-2911)
 * fix re-using index CF sstable names after drop/recreate (CASSANDRA-2872)
 * prepend CF to default index names (CASSANDRA-2903)
 * fix hint replay (CASSANDRA-2928)
 * Properly synchronize repair's merkle tree computation (CASSANDRA-2816)


0.8.1
 * CQL:
   - support for insert, delete in BATCH (CASSANDRA-2537)
   - support for IN to SELECT, UPDATE (CASSANDRA-2553)
   - timestamp support for INSERT, UPDATE, and BATCH (CASSANDRA-2555)
   - TTL support (CASSANDRA-2476)
   - counter support (CASSANDRA-2473)
   - ALTER COLUMNFAMILY (CASSANDRA-1709)
   - DROP INDEX (CASSANDRA-2617)
   - add SCHEMA/TABLE as aliases for KS/CF (CASSANDRA-2743)
   - server handles wait-for-schema-agreement (CASSANDRA-2756)
   - key alias support (CASSANDRA-2480)
 * add support for comparator parameters and a generic ReverseType
   (CASSANDRA-2355)
 * add CompositeType and DynamicCompositeType (CASSANDRA-2231)
 * optimize batches containing multiple updates to the same row
   (CASSANDRA-2583)
 * adjust hinted handoff page size to avoid OOM with large columns 
   (CASSANDRA-2652)
 * mark BRAF buffer invalid post-flush so we don't re-flush partial
   buffers again, especially on CL writes (CASSANDRA-2660)
 * add DROP INDEX support to CLI (CASSANDRA-2616)
 * don't perform HH to client-mode [storageproxy] nodes (CASSANDRA-2668)
 * Improve forceDeserialize/getCompactedRow encapsulation (CASSANDRA-2659)
 * Don't write CounterUpdateColumn to disk in tests (CASSANDRA-2650)
 * Add sstable bulk loading utility (CASSANDRA-1278)
 * avoid replaying hints to dropped columnfamilies (CASSANDRA-2685)
 * add placeholders for missing rows in range query pseudo-RR (CASSANDRA-2680)
 * remove no-op HHOM.renameHints (CASSANDRA-2693)
 * clone super columns to avoid modifying them during flush (CASSANDRA-2675)
 * allow writes to bypass the commitlog for certain keyspaces (CASSANDRA-2683)
 * avoid NPE when bypassing commitlog during memtable flush (CASSANDRA-2781)
 * Added support for making bootstrap retry if nodes flap (CASSANDRA-2644)
 * Added statusthrift to nodetool to report if thrift server is running (CASSANDRA-2722)
 * Fixed rows being cached if they do not exist (CASSANDRA-2723)
 * Support passing tableName and cfName to RowCacheProviders (CASSANDRA-2702)
 * close scrub file handles (CASSANDRA-2669)
 * throttle migration replay (CASSANDRA-2714)
 * optimize column serializer creation (CASSANDRA-2716)
 * Added support for making bootstrap retry if nodes flap (CASSANDRA-2644)
 * Added statusthrift to nodetool to report if thrift server is running
   (CASSANDRA-2722)
 * Fixed rows being cached if they do not exist (CASSANDRA-2723)
 * fix truncate/compaction race (CASSANDRA-2673)
 * workaround large resultsets causing large allocation retention
   by nio sockets (CASSANDRA-2654)
 * fix nodetool ring use with Ec2Snitch (CASSANDRA-2733)
 * fix removing columns and subcolumns that are supressed by a row or
   supercolumn tombstone during replica resolution (CASSANDRA-2590)
 * support sstable2json against snapshot sstables (CASSANDRA-2386)
 * remove active-pull schema requests (CASSANDRA-2715)
 * avoid marking entire list of sstables as actively being compacted
   in multithreaded compaction (CASSANDRA-2765)
 * seek back after deserializing a row to update cache with (CASSANDRA-2752)
 * avoid skipping rows in scrub for counter column family (CASSANDRA-2759)
 * fix ConcurrentModificationException in repair when dealing with 0.7 node
   (CASSANDRA-2767)
 * use threadsafe collections for StreamInSession (CASSANDRA-2766)
 * avoid infinite loop when creating merkle tree (CASSANDRA-2758)
 * avoids unmarking compacting sstable prematurely in cleanup (CASSANDRA-2769)
 * fix NPE when the commit log is bypassed (CASSANDRA-2718)
 * don't throw an exception in SS.isRPCServerRunning (CASSANDRA-2721)
 * make stress.jar executable (CASSANDRA-2744)
 * add daemon mode to java stress (CASSANDRA-2267)
 * expose the DC and rack of a node through JMX and nodetool ring (CASSANDRA-2531)
 * fix cache mbean getSize (CASSANDRA-2781)
 * Add Date, Float, Double, and Boolean types (CASSANDRA-2530)
 * Add startup flag to renew counter node id (CASSANDRA-2788)
 * add jamm agent to cassandra.bat (CASSANDRA-2787)
 * fix repair hanging if a neighbor has nothing to send (CASSANDRA-2797)
 * purge tombstone even if row is in only one sstable (CASSANDRA-2801)
 * Fix wrong purge of deleted cf during compaction (CASSANDRA-2786)
 * fix race that could result in Hadoop writer failing to throw an
   exception encountered after close() (CASSANDRA-2755)
 * fix scan wrongly throwing assertion error (CASSANDRA-2653)
 * Always use even distribution for merkle tree with RandomPartitionner
   (CASSANDRA-2841)
 * fix describeOwnership for OPP (CASSANDRA-2800)
 * ensure that string tokens do not contain commas (CASSANDRA-2762)


0.8.0-final
 * fix CQL grammar warning and cqlsh regression from CASSANDRA-2622
 * add ant generate-cql-html target (CASSANDRA-2526)
 * update CQL consistency levels (CASSANDRA-2566)
 * debian packaging fixes (CASSANDRA-2481, 2647)
 * fix UUIDType, IntegerType for direct buffers (CASSANDRA-2682, 2684)
 * switch to native Thrift for Hadoop map/reduce (CASSANDRA-2667)
 * fix StackOverflowError when building from eclipse (CASSANDRA-2687)
 * only provide replication_factor to strategy_options "help" for
   SimpleStrategy, OldNetworkTopologyStrategy (CASSANDRA-2678, 2713)
 * fix exception adding validators to non-string columns (CASSANDRA-2696)
 * avoid instantiating DatabaseDescriptor in JDBC (CASSANDRA-2694)
 * fix potential stack overflow during compaction (CASSANDRA-2626)
 * clone super columns to avoid modifying them during flush (CASSANDRA-2675)
 * reset underlying iterator in EchoedRow constructor (CASSANDRA-2653)


0.8.0-rc1
 * faster flushes and compaction from fixing excessively pessimistic 
   rebuffering in BRAF (CASSANDRA-2581)
 * fix returning null column values in the python cql driver (CASSANDRA-2593)
 * fix merkle tree splitting exiting early (CASSANDRA-2605)
 * snapshot_before_compaction directory name fix (CASSANDRA-2598)
 * Disable compaction throttling during bootstrap (CASSANDRA-2612) 
 * fix CQL treatment of > and < operators in range slices (CASSANDRA-2592)
 * fix potential double-application of counter updates on commitlog replay
   by moving replay position from header to sstable metadata (CASSANDRA-2419)
 * JDBC CQL driver exposes getColumn for access to timestamp
 * JDBC ResultSetMetadata properties added to AbstractType
 * r/m clustertool (CASSANDRA-2607)
 * add support for presenting row key as a column in CQL result sets 
   (CASSANDRA-2622)
 * Don't allow {LOCAL|EACH}_QUORUM unless strategy is NTS (CASSANDRA-2627)
 * validate keyspace strategy_options during CQL create (CASSANDRA-2624)
 * fix empty Result with secondary index when limit=1 (CASSANDRA-2628)
 * Fix regression where bootstrapping a node with no schema fails
   (CASSANDRA-2625)
 * Allow removing LocationInfo sstables (CASSANDRA-2632)
 * avoid attempting to replay mutations from dropped keyspaces (CASSANDRA-2631)
 * avoid using cached position of a key when GT is requested (CASSANDRA-2633)
 * fix counting bloom filter true positives (CASSANDRA-2637)
 * initialize local ep state prior to gossip startup if needed (CASSANDRA-2638)
 * fix counter increment lost after restart (CASSANDRA-2642)
 * add quote-escaping via backslash to CLI (CASSANDRA-2623)
 * fix pig example script (CASSANDRA-2487)
 * fix dynamic snitch race in adding latencies (CASSANDRA-2618)
 * Start/stop cassandra after more important services such as mdadm in
   debian packaging (CASSANDRA-2481)


0.8.0-beta2
 * fix NPE compacting index CFs (CASSANDRA-2528)
 * Remove checking all column families on startup for compaction candidates 
   (CASSANDRA-2444)
 * validate CQL create keyspace options (CASSANDRA-2525)
 * fix nodetool setcompactionthroughput (CASSANDRA-2550)
 * move	gossip heartbeat back to its own thread (CASSANDRA-2554)
 * validate cql TRUNCATE columnfamily before truncating (CASSANDRA-2570)
 * fix batch_mutate for mixed standard-counter mutations (CASSANDRA-2457)
 * disallow making schema changes to system keyspace (CASSANDRA-2563)
 * fix sending mutation messages multiple times (CASSANDRA-2557)
 * fix incorrect use of NBHM.size in ReadCallback that could cause
   reads to time out even when responses were received (CASSANDRA-2552)
 * trigger read repair correctly for LOCAL_QUORUM reads (CASSANDRA-2556)
 * Allow configuring the number of compaction thread (CASSANDRA-2558)
 * forceUserDefinedCompaction will attempt to compact what it is given
   even if the pessimistic estimate is that there is not enough disk space;
   automatic compactions will only compact 2 or more sstables (CASSANDRA-2575)
 * refuse to apply migrations with older timestamps than the current 
   schema (CASSANDRA-2536)
 * remove unframed Thrift transport option
 * include indexes in snapshots (CASSANDRA-2596)
 * improve ignoring of obsolete mutations in index maintenance (CASSANDRA-2401)
 * recognize attempt to drop just the index while leaving the column
   definition alone (CASSANDRA-2619)
  

0.8.0-beta1
 * remove Avro RPC support (CASSANDRA-926)
 * support for columns that act as incr/decr counters 
   (CASSANDRA-1072, 1937, 1944, 1936, 2101, 2093, 2288, 2105, 2384, 2236, 2342,
   2454)
 * CQL (CASSANDRA-1703, 1704, 1705, 1706, 1707, 1708, 1710, 1711, 1940, 
   2124, 2302, 2277, 2493)
 * avoid double RowMutation serialization on write path (CASSANDRA-1800)
 * make NetworkTopologyStrategy the default (CASSANDRA-1960)
 * configurable internode encryption (CASSANDRA-1567, 2152)
 * human readable column names in sstable2json output (CASSANDRA-1933)
 * change default JMX port to 7199 (CASSANDRA-2027)
 * backwards compatible internal messaging (CASSANDRA-1015)
 * atomic switch of memtables and sstables (CASSANDRA-2284)
 * add pluggable SeedProvider (CASSANDRA-1669)
 * Fix clustertool to not throw exception when calling get_endpoints (CASSANDRA-2437)
 * upgrade to thrift 0.6 (CASSANDRA-2412) 
 * repair works on a token range instead of full ring (CASSANDRA-2324)
 * purge tombstones from row cache (CASSANDRA-2305)
 * push replication_factor into strategy_options (CASSANDRA-1263)
 * give snapshots the same name on each node (CASSANDRA-1791)
 * remove "nodetool loadbalance" (CASSANDRA-2448)
 * multithreaded compaction (CASSANDRA-2191)
 * compaction throttling (CASSANDRA-2156)
 * add key type information and alias (CASSANDRA-2311, 2396)
 * cli no longer divides read_repair_chance by 100 (CASSANDRA-2458)
 * made CompactionInfo.getTaskType return an enum (CASSANDRA-2482)
 * add a server-wide cap on measured memtable memory usage and aggressively
   flush to keep under that threshold (CASSANDRA-2006)
 * add unified UUIDType (CASSANDRA-2233)
 * add off-heap row cache support (CASSANDRA-1969)


0.7.5
 * improvements/fixes to PIG driver (CASSANDRA-1618, CASSANDRA-2387,
   CASSANDRA-2465, CASSANDRA-2484)
 * validate index names (CASSANDRA-1761)
 * reduce contention on Table.flusherLock (CASSANDRA-1954)
 * try harder to detect failures during streaming, cleaning up temporary
   files more reliably (CASSANDRA-2088)
 * shut down server for OOM on a Thrift thread (CASSANDRA-2269)
 * fix tombstone handling in repair and sstable2json (CASSANDRA-2279)
 * preserve version when streaming data from old sstables (CASSANDRA-2283)
 * don't start repair if a neighboring node is marked as dead (CASSANDRA-2290)
 * purge tombstones from row cache (CASSANDRA-2305)
 * Avoid seeking when sstable2json exports the entire file (CASSANDRA-2318)
 * clear Built flag in system table when dropping an index (CASSANDRA-2320)
 * don't allow arbitrary argument for stress.java (CASSANDRA-2323)
 * validate values for index predicates in get_indexed_slice (CASSANDRA-2328)
 * queue secondary indexes for flush before the parent (CASSANDRA-2330)
 * allow job configuration to set the CL used in Hadoop jobs (CASSANDRA-2331)
 * add memtable_flush_queue_size defaulting to 4 (CASSANDRA-2333)
 * Allow overriding of initial_token, storage_port and rpc_port from system
   properties (CASSANDRA-2343)
 * fix comparator used for non-indexed secondary expressions in index scan
   (CASSANDRA-2347)
 * ensure size calculation and write phase of large-row compaction use
   the same threshold for TTL expiration (CASSANDRA-2349)
 * fix race when iterating CFs during add/drop (CASSANDRA-2350)
 * add ConsistencyLevel command to CLI (CASSANDRA-2354)
 * allow negative numbers in the cli (CASSANDRA-2358)
 * hard code serialVersionUID for tokens class (CASSANDRA-2361)
 * fix potential infinite loop in ByteBufferUtil.inputStream (CASSANDRA-2365)
 * fix encoding bugs in HintedHandoffManager, SystemTable when default
   charset is not UTF8 (CASSANDRA-2367)
 * avoids having removed node reappearing in Gossip (CASSANDRA-2371)
 * fix incorrect truncation of long to int when reading columns via block
   index (CASSANDRA-2376)
 * fix NPE during stream session (CASSANDRA-2377)
 * fix race condition that could leave orphaned data files when dropping CF or
   KS (CASSANDRA-2381)
 * fsync statistics component on write (CASSANDRA-2382)
 * fix duplicate results from CFS.scan (CASSANDRA-2406)
 * add IntegerType to CLI help (CASSANDRA-2414)
 * avoid caching token-only decoratedkeys (CASSANDRA-2416)
 * convert mmap assertion to if/throw so scrub can catch it (CASSANDRA-2417)
 * don't overwrite gc log (CASSANDR-2418)
 * invalidate row cache for streamed row to avoid inconsitencies
   (CASSANDRA-2420)
 * avoid copies in range/index scans (CASSANDRA-2425)
 * make sure we don't wipe data during cleanup if the node has not join
   the ring (CASSANDRA-2428)
 * Try harder to close files after compaction (CASSANDRA-2431)
 * re-set bootstrapped flag after move finishes (CASSANDRA-2435)
 * display validation_class in CLI 'describe keyspace' (CASSANDRA-2442)
 * make cleanup compactions cleanup the row cache (CASSANDRA-2451)
 * add column fields validation to scrub (CASSANDRA-2460)
 * use 64KB flush buffer instead of in_memory_compaction_limit (CASSANDRA-2463)
 * fix backslash substitutions in CLI (CASSANDRA-2492)
 * disable cache saving for system CFS (CASSANDRA-2502)
 * fixes for verifying destination availability under hinted conditions
   so UE can be thrown intead of timing out (CASSANDRA-2514)
 * fix update of validation class in column metadata (CASSANDRA-2512)
 * support LOCAL_QUORUM, EACH_QUORUM CLs outside of NTS (CASSANDRA-2516)
 * preserve version when streaming data from old sstables (CASSANDRA-2283)
 * fix backslash substitutions in CLI (CASSANDRA-2492)
 * count a row deletion as one operation towards memtable threshold 
   (CASSANDRA-2519)
 * support LOCAL_QUORUM, EACH_QUORUM CLs outside of NTS (CASSANDRA-2516)


0.7.4
 * add nodetool join command (CASSANDRA-2160)
 * fix secondary indexes on pre-existing or streamed data (CASSANDRA-2244)
 * initialize endpoint in gossiper earlier (CASSANDRA-2228)
 * add ability to write to Cassandra from Pig (CASSANDRA-1828)
 * add rpc_[min|max]_threads (CASSANDRA-2176)
 * add CL.TWO, CL.THREE (CASSANDRA-2013)
 * avoid exporting an un-requested row in sstable2json, when exporting 
   a key that does not exist (CASSANDRA-2168)
 * add incremental_backups option (CASSANDRA-1872)
 * add configurable row limit to Pig loadfunc (CASSANDRA-2276)
 * validate column values in batches as well as single-Column inserts
   (CASSANDRA-2259)
 * move sample schema from cassandra.yaml to schema-sample.txt,
   a cli scripts (CASSANDRA-2007)
 * avoid writing empty rows when scrubbing tombstoned rows (CASSANDRA-2296)
 * fix assertion error in range and index scans for CL < ALL
   (CASSANDRA-2282)
 * fix commitlog replay when flush position refers to data that didn't
   get synced before server died (CASSANDRA-2285)
 * fix fd leak in sstable2json with non-mmap'd i/o (CASSANDRA-2304)
 * reduce memory use during streaming of multiple sstables (CASSANDRA-2301)
 * purge tombstoned rows from cache after GCGraceSeconds (CASSANDRA-2305)
 * allow zero replicas in a NTS datacenter (CASSANDRA-1924)
 * make range queries respect snitch for local replicas (CASSANDRA-2286)
 * fix HH delivery when column index is larger than 2GB (CASSANDRA-2297)
 * make 2ary indexes use parent CF flush thresholds during initial build
   (CASSANDRA-2294)
 * update memtable_throughput to be a long (CASSANDRA-2158)


0.7.3
 * Keep endpoint state until aVeryLongTime (CASSANDRA-2115)
 * lower-latency read repair (CASSANDRA-2069)
 * add hinted_handoff_throttle_delay_in_ms option (CASSANDRA-2161)
 * fixes for cache save/load (CASSANDRA-2172, -2174)
 * Handle whole-row deletions in CFOutputFormat (CASSANDRA-2014)
 * Make memtable_flush_writers flush in parallel (CASSANDRA-2178)
 * Add compaction_preheat_key_cache option (CASSANDRA-2175)
 * refactor stress.py to have only one copy of the format string 
   used for creating row keys (CASSANDRA-2108)
 * validate index names for \w+ (CASSANDRA-2196)
 * Fix Cassandra cli to respect timeout if schema does not settle 
   (CASSANDRA-2187)
 * fix for compaction and cleanup writing old-format data into new-version 
   sstable (CASSANDRA-2211, -2216)
 * add nodetool scrub (CASSANDRA-2217, -2240)
 * fix sstable2json large-row pagination (CASSANDRA-2188)
 * fix EOFing on requests for the last bytes in a file (CASSANDRA-2213)
 * fix BufferedRandomAccessFile bugs (CASSANDRA-2218, -2241)
 * check for memtable flush_after_mins exceeded every 10s (CASSANDRA-2183)
 * fix cache saving on Windows (CASSANDRA-2207)
 * add validateSchemaAgreement call + synchronization to schema
   modification operations (CASSANDRA-2222)
 * fix for reversed slice queries on large rows (CASSANDRA-2212)
 * fat clients were writing local data (CASSANDRA-2223)
 * set DEFAULT_MEMTABLE_LIFETIME_IN_MINS to 24h
 * improve detection and cleanup of partially-written sstables 
   (CASSANDRA-2206)
 * fix supercolumn de/serialization when subcolumn comparator is different
   from supercolumn's (CASSANDRA-2104)
 * fix starting up on Windows when CASSANDRA_HOME contains whitespace
   (CASSANDRA-2237)
 * add [get|set][row|key]cacheSavePeriod to JMX (CASSANDRA-2100)
 * fix Hadoop ColumnFamilyOutputFormat dropping of mutations
   when batch fills up (CASSANDRA-2255)
 * move file deletions off of scheduledtasks executor (CASSANDRA-2253)


0.7.2
 * copy DecoratedKey.key when inserting into caches to avoid retaining
   a reference to the underlying buffer (CASSANDRA-2102)
 * format subcolumn names with subcomparator (CASSANDRA-2136)
 * fix column bloom filter deserialization (CASSANDRA-2165)


0.7.1
 * refactor MessageDigest creation code. (CASSANDRA-2107)
 * buffer network stack to avoid inefficient small TCP messages while avoiding
   the nagle/delayed ack problem (CASSANDRA-1896)
 * check log4j configuration for changes every 10s (CASSANDRA-1525, 1907)
 * more-efficient cross-DC replication (CASSANDRA-1530, -2051, -2138)
 * avoid polluting page cache with commitlog or sstable writes
   and seq scan operations (CASSANDRA-1470)
 * add RMI authentication options to nodetool (CASSANDRA-1921)
 * make snitches configurable at runtime (CASSANDRA-1374)
 * retry hadoop split requests on connection failure (CASSANDRA-1927)
 * implement describeOwnership for BOP, COPP (CASSANDRA-1928)
 * make read repair behave as expected for ConsistencyLevel > ONE
   (CASSANDRA-982, 2038)
 * distributed test harness (CASSANDRA-1859, 1964)
 * reduce flush lock contention (CASSANDRA-1930)
 * optimize supercolumn deserialization (CASSANDRA-1891)
 * fix CFMetaData.apply to only compare objects of the same class 
   (CASSANDRA-1962)
 * allow specifying specific SSTables to compact from JMX (CASSANDRA-1963)
 * fix race condition in MessagingService.targets (CASSANDRA-1959, 2094, 2081)
 * refuse to open sstables from a future version (CASSANDRA-1935)
 * zero-copy reads (CASSANDRA-1714)
 * fix copy bounds for word Text in wordcount demo (CASSANDRA-1993)
 * fixes for contrib/javautils (CASSANDRA-1979)
 * check more frequently for memtable expiration (CASSANDRA-2000)
 * fix writing SSTable column count statistics (CASSANDRA-1976)
 * fix streaming of multiple CFs during bootstrap (CASSANDRA-1992)
 * explicitly set JVM GC new generation size with -Xmn (CASSANDRA-1968)
 * add short options for CLI flags (CASSANDRA-1565)
 * make keyspace argument to "describe keyspace" in CLI optional
   when authenticated to keyspace already (CASSANDRA-2029)
 * added option to specify -Dcassandra.join_ring=false on startup
   to allow "warm spare" nodes or performing JMX maintenance before
   joining the ring (CASSANDRA-526)
 * log migrations at INFO (CASSANDRA-2028)
 * add CLI verbose option in file mode (CASSANDRA-2030)
 * add single-line "--" comments to CLI (CASSANDRA-2032)
 * message serialization tests (CASSANDRA-1923)
 * switch from ivy to maven-ant-tasks (CASSANDRA-2017)
 * CLI attempts to block for new schema to propagate (CASSANDRA-2044)
 * fix potential overflow in nodetool cfstats (CASSANDRA-2057)
 * add JVM shutdownhook to sync commitlog (CASSANDRA-1919)
 * allow nodes to be up without being part of  normal traffic (CASSANDRA-1951)
 * fix CLI "show keyspaces" with null options on NTS (CASSANDRA-2049)
 * fix possible ByteBuffer race conditions (CASSANDRA-2066)
 * reduce garbage generated by MessagingService to prevent load spikes
   (CASSANDRA-2058)
 * fix math in RandomPartitioner.describeOwnership (CASSANDRA-2071)
 * fix deletion of sstable non-data components (CASSANDRA-2059)
 * avoid blocking gossip while deleting handoff hints (CASSANDRA-2073)
 * ignore messages from newer versions, keep track of nodes in gossip 
   regardless of version (CASSANDRA-1970)
 * cache writing moved to CompactionManager to reduce i/o contention and
   updated to use non-cache-polluting writes (CASSANDRA-2053)
 * page through large rows when exporting to JSON (CASSANDRA-2041)
 * add flush_largest_memtables_at and reduce_cache_sizes_at options
   (CASSANDRA-2142)
 * add cli 'describe cluster' command (CASSANDRA-2127)
 * add cli support for setting username/password at 'connect' command 
   (CASSANDRA-2111)
 * add -D option to Stress.java to allow reading hosts from a file 
   (CASSANDRA-2149)
 * bound hints CF throughput between 32M and 256M (CASSANDRA-2148)
 * continue starting when invalid saved cache entries are encountered
   (CASSANDRA-2076)
 * add max_hint_window_in_ms option (CASSANDRA-1459)


0.7.0-final
 * fix offsets to ByteBuffer.get (CASSANDRA-1939)


0.7.0-rc4
 * fix cli crash after backgrounding (CASSANDRA-1875)
 * count timeouts in storageproxy latencies, and include latency 
   histograms in StorageProxyMBean (CASSANDRA-1893)
 * fix CLI get recognition of supercolumns (CASSANDRA-1899)
 * enable keepalive on intra-cluster sockets (CASSANDRA-1766)
 * count timeouts towards dynamicsnitch latencies (CASSANDRA-1905)
 * Expose index-building status in JMX + cli schema description
   (CASSANDRA-1871)
 * allow [LOCAL|EACH]_QUORUM to be used with non-NetworkTopology 
   replication Strategies
 * increased amount of index locks for faster commitlog replay
 * collect secondary index tombstones immediately (CASSANDRA-1914)
 * revert commitlog changes from #1780 (CASSANDRA-1917)
 * change RandomPartitioner min token to -1 to avoid collision w/
   tokens on actual nodes (CASSANDRA-1901)
 * examine the right nibble when validating TimeUUID (CASSANDRA-1910)
 * include secondary indexes in cleanup (CASSANDRA-1916)
 * CFS.scrubDataDirectories should also cleanup invalid secondary indexes
   (CASSANDRA-1904)
 * ability to disable/enable gossip on nodes to force them down
   (CASSANDRA-1108)


0.7.0-rc3
 * expose getNaturalEndpoints in StorageServiceMBean taking byte[]
   key; RMI cannot serialize ByteBuffer (CASSANDRA-1833)
 * infer org.apache.cassandra.locator for replication strategy classes
   when not otherwise specified
 * validation that generates less garbage (CASSANDRA-1814)
 * add TTL support to CLI (CASSANDRA-1838)
 * cli defaults to bytestype for subcomparator when creating
   column families (CASSANDRA-1835)
 * unregister index MBeans when index is dropped (CASSANDRA-1843)
 * make ByteBufferUtil.clone thread-safe (CASSANDRA-1847)
 * change exception for read requests during bootstrap from 
   InvalidRequest to Unavailable (CASSANDRA-1862)
 * respect row-level tombstones post-flush in range scans
   (CASSANDRA-1837)
 * ReadResponseResolver check digests against each other (CASSANDRA-1830)
 * return InvalidRequest when remove of subcolumn without supercolumn
   is requested (CASSANDRA-1866)
 * flush before repair (CASSANDRA-1748)
 * SSTableExport validates key order (CASSANDRA-1884)
 * large row support for SSTableExport (CASSANDRA-1867)
 * Re-cache hot keys post-compaction without hitting disk (CASSANDRA-1878)
 * manage read repair in coordinator instead of data source, to
   provide latency information to dynamic snitch (CASSANDRA-1873)


0.7.0-rc2
 * fix live-column-count of slice ranges including tombstoned supercolumn 
   with live subcolumn (CASSANDRA-1591)
 * rename o.a.c.internal.AntientropyStage -> AntiEntropyStage,
   o.a.c.request.Request_responseStage -> RequestResponseStage,
   o.a.c.internal.Internal_responseStage -> InternalResponseStage
 * add AbstractType.fromString (CASSANDRA-1767)
 * require index_type to be present when specifying index_name
   on ColumnDef (CASSANDRA-1759)
 * fix add/remove index bugs in CFMetadata (CASSANDRA-1768)
 * rebuild Strategy during system_update_keyspace (CASSANDRA-1762)
 * cli updates prompt to ... in continuation lines (CASSANDRA-1770)
 * support multiple Mutations per key in hadoop ColumnFamilyOutputFormat
   (CASSANDRA-1774)
 * improvements to Debian init script (CASSANDRA-1772)
 * use local classloader to check for version.properties (CASSANDRA-1778)
 * Validate that column names in column_metadata are valid for the
   defined comparator, and decode properly in cli (CASSANDRA-1773)
 * use cross-platform newlines in cli (CASSANDRA-1786)
 * add ExpiringColumn support to sstable import/export (CASSANDRA-1754)
 * add flush for each append to periodic commitlog mode; added
   periodic_without_flush option to disable this (CASSANDRA-1780)
 * close file handle used for post-flush truncate (CASSANDRA-1790)
 * various code cleanup (CASSANDRA-1793, -1794, -1795)
 * fix range queries against wrapped range (CASSANDRA-1781)
 * fix consistencylevel calculations for NetworkTopologyStrategy
   (CASSANDRA-1804)
 * cli support index type enum names (CASSANDRA-1810)
 * improved validation of column_metadata (CASSANDRA-1813)
 * reads at ConsistencyLevel > 1 throw UnavailableException
   immediately if insufficient live nodes exist (CASSANDRA-1803)
 * copy bytebuffers for local writes to avoid retaining the entire
   Thrift frame (CASSANDRA-1801)
 * fix NPE adding index to column w/o prior metadata (CASSANDRA-1764)
 * reduce fat client timeout (CASSANDRA-1730)
 * fix botched merge of CASSANDRA-1316


0.7.0-rc1
 * fix compaction and flush races with schema updates (CASSANDRA-1715)
 * add clustertool, config-converter, sstablekeys, and schematool 
   Windows .bat files (CASSANDRA-1723)
 * reject range queries received during bootstrap (CASSANDRA-1739)
 * fix wrapping-range queries on non-minimum token (CASSANDRA-1700)
 * add nodetool cfhistogram (CASSANDRA-1698)
 * limit repaired ranges to what the nodes have in common (CASSANDRA-1674)
 * index scan treats missing columns as not matching secondary
   expressions (CASSANDRA-1745)
 * Fix misuse of DataOutputBuffer.getData in AntiEntropyService
   (CASSANDRA-1729)
 * detect and warn when obsolete version of JNA is present (CASSANDRA-1760)
 * reduce fat client timeout (CASSANDRA-1730)
 * cleanup smallest CFs first to increase free temp space for larger ones
   (CASSANDRA-1811)
 * Update windows .bat files to work outside of main Cassandra
   directory (CASSANDRA-1713)
 * fix read repair regression from 0.6.7 (CASSANDRA-1727)
 * more-efficient read repair (CASSANDRA-1719)
 * fix hinted handoff replay (CASSANDRA-1656)
 * log type of dropped messages (CASSANDRA-1677)
 * upgrade to SLF4J 1.6.1
 * fix ByteBuffer bug in ExpiringColumn.updateDigest (CASSANDRA-1679)
 * fix IntegerType.getString (CASSANDRA-1681)
 * make -Djava.net.preferIPv4Stack=true the default (CASSANDRA-628)
 * add INTERNAL_RESPONSE verb to differentiate from responses related
   to client requests (CASSANDRA-1685)
 * log tpstats when dropping messages (CASSANDRA-1660)
 * include unreachable nodes in describeSchemaVersions (CASSANDRA-1678)
 * Avoid dropping messages off the client request path (CASSANDRA-1676)
 * fix jna errno reporting (CASSANDRA-1694)
 * add friendlier error for UnknownHostException on startup (CASSANDRA-1697)
 * include jna dependency in RPM package (CASSANDRA-1690)
 * add --skip-keys option to stress.py (CASSANDRA-1696)
 * improve cli handling of non-string keys and column names 
   (CASSANDRA-1701, -1693)
 * r/m extra subcomparator line in cli keyspaces output (CASSANDRA-1712)
 * add read repair chance to cli "show keyspaces"
 * upgrade to ConcurrentLinkedHashMap 1.1 (CASSANDRA-975)
 * fix index scan routing (CASSANDRA-1722)
 * fix tombstoning of supercolumns in range queries (CASSANDRA-1734)
 * clear endpoint cache after updating keyspace metadata (CASSANDRA-1741)
 * fix wrapping-range queries on non-minimum token (CASSANDRA-1700)
 * truncate includes secondary indexes (CASSANDRA-1747)
 * retain reference to PendingFile sstables (CASSANDRA-1749)
 * fix sstableimport regression (CASSANDRA-1753)
 * fix for bootstrap when no non-system tables are defined (CASSANDRA-1732)
 * handle replica unavailability in index scan (CASSANDRA-1755)
 * fix service initialization order deadlock (CASSANDRA-1756)
 * multi-line cli commands (CASSANDRA-1742)
 * fix race between snapshot and compaction (CASSANDRA-1736)
 * add listEndpointsPendingHints, deleteHintsForEndpoint JMX methods 
   (CASSANDRA-1551)


0.7.0-beta3
 * add strategy options to describe_keyspace output (CASSANDRA-1560)
 * log warning when using randomly generated token (CASSANDRA-1552)
 * re-organize JMX into .db, .net, .internal, .request (CASSANDRA-1217)
 * allow nodes to change IPs between restarts (CASSANDRA-1518)
 * remember ring state between restarts by default (CASSANDRA-1518)
 * flush index built flag so we can read it before log replay (CASSANDRA-1541)
 * lock row cache updates to prevent race condition (CASSANDRA-1293)
 * remove assertion causing rare (and harmless) error messages in
   commitlog (CASSANDRA-1330)
 * fix moving nodes with no keyspaces defined (CASSANDRA-1574)
 * fix unbootstrap when no data is present in a transfer range (CASSANDRA-1573)
 * take advantage of AVRO-495 to simplify our avro IDL (CASSANDRA-1436)
 * extend authorization hierarchy to column family (CASSANDRA-1554)
 * deletion support in secondary indexes (CASSANDRA-1571)
 * meaningful error message for invalid replication strategy class 
   (CASSANDRA-1566)
 * allow keyspace creation with RF > N (CASSANDRA-1428)
 * improve cli error handling (CASSANDRA-1580)
 * add cache save/load ability (CASSANDRA-1417, 1606, 1647)
 * add StorageService.getDrainProgress (CASSANDRA-1588)
 * Disallow bootstrap to an in-use token (CASSANDRA-1561)
 * Allow dynamic secondary index creation and destruction (CASSANDRA-1532)
 * log auto-guessed memtable thresholds (CASSANDRA-1595)
 * add ColumnDef support to cli (CASSANDRA-1583)
 * reduce index sample time by 75% (CASSANDRA-1572)
 * add cli support for column, strategy metadata (CASSANDRA-1578, 1612)
 * add cli support for schema modification (CASSANDRA-1584)
 * delete temp files on failed compactions (CASSANDRA-1596)
 * avoid blocking for dead nodes during removetoken (CASSANDRA-1605)
 * remove ConsistencyLevel.ZERO (CASSANDRA-1607)
 * expose in-progress compaction type in jmx (CASSANDRA-1586)
 * removed IClock & related classes from internals (CASSANDRA-1502)
 * fix removing tokens from SystemTable on decommission and removetoken
   (CASSANDRA-1609)
 * include CF metadata in cli 'show keyspaces' (CASSANDRA-1613)
 * switch from Properties to HashMap in PropertyFileSnitch to
   avoid synchronization bottleneck (CASSANDRA-1481)
 * PropertyFileSnitch configuration file renamed to 
   cassandra-topology.properties
 * add cli support for get_range_slices (CASSANDRA-1088, CASSANDRA-1619)
 * Make memtable flush thresholds per-CF instead of global 
   (CASSANDRA-1007, 1637)
 * add cli support for binary data without CfDef hints (CASSANDRA-1603)
 * fix building SSTable statistics post-stream (CASSANDRA-1620)
 * fix potential infinite loop in 2ary index queries (CASSANDRA-1623)
 * allow creating NTS keyspaces with no replicas configured (CASSANDRA-1626)
 * add jmx histogram of sstables accessed per read (CASSANDRA-1624)
 * remove system_rename_column_family and system_rename_keyspace from the
   client API until races can be fixed (CASSANDRA-1630, CASSANDRA-1585)
 * add cli sanity tests (CASSANDRA-1582)
 * update GC settings in cassandra.bat (CASSANDRA-1636)
 * cli support for index queries (CASSANDRA-1635)
 * cli support for updating schema memtable settings (CASSANDRA-1634)
 * cli --file option (CASSANDRA-1616)
 * reduce automatically chosen memtable sizes by 50% (CASSANDRA-1641)
 * move endpoint cache from snitch to strategy (CASSANDRA-1643)
 * fix commitlog recovery deleting the newly-created segment as well as
   the old ones (CASSANDRA-1644)
 * upgrade to Thrift 0.5 (CASSANDRA-1367)
 * renamed CL.DCQUORUM to LOCAL_QUORUM and DCQUORUMSYNC to EACH_QUORUM
 * cli truncate support (CASSANDRA-1653)
 * update GC settings in cassandra.bat (CASSANDRA-1636)
 * avoid logging when a node's ip/token is gossipped back to it (CASSANDRA-1666)


0.7-beta2
 * always use UTF-8 for hint keys (CASSANDRA-1439)
 * remove cassandra.yaml dependency from Hadoop and Pig (CASSADRA-1322)
 * expose CfDef metadata in describe_keyspaces (CASSANDRA-1363)
 * restore use of mmap_index_only option (CASSANDRA-1241)
 * dropping a keyspace with no column families generated an error 
   (CASSANDRA-1378)
 * rename RackAwareStrategy to OldNetworkTopologyStrategy, RackUnawareStrategy 
   to SimpleStrategy, DatacenterShardStrategy to NetworkTopologyStrategy,
   AbstractRackAwareSnitch to AbstractNetworkTopologySnitch (CASSANDRA-1392)
 * merge StorageProxy.mutate, mutateBlocking (CASSANDRA-1396)
 * faster UUIDType, LongType comparisons (CASSANDRA-1386, 1393)
 * fix setting read_repair_chance from CLI addColumnFamily (CASSANDRA-1399)
 * fix updates to indexed columns (CASSANDRA-1373)
 * fix race condition leaving to FileNotFoundException (CASSANDRA-1382)
 * fix sharded lock hash on index write path (CASSANDRA-1402)
 * add support for GT/E, LT/E in subordinate index clauses (CASSANDRA-1401)
 * cfId counter got out of sync when CFs were added (CASSANDRA-1403)
 * less chatty schema updates (CASSANDRA-1389)
 * rename column family mbeans. 'type' will now include either 
   'IndexColumnFamilies' or 'ColumnFamilies' depending on the CFS type.
   (CASSANDRA-1385)
 * disallow invalid keyspace and column family names. This includes name that
   matches a '^\w+' regex. (CASSANDRA-1377)
 * use JNA, if present, to take snapshots (CASSANDRA-1371)
 * truncate hints if starting 0.7 for the first time (CASSANDRA-1414)
 * fix FD leak in single-row slicepredicate queries (CASSANDRA-1416)
 * allow index expressions against columns that are not part of the 
   SlicePredicate (CASSANDRA-1410)
 * config-converter properly handles snitches and framed support 
   (CASSANDRA-1420)
 * remove keyspace argument from multiget_count (CASSANDRA-1422)
 * allow specifying cassandra.yaml location as (local or remote) URL
   (CASSANDRA-1126)
 * fix using DynamicEndpointSnitch with NetworkTopologyStrategy
   (CASSANDRA-1429)
 * Add CfDef.default_validation_class (CASSANDRA-891)
 * fix EstimatedHistogram.max (CASSANDRA-1413)
 * quorum read optimization (CASSANDRA-1622)
 * handle zero-length (or missing) rows during HH paging (CASSANDRA-1432)
 * include secondary indexes during schema migrations (CASSANDRA-1406)
 * fix commitlog header race during schema change (CASSANDRA-1435)
 * fix ColumnFamilyStoreMBeanIterator to use new type name (CASSANDRA-1433)
 * correct filename generated by xml->yaml converter (CASSANDRA-1419)
 * add CMSInitiatingOccupancyFraction=75 and UseCMSInitiatingOccupancyOnly
   to default JVM options
 * decrease jvm heap for cassandra-cli (CASSANDRA-1446)
 * ability to modify keyspaces and column family definitions on a live cluster
   (CASSANDRA-1285)
 * support for Hadoop Streaming [non-jvm map/reduce via stdin/out]
   (CASSANDRA-1368)
 * Move persistent sstable stats from the system table to an sstable component
   (CASSANDRA-1430)
 * remove failed bootstrap attempt from pending ranges when gossip times
   it out after 1h (CASSANDRA-1463)
 * eager-create tcp connections to other cluster members (CASSANDRA-1465)
 * enumerate stages and derive stage from message type instead of 
   transmitting separately (CASSANDRA-1465)
 * apply reversed flag during collation from different data sources
   (CASSANDRA-1450)
 * make failure to remove commitlog segment non-fatal (CASSANDRA-1348)
 * correct ordering of drain operations so CL.recover is no longer 
   necessary (CASSANDRA-1408)
 * removed keyspace from describe_splits method (CASSANDRA-1425)
 * rename check_schema_agreement to describe_schema_versions
   (CASSANDRA-1478)
 * fix QUORUM calculation for RF > 3 (CASSANDRA-1487)
 * remove tombstones during non-major compactions when bloom filter
   verifies that row does not exist in other sstables (CASSANDRA-1074)
 * nodes that coordinated a loadbalance in the past could not be seen by
   newly added nodes (CASSANDRA-1467)
 * exposed endpoint states (gossip details) via jmx (CASSANDRA-1467)
 * ensure that compacted sstables are not included when new readers are
   instantiated (CASSANDRA-1477)
 * by default, calculate heap size and memtable thresholds at runtime (CASSANDRA-1469)
 * fix races dealing with adding/dropping keyspaces and column families in
   rapid succession (CASSANDRA-1477)
 * clean up of Streaming system (CASSANDRA-1503, 1504, 1506)
 * add options to configure Thrift socket keepalive and buffer sizes (CASSANDRA-1426)
 * make contrib CassandraServiceDataCleaner recursive (CASSANDRA-1509)
 * min, max compaction threshold are configurable and persistent 
   per-ColumnFamily (CASSANDRA-1468)
 * fix replaying the last mutation in a commitlog unnecessarily 
   (CASSANDRA-1512)
 * invoke getDefaultUncaughtExceptionHandler from DTPE with the original
   exception rather than the ExecutionException wrapper (CASSANDRA-1226)
 * remove Clock from the Thrift (and Avro) API (CASSANDRA-1501)
 * Close intra-node sockets when connection is broken (CASSANDRA-1528)
 * RPM packaging spec file (CASSANDRA-786)
 * weighted request scheduler (CASSANDRA-1485)
 * treat expired columns as deleted (CASSANDRA-1539)
 * make IndexInterval configurable (CASSANDRA-1488)
 * add describe_snitch to Thrift API (CASSANDRA-1490)
 * MD5 authenticator compares plain text submitted password with MD5'd
   saved property, instead of vice versa (CASSANDRA-1447)
 * JMX MessagingService pending and completed counts (CASSANDRA-1533)
 * fix race condition processing repair responses (CASSANDRA-1511)
 * make repair blocking (CASSANDRA-1511)
 * create EndpointSnitchInfo and MBean to expose rack and DC (CASSANDRA-1491)
 * added option to contrib/word_count to output results back to Cassandra
   (CASSANDRA-1342)
 * rewrite Hadoop ColumnFamilyRecordWriter to pool connections, retry to
   multiple Cassandra nodes, and smooth impact on the Cassandra cluster
   by using smaller batch sizes (CASSANDRA-1434)
 * fix setting gc_grace_seconds via CLI (CASSANDRA-1549)
 * support TTL'd index values (CASSANDRA-1536)
 * make removetoken work like decommission (CASSANDRA-1216)
 * make cli comparator-aware and improve quote rules (CASSANDRA-1523,-1524)
 * make nodetool compact and cleanup blocking (CASSANDRA-1449)
 * add memtable, cache information to GCInspector logs (CASSANDRA-1558)
 * enable/disable HintedHandoff via JMX (CASSANDRA-1550)
 * Ignore stray files in the commit log directory (CASSANDRA-1547)
 * Disallow bootstrap to an in-use token (CASSANDRA-1561)


0.7-beta1
 * sstable versioning (CASSANDRA-389)
 * switched to slf4j logging (CASSANDRA-625)
 * add (optional) expiration time for column (CASSANDRA-699)
 * access levels for authentication/authorization (CASSANDRA-900)
 * add ReadRepairChance to CF definition (CASSANDRA-930)
 * fix heisenbug in system tests, especially common on OS X (CASSANDRA-944)
 * convert to byte[] keys internally and all public APIs (CASSANDRA-767)
 * ability to alter schema definitions on a live cluster (CASSANDRA-44)
 * renamed configuration file to cassandra.xml, and log4j.properties to
   log4j-server.properties, which must now be loaded from
   the classpath (which is how our scripts in bin/ have always done it)
   (CASSANDRA-971)
 * change get_count to require a SlicePredicate. create multi_get_count
   (CASSANDRA-744)
 * re-organized endpointsnitch implementations and added SimpleSnitch
   (CASSANDRA-994)
 * Added preload_row_cache option (CASSANDRA-946)
 * add CRC to commitlog header (CASSANDRA-999)
 * removed deprecated batch_insert and get_range_slice methods (CASSANDRA-1065)
 * add truncate thrift method (CASSANDRA-531)
 * http mini-interface using mx4j (CASSANDRA-1068)
 * optimize away copy of sliced row on memtable read path (CASSANDRA-1046)
 * replace constant-size 2GB mmaped segments and special casing for index 
   entries spanning segment boundaries, with SegmentedFile that computes 
   segments that always contain entire entries/rows (CASSANDRA-1117)
 * avoid reading large rows into memory during compaction (CASSANDRA-16)
 * added hadoop OutputFormat (CASSANDRA-1101)
 * efficient Streaming (no more anticompaction) (CASSANDRA-579)
 * split commitlog header into separate file and add size checksum to
   mutations (CASSANDRA-1179)
 * avoid allocating a new byte[] for each mutation on replay (CASSANDRA-1219)
 * revise HH schema to be per-endpoint (CASSANDRA-1142)
 * add joining/leaving status to nodetool ring (CASSANDRA-1115)
 * allow multiple repair sessions per node (CASSANDRA-1190)
 * optimize away MessagingService for local range queries (CASSANDRA-1261)
 * make framed transport the default so malformed requests can't OOM the 
   server (CASSANDRA-475)
 * significantly faster reads from row cache (CASSANDRA-1267)
 * take advantage of row cache during range queries (CASSANDRA-1302)
 * make GCGraceSeconds a per-ColumnFamily value (CASSANDRA-1276)
 * keep persistent row size and column count statistics (CASSANDRA-1155)
 * add IntegerType (CASSANDRA-1282)
 * page within a single row during hinted handoff (CASSANDRA-1327)
 * push DatacenterShardStrategy configuration into keyspace definition,
   eliminating datacenter.properties. (CASSANDRA-1066)
 * optimize forward slices starting with '' and single-index-block name 
   queries by skipping the column index (CASSANDRA-1338)
 * streaming refactor (CASSANDRA-1189)
 * faster comparison for UUID types (CASSANDRA-1043)
 * secondary index support (CASSANDRA-749 and subtasks)
 * make compaction buckets deterministic (CASSANDRA-1265)


0.6.6
 * Allow using DynamicEndpointSnitch with RackAwareStrategy (CASSANDRA-1429)
 * remove the remaining vestiges of the unfinished DatacenterShardStrategy 
   (replaced by NetworkTopologyStrategy in 0.7)
   

0.6.5
 * fix key ordering in range query results with RandomPartitioner
   and ConsistencyLevel > ONE (CASSANDRA-1145)
 * fix for range query starting with the wrong token range (CASSANDRA-1042)
 * page within a single row during hinted handoff (CASSANDRA-1327)
 * fix compilation on non-sun JDKs (CASSANDRA-1061)
 * remove String.trim() call on row keys in batch mutations (CASSANDRA-1235)
 * Log summary of dropped messages instead of spamming log (CASSANDRA-1284)
 * add dynamic endpoint snitch (CASSANDRA-981)
 * fix streaming for keyspaces with hyphens in their name (CASSANDRA-1377)
 * fix errors in hard-coded bloom filter optKPerBucket by computing it
   algorithmically (CASSANDRA-1220
 * remove message deserialization stage, and uncap read/write stages
   so slow reads/writes don't block gossip processing (CASSANDRA-1358)
 * add jmx port configuration to Debian package (CASSANDRA-1202)
 * use mlockall via JNA, if present, to prevent Linux from swapping
   out parts of the JVM (CASSANDRA-1214)


0.6.4
 * avoid queuing multiple hint deliveries for the same endpoint
   (CASSANDRA-1229)
 * better performance for and stricter checking of UTF8 column names
   (CASSANDRA-1232)
 * extend option to lower compaction priority to hinted handoff
   as well (CASSANDRA-1260)
 * log errors in gossip instead of re-throwing (CASSANDRA-1289)
 * avoid aborting commitlog replay prematurely if a flushed-but-
   not-removed commitlog segment is encountered (CASSANDRA-1297)
 * fix duplicate rows being read during mapreduce (CASSANDRA-1142)
 * failure detection wasn't closing command sockets (CASSANDRA-1221)
 * cassandra-cli.bat works on windows (CASSANDRA-1236)
 * pre-emptively drop requests that cannot be processed within RPCTimeout
   (CASSANDRA-685)
 * add ack to Binary write verb and update CassandraBulkLoader
   to wait for acks for each row (CASSANDRA-1093)
 * added describe_partitioner Thrift method (CASSANDRA-1047)
 * Hadoop jobs no longer require the Cassandra storage-conf.xml
   (CASSANDRA-1280, CASSANDRA-1047)
 * log thread pool stats when GC is excessive (CASSANDRA-1275)
 * remove gossip message size limit (CASSANDRA-1138)
 * parallelize local and remote reads during multiget, and respect snitch 
   when determining whether to do local read for CL.ONE (CASSANDRA-1317)
 * fix read repair to use requested consistency level on digest mismatch,
   rather than assuming QUORUM (CASSANDRA-1316)
 * process digest mismatch re-reads in parallel (CASSANDRA-1323)
 * switch hints CF comparator to BytesType (CASSANDRA-1274)


0.6.3
 * retry to make streaming connections up to 8 times. (CASSANDRA-1019)
 * reject describe_ring() calls on invalid keyspaces (CASSANDRA-1111)
 * fix cache size calculation for size of 100% (CASSANDRA-1129)
 * fix cache capacity only being recalculated once (CASSANDRA-1129)
 * remove hourly scan of all hints on the off chance that the gossiper
   missed a status change; instead, expose deliverHintsToEndpoint to JMX
   so it can be done manually, if necessary (CASSANDRA-1141)
 * don't reject reads at CL.ALL (CASSANDRA-1152)
 * reject deletions to supercolumns in CFs containing only standard
   columns (CASSANDRA-1139)
 * avoid preserving login information after client disconnects
   (CASSANDRA-1057)
 * prefer sun jdk to openjdk in debian init script (CASSANDRA-1174)
 * detect partioner config changes between restarts and fail fast 
   (CASSANDRA-1146)
 * use generation time to resolve node token reassignment disagreements
   (CASSANDRA-1118)
 * restructure the startup ordering of Gossiper and MessageService to avoid
   timing anomalies (CASSANDRA-1160)
 * detect incomplete commit log hearders (CASSANDRA-1119)
 * force anti-entropy service to stream files on the stream stage to avoid
   sending streams out of order (CASSANDRA-1169)
 * remove inactive stream managers after AES streams files (CASSANDRA-1169)
 * allow removing entire row through batch_mutate Deletion (CASSANDRA-1027)
 * add JMX metrics for row-level bloom filter false positives (CASSANDRA-1212)
 * added a redhat init script to contrib (CASSANDRA-1201)
 * use midpoint when bootstrapping a new machine into range with not
   much data yet instead of random token (CASSANDRA-1112)
 * kill server on OOM in executor stage as well as Thrift (CASSANDRA-1226)
 * remove opportunistic repairs, when two machines with overlapping replica
   responsibilities happen to finish major compactions of the same CF near
   the same time.  repairs are now fully manual (CASSANDRA-1190)
 * add ability to lower compaction priority (default is no change from 0.6.2)
   (CASSANDRA-1181)


0.6.2
 * fix contrib/word_count build. (CASSANDRA-992)
 * split CommitLogExecutorService into BatchCommitLogExecutorService and 
   PeriodicCommitLogExecutorService (CASSANDRA-1014)
 * add latency histograms to CFSMBean (CASSANDRA-1024)
 * make resolving timestamp ties deterministic by using value bytes
   as a tiebreaker (CASSANDRA-1039)
 * Add option to turn off Hinted Handoff (CASSANDRA-894)
 * fix windows startup (CASSANDRA-948)
 * make concurrent_reads, concurrent_writes configurable at runtime via JMX
   (CASSANDRA-1060)
 * disable GCInspector on non-Sun JVMs (CASSANDRA-1061)
 * fix tombstone handling in sstable rows with no other data (CASSANDRA-1063)
 * fix size of row in spanned index entries (CASSANDRA-1056)
 * install json2sstable, sstable2json, and sstablekeys to Debian package
 * StreamingService.StreamDestinations wouldn't empty itself after streaming
   finished (CASSANDRA-1076)
 * added Collections.shuffle(splits) before returning the splits in 
   ColumnFamilyInputFormat (CASSANDRA-1096)
 * do not recalculate cache capacity post-compaction if it's been manually 
   modified (CASSANDRA-1079)
 * better defaults for flush sorter + writer executor queue sizes
   (CASSANDRA-1100)
 * windows scripts for SSTableImport/Export (CASSANDRA-1051)
 * windows script for nodetool (CASSANDRA-1113)
 * expose PhiConvictThreshold (CASSANDRA-1053)
 * make repair of RF==1 a no-op (CASSANDRA-1090)
 * improve default JVM GC options (CASSANDRA-1014)
 * fix SlicePredicate serialization inside Hadoop jobs (CASSANDRA-1049)
 * close Thrift sockets in Hadoop ColumnFamilyRecordReader (CASSANDRA-1081)


0.6.1
 * fix NPE in sstable2json when no excluded keys are given (CASSANDRA-934)
 * keep the replica set constant throughout the read repair process
   (CASSANDRA-937)
 * allow querying getAllRanges with empty token list (CASSANDRA-933)
 * fix command line arguments inversion in clustertool (CASSANDRA-942)
 * fix race condition that could trigger a false-positive assertion
   during post-flush discard of old commitlog segments (CASSANDRA-936)
 * fix neighbor calculation for anti-entropy repair (CASSANDRA-924)
 * perform repair even for small entropy differences (CASSANDRA-924)
 * Use hostnames in CFInputFormat to allow Hadoop's naive string-based
   locality comparisons to work (CASSANDRA-955)
 * cache read-only BufferedRandomAccessFile length to avoid
   3 system calls per invocation (CASSANDRA-950)
 * nodes with IPv6 (and no IPv4) addresses could not join cluster
   (CASSANDRA-969)
 * Retrieve the correct number of undeleted columns, if any, from
   a supercolumn in a row that had been deleted previously (CASSANDRA-920)
 * fix index scans that cross the 2GB mmap boundaries for both mmap
   and standard i/o modes (CASSANDRA-866)
 * expose drain via nodetool (CASSANDRA-978)


0.6.0-RC1
 * JMX drain to flush memtables and run through commit log (CASSANDRA-880)
 * Bootstrapping can skip ranges under the right conditions (CASSANDRA-902)
 * fix merging row versions in range_slice for CL > ONE (CASSANDRA-884)
 * default write ConsistencyLeven chaned from ZERO to ONE
 * fix for index entries spanning mmap buffer boundaries (CASSANDRA-857)
 * use lexical comparison if time part of TimeUUIDs are the same 
   (CASSANDRA-907)
 * bound read, mutation, and response stages to fix possible OOM
   during log replay (CASSANDRA-885)
 * Use microseconds-since-epoch (UTC) in cli, instead of milliseconds
 * Treat batch_mutate Deletion with null supercolumn as "apply this predicate 
   to top level supercolumns" (CASSANDRA-834)
 * Streaming destination nodes do not update their JMX status (CASSANDRA-916)
 * Fix internal RPC timeout calculation (CASSANDRA-911)
 * Added Pig loadfunc to contrib/pig (CASSANDRA-910)


0.6.0-beta3
 * fix compaction bucketing bug (CASSANDRA-814)
 * update windows batch file (CASSANDRA-824)
 * deprecate KeysCachedFraction configuration directive in favor
   of KeysCached; move to unified-per-CF key cache (CASSANDRA-801)
 * add invalidateRowCache to ColumnFamilyStoreMBean (CASSANDRA-761)
 * send Handoff hints to natural locations to reduce load on
   remaining nodes in a failure scenario (CASSANDRA-822)
 * Add RowWarningThresholdInMB configuration option to warn before very 
   large rows get big enough to threaten node stability, and -x option to
   be able to remove them with sstable2json if the warning is unheeded
   until it's too late (CASSANDRA-843)
 * Add logging of GC activity (CASSANDRA-813)
 * fix ConcurrentModificationException in commitlog discard (CASSANDRA-853)
 * Fix hardcoded row count in Hadoop RecordReader (CASSANDRA-837)
 * Add a jmx status to the streaming service and change several DEBUG
   messages to INFO (CASSANDRA-845)
 * fix classpath in cassandra-cli.bat for Windows (CASSANDRA-858)
 * allow re-specifying host, port to cassandra-cli if invalid ones
   are first tried (CASSANDRA-867)
 * fix race condition handling rpc timeout in the coordinator
   (CASSANDRA-864)
 * Remove CalloutLocation and StagingFileDirectory from storage-conf files 
   since those settings are no longer used (CASSANDRA-878)
 * Parse a long from RowWarningThresholdInMB instead of an int (CASSANDRA-882)
 * Remove obsolete ControlPort code from DatabaseDescriptor (CASSANDRA-886)
 * move skipBytes side effect out of assert (CASSANDRA-899)
 * add "double getLoad" to StorageServiceMBean (CASSANDRA-898)
 * track row stats per CF at compaction time (CASSANDRA-870)
 * disallow CommitLogDirectory matching a DataFileDirectory (CASSANDRA-888)
 * default key cache size is 200k entries, changed from 10% (CASSANDRA-863)
 * add -Dcassandra-foreground=yes to cassandra.bat
 * exit if cluster name is changed unexpectedly (CASSANDRA-769)


0.6.0-beta1/beta2
 * add batch_mutate thrift command, deprecating batch_insert (CASSANDRA-336)
 * remove get_key_range Thrift API, deprecated in 0.5 (CASSANDRA-710)
 * add optional login() Thrift call for authentication (CASSANDRA-547)
 * support fat clients using gossiper and StorageProxy to perform
   replication in-process [jvm-only] (CASSANDRA-535)
 * support mmapped I/O for reads, on by default on 64bit JVMs 
   (CASSANDRA-408, CASSANDRA-669)
 * improve insert concurrency, particularly during Hinted Handoff
   (CASSANDRA-658)
 * faster network code (CASSANDRA-675)
 * stress.py moved to contrib (CASSANDRA-635)
 * row caching [must be explicitly enabled per-CF in config] (CASSANDRA-678)
 * present a useful measure of compaction progress in JMX (CASSANDRA-599)
 * add bin/sstablekeys (CASSNADRA-679)
 * add ConsistencyLevel.ANY (CASSANDRA-687)
 * make removetoken remove nodes from gossip entirely (CASSANDRA-644)
 * add ability to set cache sizes at runtime (CASSANDRA-708)
 * report latency and cache hit rate statistics with lifetime totals
   instead of average over the last minute (CASSANDRA-702)
 * support get_range_slice for RandomPartitioner (CASSANDRA-745)
 * per-keyspace replication factory and replication strategy (CASSANDRA-620)
 * track latency in microseconds (CASSANDRA-733)
 * add describe_ Thrift methods, deprecating get_string_property and 
   get_string_list_property
 * jmx interface for tracking operation mode and streams in general.
   (CASSANDRA-709)
 * keep memtables in sorted order to improve range query performance
   (CASSANDRA-799)
 * use while loop instead of recursion when trimming sstables compaction list 
   to avoid blowing stack in pathological cases (CASSANDRA-804)
 * basic Hadoop map/reduce support (CASSANDRA-342)


0.5.1
 * ensure all files for an sstable are streamed to the same directory.
   (CASSANDRA-716)
 * more accurate load estimate for bootstrapping (CASSANDRA-762)
 * tolerate dead or unavailable bootstrap target on write (CASSANDRA-731)
 * allow larger numbers of keys (> 140M) in a sstable bloom filter
   (CASSANDRA-790)
 * include jvm argument improvements from CASSANDRA-504 in debian package
 * change streaming chunk size to 32MB to accomodate Windows XP limitations
   (was 64MB) (CASSANDRA-795)
 * fix get_range_slice returning results in the wrong order (CASSANDRA-781)
 

0.5.0 final
 * avoid attempting to delete temporary bootstrap files twice (CASSANDRA-681)
 * fix bogus NaN in nodeprobe cfstats output (CASSANDRA-646)
 * provide a policy for dealing with single thread executors w/ a full queue
   (CASSANDRA-694)
 * optimize inner read in MessagingService, vastly improving multiple-node
   performance (CASSANDRA-675)
 * wait for table flush before streaming data back to a bootstrapping node.
   (CASSANDRA-696)
 * keep track of bootstrapping sources by table so that bootstrapping doesn't 
   give the indication of finishing early (CASSANDRA-673)


0.5.0 RC3
 * commit the correct version of the patch for CASSANDRA-663


0.5.0 RC2 (unreleased)
 * fix bugs in converting get_range_slice results to Thrift 
   (CASSANDRA-647, CASSANDRA-649)
 * expose java.util.concurrent.TimeoutException in StorageProxy methods
   (CASSANDRA-600)
 * TcpConnectionManager was holding on to disconnected connections, 
   giving the false indication they were being used. (CASSANDRA-651)
 * Remove duplicated write. (CASSANDRA-662)
 * Abort bootstrap if IP is already in the token ring (CASSANDRA-663)
 * increase default commitlog sync period, and wait for last sync to 
   finish before submitting another (CASSANDRA-668)


0.5.0 RC1
 * Fix potential NPE in get_range_slice (CASSANDRA-623)
 * add CRC32 to commitlog entries (CASSANDRA-605)
 * fix data streaming on windows (CASSANDRA-630)
 * GC compacted sstables after cleanup and compaction (CASSANDRA-621)
 * Speed up anti-entropy validation (CASSANDRA-629)
 * Fix anti-entropy assertion error (CASSANDRA-639)
 * Fix pending range conflicts when bootstapping or moving
   multiple nodes at once (CASSANDRA-603)
 * Handle obsolete gossip related to node movement in the case where
   one or more nodes is down when the movement occurs (CASSANDRA-572)
 * Include dead nodes in gossip to avoid a variety of problems
   and fix HH to removed nodes (CASSANDRA-634)
 * return an InvalidRequestException for mal-formed SlicePredicates
   (CASSANDRA-643)
 * fix bug determining closest neighbor for use in multiple datacenters
   (CASSANDRA-648)
 * Vast improvements in anticompaction speed (CASSANDRA-607)
 * Speed up log replay and writes by avoiding redundant serializations
   (CASSANDRA-652)


0.5.0 beta 2
 * Bootstrap improvements (several tickets)
 * add nodeprobe repair anti-entropy feature (CASSANDRA-193, CASSANDRA-520)
 * fix possibility of partition when many nodes restart at once
   in clusters with multiple seeds (CASSANDRA-150)
 * fix NPE in get_range_slice when no data is found (CASSANDRA-578)
 * fix potential NPE in hinted handoff (CASSANDRA-585)
 * fix cleanup of local "system" keyspace (CASSANDRA-576)
 * improve computation of cluster load balance (CASSANDRA-554)
 * added super column read/write, column count, and column/row delete to
   cassandra-cli (CASSANDRA-567, CASSANDRA-594)
 * fix returning live subcolumns of deleted supercolumns (CASSANDRA-583)
 * respect JAVA_HOME in bin/ scripts (several tickets)
 * add StorageService.initClient for fat clients on the JVM (CASSANDRA-535)
   (see contrib/client_only for an example of use)
 * make consistency_level functional in get_range_slice (CASSANDRA-568)
 * optimize key deserialization for RandomPartitioner (CASSANDRA-581)
 * avoid GCing tombstones except on major compaction (CASSANDRA-604)
 * increase failure conviction threshold, resulting in less nodes
   incorrectly (and temporarily) marked as down (CASSANDRA-610)
 * respect memtable thresholds during log replay (CASSANDRA-609)
 * support ConsistencyLevel.ALL on read (CASSANDRA-584)
 * add nodeprobe removetoken command (CASSANDRA-564)


0.5.0 beta
 * Allow multiple simultaneous flushes, improving flush throughput 
   on multicore systems (CASSANDRA-401)
 * Split up locks to improve write and read throughput on multicore systems
   (CASSANDRA-444, CASSANDRA-414)
 * More efficient use of memory during compaction (CASSANDRA-436)
 * autobootstrap option: when enabled, all non-seed nodes will attempt
   to bootstrap when started, until bootstrap successfully
   completes. -b option is removed.  (CASSANDRA-438)
 * Unless a token is manually specified in the configuration xml,
   a bootstraping node will use a token that gives it half the
   keys from the most-heavily-loaded node in the cluster,
   instead of generating a random token. 
   (CASSANDRA-385, CASSANDRA-517)
 * Miscellaneous bootstrap fixes (several tickets)
 * Ability to change a node's token even after it has data on it
   (CASSANDRA-541)
 * Ability to decommission a live node from the ring (CASSANDRA-435)
 * Semi-automatic loadbalancing via nodeprobe (CASSANDRA-192)
 * Add ability to set compaction thresholds at runtime via
   JMX / nodeprobe.  (CASSANDRA-465)
 * Add "comment" field to ColumnFamily definition. (CASSANDRA-481)
 * Additional JMX metrics (CASSANDRA-482)
 * JSON based export and import tools (several tickets)
 * Hinted Handoff fixes (several tickets)
 * Add key cache to improve read performance (CASSANDRA-423)
 * Simplified construction of custom ReplicationStrategy classes
   (CASSANDRA-497)
 * Graphical application (Swing) for ring integrity verification and 
   visualization was added to contrib (CASSANDRA-252)
 * Add DCQUORUM, DCQUORUMSYNC consistency levels and corresponding
   ReplicationStrategy / EndpointSnitch classes.  Experimental.
   (CASSANDRA-492)
 * Web client interface added to contrib (CASSANDRA-457)
 * More-efficient flush for Random, CollatedOPP partitioners 
   for normal writes (CASSANDRA-446) and bulk load (CASSANDRA-420)
 * Add MemtableFlushAfterMinutes, a global replacement for the old 
   per-CF FlushPeriodInMinutes setting (CASSANDRA-463)
 * optimizations to slice reading (CASSANDRA-350) and supercolumn
   queries (CASSANDRA-510)
 * force binding to given listenaddress for nodes with multiple
   interfaces (CASSANDRA-546)
 * stress.py benchmarking tool improvements (several tickets)
 * optimized replica placement code (CASSANDRA-525)
 * faster log replay on restart (CASSANDRA-539, CASSANDRA-540)
 * optimized local-node writes (CASSANDRA-558)
 * added get_range_slice, deprecating get_key_range (CASSANDRA-344)
 * expose TimedOutException to thrift (CASSANDRA-563)
 

0.4.2
 * Add validation disallowing null keys (CASSANDRA-486)
 * Fix race conditions in TCPConnectionManager (CASSANDRA-487)
 * Fix using non-utf8-aware comparison as a sanity check.
   (CASSANDRA-493)
 * Improve default garbage collector options (CASSANDRA-504)
 * Add "nodeprobe flush" (CASSANDRA-505)
 * remove NotFoundException from get_slice throws list (CASSANDRA-518)
 * fix get (not get_slice) of entire supercolumn (CASSANDRA-508)
 * fix null token during bootstrap (CASSANDRA-501)


0.4.1
 * Fix FlushPeriod columnfamily configuration regression
   (CASSANDRA-455)
 * Fix long column name support (CASSANDRA-460)
 * Fix for serializing a row that only contains tombstones
   (CASSANDRA-458)
 * Fix for discarding unneeded commitlog segments (CASSANDRA-459)
 * Add SnapshotBeforeCompaction configuration option (CASSANDRA-426)
 * Fix compaction abort under insufficient disk space (CASSANDRA-473)
 * Fix reading subcolumn slice from tombstoned CF (CASSANDRA-484)
 * Fix race condition in RVH causing occasional NPE (CASSANDRA-478)


0.4.0
 * fix get_key_range problems when a node is down (CASSANDRA-440)
   and add UnavailableException to more Thrift methods
 * Add example EndPointSnitch contrib code (several tickets)


0.4.0 RC2
 * fix SSTable generation clash during compaction (CASSANDRA-418)
 * reject method calls with null parameters (CASSANDRA-308)
 * properly order ranges in nodeprobe output (CASSANDRA-421)
 * fix logging of certain errors on executor threads (CASSANDRA-425)


0.4.0 RC1
 * Bootstrap feature is live; use -b on startup (several tickets)
 * Added multiget api (CASSANDRA-70)
 * fix Deadlock with SelectorManager.doProcess and TcpConnection.write
   (CASSANDRA-392)
 * remove key cache b/c of concurrency bugs in third-party
   CLHM library (CASSANDRA-405)
 * update non-major compaction logic to use two threshold values
   (CASSANDRA-407)
 * add periodic / batch commitlog sync modes (several tickets)
 * inline BatchMutation into batch_insert params (CASSANDRA-403)
 * allow setting the logging level at runtime via mbean (CASSANDRA-402)
 * change default comparator to BytesType (CASSANDRA-400)
 * add forwards-compatible ConsistencyLevel parameter to get_key_range
   (CASSANDRA-322)
 * r/m special case of blocking for local destination when writing with 
   ConsistencyLevel.ZERO (CASSANDRA-399)
 * Fixes to make BinaryMemtable [bulk load interface] useful (CASSANDRA-337);
   see contrib/bmt_example for an example of using it.
 * More JMX properties added (several tickets)
 * Thrift changes (several tickets)
    - Merged _super get methods with the normal ones; return values
      are now of ColumnOrSuperColumn.
    - Similarly, merged batch_insert_super into batch_insert.



0.4.0 beta
 * On-disk data format has changed to allow billions of keys/rows per
   node instead of only millions
 * Multi-keyspace support
 * Scan all sstables for all queries to avoid situations where
   different types of operation on the same ColumnFamily could
   disagree on what data was present
 * Snapshot support via JMX
 * Thrift API has changed a _lot_:
    - removed time-sorted CFs; instead, user-defined comparators
      may be defined on the column names, which are now byte arrays.
      Default comparators are provided for UTF8, Bytes, Ascii, Long (i64),
      and UUID types.
    - removed colon-delimited strings in thrift api in favor of explicit
      structs such as ColumnPath, ColumnParent, etc.  Also normalized
      thrift struct and argument naming.
    - Added columnFamily argument to get_key_range.
    - Change signature of get_slice to accept starting and ending
      columns as well as an offset.  (This allows use of indexes.)
      Added "ascending" flag to allow reasonably-efficient reverse
      scans as well.  Removed get_slice_by_range as redundant.
    - get_key_range operates on one CF at a time
    - changed `block` boolean on insert methods to ConsistencyLevel enum,
      with options of NONE, ONE, QUORUM, and ALL.
    - added similar consistency_level parameter to read methods
    - column-name-set slice with no names given now returns zero columns
      instead of all of them.  ("all" can run your server out of memory.
      use a range-based slice with a high max column count instead.)
 * Removed the web interface. Node information can now be obtained by 
   using the newly introduced nodeprobe utility.
 * More JMX stats
 * Remove magic values from internals (e.g. special key to indicate
   when to flush memtables)
 * Rename configuration "table" to "keyspace"
 * Moved to crash-only design; no more shutdown (just kill the process)
 * Lots of bug fixes

Full list of issues resolved in 0.4 is at https://issues.apache.org/jira/secure/IssueNavigator.jspa?reset=true&&pid=12310865&fixfor=12313862&resolution=1&sorter/field=issuekey&sorter/order=DESC


0.3.0 RC3
 * Fix potential deadlock under load in TCPConnection.
   (CASSANDRA-220)


0.3.0 RC2
 * Fix possible data loss when server is stopped after replaying
   log but before new inserts force memtable flush.
   (CASSANDRA-204)
 * Added BUGS file


0.3.0 RC1
 * Range queries on keys, including user-defined key collation
 * Remove support
 * Workarounds for a weird bug in JDK select/register that seems
   particularly common on VM environments. Cassandra should deploy
   fine on EC2 now
 * Much improved infrastructure: the beginnings of a decent test suite
   ("ant test" for unit tests; "nosetests" for system tests), code
   coverage reporting, etc.
 * Expanded node status reporting via JMX
 * Improved error reporting/logging on both server and client
 * Reduced memory footprint in default configuration
 * Combined blocking and non-blocking versions of insert APIs
 * Added FlushPeriodInMinutes configuration parameter to force
   flushing of infrequently-updated ColumnFamilies<|MERGE_RESOLUTION|>--- conflicted
+++ resolved
@@ -1,22 +1,11 @@
-<<<<<<< HEAD
 DSE 5.0.4
  * Wait for remaining tasks to finish on RepairJob after task failure (APOLLO-87)
  * Allow the prepared statement cache size to be changed. (APOLLO-50)
 Merged from 3.0.X
-3.0.11
- * Pass root cause to CorruptBlockException when uncompression failed (CASSANDRA-12889)
- * Fix partition count log during compaction (CASSANDRA-12184)
-Merged from 2.2:
-* Fix CommitLogSegmentManagerTest (CASSANDRA-12283)
-* cqlsh COPY: unprotected pk values before converting them if not using prepared statements (CASSANDRA-12863)
-3.0.10
-=======
-3.0.10
  * Disallow offheap_buffers memtable allocation (CASSANDRA-11039)
  * Fix CommitLogSegmentManagerTest (CASSANDRA-12283)
  * Pass root cause to CorruptBlockException when uncompression failed (CASSANDRA-12889)
  * Fix partition count log during compaction (CASSANDRA-12184)
->>>>>>> d6a3ef48
  * Batch with multiple conditional updates for the same partition causes AssertionError (CASSANDRA-12867)
  * Make AbstractReplicationStrategy extendable from outside its package (CASSANDRA-12788)
  * Fix CommitLogTest.testDeleteIfNotDirty (CASSANDRA-12854)
@@ -48,6 +37,7 @@
  * Correct log message for statistics of offheap memtable flush (CASSANDRA-12776)
  * Explicitly set locale for string validation (CASSANDRA-12541,CASSANDRA-12542,CASSANDRA-12543,CASSANDRA-12545)
 Merged from 2.2:
+ * Fix CommitLogSegmentManagerTest (CASSANDRA-12283)
  * cqlsh COPY: unprotected pk values before converting them if not using prepared statements (CASSANDRA-12863)
  * Fix Util.spinAssertEquals (CASSANDRA-12283)
  * Fix potential NPE for compactionstats (CASSANDRA-12462)
