--- conflicted
+++ resolved
@@ -141,11 +141,7 @@
  * Duplicate the buffer before passing it to analyser in SASI operation (CASSANDRA-13512)
  * Properly evict pstmts from prepared statements cache (CASSANDRA-13641)
 Merged from 3.0:
-<<<<<<< HEAD
-=======
  * Remove non-rpc-ready nodes from counter leader candidates (CASSANDRA-13043)
- * Improve short read protection performance (CASSANDRA-13794)
->>>>>>> 79e344fc
  * Fix sstable reader to support range-tombstone-marker for multi-slices (CASSANDRA-13787)
  * Fix short read protection for tables with no clustering columns (CASSANDRA-13880)
  * Make isBuilt volatile in PartitionUpdate (CASSANDRA-13619)
