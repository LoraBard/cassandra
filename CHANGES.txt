<<<<<<< HEAD
DSE 5.1.0
 * Accept internal resource name in GRANT/REVOKE statements (APOLLO-113)
 * Improve StatementRestrictions::getPartitionKeys() execution speed (APOLLO-115)
 * Move responsibility for qualifying ks in authz stmts to IResource (APOLLO-76)
 * Insert default superuser role with fixed timestamp (APOLLO-18)
 * Make Permissions extensible (APOLLO-26)
 * Make IResource more easily extensible (APOLLO-26)
 * Add method to IAuthenticator to login by user as well as by role (APOLLO-70)
 * Add private protocol version (APOLLO-2)
Merged from DSE 5.0.4
 * Backport CASSANDRA-12461 (Add pre- and post-shutdown hooks to Storage Service) (APOLLO-48)
 * Wait for remaining tasks to finish on RepairJob after task failure (APOLLO-87)
 * Allow the prepared statement cache size to be changed. (APOLLO-50)


3.12
 * Remove timing window in test case (CASSANDRA-12875)
 * Resolve unit testing without JCE security libraries installed (CASSANDRA-12945)
=======
3.12
>>>>>>> 04759223
 * cqlsh auto completion: refactor definition of compaction strategy options (CASSANDRA-12946)
 * Add support for arithmetic operators (CASSANDRA-11935)


3.10
<<<<<<< HEAD
=======
 * Remove timing window in test case (CASSANDRA-12875)
 * Resolve unit testing without JCE security libraries installed (CASSANDRA-12945)
>>>>>>> 04759223
 * Fix inconsistencies in cassandra-stress load balancing policy (CASSANDRA-12919)
 * Fix validation of non-frozen UDT cells (CASSANDRA-12916)
 * Don't shut down socket input/output on StreamSession (CASSANDRA-12903)
 * Fix Murmur3PartitionerTest (CASSANDRA-12858)
 * Move cqlsh syntax rules into separate module and allow easier customization (CASSANDRA-12897)
 * Fix CommitLogSegmentManagerTest (CASSANDRA-12283)
 * Fix cassandra-stress truncate option (CASSANDRA-12695)
 * Fix crossNode value when receiving messages (CASSANDRA-12791)
 * Don't load MX4J beans twice (CASSANDRA-12869)
 * Extend native protocol request flags, add versions to SUPPORTED, and introduce ProtocolVersion enum (CASSANDRA-12838)
 * Set JOINING mode when running pre-join tasks (CASSANDRA-12836)
 * remove net.mintern.primitive library due to license issue (CASSANDRA-12845)
 * Properly format IPv6 addresses when logging JMX service URL (CASSANDRA-12454)
 * Optimize the vnode allocation for single replica per DC (CASSANDRA-12777)
 * Use non-token restrictions for bounds when token restrictions are overridden (CASSANDRA-12419)
 * Fix CQLSH auto completion for PER PARTITION LIMIT (CASSANDRA-12803)
 * Use different build directories for Eclipse and Ant (CASSANDRA-12466)
 * Avoid potential AttributeError in cqlsh due to no table metadata (CASSANDRA-12815)
 * Fix RandomReplicationAwareTokenAllocatorTest.testExistingCluster (CASSANDRA-12812)
 * Upgrade commons-codec to 1.9 (CASSANDRA-12790)
 * Make the fanout size for LeveledCompactionStrategy to be configurable (CASSANDRA-11550)
 * Add duration data type (CASSANDRA-11873)
 * Fix timeout in ReplicationAwareTokenAllocatorTest (CASSANDRA-12784)
 * Improve sum aggregate functions (CASSANDRA-12417)
 * Make cassandra.yaml docs for batch_size_*_threshold_in_kb reflect changes in CASSANDRA-10876 (CASSANDRA-12761)
 * cqlsh fails to format collections when using aliases (CASSANDRA-11534)
 * Check for hash conflicts in prepared statements (CASSANDRA-12733)
 * Exit query parsing upon first error (CASSANDRA-12598)
 * Fix cassandra-stress to use single seed in UUID generation (CASSANDRA-12729)
 * CQLSSTableWriter does not allow Update statement (CASSANDRA-12450)
 * Config class uses boxed types but DD exposes primitive types (CASSANDRA-12199)
 * Add pre- and post-shutdown hooks to Storage Service (CASSANDRA-12461)
 * Add hint delivery metrics (CASSANDRA-12693)
 * Remove IndexInfo cache from FileIndexInfoRetriever (CASSANDRA-12731)
 * ColumnIndex does not reuse buffer (CASSANDRA-12502)
 * cdc column addition still breaks schema migration tasks (CASSANDRA-12697)
 * Upgrade metrics-reporter dependencies (CASSANDRA-12089)
 * Tune compaction thread count via nodetool (CASSANDRA-12248)
 * Add +=/-= shortcut syntax for update queries (CASSANDRA-12232)
 * Include repair session IDs in repair start message (CASSANDRA-12532)
 * Add a blocking task to Index, run before joining the ring (CASSANDRA-12039)
 * Fix NPE when using CQLSSTableWriter (CASSANDRA-12667)
 * Support optional backpressure strategies at the coordinator (CASSANDRA-9318)
 * Make randompartitioner work with new vnode allocation (CASSANDRA-12647)
 * Fix cassandra-stress graphing (CASSANDRA-12237)
 * Allow filtering on partition key columns for queries without secondary indexes (CASSANDRA-11031)
 * Fix Cassandra Stress reporting thread model and precision (CASSANDRA-12585)
 * Add JMH benchmarks.jar (CASSANDRA-12586)
 * Cleanup uses of AlterTableStatementColumn (CASSANDRA-12567)
 * Add keep-alive to streaming (CASSANDRA-11841)
 * Tracing payload is passed through newSession(..) (CASSANDRA-11706)
 * avoid deleting non existing sstable files and improve related log messages (CASSANDRA-12261)
 * json/yaml output format for nodetool compactionhistory (CASSANDRA-12486)
 * Retry all internode messages once after a connection is
   closed and reopened (CASSANDRA-12192)
 * Add support to rebuild from targeted replica (CASSANDRA-9875)
 * Add sequence distribution type to cassandra stress (CASSANDRA-12490)
 * "SELECT * FROM foo LIMIT ;" does not error out (CASSANDRA-12154)
 * Define executeLocally() at the ReadQuery Level (CASSANDRA-12474)
 * Extend read/write failure messages with a map of replica addresses
   to error codes in the v5 native protocol (CASSANDRA-12311)
 * Fix rebuild of SASI indexes with existing index files (CASSANDRA-12374)
 * Let DatabaseDescriptor not implicitly startup services (CASSANDRA-9054, 12550)
 * Fix clustering indexes in presence of static columns in SASI (CASSANDRA-12378)
 * Fix queries on columns with reversed type on SASI indexes (CASSANDRA-12223)
 * Added slow query log (CASSANDRA-12403)
 * Count full coordinated request against timeout (CASSANDRA-12256)
 * Allow TTL with null value on insert and update (CASSANDRA-12216)
 * Make decommission operation resumable (CASSANDRA-12008)
 * Add support to one-way targeted repair (CASSANDRA-9876)
 * Remove clientutil jar (CASSANDRA-11635)
 * Fix compaction throughput throttle (CASSANDRA-12366, CASSANDRA-12717)
 * Delay releasing Memtable memory on flush until PostFlush has finished running (CASSANDRA-12358)
 * Cassandra stress should dump all setting on startup (CASSANDRA-11914)
 * Make it possible to compact a given token range (CASSANDRA-10643)
 * Allow updating DynamicEndpointSnitch properties via JMX (CASSANDRA-12179)
 * Collect metrics on queries by consistency level (CASSANDRA-7384)
 * Add support for GROUP BY to SELECT statement (CASSANDRA-10707)
 * Deprecate memtable_cleanup_threshold and update default for memtable_flush_writers (CASSANDRA-12228)
 * Upgrade to OHC 0.4.4 (CASSANDRA-12133)
 * Add version command to cassandra-stress (CASSANDRA-12258)
 * Create compaction-stress tool (CASSANDRA-11844)
 * Garbage-collecting compaction operation and schema option (CASSANDRA-7019)
 * Add beta protocol flag for v5 native protocol (CASSANDRA-12142)
 * Support filtering on non-PRIMARY KEY columns in the CREATE
   MATERIALIZED VIEW statement's WHERE clause (CASSANDRA-10368)
 * Unify STDOUT and SYSTEMLOG logback format (CASSANDRA-12004)
 * COPY FROM should raise error for non-existing input files (CASSANDRA-12174)
 * Faster write path (CASSANDRA-12269)
 * Option to leave omitted columns in INSERT JSON unset (CASSANDRA-11424)
 * Support json/yaml output in nodetool tpstats (CASSANDRA-12035)
 * Expose metrics for successful/failed authentication attempts (CASSANDRA-10635)
 * Prepend snapshot name with "truncated" or "dropped" when a snapshot
   is taken before truncating or dropping a table (CASSANDRA-12178)
 * Optimize RestrictionSet (CASSANDRA-12153)
 * cqlsh does not automatically downgrade CQL version (CASSANDRA-12150)
 * Omit (de)serialization of state variable in UDAs (CASSANDRA-9613)
 * Create a system table to expose prepared statements (CASSANDRA-8831)
 * Reuse DataOutputBuffer from ColumnIndex (CASSANDRA-11970)
 * Remove DatabaseDescriptor dependency from SegmentedFile (CASSANDRA-11580)
 * Add supplied username to authentication error messages (CASSANDRA-12076)
 * Remove pre-startup check for open JMX port (CASSANDRA-12074)
 * Remove compaction Severity from DynamicEndpointSnitch (CASSANDRA-11738)
 * Restore resumable hints delivery (CASSANDRA-11960)
 * Properly report LWT contention (CASSANDRA-12626)
Merged from 3.0:
 * LocalToken ensures token values are cloned on heap (CASSANDRA-12651)
 * AnticompactionRequestSerializer serializedSize is incorrect (CASSANDRA-12934)
 * Prevent reloading of logback.xml from UDF sandbox (CASSANDRA-12535)
 * Pass root cause to CorruptBlockException when uncompression failed (CASSANDRA-12889)
 * Batch with multiple conditional updates for the same partition causes AssertionError (CASSANDRA-12867)
 * Make AbstractReplicationStrategy extendable from outside its package (CASSANDRA-12788)
 * Don't tell users to turn off consistent rangemovements during rebuild. (CASSANDRA-12296)
 * Fix CommitLogTest.testDeleteIfNotDirty (CASSANDRA-12854)
 * Avoid deadlock due to MV lock contention (CASSANDRA-12689)
 * Fix for KeyCacheCqlTest flakiness (CASSANDRA-12801)
 * Include SSTable filename in compacting large row message (CASSANDRA-12384)
 * Fix potential socket leak (CASSANDRA-12329, CASSANDRA-12330)
 * Fix ViewTest.testCompaction (CASSANDRA-12789)
 * Improve avg aggregate functions (CASSANDRA-12417)
 * Preserve quoted reserved keyword column names in MV creation (CASSANDRA-11803)
 * nodetool stopdaemon errors out (CASSANDRA-12646)
 * Split materialized view mutations on build to prevent OOM (CASSANDRA-12268)
 * mx4j does not work in 3.0.8 (CASSANDRA-12274)
 * Abort cqlsh copy-from in case of no answer after prolonged period of time (CASSANDRA-12740)
 * Avoid sstable corrupt exception due to dropped static column (CASSANDRA-12582)
 * Make stress use client mode to avoid checking commit log size on startup (CASSANDRA-12478)
 * Fix exceptions with new vnode allocation (CASSANDRA-12715)
 * Unify drain and shutdown processes (CASSANDRA-12509)
 * Fix NPE in ComponentOfSlice.isEQ() (CASSANDRA-12706)
 * Fix failure in LogTransactionTest (CASSANDRA-12632)
 * Fix potentially incomplete non-frozen UDT values when querying with the
   full primary key specified (CASSANDRA-12605)
 * Make sure repaired tombstones are dropped when only_purge_repaired_tombstones is enabled (CASSANDRA-12703)
 * Skip writing MV mutations to commitlog on mutation.applyUnsafe() (CASSANDRA-11670)
 * Establish consistent distinction between non-existing partition and NULL value for LWTs on static columns (CASSANDRA-12060)
 * Extend ColumnIdentifier.internedInstances key to include the type that generated the byte buffer (CASSANDRA-12516)
 * Handle composite prefixes with final EOC=0 as in 2.x and refactor LegacyLayout.decodeBound (CASSANDRA-12423)
 * select_distinct_with_deletions_test failing on non-vnode environments (CASSANDRA-11126)
 * Stack Overflow returned to queries while upgrading (CASSANDRA-12527)
 * Fix legacy regex for temporary files from 2.2 (CASSANDRA-12565)
 * Add option to state current gc_grace_seconds to tools/bin/sstablemetadata (CASSANDRA-12208)
 * Fix file system race condition that may cause LogAwareFileLister to fail to classify files (CASSANDRA-11889)
 * Fix file handle leaks due to simultaneous compaction/repair and
   listing snapshots, calculating snapshot sizes, or making schema
   changes (CASSANDRA-11594)
 * Fix nodetool repair exits with 0 for some errors (CASSANDRA-12508)
 * Do not shut down BatchlogManager twice during drain (CASSANDRA-12504)
 * Disk failure policy should not be invoked on out of space (CASSANDRA-12385)
 * Calculate last compacted key on startup (CASSANDRA-6216)
 * Add schema to snapshot manifest, add USING TIMESTAMP clause to ALTER TABLE statements (CASSANDRA-7190)
 * If CF has no clustering columns, any row cache is full partition cache (CASSANDRA-12499)
 * Correct log message for statistics of offheap memtable flush (CASSANDRA-12776)
 * Explicitly set locale for string validation (CASSANDRA-12541,CASSANDRA-12542,CASSANDRA-12543,CASSANDRA-12545)
Merged from 2.2:
 * cqlsh: fix DESC TYPES errors (CASSANDRA-12914)
 * Fix leak on skipped SSTables in sstableupgrade (CASSANDRA-12899)
 * Avoid blocking gossip during pending range calculation (CASSANDRA-12281)
 * Fix purgeability of tombstones with max timestamp (CASSANDRA-12792)
 * Fail repair if participant dies during sync or anticompaction (CASSANDRA-12901)
 * cqlsh COPY: unprotected pk values before converting them if not using prepared statements (CASSANDRA-12863)
 * Fix Util.spinAssertEquals (CASSANDRA-12283)
 * Fix potential NPE for compactionstats (CASSANDRA-12462)
 * Prepare legacy authenticate statement if credentials table initialised after node startup (CASSANDRA-12813)
 * Change cassandra.wait_for_tracing_events_timeout_secs default to 0 (CASSANDRA-12754)
 * Clean up permissions when a UDA is dropped (CASSANDRA-12720)
 * Limit colUpdateTimeDelta histogram updates to reasonable deltas (CASSANDRA-11117)
 * Fix leak errors and execution rejected exceptions when draining (CASSANDRA-12457)
 * Fix merkle tree depth calculation (CASSANDRA-12580)
 * Make Collections deserialization more robust (CASSANDRA-12618)
 * Better handle invalid system roles table (CASSANDRA-12700)
 * Fix exceptions when enabling gossip on nodes that haven't joined the ring (CASSANDRA-12253)
 * Fix authentication problem when invoking cqlsh copy from a SOURCE command (CASSANDRA-12642)
 * Decrement pending range calculator jobs counter in finally block
 * cqlshlib tests: increase default execute timeout (CASSANDRA-12481)
 * Forward writes to replacement node when replace_address != broadcast_address (CASSANDRA-8523)
 * Fail repair on non-existing table (CASSANDRA-12279)
 * Enable repair -pr and -local together (fix regression of CASSANDRA-7450) (CASSANDRA-12522)
 * Split consistent range movement flag correction (CASSANDRA-12786)
Merged from 2.1:
 * Don't skip sstables based on maxLocalDeletionTime (CASSANDRA-12765)


3.8, 3.9
 * Fix value skipping with counter columns (CASSANDRA-11726)
 * Fix nodetool tablestats miss SSTable count (CASSANDRA-12205)
 * Fixed flacky SSTablesIteratedTest (CASSANDRA-12282)
 * Fixed flacky SSTableRewriterTest: check file counts before calling validateCFS (CASSANDRA-12348)
 * cqlsh: Fix handling of $$-escaped strings (CASSANDRA-12189)
 * Fix SSL JMX requiring truststore containing server cert (CASSANDRA-12109)
 * RTE from new CDC column breaks in flight queries (CASSANDRA-12236)
 * Fix hdr logging for single operation workloads (CASSANDRA-12145)
 * Fix SASI PREFIX search in CONTAINS mode with partial terms (CASSANDRA-12073)
 * Increase size of flushExecutor thread pool (CASSANDRA-12071)
 * Partial revert of CASSANDRA-11971, cannot recycle buffer in SP.sendMessagesToNonlocalDC (CASSANDRA-11950)
 * Upgrade netty to 4.0.39 (CASSANDRA-12032, CASSANDRA-12034)
 * Improve details in compaction log message (CASSANDRA-12080)
 * Allow unset values in CQLSSTableWriter (CASSANDRA-11911)
 * Chunk cache to request compressor-compatible buffers if pool space is exhausted (CASSANDRA-11993)
 * Remove DatabaseDescriptor dependencies from SequentialWriter (CASSANDRA-11579)
 * Move skip_stop_words filter before stemming (CASSANDRA-12078)
 * Support seek() in EncryptedFileSegmentInputStream (CASSANDRA-11957)
 * SSTable tools mishandling LocalPartitioner (CASSANDRA-12002)
 * When SEPWorker assigned work, set thread name to match pool (CASSANDRA-11966)
 * Add cross-DC latency metrics (CASSANDRA-11596)
 * Allow terms in selection clause (CASSANDRA-10783)
 * Add bind variables to trace (CASSANDRA-11719)
 * Switch counter shards' clock to timestamps (CASSANDRA-9811)
 * Introduce HdrHistogram and response/service/wait separation to stress tool (CASSANDRA-11853)
 * entry-weighers in QueryProcessor should respect partitionKeyBindIndexes field (CASSANDRA-11718)
 * Support older ant versions (CASSANDRA-11807)
 * Estimate compressed on disk size when deciding if sstable size limit reached (CASSANDRA-11623)
 * cassandra-stress profiles should support case sensitive schemas (CASSANDRA-11546)
 * Remove DatabaseDescriptor dependency from FileUtils (CASSANDRA-11578)
 * Faster streaming (CASSANDRA-9766)
 * Add prepared query parameter to trace for "Execute CQL3 prepared query" session (CASSANDRA-11425)
 * Add repaired percentage metric (CASSANDRA-11503)
 * Add Change-Data-Capture (CASSANDRA-8844)
Merged from 3.0:
 * Fix paging for 2.x to 3.x upgrades (CASSANDRA-11195)
 * Fix clean interval not sent to commit log for empty memtable flush (CASSANDRA-12436)
 * Fix potential resource leak in RMIServerSocketFactoryImpl (CASSANDRA-12331)
 * Make sure compaction stats are updated when compaction is interrupted (CASSANDRA-12100)
 * Change commitlog and sstables to track dirty and clean intervals (CASSANDRA-11828)
 * NullPointerException during compaction on table with static columns (CASSANDRA-12336)
 * Fixed ConcurrentModificationException when reading metrics in GraphiteReporter (CASSANDRA-11823)
 * Fix upgrade of super columns on thrift (CASSANDRA-12335)
 * Fixed flacky BlacklistingCompactionsTest, switched to fixed size types and increased corruption size (CASSANDRA-12359)
 * Rerun ReplicationAwareTokenAllocatorTest on failure to avoid flakiness (CASSANDRA-12277)
 * Exception when computing read-repair for range tombstones (CASSANDRA-12263)
 * Lost counter writes in compact table and static columns (CASSANDRA-12219)
 * AssertionError with MVs on updating a row that isn't indexed due to a null value (CASSANDRA-12247)
 * Disable RR and speculative retry with EACH_QUORUM reads (CASSANDRA-11980)
 * Add option to override compaction space check (CASSANDRA-12180)
 * Faster startup by only scanning each directory for temporary files once (CASSANDRA-12114)
 * Respond with v1/v2 protocol header when responding to driver that attempts
   to connect with too low of a protocol version (CASSANDRA-11464)
 * NullPointerExpception when reading/compacting table (CASSANDRA-11988)
 * Fix problem with undeleteable rows on upgrade to new sstable format (CASSANDRA-12144)
 * Fix potential bad messaging service message for paged range reads
   within mixed-version 3.x clusters (CASSANDRA-12249)
 * Fix paging logic for deleted partitions with static columns (CASSANDRA-12107)
 * Wait until the message is being send to decide which serializer must be used (CASSANDRA-11393)
 * Fix migration of static thrift column names with non-text comparators (CASSANDRA-12147)
 * Fix upgrading sparse tables that are incorrectly marked as dense (CASSANDRA-11315)
 * Fix reverse queries ignoring range tombstones (CASSANDRA-11733)
 * Avoid potential race when rebuilding CFMetaData (CASSANDRA-12098)
 * Avoid missing sstables when getting the canonical sstables (CASSANDRA-11996)
 * Always select the live sstables when getting sstables in bounds (CASSANDRA-11944)
 * Fix column ordering of results with static columns for Thrift requests in
   a mixed 2.x/3.x cluster, also fix potential non-resolved duplication of
   those static columns in query results (CASSANDRA-12123)
 * Avoid digest mismatch with empty but static rows (CASSANDRA-12090)
 * Fix EOF exception when altering column type (CASSANDRA-11820)
 * Fix potential race in schema during new table creation (CASSANDRA-12083)
 * cqlsh: fix error handling in rare COPY FROM failure scenario (CASSANDRA-12070)
 * Disable autocompaction during drain (CASSANDRA-11878)
 * Add a metrics timer to MemtablePool and use it to track time spent blocked on memory in MemtableAllocator (CASSANDRA-11327)
 * Fix upgrading schema with super columns with non-text subcomparators (CASSANDRA-12023)
 * Add TimeWindowCompactionStrategy (CASSANDRA-9666)
 * Fix JsonTransformer output of partition with deletion info (CASSANDRA-12418)
 * Fix NPE in SSTableLoader when specifying partial directory path (CASSANDRA-12609)
Merged from 2.2:
 * Add local address entry in PropertyFileSnitch (CASSANDRA-11332)
 * cqlsh copy: fix missing counter values (CASSANDRA-12476)
 * Move migration tasks to non-periodic queue, assure flush executor shutdown after non-periodic executor (CASSANDRA-12251)
 * cqlsh copy: fixed possible race in initializing feeding thread (CASSANDRA-11701)
 * Only set broadcast_rpc_address on Ec2MultiRegionSnitch if it's not set (CASSANDRA-11357)
 * Update StorageProxy range metrics for timeouts, failures and unavailables (CASSANDRA-9507)
 * Add Sigar to classes included in clientutil.jar (CASSANDRA-11635)
 * Add decay to histograms and timers used for metrics (CASSANDRA-11752)
 * Fix hanging stream session (CASSANDRA-10992)
 * Fix INSERT JSON, fromJson() support of smallint, tinyint types (CASSANDRA-12371)
 * Restore JVM metric export for metric reporters (CASSANDRA-12312)
 * Release sstables of failed stream sessions only when outgoing transfers are finished (CASSANDRA-11345)
 * Wait for tracing events before returning response and query at same consistency level client side (CASSANDRA-11465)
 * cqlsh copyutil should get host metadata by connected address (CASSANDRA-11979)
 * Fixed cqlshlib.test.remove_test_db (CASSANDRA-12214)
 * Synchronize ThriftServer::stop() (CASSANDRA-12105)
 * Use dedicated thread for JMX notifications (CASSANDRA-12146)
 * Improve streaming synchronization and fault tolerance (CASSANDRA-11414)
 * MemoryUtil.getShort() should return an unsigned short also for architectures not supporting unaligned memory accesses (CASSANDRA-11973)
 * Allow nodetool info to run with readonly JMX access (CASSANDRA-11755)
 * Validate bloom_filter_fp_chance against lowest supported
   value when the table is created (CASSANDRA-11920)
 * Don't send erroneous NEW_NODE notifications on restart (CASSANDRA-11038)
 * StorageService shutdown hook should use a volatile variable (CASSANDRA-11984)
Merged from 2.1:
 * Add system property to set the max number of native transport requests in queue (CASSANDRA-11363)
 * Fix queries with empty ByteBuffer values in clustering column restrictions (CASSANDRA-12127) 
 * Disable passing control to post-flush after flush failure to prevent data loss (CASSANDRA-11828)
 * Allow STCS-in-L0 compactions to reduce scope with LCS (CASSANDRA-12040)
 * cannot use cql since upgrading python to 2.7.11+ (CASSANDRA-11850)
 * Fix filtering on clustering columns when 2i is used (CASSANDRA-11907)
 * Avoid stalling paxos when the paxos state expires (CASSANDRA-12043)
 * Remove finished incoming streaming connections from MessagingService (CASSANDRA-11854)
 * Don't try to get sstables for non-repairing column families (CASSANDRA-12077)
 * Avoid marking too many sstables as repaired (CASSANDRA-11696)
 * Prevent select statements with clustering key > 64k (CASSANDRA-11882)
 * Fix clock skew corrupting other nodes with paxos (CASSANDRA-11991)
 * Remove distinction between non-existing static columns and existing but null in LWTs (CASSANDRA-9842)
 * Cache local ranges when calculating repair neighbors (CASSANDRA-11934)
 * Allow LWT operation on static column with only partition keys (CASSANDRA-10532)
 * Create interval tree over canonical sstables to avoid missing sstables during streaming (CASSANDRA-11886)
 * cqlsh COPY FROM: shutdown parent cluster after forking, to avoid corrupting SSL connections (CASSANDRA-11749)


3.7
 * Support multiple folders for user defined compaction tasks (CASSANDRA-11765)
 * Fix race in CompactionStrategyManager's pause/resume (CASSANDRA-11922)
Merged from 3.0:
 * Fix legacy serialization of Thrift-generated non-compound range tombstones
   when communicating with 2.x nodes (CASSANDRA-11930)
 * Fix Directories instantiations where CFS.initialDirectories should be used (CASSANDRA-11849)
 * Avoid referencing DatabaseDescriptor in AbstractType (CASSANDRA-11912)
 * Don't use static dataDirectories field in Directories instances (CASSANDRA-11647)
 * Fix sstables not being protected from removal during index build (CASSANDRA-11905)
 * cqlsh: Suppress stack trace from Read/WriteFailures (CASSANDRA-11032)
 * Remove unneeded code to repair index summaries that have
   been improperly down-sampled (CASSANDRA-11127)
 * Avoid WriteTimeoutExceptions during commit log replay due to materialized
   view lock contention (CASSANDRA-11891)
 * Prevent OOM failures on SSTable corruption, improve tests for corruption detection (CASSANDRA-9530)
 * Use CFS.initialDirectories when clearing snapshots (CASSANDRA-11705)
 * Allow compaction strategies to disable early open (CASSANDRA-11754)
 * Refactor Materialized View code (CASSANDRA-11475)
 * Update Java Driver (CASSANDRA-11615)
Merged from 2.2:
 * Persist local metadata earlier in startup sequence (CASSANDRA-11742)
 * cqlsh: fix tab completion for case-sensitive identifiers (CASSANDRA-11664)
 * Avoid showing estimated key as -1 in tablestats (CASSANDRA-11587)
 * Fix possible race condition in CommitLog.recover (CASSANDRA-11743)
 * Enable client encryption in sstableloader with cli options (CASSANDRA-11708)
 * Possible memory leak in NIODataInputStream (CASSANDRA-11867)
 * Add seconds to cqlsh tracing session duration (CASSANDRA-11753)
 * Fix commit log replay after out-of-order flush completion (CASSANDRA-9669)
 * Prohibit Reversed Counter type as part of the PK (CASSANDRA-9395)
 * cqlsh: correctly handle non-ascii chars in error messages (CASSANDRA-11626)
Merged from 2.1:
 * Run CommitLog tests with different compression settings (CASSANDRA-9039)
 * cqlsh: apply current keyspace to source command (CASSANDRA-11152)
 * Clear out parent repair session if repair coordinator dies (CASSANDRA-11824)
 * Set default streaming_socket_timeout_in_ms to 24 hours (CASSANDRA-11840)
 * Do not consider local node a valid source during replace (CASSANDRA-11848)
 * Add message dropped tasks to nodetool netstats (CASSANDRA-11855)
 * Avoid holding SSTableReaders for duration of incremental repair (CASSANDRA-11739)


3.6
 * Correctly migrate schema for frozen UDTs during 2.x -> 3.x upgrades
   (does not affect any released versions) (CASSANDRA-11613)
 * Allow server startup if JMX is configured directly (CASSANDRA-11725)
 * Prevent direct memory OOM on buffer pool allocations (CASSANDRA-11710)
 * Enhanced Compaction Logging (CASSANDRA-10805)
 * Make prepared statement cache size configurable (CASSANDRA-11555)
 * Integrated JMX authentication and authorization (CASSANDRA-10091)
 * Add units to stress ouput (CASSANDRA-11352)
 * Fix PER PARTITION LIMIT for single and multi partitions queries (CASSANDRA-11603)
 * Add uncompressed chunk cache for RandomAccessReader (CASSANDRA-5863)
 * Clarify ClusteringPrefix hierarchy (CASSANDRA-11213)
 * Always perform collision check before joining ring (CASSANDRA-10134)
 * SSTableWriter output discrepancy (CASSANDRA-11646)
 * Fix potential timeout in NativeTransportService.testConcurrentDestroys (CASSANDRA-10756)
 * Support large partitions on the 3.0 sstable format (CASSANDRA-11206,11763)
 * Add support to rebuild from specific range (CASSANDRA-10406)
 * Optimize the overlapping lookup by calculating all the
   bounds in advance (CASSANDRA-11571)
 * Support json/yaml output in nodetool tablestats (CASSANDRA-5977)
 * (stress) Add datacenter option to -node options (CASSANDRA-11591)
 * Fix handling of empty slices (CASSANDRA-11513)
 * Make number of cores used by cqlsh COPY visible to testing code (CASSANDRA-11437)
 * Allow filtering on clustering columns for queries without secondary indexes (CASSANDRA-11310)
 * Refactor Restriction hierarchy (CASSANDRA-11354)
 * Eliminate allocations in R/W path (CASSANDRA-11421)
 * Update Netty to 4.0.36 (CASSANDRA-11567)
 * Fix PER PARTITION LIMIT for queries requiring post-query ordering (CASSANDRA-11556)
 * Allow instantiation of UDTs and tuples in UDFs (CASSANDRA-10818)
 * Support UDT in CQLSSTableWriter (CASSANDRA-10624)
 * Support for non-frozen user-defined types, updating
   individual fields of user-defined types (CASSANDRA-7423)
 * Make LZ4 compression level configurable (CASSANDRA-11051)
 * Allow per-partition LIMIT clause in CQL (CASSANDRA-7017)
 * Make custom filtering more extensible with UserExpression (CASSANDRA-11295)
 * Improve field-checking and error reporting in cassandra.yaml (CASSANDRA-10649)
 * Print CAS stats in nodetool proxyhistograms (CASSANDRA-11507)
 * More user friendly error when providing an invalid token to nodetool (CASSANDRA-9348)
 * Add static column support to SASI index (CASSANDRA-11183)
 * Support EQ/PREFIX queries in SASI CONTAINS mode without tokenization (CASSANDRA-11434)
 * Support LIKE operator in prepared statements (CASSANDRA-11456)
 * Add a command to see if a Materialized View has finished building (CASSANDRA-9967)
 * Log endpoint and port associated with streaming operation (CASSANDRA-8777)
 * Print sensible units for all log messages (CASSANDRA-9692)
 * Upgrade Netty to version 4.0.34 (CASSANDRA-11096)
 * Break the CQL grammar into separate Parser and Lexer (CASSANDRA-11372)
 * Compress only inter-dc traffic by default (CASSANDRA-8888)
 * Add metrics to track write amplification (CASSANDRA-11420)
 * cassandra-stress: cannot handle "value-less" tables (CASSANDRA-7739)
 * Add/drop multiple columns in one ALTER TABLE statement (CASSANDRA-10411)
 * Add require_endpoint_verification opt for internode encryption (CASSANDRA-9220)
 * Add auto import java.util for UDF code block (CASSANDRA-11392)
 * Add --hex-format option to nodetool getsstables (CASSANDRA-11337)
 * sstablemetadata should print sstable min/max token (CASSANDRA-7159)
 * Do not wrap CassandraException in TriggerExecutor (CASSANDRA-9421)
 * COPY TO should have higher double precision (CASSANDRA-11255)
 * Stress should exit with non-zero status after failure (CASSANDRA-10340)
 * Add client to cqlsh SHOW_SESSION (CASSANDRA-8958)
 * Fix nodetool tablestats keyspace level metrics (CASSANDRA-11226)
 * Store repair options in parent_repair_history (CASSANDRA-11244)
 * Print current leveling in sstableofflinerelevel (CASSANDRA-9588)
 * Change repair message for keyspaces with RF 1 (CASSANDRA-11203)
 * Remove hard-coded SSL cipher suites and protocols (CASSANDRA-10508)
 * Improve concurrency in CompactionStrategyManager (CASSANDRA-10099)
 * (cqlsh) interpret CQL type for formatting blobs (CASSANDRA-11274)
 * Refuse to start and print txn log information in case of disk
   corruption (CASSANDRA-10112)
 * Resolve some eclipse-warnings (CASSANDRA-11086)
 * (cqlsh) Show static columns in a different color (CASSANDRA-11059)
 * Allow to remove TTLs on table with default_time_to_live (CASSANDRA-11207)
Merged from 3.0:
 * Disallow creating view with a static column (CASSANDRA-11602)
 * Reduce the amount of object allocations caused by the getFunctions methods (CASSANDRA-11593)
 * Potential error replaying commitlog with smallint/tinyint/date/time types (CASSANDRA-11618)
 * Fix queries with filtering on counter columns (CASSANDRA-11629)
 * Improve tombstone printing in sstabledump (CASSANDRA-11655)
 * Fix paging for range queries where all clustering columns are specified (CASSANDRA-11669)
 * Don't require HEAP_NEW_SIZE to be set when using G1 (CASSANDRA-11600)
 * Fix sstabledump not showing cells after tombstone marker (CASSANDRA-11654)
 * Ignore all LocalStrategy keyspaces for streaming and other related
   operations (CASSANDRA-11627)
 * Ensure columnfilter covers indexed columns for thrift 2i queries (CASSANDRA-11523)
 * Only open one sstable scanner per sstable (CASSANDRA-11412)
 * Option to specify ProtocolVersion in cassandra-stress (CASSANDRA-11410)
 * ArithmeticException in avgFunctionForDecimal (CASSANDRA-11485)
 * LogAwareFileLister should only use OLD sstable files in current folder to determine disk consistency (CASSANDRA-11470)
 * Notify indexers of expired rows during compaction (CASSANDRA-11329)
 * Properly respond with ProtocolError when a v1/v2 native protocol
   header is received (CASSANDRA-11464)
 * Validate that num_tokens and initial_token are consistent with one another (CASSANDRA-10120)
Merged from 2.2:
 * Exit JVM if JMX server fails to startup (CASSANDRA-11540)
 * Produce a heap dump when exiting on OOM (CASSANDRA-9861)
 * Restore ability to filter on clustering columns when using a 2i (CASSANDRA-11510)
 * JSON datetime formatting needs timezone (CASSANDRA-11137)
 * Fix is_dense recalculation for Thrift-updated tables (CASSANDRA-11502)
 * Remove unnescessary file existence check during anticompaction (CASSANDRA-11660)
 * Add missing files to debian packages (CASSANDRA-11642)
 * Avoid calling Iterables::concat in loops during ModificationStatement::getFunctions (CASSANDRA-11621)
 * cqlsh: COPY FROM should use regular inserts for single statement batches and
   report errors correctly if workers processes crash on initialization (CASSANDRA-11474)
 * Always close cluster with connection in CqlRecordWriter (CASSANDRA-11553)
 * Allow only DISTINCT queries with partition keys restrictions (CASSANDRA-11339)
 * CqlConfigHelper no longer requires both a keystore and truststore to work (CASSANDRA-11532)
 * Make deprecated repair methods backward-compatible with previous notification service (CASSANDRA-11430)
 * IncomingStreamingConnection version check message wrong (CASSANDRA-11462)
Merged from 2.1:
 * Support mlockall on IBM POWER arch (CASSANDRA-11576)
 * Add option to disable use of severity in DynamicEndpointSnitch (CASSANDRA-11737)
 * cqlsh COPY FROM fails for null values with non-prepared statements (CASSANDRA-11631)
 * Make cython optional in pylib/setup.py (CASSANDRA-11630)
 * Change order of directory searching for cassandra.in.sh to favor local one (CASSANDRA-11628)
 * cqlsh COPY FROM fails with []{} chars in UDT/tuple fields/values (CASSANDRA-11633)
 * clqsh: COPY FROM throws TypeError with Cython extensions enabled (CASSANDRA-11574)
 * cqlsh: COPY FROM ignores NULL values in conversion (CASSANDRA-11549)
 * Validate levels when building LeveledScanner to avoid overlaps with orphaned sstables (CASSANDRA-9935)


3.5
 * StaticTokenTreeBuilder should respect posibility of duplicate tokens (CASSANDRA-11525)
 * Correctly fix potential assertion error during compaction (CASSANDRA-11353)
 * Avoid index segment stitching in RAM which lead to OOM on big SSTable files (CASSANDRA-11383)
 * Fix clustering and row filters for LIKE queries on clustering columns (CASSANDRA-11397)
Merged from 3.0:
 * Fix rare NPE on schema upgrade from 2.x to 3.x (CASSANDRA-10943)
 * Improve backoff policy for cqlsh COPY FROM (CASSANDRA-11320)
 * Improve IF NOT EXISTS check in CREATE INDEX (CASSANDRA-11131)
 * Upgrade ohc to 0.4.3
 * Enable SO_REUSEADDR for JMX RMI server sockets (CASSANDRA-11093)
 * Allocate merkletrees with the correct size (CASSANDRA-11390)
 * Support streaming pre-3.0 sstables (CASSANDRA-10990)
 * Add backpressure to compressed or encrypted commit log (CASSANDRA-10971)
 * SSTableExport supports secondary index tables (CASSANDRA-11330)
 * Fix sstabledump to include missing info in debug output (CASSANDRA-11321)
 * Establish and implement canonical bulk reading workload(s) (CASSANDRA-10331)
 * Fix paging for IN queries on tables without clustering columns (CASSANDRA-11208)
 * Remove recursive call from CompositesSearcher (CASSANDRA-11304)
 * Fix filtering on non-primary key columns for queries without index (CASSANDRA-6377)
 * Fix sstableloader fail when using materialized view (CASSANDRA-11275)
Merged from 2.2:
 * DatabaseDescriptor should log stacktrace in case of Eception during seed provider creation (CASSANDRA-11312)
 * Use canonical path for directory in SSTable descriptor (CASSANDRA-10587)
 * Add cassandra-stress keystore option (CASSANDRA-9325)
 * Dont mark sstables as repairing with sub range repairs (CASSANDRA-11451)
 * Notify when sstables change after cancelling compaction (CASSANDRA-11373)
 * cqlsh: COPY FROM should check that explicit column names are valid (CASSANDRA-11333)
 * Add -Dcassandra.start_gossip startup option (CASSANDRA-10809)
 * Fix UTF8Validator.validate() for modified UTF-8 (CASSANDRA-10748)
 * Clarify that now() function is calculated on the coordinator node in CQL documentation (CASSANDRA-10900)
 * Fix bloom filter sizing with LCS (CASSANDRA-11344)
 * (cqlsh) Fix error when result is 0 rows with EXPAND ON (CASSANDRA-11092)
 * Add missing newline at end of bin/cqlsh (CASSANDRA-11325)
 * Unresolved hostname leads to replace being ignored (CASSANDRA-11210)
 * Only log yaml config once, at startup (CASSANDRA-11217)
 * Reference leak with parallel repairs on the same table (CASSANDRA-11215)
Merged from 2.1:
 * Add a -j parameter to scrub/cleanup/upgradesstables to state how
   many threads to use (CASSANDRA-11179)
 * COPY FROM on large datasets: fix progress report and debug performance (CASSANDRA-11053)
 * InvalidateKeys should have a weak ref to key cache (CASSANDRA-11176)


3.4
 * (cqlsh) add cqlshrc option to always connect using ssl (CASSANDRA-10458)
 * Cleanup a few resource warnings (CASSANDRA-11085)
 * Allow custom tracing implementations (CASSANDRA-10392)
 * Extract LoaderOptions to be able to be used from outside (CASSANDRA-10637)
 * fix OnDiskIndexTest to properly treat empty ranges (CASSANDRA-11205)
 * fix TrackerTest to handle new notifications (CASSANDRA-11178)
 * add SASI validation for partitioner and complex columns (CASSANDRA-11169)
 * Add caching of encrypted credentials in PasswordAuthenticator (CASSANDRA-7715)
 * fix SASI memtable switching on flush (CASSANDRA-11159)
 * Remove duplicate offline compaction tracking (CASSANDRA-11148)
 * fix EQ semantics of analyzed SASI indexes (CASSANDRA-11130)
 * Support long name output for nodetool commands (CASSANDRA-7950)
 * Encrypted hints (CASSANDRA-11040)
 * SASI index options validation (CASSANDRA-11136)
 * Optimize disk seek using min/max column name meta data when the LIMIT clause is used
   (CASSANDRA-8180)
 * Add LIKE support to CQL3 (CASSANDRA-11067)
 * Generic Java UDF types (CASSANDRA-10819)
 * cqlsh: Include sub-second precision in timestamps by default (CASSANDRA-10428)
 * Set javac encoding to utf-8 (CASSANDRA-11077)
 * Integrate SASI index into Cassandra (CASSANDRA-10661)
 * Add --skip-flush option to nodetool snapshot
 * Skip values for non-queried columns (CASSANDRA-10657)
 * Add support for secondary indexes on static columns (CASSANDRA-8103)
 * CommitLogUpgradeTestMaker creates broken commit logs (CASSANDRA-11051)
 * Add metric for number of dropped mutations (CASSANDRA-10866)
 * Simplify row cache invalidation code (CASSANDRA-10396)
 * Support user-defined compaction through nodetool (CASSANDRA-10660)
 * Stripe view locks by key and table ID to reduce contention (CASSANDRA-10981)
 * Add nodetool gettimeout and settimeout commands (CASSANDRA-10953)
 * Add 3.0 metadata to sstablemetadata output (CASSANDRA-10838)
Merged from 3.0:
 * MV should only query complex columns included in the view (CASSANDRA-11069)
 * Failed aggregate creation breaks server permanently (CASSANDRA-11064)
 * Add sstabledump tool (CASSANDRA-7464)
 * Introduce backpressure for hints (CASSANDRA-10972)
 * Fix ClusteringPrefix not being able to read tombstone range boundaries (CASSANDRA-11158)
 * Prevent logging in sandboxed state (CASSANDRA-11033)
 * Disallow drop/alter operations of UDTs used by UDAs (CASSANDRA-10721)
 * Add query time validation method on Index (CASSANDRA-11043)
 * Avoid potential AssertionError in mixed version cluster (CASSANDRA-11128)
 * Properly handle hinted handoff after topology changes (CASSANDRA-5902)
 * AssertionError when listing sstable files on inconsistent disk state (CASSANDRA-11156)
 * Fix wrong rack counting and invalid conditions check for TokenAllocation
   (CASSANDRA-11139)
 * Avoid creating empty hint files (CASSANDRA-11090)
 * Fix leak detection strong reference loop using weak reference (CASSANDRA-11120)
 * Configurie BatchlogManager to stop delayed tasks on shutdown (CASSANDRA-11062)
 * Hadoop integration is incompatible with Cassandra Driver 3.0.0 (CASSANDRA-11001)
 * Add dropped_columns to the list of schema table so it gets handled
   properly (CASSANDRA-11050)
 * Fix NPE when using forceRepairRangeAsync without DC (CASSANDRA-11239)
Merged from 2.2:
 * Preserve order for preferred SSL cipher suites (CASSANDRA-11164)
 * Range.compareTo() violates the contract of Comparable (CASSANDRA-11216)
 * Avoid NPE when serializing ErrorMessage with null message (CASSANDRA-11167)
 * Replacing an aggregate with a new version doesn't reset INITCOND (CASSANDRA-10840)
 * (cqlsh) cqlsh cannot be called through symlink (CASSANDRA-11037)
 * fix ohc and java-driver pom dependencies in build.xml (CASSANDRA-10793)
 * Protect from keyspace dropped during repair (CASSANDRA-11065)
 * Handle adding fields to a UDT in SELECT JSON and toJson() (CASSANDRA-11146)
 * Better error message for cleanup (CASSANDRA-10991)
 * cqlsh pg-style-strings broken if line ends with ';' (CASSANDRA-11123)
 * Always persist upsampled index summaries (CASSANDRA-10512)
 * (cqlsh) Fix inconsistent auto-complete (CASSANDRA-10733)
 * Make SELECT JSON and toJson() threadsafe (CASSANDRA-11048)
 * Fix SELECT on tuple relations for mixed ASC/DESC clustering order (CASSANDRA-7281)
 * Use cloned TokenMetadata in size estimates to avoid race against membership check
   (CASSANDRA-10736)
 * (cqlsh) Support utf-8/cp65001 encoding on Windows (CASSANDRA-11030)
 * Fix paging on DISTINCT queries repeats result when first row in partition changes
   (CASSANDRA-10010)
 * (cqlsh) Support timezone conversion using pytz (CASSANDRA-10397)
 * cqlsh: change default encoding to UTF-8 (CASSANDRA-11124)
Merged from 2.1:
 * Checking if an unlogged batch is local is inefficient (CASSANDRA-11529)
 * Fix out-of-space error treatment in memtable flushing (CASSANDRA-11448).
 * Don't do defragmentation if reading from repaired sstables (CASSANDRA-10342)
 * Fix streaming_socket_timeout_in_ms not enforced (CASSANDRA-11286)
 * Avoid dropping message too quickly due to missing unit conversion (CASSANDRA-11302)
 * Don't remove FailureDetector history on removeEndpoint (CASSANDRA-10371)
 * Only notify if repair status changed (CASSANDRA-11172)
 * Use logback setting for 'cassandra -v' command (CASSANDRA-10767)
 * Fix sstableloader to unthrottle streaming by default (CASSANDRA-9714)
 * Fix incorrect warning in 'nodetool status' (CASSANDRA-10176)
 * Properly release sstable ref when doing offline scrub (CASSANDRA-10697)
 * Improve nodetool status performance for large cluster (CASSANDRA-7238)
 * Gossiper#isEnabled is not thread safe (CASSANDRA-11116)
 * Avoid major compaction mixing repaired and unrepaired sstables in DTCS (CASSANDRA-11113)
 * Make it clear what DTCS timestamp_resolution is used for (CASSANDRA-11041)
 * (cqlsh) Display milliseconds when datetime overflows (CASSANDRA-10625)


3.3
 * Avoid infinite loop if owned range is smaller than number of
   data dirs (CASSANDRA-11034)
 * Avoid bootstrap hanging when existing nodes have no data to stream (CASSANDRA-11010)
Merged from 3.0:
 * Remove double initialization of newly added tables (CASSANDRA-11027)
 * Filter keys searcher results by target range (CASSANDRA-11104)
 * Fix deserialization of legacy read commands (CASSANDRA-11087)
 * Fix incorrect computation of deletion time in sstable metadata (CASSANDRA-11102)
 * Avoid memory leak when collecting sstable metadata (CASSANDRA-11026)
 * Mutations do not block for completion under view lock contention (CASSANDRA-10779)
 * Invalidate legacy schema tables when unloading them (CASSANDRA-11071)
 * (cqlsh) handle INSERT and UPDATE statements with LWT conditions correctly
   (CASSANDRA-11003)
 * Fix DISTINCT queries in mixed version clusters (CASSANDRA-10762)
 * Migrate build status for indexes along with legacy schema (CASSANDRA-11046)
 * Ensure SSTables for legacy KEYS indexes can be read (CASSANDRA-11045)
 * Added support for IBM zSystems architecture (CASSANDRA-11054)
 * Update CQL documentation (CASSANDRA-10899)
 * Check the column name, not cell name, for dropped columns when reading
   legacy sstables (CASSANDRA-11018)
 * Don't attempt to index clustering values of static rows (CASSANDRA-11021)
 * Remove checksum files after replaying hints (CASSANDRA-10947)
 * Support passing base table metadata to custom 2i validation (CASSANDRA-10924)
 * Ensure stale index entries are purged during reads (CASSANDRA-11013)
 * (cqlsh) Also apply --connect-timeout to control connection
   timeout (CASSANDRA-10959)
 * Fix AssertionError when removing from list using UPDATE (CASSANDRA-10954)
 * Fix UnsupportedOperationException when reading old sstable with range
   tombstone (CASSANDRA-10743)
 * MV should use the maximum timestamp of the primary key (CASSANDRA-10910)
 * Fix potential assertion error during compaction (CASSANDRA-10944)
Merged from 2.2:
 * maxPurgeableTimestamp needs to check memtables too (CASSANDRA-9949)
 * Apply change to compaction throughput in real time (CASSANDRA-10025)
 * (cqlsh) encode input correctly when saving history
 * Fix potential NPE on ORDER BY queries with IN (CASSANDRA-10955)
 * Start L0 STCS-compactions even if there is a L0 -> L1 compaction
   going (CASSANDRA-10979)
 * Make UUID LSB unique per process (CASSANDRA-7925)
 * Avoid NPE when performing sstable tasks (scrub etc.) (CASSANDRA-10980)
 * Make sure client gets tombstone overwhelmed warning (CASSANDRA-9465)
 * Fix error streaming section more than 2GB (CASSANDRA-10961)
 * Histogram buckets exposed in jmx are sorted incorrectly (CASSANDRA-10975)
 * Enable GC logging by default (CASSANDRA-10140)
 * Optimize pending range computation (CASSANDRA-9258)
 * Skip commit log and saved cache directories in SSTable version startup check (CASSANDRA-10902)
 * drop/alter user should be case sensitive (CASSANDRA-10817)
Merged from 2.1:
 * test_bulk_round_trip_blogposts is failing occasionally (CASSANDRA-10938)
 * Fix isJoined return true only after becoming cluster member (CASANDRA-11007)
 * Fix bad gossip generation seen in long-running clusters (CASSANDRA-10969)
 * Avoid NPE when incremental repair fails (CASSANDRA-10909)
 * Unmark sstables compacting once they are done in cleanup/scrub/upgradesstables (CASSANDRA-10829)
 * Allow simultaneous bootstrapping with strict consistency when no vnodes are used (CASSANDRA-11005)
 * Log a message when major compaction does not result in a single file (CASSANDRA-10847)
 * (cqlsh) fix cqlsh_copy_tests when vnodes are disabled (CASSANDRA-10997)
 * (cqlsh) Add request timeout option to cqlsh (CASSANDRA-10686)
 * Avoid AssertionError while submitting hint with LWT (CASSANDRA-10477)
 * If CompactionMetadata is not in stats file, use index summary instead (CASSANDRA-10676)
 * Retry sending gossip syn multiple times during shadow round (CASSANDRA-8072)
 * Fix pending range calculation during moves (CASSANDRA-10887)
 * Sane default (200Mbps) for inter-DC streaming througput (CASSANDRA-8708)



3.2
 * Make sure tokens don't exist in several data directories (CASSANDRA-6696)
 * Add requireAuthorization method to IAuthorizer (CASSANDRA-10852)
 * Move static JVM options to conf/jvm.options file (CASSANDRA-10494)
 * Fix CassandraVersion to accept x.y version string (CASSANDRA-10931)
 * Add forceUserDefinedCleanup to allow more flexible cleanup (CASSANDRA-10708)
 * (cqlsh) allow setting TTL with COPY (CASSANDRA-9494)
 * Fix counting of received sstables in streaming (CASSANDRA-10949)
 * Implement hints compression (CASSANDRA-9428)
 * Fix potential assertion error when reading static columns (CASSANDRA-10903)
 * Fix EstimatedHistogram creation in nodetool tablehistograms (CASSANDRA-10859)
 * Establish bootstrap stream sessions sequentially (CASSANDRA-6992)
 * Sort compactionhistory output by timestamp (CASSANDRA-10464)
 * More efficient BTree removal (CASSANDRA-9991)
 * Make tablehistograms accept the same syntax as tablestats (CASSANDRA-10149)
 * Group pending compactions based on table (CASSANDRA-10718)
 * Add compressor name in sstablemetadata output (CASSANDRA-9879)
 * Fix type casting for counter columns (CASSANDRA-10824)
 * Prevent running Cassandra as root (CASSANDRA-8142)
 * bound maximum in-flight commit log replay mutation bytes to 64 megabytes (CASSANDRA-8639)
 * Normalize all scripts (CASSANDRA-10679)
 * Make compression ratio much more accurate (CASSANDRA-10225)
 * Optimize building of Clustering object when only one is created (CASSANDRA-10409)
 * Make index building pluggable (CASSANDRA-10681)
 * Add sstable flush observer (CASSANDRA-10678)
 * Improve NTS endpoints calculation (CASSANDRA-10200)
 * Improve performance of the folderSize function (CASSANDRA-10677)
 * Add support for type casting in selection clause (CASSANDRA-10310)
 * Added graphing option to cassandra-stress (CASSANDRA-7918)
 * Abort in-progress queries that time out (CASSANDRA-7392)
 * Add transparent data encryption core classes (CASSANDRA-9945)
Merged from 3.0:
 * Better handling of SSL connection errors inter-node (CASSANDRA-10816)
 * Avoid NoSuchElementException when executing empty batch (CASSANDRA-10711)
 * Avoid building PartitionUpdate in toString (CASSANDRA-10897)
 * Reduce heap spent when receiving many SSTables (CASSANDRA-10797)
 * Add back support for 3rd party auth providers to bulk loader (CASSANDRA-10873)
 * Eliminate the dependency on jgrapht for UDT resolution (CASSANDRA-10653)
 * (Hadoop) Close Clusters and Sessions in Hadoop Input/Output classes (CASSANDRA-10837)
 * Fix sstableloader not working with upper case keyspace name (CASSANDRA-10806)
Merged from 2.2:
 * jemalloc detection fails due to quoting issues in regexv (CASSANDRA-10946)
 * (cqlsh) show correct column names for empty result sets (CASSANDRA-9813)
 * Add new types to Stress (CASSANDRA-9556)
 * Add property to allow listening on broadcast interface (CASSANDRA-9748)
Merged from 2.1:
 * Match cassandra-loader options in COPY FROM (CASSANDRA-9303)
 * Fix binding to any address in CqlBulkRecordWriter (CASSANDRA-9309)
 * cqlsh fails to decode utf-8 characters for text typed columns (CASSANDRA-10875)
 * Log error when stream session fails (CASSANDRA-9294)
 * Fix bugs in commit log archiving startup behavior (CASSANDRA-10593)
 * (cqlsh) further optimise COPY FROM (CASSANDRA-9302)
 * Allow CREATE TABLE WITH ID (CASSANDRA-9179)
 * Make Stress compiles within eclipse (CASSANDRA-10807)
 * Cassandra Daemon should print JVM arguments (CASSANDRA-10764)
 * Allow cancellation of index summary redistribution (CASSANDRA-8805)


3.1.1
Merged from 3.0:
  * Fix upgrade data loss due to range tombstone deleting more data than then should
    (CASSANDRA-10822)


3.1
Merged from 3.0:
 * Avoid MV race during node decommission (CASSANDRA-10674)
 * Disable reloading of GossipingPropertyFileSnitch (CASSANDRA-9474)
 * Handle single-column deletions correction in materialized views
   when the column is part of the view primary key (CASSANDRA-10796)
 * Fix issue with datadir migration on upgrade (CASSANDRA-10788)
 * Fix bug with range tombstones on reverse queries and test coverage for
   AbstractBTreePartition (CASSANDRA-10059)
 * Remove 64k limit on collection elements (CASSANDRA-10374)
 * Remove unclear Indexer.indexes() method (CASSANDRA-10690)
 * Fix NPE on stream read error (CASSANDRA-10771)
 * Normalize cqlsh DESC output (CASSANDRA-10431)
 * Rejects partition range deletions when columns are specified (CASSANDRA-10739)
 * Fix error when saving cached key for old format sstable (CASSANDRA-10778)
 * Invalidate prepared statements on DROP INDEX (CASSANDRA-10758)
 * Fix SELECT statement with IN restrictions on partition key,
   ORDER BY and LIMIT (CASSANDRA-10729)
 * Improve stress performance over 1k threads (CASSANDRA-7217)
 * Wait for migration responses to complete before bootstrapping (CASSANDRA-10731)
 * Unable to create a function with argument of type Inet (CASSANDRA-10741)
 * Fix backward incompatibiliy in CqlInputFormat (CASSANDRA-10717)
 * Correctly preserve deletion info on updated rows when notifying indexers
   of single-row deletions (CASSANDRA-10694)
 * Notify indexers of partition delete during cleanup (CASSANDRA-10685)
 * Keep the file open in trySkipCache (CASSANDRA-10669)
 * Updated trigger example (CASSANDRA-10257)
Merged from 2.2:
 * Verify tables in pseudo-system keyspaces at startup (CASSANDRA-10761)
 * Fix IllegalArgumentException in DataOutputBuffer.reallocate for large buffers (CASSANDRA-10592)
 * Show CQL help in cqlsh in web browser (CASSANDRA-7225)
 * Serialize on disk the proper SSTable compression ratio (CASSANDRA-10775)
 * Reject index queries while the index is building (CASSANDRA-8505)
 * CQL.textile syntax incorrectly includes optional keyspace for aggregate SFUNC and FINALFUNC (CASSANDRA-10747)
 * Fix JSON update with prepared statements (CASSANDRA-10631)
 * Don't do anticompaction after subrange repair (CASSANDRA-10422)
 * Fix SimpleDateType type compatibility (CASSANDRA-10027)
 * (Hadoop) fix splits calculation (CASSANDRA-10640)
 * (Hadoop) ensure that Cluster instances are always closed (CASSANDRA-10058)
Merged from 2.1:
 * Fix Stress profile parsing on Windows (CASSANDRA-10808)
 * Fix incremental repair hang when replica is down (CASSANDRA-10288)
 * Optimize the way we check if a token is repaired in anticompaction (CASSANDRA-10768)
 * Add proper error handling to stream receiver (CASSANDRA-10774)
 * Warn or fail when changing cluster topology live (CASSANDRA-10243)
 * Status command in debian/ubuntu init script doesn't work (CASSANDRA-10213)
 * Some DROP ... IF EXISTS incorrectly result in exceptions on non-existing KS (CASSANDRA-10658)
 * DeletionTime.compareTo wrong in rare cases (CASSANDRA-10749)
 * Force encoding when computing statement ids (CASSANDRA-10755)
 * Properly reject counters as map keys (CASSANDRA-10760)
 * Fix the sstable-needs-cleanup check (CASSANDRA-10740)
 * (cqlsh) Print column names before COPY operation (CASSANDRA-8935)
 * Fix CompressedInputStream for proper cleanup (CASSANDRA-10012)
 * (cqlsh) Support counters in COPY commands (CASSANDRA-9043)
 * Try next replica if not possible to connect to primary replica on
   ColumnFamilyRecordReader (CASSANDRA-2388)
 * Limit window size in DTCS (CASSANDRA-10280)
 * sstableloader does not use MAX_HEAP_SIZE env parameter (CASSANDRA-10188)
 * (cqlsh) Improve COPY TO performance and error handling (CASSANDRA-9304)
 * Create compression chunk for sending file only (CASSANDRA-10680)
 * Forbid compact clustering column type changes in ALTER TABLE (CASSANDRA-8879)
 * Reject incremental repair with subrange repair (CASSANDRA-10422)
 * Add a nodetool command to refresh size_estimates (CASSANDRA-9579)
 * Invalidate cache after stream receive task is completed (CASSANDRA-10341)
 * Reject counter writes in CQLSSTableWriter (CASSANDRA-10258)
 * Remove superfluous COUNTER_MUTATION stage mapping (CASSANDRA-10605)


3.0
 * Fix AssertionError while flushing memtable due to materialized views
   incorrectly inserting empty rows (CASSANDRA-10614)
 * Store UDA initcond as CQL literal in the schema table, instead of a blob (CASSANDRA-10650)
 * Don't use -1 for the position of partition key in schema (CASSANDRA-10491)
 * Fix distinct queries in mixed version cluster (CASSANDRA-10573)
 * Skip sstable on clustering in names query (CASSANDRA-10571)
 * Remove value skipping as it breaks read-repair (CASSANDRA-10655)
 * Fix bootstrapping with MVs (CASSANDRA-10621)
 * Make sure EACH_QUORUM reads are using NTS (CASSANDRA-10584)
 * Fix MV replica filtering for non-NetworkTopologyStrategy (CASSANDRA-10634)
 * (Hadoop) fix CIF describeSplits() not handling 0 size estimates (CASSANDRA-10600)
 * Fix reading of legacy sstables (CASSANDRA-10590)
 * Use CQL type names in schema metadata tables (CASSANDRA-10365)
 * Guard batchlog replay against integer division by zero (CASSANDRA-9223)
 * Fix bug when adding a column to thrift with the same name than a primary key (CASSANDRA-10608)
 * Add client address argument to IAuthenticator::newSaslNegotiator (CASSANDRA-8068)
 * Fix implementation of LegacyLayout.LegacyBoundComparator (CASSANDRA-10602)
 * Don't use 'names query' read path for counters (CASSANDRA-10572)
 * Fix backward compatibility for counters (CASSANDRA-10470)
 * Remove memory_allocator paramter from cassandra.yaml (CASSANDRA-10581,10628)
 * Execute the metadata reload task of all registered indexes on CFS::reload (CASSANDRA-10604)
 * Fix thrift cas operations with defined columns (CASSANDRA-10576)
 * Fix PartitionUpdate.operationCount()for updates with static column operations (CASSANDRA-10606)
 * Fix thrift get() queries with defined columns (CASSANDRA-10586)
 * Fix marking of indexes as built and removed (CASSANDRA-10601)
 * Skip initialization of non-registered 2i instances, remove Index::getIndexName (CASSANDRA-10595)
 * Fix batches on multiple tables (CASSANDRA-10554)
 * Ensure compaction options are validated when updating KeyspaceMetadata (CASSANDRA-10569)
 * Flatten Iterator Transformation Hierarchy (CASSANDRA-9975)
 * Remove token generator (CASSANDRA-5261)
 * RolesCache should not be created for any authenticator that does not requireAuthentication (CASSANDRA-10562)
 * Fix LogTransaction checking only a single directory for files (CASSANDRA-10421)
 * Fix handling of range tombstones when reading old format sstables (CASSANDRA-10360)
 * Aggregate with Initial Condition fails with C* 3.0 (CASSANDRA-10367)
Merged from 2.2:
 * (cqlsh) show partial trace if incomplete after max_trace_wait (CASSANDRA-7645)
 * Use most up-to-date version of schema for system tables (CASSANDRA-10652)
 * Deprecate memory_allocator in cassandra.yaml (CASSANDRA-10581,10628)
 * Expose phi values from failure detector via JMX and tweak debug
   and trace logging (CASSANDRA-9526)
 * Fix IllegalArgumentException in DataOutputBuffer.reallocate for large buffers (CASSANDRA-10592)
Merged from 2.1:
 * Shutdown compaction in drain to prevent leak (CASSANDRA-10079)
 * (cqlsh) fix COPY using wrong variable name for time_format (CASSANDRA-10633)
 * Do not run SizeEstimatesRecorder if a node is not a member of the ring (CASSANDRA-9912)
 * Improve handling of dead nodes in gossip (CASSANDRA-10298)
 * Fix logback-tools.xml incorrectly configured for outputing to System.err
   (CASSANDRA-9937)
 * Fix streaming to catch exception so retry not fail (CASSANDRA-10557)
 * Add validation method to PerRowSecondaryIndex (CASSANDRA-10092)
 * Support encrypted and plain traffic on the same port (CASSANDRA-10559)
 * Do STCS in DTCS windows (CASSANDRA-10276)
 * Avoid repetition of JVM_OPTS in debian package (CASSANDRA-10251)
 * Fix potential NPE from handling result of SIM.highestSelectivityIndex (CASSANDRA-10550)
 * Fix paging issues with partitions containing only static columns data (CASSANDRA-10381)
 * Fix conditions on static columns (CASSANDRA-10264)
 * AssertionError: attempted to delete non-existing file CommitLog (CASSANDRA-10377)
 * Fix sorting for queries with an IN condition on partition key columns (CASSANDRA-10363)


3.0-rc2
 * Fix SELECT DISTINCT queries between 2.2.2 nodes and 3.0 nodes (CASSANDRA-10473)
 * Remove circular references in SegmentedFile (CASSANDRA-10543)
 * Ensure validation of indexed values only occurs once per-partition (CASSANDRA-10536)
 * Fix handling of static columns for range tombstones in thrift (CASSANDRA-10174)
 * Support empty ColumnFilter for backward compatility on empty IN (CASSANDRA-10471)
 * Remove Pig support (CASSANDRA-10542)
 * Fix LogFile throws Exception when assertion is disabled (CASSANDRA-10522)
 * Revert CASSANDRA-7486, make CMS default GC, move GC config to
   conf/jvm.options (CASSANDRA-10403)
 * Fix TeeingAppender causing some logs to be truncated/empty (CASSANDRA-10447)
 * Allow EACH_QUORUM for reads (CASSANDRA-9602)
 * Fix potential ClassCastException while upgrading (CASSANDRA-10468)
 * Fix NPE in MVs on update (CASSANDRA-10503)
 * Only include modified cell data in indexing deltas (CASSANDRA-10438)
 * Do not load keyspace when creating sstable writer (CASSANDRA-10443)
 * If node is not yet gossiping write all MV updates to batchlog only (CASSANDRA-10413)
 * Re-populate token metadata after commit log recovery (CASSANDRA-10293)
 * Provide additional metrics for materialized views (CASSANDRA-10323)
 * Flush system schema tables after local schema changes (CASSANDRA-10429)
Merged from 2.2:
 * Reduce contention getting instances of CompositeType (CASSANDRA-10433)
 * Fix the regression when using LIMIT with aggregates (CASSANDRA-10487)
 * Avoid NoClassDefFoundError during DataDescriptor initialization on windows (CASSANDRA-10412)
 * Preserve case of quoted Role & User names (CASSANDRA-10394)
 * cqlsh pg-style-strings broken (CASSANDRA-10484)
 * cqlsh prompt includes name of keyspace after failed `use` statement (CASSANDRA-10369)
Merged from 2.1:
 * (cqlsh) Distinguish negative and positive infinity in output (CASSANDRA-10523)
 * (cqlsh) allow custom time_format for COPY TO (CASSANDRA-8970)
 * Don't allow startup if the node's rack has changed (CASSANDRA-10242)
 * (cqlsh) show partial trace if incomplete after max_trace_wait (CASSANDRA-7645)
 * Allow LOCAL_JMX to be easily overridden (CASSANDRA-10275)
 * Mark nodes as dead even if they've already left (CASSANDRA-10205)


3.0.0-rc1
 * Fix mixed version read request compatibility for compact static tables
   (CASSANDRA-10373)
 * Fix paging of DISTINCT with static and IN (CASSANDRA-10354)
 * Allow MATERIALIZED VIEW's SELECT statement to restrict primary key
   columns (CASSANDRA-9664)
 * Move crc_check_chance out of compression options (CASSANDRA-9839)
 * Fix descending iteration past end of BTreeSearchIterator (CASSANDRA-10301)
 * Transfer hints to a different node on decommission (CASSANDRA-10198)
 * Check partition keys for CAS operations during stmt validation (CASSANDRA-10338)
 * Add custom query expressions to SELECT (CASSANDRA-10217)
 * Fix minor bugs in MV handling (CASSANDRA-10362)
 * Allow custom indexes with 0,1 or multiple target columns (CASSANDRA-10124)
 * Improve MV schema representation (CASSANDRA-9921)
 * Add flag to enable/disable coordinator batchlog for MV writes (CASSANDRA-10230)
 * Update cqlsh COPY for new internal driver serialization interface (CASSANDRA-10318)
 * Give index implementations more control over rebuild operations (CASSANDRA-10312)
 * Update index file format (CASSANDRA-10314)
 * Add "shadowable" row tombstones to deal with mv timestamp issues (CASSANDRA-10261)
 * CFS.loadNewSSTables() broken for pre-3.0 sstables
 * Cache selected index in read command to reduce lookups (CASSANDRA-10215)
 * Small optimizations of sstable index serialization (CASSANDRA-10232)
 * Support for both encrypted and unencrypted native transport connections (CASSANDRA-9590)
Merged from 2.2:
 * Configurable page size in cqlsh (CASSANDRA-9855)
 * Defer default role manager setup until all nodes are on 2.2+ (CASSANDRA-9761)
 * Handle missing RoleManager in config after upgrade to 2.2 (CASSANDRA-10209)
Merged from 2.1:
 * Bulk Loader API could not tolerate even node failure (CASSANDRA-10347)
 * Avoid misleading pushed notifications when multiple nodes
   share an rpc_address (CASSANDRA-10052)
 * Fix dropping undroppable when message queue is full (CASSANDRA-10113)
 * Fix potential ClassCastException during paging (CASSANDRA-10352)
 * Prevent ALTER TYPE from creating circular references (CASSANDRA-10339)
 * Fix cache handling of 2i and base tables (CASSANDRA-10155, 10359)
 * Fix NPE in nodetool compactionhistory (CASSANDRA-9758)
 * (Pig) support BulkOutputFormat as a URL parameter (CASSANDRA-7410)
 * BATCH statement is broken in cqlsh (CASSANDRA-10272)
 * (cqlsh) Make cqlsh PEP8 Compliant (CASSANDRA-10066)
 * (cqlsh) Fix error when starting cqlsh with --debug (CASSANDRA-10282)
 * Scrub, Cleanup and Upgrade do not unmark compacting until all operations
   have completed, regardless of the occurence of exceptions (CASSANDRA-10274)


3.0.0-beta2
 * Fix columns returned by AbstractBtreePartitions (CASSANDRA-10220)
 * Fix backward compatibility issue due to AbstractBounds serialization bug (CASSANDRA-9857)
 * Fix startup error when upgrading nodes (CASSANDRA-10136)
 * Base table PRIMARY KEY can be assumed to be NOT NULL in MV creation (CASSANDRA-10147)
 * Improve batchlog write patch (CASSANDRA-9673)
 * Re-apply MaterializedView updates on commitlog replay (CASSANDRA-10164)
 * Require AbstractType.isByteOrderComparable declaration in constructor (CASSANDRA-9901)
 * Avoid digest mismatch on upgrade to 3.0 (CASSANDRA-9554)
 * Fix Materialized View builder when adding multiple MVs (CASSANDRA-10156)
 * Choose better poolingOptions for protocol v4 in cassandra-stress (CASSANDRA-10182)
 * Fix LWW bug affecting Materialized Views (CASSANDRA-10197)
 * Ensures frozen sets and maps are always sorted (CASSANDRA-10162)
 * Don't deadlock when flushing CFS backed custom indexes (CASSANDRA-10181)
 * Fix double flushing of secondary index tables (CASSANDRA-10180)
 * Fix incorrect handling of range tombstones in thrift (CASSANDRA-10046)
 * Only use batchlog when paired materialized view replica is remote (CASSANDRA-10061)
 * Reuse TemporalRow when updating multiple MaterializedViews (CASSANDRA-10060)
 * Validate gc_grace_seconds for batchlog writes and MVs (CASSANDRA-9917)
 * Fix sstablerepairedset (CASSANDRA-10132)
Merged from 2.2:
 * Cancel transaction for sstables we wont redistribute index summary
   for (CASSANDRA-10270)
 * Retry snapshot deletion after compaction and gc on Windows (CASSANDRA-10222)
 * Fix failure to start with space in directory path on Windows (CASSANDRA-10239)
 * Fix repair hang when snapshot failed (CASSANDRA-10057)
 * Fall back to 1/4 commitlog volume for commitlog_total_space on small disks
   (CASSANDRA-10199)
Merged from 2.1:
 * Added configurable warning threshold for GC duration (CASSANDRA-8907)
 * Fix handling of streaming EOF (CASSANDRA-10206)
 * Only check KeyCache when it is enabled
 * Change streaming_socket_timeout_in_ms default to 1 hour (CASSANDRA-8611)
 * (cqlsh) update list of CQL keywords (CASSANDRA-9232)
 * Add nodetool gettraceprobability command (CASSANDRA-10234)
Merged from 2.0:
 * Fix rare race where older gossip states can be shadowed (CASSANDRA-10366)
 * Fix consolidating racks violating the RF contract (CASSANDRA-10238)
 * Disallow decommission when node is in drained state (CASSANDRA-8741)


2.2.1
 * Fix race during construction of commit log (CASSANDRA-10049)
 * Fix LeveledCompactionStrategyTest (CASSANDRA-9757)
 * Fix broken UnbufferedDataOutputStreamPlus.writeUTF (CASSANDRA-10203)
 * (cqlsh) default load-from-file encoding to utf-8 (CASSANDRA-9898)
 * Avoid returning Permission.NONE when failing to query users table (CASSANDRA-10168)
 * (cqlsh) add CLEAR command (CASSANDRA-10086)
 * Support string literals as Role names for compatibility (CASSANDRA-10135)
Merged from 2.1:
 * Only check KeyCache when it is enabled
 * Change streaming_socket_timeout_in_ms default to 1 hour (CASSANDRA-8611)
 * (cqlsh) update list of CQL keywords (CASSANDRA-9232)


3.0.0-beta1
 * Redesign secondary index API (CASSANDRA-9459, 7771, 9041)
 * Fix throwing ReadFailure instead of ReadTimeout on range queries (CASSANDRA-10125)
 * Rewrite hinted handoff (CASSANDRA-6230)
 * Fix query on static compact tables (CASSANDRA-10093)
 * Fix race during construction of commit log (CASSANDRA-10049)
 * Add option to only purge repaired tombstones (CASSANDRA-6434)
 * Change authorization handling for MVs (CASSANDRA-9927)
 * Add custom JMX enabled executor for UDF sandbox (CASSANDRA-10026)
 * Fix row deletion bug for Materialized Views (CASSANDRA-10014)
 * Support mixed-version clusters with Cassandra 2.1 and 2.2 (CASSANDRA-9704)
 * Fix multiple slices on RowSearchers (CASSANDRA-10002)
 * Fix bug in merging of collections (CASSANDRA-10001)
 * Optimize batchlog replay to avoid full scans (CASSANDRA-7237)
 * Repair improvements when using vnodes (CASSANDRA-5220)
 * Disable scripted UDFs by default (CASSANDRA-9889)
 * Bytecode inspection for Java-UDFs (CASSANDRA-9890)
 * Use byte to serialize MT hash length (CASSANDRA-9792)
 * Replace usage of Adler32 with CRC32 (CASSANDRA-8684)
 * Fix migration to new format from 2.1 SSTable (CASSANDRA-10006)
 * SequentialWriter should extend BufferedDataOutputStreamPlus (CASSANDRA-9500)
 * Use the same repairedAt timestamp within incremental repair session (CASSANDRA-9111)
Merged from 2.2:
 * Allow count(*) and count(1) to be use as normal aggregation (CASSANDRA-10114)
 * An NPE is thrown if the column name is unknown for an IN relation (CASSANDRA-10043)
 * Apply commit_failure_policy to more errors on startup (CASSANDRA-9749)
 * Fix histogram overflow exception (CASSANDRA-9973)
 * Route gossip messages over dedicated socket (CASSANDRA-9237)
 * Add checksum to saved cache files (CASSANDRA-9265)
 * Log warning when using an aggregate without partition key (CASSANDRA-9737)
Merged from 2.1:
 * (cqlsh) Allow encoding to be set through command line (CASSANDRA-10004)
 * Add new JMX methods to change local compaction strategy (CASSANDRA-9965)
 * Write hints for paxos commits (CASSANDRA-7342)
 * (cqlsh) Fix timestamps before 1970 on Windows, always
   use UTC for timestamp display (CASSANDRA-10000)
 * (cqlsh) Avoid overwriting new config file with old config
   when both exist (CASSANDRA-9777)
 * Release snapshot selfRef when doing snapshot repair (CASSANDRA-9998)
 * Cannot replace token does not exist - DN node removed as Fat Client (CASSANDRA-9871)
Merged from 2.0:
 * Don't cast expected bf size to an int (CASSANDRA-9959)
 * Make getFullyExpiredSSTables less expensive (CASSANDRA-9882)


3.0.0-alpha1
 * Implement proper sandboxing for UDFs (CASSANDRA-9402)
 * Simplify (and unify) cleanup of compaction leftovers (CASSANDRA-7066)
 * Allow extra schema definitions in cassandra-stress yaml (CASSANDRA-9850)
 * Metrics should use up to date nomenclature (CASSANDRA-9448)
 * Change CREATE/ALTER TABLE syntax for compression (CASSANDRA-8384)
 * Cleanup crc and adler code for java 8 (CASSANDRA-9650)
 * Storage engine refactor (CASSANDRA-8099, 9743, 9746, 9759, 9781, 9808, 9825,
   9848, 9705, 9859, 9867, 9874, 9828, 9801)
 * Update Guava to 18.0 (CASSANDRA-9653)
 * Bloom filter false positive ratio is not honoured (CASSANDRA-8413)
 * New option for cassandra-stress to leave a ratio of columns null (CASSANDRA-9522)
 * Change hinted_handoff_enabled yaml setting, JMX (CASSANDRA-9035)
 * Add algorithmic token allocation (CASSANDRA-7032)
 * Add nodetool command to replay batchlog (CASSANDRA-9547)
 * Make file buffer cache independent of paths being read (CASSANDRA-8897)
 * Remove deprecated legacy Hadoop code (CASSANDRA-9353)
 * Decommissioned nodes will not rejoin the cluster (CASSANDRA-8801)
 * Change gossip stabilization to use endpoit size (CASSANDRA-9401)
 * Change default garbage collector to G1 (CASSANDRA-7486)
 * Populate TokenMetadata early during startup (CASSANDRA-9317)
 * Undeprecate cache recentHitRate (CASSANDRA-6591)
 * Add support for selectively varint encoding fields (CASSANDRA-9499, 9865)
 * Materialized Views (CASSANDRA-6477)
Merged from 2.2:
 * Avoid grouping sstables for anticompaction with DTCS (CASSANDRA-9900)
 * UDF / UDA execution time in trace (CASSANDRA-9723)
 * Fix broken internode SSL (CASSANDRA-9884)
Merged from 2.1:
 * Add new JMX methods to change local compaction strategy (CASSANDRA-9965)
 * Fix handling of enable/disable autocompaction (CASSANDRA-9899)
 * Add consistency level to tracing ouput (CASSANDRA-9827)
 * Remove repair snapshot leftover on startup (CASSANDRA-7357)
 * Use random nodes for batch log when only 2 racks (CASSANDRA-8735)
 * Ensure atomicity inside thrift and stream session (CASSANDRA-7757)
 * Fix nodetool info error when the node is not joined (CASSANDRA-9031)
Merged from 2.0:
 * Log when messages are dropped due to cross_node_timeout (CASSANDRA-9793)
 * Don't track hotness when opening from snapshot for validation (CASSANDRA-9382)


2.2.0
 * Allow the selection of columns together with aggregates (CASSANDRA-9767)
 * Fix cqlsh copy methods and other windows specific issues (CASSANDRA-9795)
 * Don't wrap byte arrays in SequentialWriter (CASSANDRA-9797)
 * sum() and avg() functions missing for smallint and tinyint types (CASSANDRA-9671)
 * Revert CASSANDRA-9542 (allow native functions in UDA) (CASSANDRA-9771)
Merged from 2.1:
 * Fix MarshalException when upgrading superColumn family (CASSANDRA-9582)
 * Fix broken logging for "empty" flushes in Memtable (CASSANDRA-9837)
 * Handle corrupt files on startup (CASSANDRA-9686)
 * Fix clientutil jar and tests (CASSANDRA-9760)
 * (cqlsh) Allow the SSL protocol version to be specified through the
    config file or environment variables (CASSANDRA-9544)
Merged from 2.0:
 * Add tool to find why expired sstables are not getting dropped (CASSANDRA-10015)
 * Remove erroneous pending HH tasks from tpstats/jmx (CASSANDRA-9129)
 * Don't cast expected bf size to an int (CASSANDRA-9959)
 * checkForEndpointCollision fails for legitimate collisions (CASSANDRA-9765)
 * Complete CASSANDRA-8448 fix (CASSANDRA-9519)
 * Don't include auth credentials in debug log (CASSANDRA-9682)
 * Can't transition from write survey to normal mode (CASSANDRA-9740)
 * Scrub (recover) sstables even when -Index.db is missing (CASSANDRA-9591)
 * Fix growing pending background compaction (CASSANDRA-9662)


2.2.0-rc2
 * Re-enable memory-mapped I/O on Windows (CASSANDRA-9658)
 * Warn when an extra-large partition is compacted (CASSANDRA-9643)
 * (cqlsh) Allow setting the initial connection timeout (CASSANDRA-9601)
 * BulkLoader has --transport-factory option but does not use it (CASSANDRA-9675)
 * Allow JMX over SSL directly from nodetool (CASSANDRA-9090)
 * Update cqlsh for UDFs (CASSANDRA-7556)
 * Change Windows kernel default timer resolution (CASSANDRA-9634)
 * Deprected sstable2json and json2sstable (CASSANDRA-9618)
 * Allow native functions in user-defined aggregates (CASSANDRA-9542)
 * Don't repair system_distributed by default (CASSANDRA-9621)
 * Fix mixing min, max, and count aggregates for blob type (CASSANRA-9622)
 * Rename class for DATE type in Java driver (CASSANDRA-9563)
 * Duplicate compilation of UDFs on coordinator (CASSANDRA-9475)
 * Fix connection leak in CqlRecordWriter (CASSANDRA-9576)
 * Mlockall before opening system sstables & remove boot_without_jna option (CASSANDRA-9573)
 * Add functions to convert timeuuid to date or time, deprecate dateOf and unixTimestampOf (CASSANDRA-9229)
 * Make sure we cancel non-compacting sstables from LifecycleTransaction (CASSANDRA-9566)
 * Fix deprecated repair JMX API (CASSANDRA-9570)
 * Add logback metrics (CASSANDRA-9378)
 * Update and refactor ant test/test-compression to run the tests in parallel (CASSANDRA-9583)
 * Fix upgrading to new directory for secondary index (CASSANDRA-9687)
Merged from 2.1:
 * (cqlsh) Fix bad check for CQL compatibility when DESCRIBE'ing
   COMPACT STORAGE tables with no clustering columns
 * Eliminate strong self-reference chains in sstable ref tidiers (CASSANDRA-9656)
 * Ensure StreamSession uses canonical sstable reader instances (CASSANDRA-9700)
 * Ensure memtable book keeping is not corrupted in the event we shrink usage (CASSANDRA-9681)
 * Update internal python driver for cqlsh (CASSANDRA-9064)
 * Fix IndexOutOfBoundsException when inserting tuple with too many
   elements using the string literal notation (CASSANDRA-9559)
 * Enable describe on indices (CASSANDRA-7814)
 * Fix incorrect result for IN queries where column not found (CASSANDRA-9540)
 * ColumnFamilyStore.selectAndReference may block during compaction (CASSANDRA-9637)
 * Fix bug in cardinality check when compacting (CASSANDRA-9580)
 * Fix memory leak in Ref due to ConcurrentLinkedQueue.remove() behaviour (CASSANDRA-9549)
 * Make rebuild only run one at a time (CASSANDRA-9119)
Merged from 2.0:
 * Avoid NPE in AuthSuccess#decode (CASSANDRA-9727)
 * Add listen_address to system.local (CASSANDRA-9603)
 * Bug fixes to resultset metadata construction (CASSANDRA-9636)
 * Fix setting 'durable_writes' in ALTER KEYSPACE (CASSANDRA-9560)
 * Avoids ballot clash in Paxos (CASSANDRA-9649)
 * Improve trace messages for RR (CASSANDRA-9479)
 * Fix suboptimal secondary index selection when restricted
   clustering column is also indexed (CASSANDRA-9631)
 * (cqlsh) Add min_threshold to DTCS option autocomplete (CASSANDRA-9385)
 * Fix error message when attempting to create an index on a column
   in a COMPACT STORAGE table with clustering columns (CASSANDRA-9527)
 * 'WITH WITH' in alter keyspace statements causes NPE (CASSANDRA-9565)
 * Expose some internals of SelectStatement for inspection (CASSANDRA-9532)
 * ArrivalWindow should use primitives (CASSANDRA-9496)
 * Periodically submit background compaction tasks (CASSANDRA-9592)
 * Set HAS_MORE_PAGES flag to false when PagingState is null (CASSANDRA-9571)


2.2.0-rc1
 * Compressed commit log should measure compressed space used (CASSANDRA-9095)
 * Fix comparison bug in CassandraRoleManager#collectRoles (CASSANDRA-9551)
 * Add tinyint,smallint,time,date support for UDFs (CASSANDRA-9400)
 * Deprecates SSTableSimpleWriter and SSTableSimpleUnsortedWriter (CASSANDRA-9546)
 * Empty INITCOND treated as null in aggregate (CASSANDRA-9457)
 * Remove use of Cell in Thrift MapReduce classes (CASSANDRA-8609)
 * Integrate pre-release Java Driver 2.2-rc1, custom build (CASSANDRA-9493)
 * Clean up gossiper logic for old versions (CASSANDRA-9370)
 * Fix custom payload coding/decoding to match the spec (CASSANDRA-9515)
 * ant test-all results incomplete when parsed (CASSANDRA-9463)
 * Disallow frozen<> types in function arguments and return types for
   clarity (CASSANDRA-9411)
 * Static Analysis to warn on unsafe use of Autocloseable instances (CASSANDRA-9431)
 * Update commitlog archiving examples now that commitlog segments are
   not recycled (CASSANDRA-9350)
 * Extend Transactional API to sstable lifecycle management (CASSANDRA-8568)
 * (cqlsh) Add support for native protocol 4 (CASSANDRA-9399)
 * Ensure that UDF and UDAs are keyspace-isolated (CASSANDRA-9409)
 * Revert CASSANDRA-7807 (tracing completion client notifications) (CASSANDRA-9429)
 * Add ability to stop compaction by ID (CASSANDRA-7207)
 * Let CassandraVersion handle SNAPSHOT version (CASSANDRA-9438)
Merged from 2.1:
 * (cqlsh) Fix using COPY through SOURCE or -f (CASSANDRA-9083)
 * Fix occasional lack of `system` keyspace in schema tables (CASSANDRA-8487)
 * Use ProtocolError code instead of ServerError code for native protocol
   error responses to unsupported protocol versions (CASSANDRA-9451)
 * Default commitlog_sync_batch_window_in_ms changed to 2ms (CASSANDRA-9504)
 * Fix empty partition assertion in unsorted sstable writing tools (CASSANDRA-9071)
 * Ensure truncate without snapshot cannot produce corrupt responses (CASSANDRA-9388)
 * Consistent error message when a table mixes counter and non-counter
   columns (CASSANDRA-9492)
 * Avoid getting unreadable keys during anticompaction (CASSANDRA-9508)
 * (cqlsh) Better float precision by default (CASSANDRA-9224)
 * Improve estimated row count (CASSANDRA-9107)
 * Optimize range tombstone memory footprint (CASSANDRA-8603)
 * Use configured gcgs in anticompaction (CASSANDRA-9397)
Merged from 2.0:
 * Don't accumulate more range than necessary in RangeTombstone.Tracker (CASSANDRA-9486)
 * Add broadcast and rpc addresses to system.local (CASSANDRA-9436)
 * Always mark sstable suspect when corrupted (CASSANDRA-9478)
 * Add database users and permissions to CQL3 documentation (CASSANDRA-7558)
 * Allow JVM_OPTS to be passed to standalone tools (CASSANDRA-5969)
 * Fix bad condition in RangeTombstoneList (CASSANDRA-9485)
 * Fix potential StackOverflow when setting CrcCheckChance over JMX (CASSANDRA-9488)
 * Fix null static columns in pages after the first, paged reversed
   queries (CASSANDRA-8502)
 * Fix counting cache serialization in request metrics (CASSANDRA-9466)
 * Add option not to validate atoms during scrub (CASSANDRA-9406)


2.2.0-beta1
 * Introduce Transactional API for internal state changes (CASSANDRA-8984)
 * Add a flag in cassandra.yaml to enable UDFs (CASSANDRA-9404)
 * Better support of null for UDF (CASSANDRA-8374)
 * Use ecj instead of javassist for UDFs (CASSANDRA-8241)
 * faster async logback configuration for tests (CASSANDRA-9376)
 * Add `smallint` and `tinyint` data types (CASSANDRA-8951)
 * Avoid thrift schema creation when native driver is used in stress tool (CASSANDRA-9374)
 * Make Functions.declared thread-safe
 * Add client warnings to native protocol v4 (CASSANDRA-8930)
 * Allow roles cache to be invalidated (CASSANDRA-8967)
 * Upgrade Snappy (CASSANDRA-9063)
 * Don't start Thrift rpc by default (CASSANDRA-9319)
 * Only stream from unrepaired sstables with incremental repair (CASSANDRA-8267)
 * Aggregate UDFs allow SFUNC return type to differ from STYPE if FFUNC specified (CASSANDRA-9321)
 * Remove Thrift dependencies in bundled tools (CASSANDRA-8358)
 * Disable memory mapping of hsperfdata file for JVM statistics (CASSANDRA-9242)
 * Add pre-startup checks to detect potential incompatibilities (CASSANDRA-8049)
 * Distinguish between null and unset in protocol v4 (CASSANDRA-7304)
 * Add user/role permissions for user-defined functions (CASSANDRA-7557)
 * Allow cassandra config to be updated to restart daemon without unloading classes (CASSANDRA-9046)
 * Don't initialize compaction writer before checking if iter is empty (CASSANDRA-9117)
 * Don't execute any functions at prepare-time (CASSANDRA-9037)
 * Share file handles between all instances of a SegmentedFile (CASSANDRA-8893)
 * Make it possible to major compact LCS (CASSANDRA-7272)
 * Make FunctionExecutionException extend RequestExecutionException
   (CASSANDRA-9055)
 * Add support for SELECT JSON, INSERT JSON syntax and new toJson(), fromJson()
   functions (CASSANDRA-7970)
 * Optimise max purgeable timestamp calculation in compaction (CASSANDRA-8920)
 * Constrain internode message buffer sizes, and improve IO class hierarchy (CASSANDRA-8670)
 * New tool added to validate all sstables in a node (CASSANDRA-5791)
 * Push notification when tracing completes for an operation (CASSANDRA-7807)
 * Delay "node up" and "node added" notifications until native protocol server is started (CASSANDRA-8236)
 * Compressed Commit Log (CASSANDRA-6809)
 * Optimise IntervalTree (CASSANDRA-8988)
 * Add a key-value payload for third party usage (CASSANDRA-8553, 9212)
 * Bump metrics-reporter-config dependency for metrics 3.0 (CASSANDRA-8149)
 * Partition intra-cluster message streams by size, not type (CASSANDRA-8789)
 * Add WriteFailureException to native protocol, notify coordinator of
   write failures (CASSANDRA-8592)
 * Convert SequentialWriter to nio (CASSANDRA-8709)
 * Add role based access control (CASSANDRA-7653, 8650, 7216, 8760, 8849, 8761, 8850)
 * Record client ip address in tracing sessions (CASSANDRA-8162)
 * Indicate partition key columns in response metadata for prepared
   statements (CASSANDRA-7660)
 * Merge UUIDType and TimeUUIDType parse logic (CASSANDRA-8759)
 * Avoid memory allocation when searching index summary (CASSANDRA-8793)
 * Optimise (Time)?UUIDType Comparisons (CASSANDRA-8730)
 * Make CRC32Ex into a separate maven dependency (CASSANDRA-8836)
 * Use preloaded jemalloc w/ Unsafe (CASSANDRA-8714, 9197)
 * Avoid accessing partitioner through StorageProxy (CASSANDRA-8244, 8268)
 * Upgrade Metrics library and remove depricated metrics (CASSANDRA-5657)
 * Serializing Row cache alternative, fully off heap (CASSANDRA-7438)
 * Duplicate rows returned when in clause has repeated values (CASSANDRA-6706)
 * Make CassandraException unchecked, extend RuntimeException (CASSANDRA-8560)
 * Support direct buffer decompression for reads (CASSANDRA-8464)
 * DirectByteBuffer compatible LZ4 methods (CASSANDRA-7039)
 * Group sstables for anticompaction correctly (CASSANDRA-8578)
 * Add ReadFailureException to native protocol, respond
   immediately when replicas encounter errors while handling
   a read request (CASSANDRA-7886)
 * Switch CommitLogSegment from RandomAccessFile to nio (CASSANDRA-8308)
 * Allow mixing token and partition key restrictions (CASSANDRA-7016)
 * Support index key/value entries on map collections (CASSANDRA-8473)
 * Modernize schema tables (CASSANDRA-8261)
 * Support for user-defined aggregation functions (CASSANDRA-8053)
 * Fix NPE in SelectStatement with empty IN values (CASSANDRA-8419)
 * Refactor SelectStatement, return IN results in natural order instead
   of IN value list order and ignore duplicate values in partition key IN restrictions (CASSANDRA-7981)
 * Support UDTs, tuples, and collections in user-defined
   functions (CASSANDRA-7563)
 * Fix aggregate fn results on empty selection, result column name,
   and cqlsh parsing (CASSANDRA-8229)
 * Mark sstables as repaired after full repair (CASSANDRA-7586)
 * Extend Descriptor to include a format value and refactor reader/writer
   APIs (CASSANDRA-7443)
 * Integrate JMH for microbenchmarks (CASSANDRA-8151)
 * Keep sstable levels when bootstrapping (CASSANDRA-7460)
 * Add Sigar library and perform basic OS settings check on startup (CASSANDRA-7838)
 * Support for aggregation functions (CASSANDRA-4914)
 * Remove cassandra-cli (CASSANDRA-7920)
 * Accept dollar quoted strings in CQL (CASSANDRA-7769)
 * Make assassinate a first class command (CASSANDRA-7935)
 * Support IN clause on any partition key column (CASSANDRA-7855)
 * Support IN clause on any clustering column (CASSANDRA-4762)
 * Improve compaction logging (CASSANDRA-7818)
 * Remove YamlFileNetworkTopologySnitch (CASSANDRA-7917)
 * Do anticompaction in groups (CASSANDRA-6851)
 * Support user-defined functions (CASSANDRA-7395, 7526, 7562, 7740, 7781, 7929,
   7924, 7812, 8063, 7813, 7708)
 * Permit configurable timestamps with cassandra-stress (CASSANDRA-7416)
 * Move sstable RandomAccessReader to nio2, which allows using the
   FILE_SHARE_DELETE flag on Windows (CASSANDRA-4050)
 * Remove CQL2 (CASSANDRA-5918)
 * Optimize fetching multiple cells by name (CASSANDRA-6933)
 * Allow compilation in java 8 (CASSANDRA-7028)
 * Make incremental repair default (CASSANDRA-7250)
 * Enable code coverage thru JaCoCo (CASSANDRA-7226)
 * Switch external naming of 'column families' to 'tables' (CASSANDRA-4369)
 * Shorten SSTable path (CASSANDRA-6962)
 * Use unsafe mutations for most unit tests (CASSANDRA-6969)
 * Fix race condition during calculation of pending ranges (CASSANDRA-7390)
 * Fail on very large batch sizes (CASSANDRA-8011)
 * Improve concurrency of repair (CASSANDRA-6455, 8208, 9145)
 * Select optimal CRC32 implementation at runtime (CASSANDRA-8614)
 * Evaluate MurmurHash of Token once per query (CASSANDRA-7096)
 * Generalize progress reporting (CASSANDRA-8901)
 * Resumable bootstrap streaming (CASSANDRA-8838, CASSANDRA-8942)
 * Allow scrub for secondary index (CASSANDRA-5174)
 * Save repair data to system table (CASSANDRA-5839)
 * fix nodetool names that reference column families (CASSANDRA-8872)
 Merged from 2.1:
 * Warn on misuse of unlogged batches (CASSANDRA-9282)
 * Failure detector detects and ignores local pauses (CASSANDRA-9183)
 * Add utility class to support for rate limiting a given log statement (CASSANDRA-9029)
 * Add missing consistency levels to cassandra-stess (CASSANDRA-9361)
 * Fix commitlog getCompletedTasks to not increment (CASSANDRA-9339)
 * Fix for harmless exceptions logged as ERROR (CASSANDRA-8564)
 * Delete processed sstables in sstablesplit/sstableupgrade (CASSANDRA-8606)
 * Improve sstable exclusion from partition tombstones (CASSANDRA-9298)
 * Validate the indexed column rather than the cell's contents for 2i (CASSANDRA-9057)
 * Add support for top-k custom 2i queries (CASSANDRA-8717)
 * Fix error when dropping table during compaction (CASSANDRA-9251)
 * cassandra-stress supports validation operations over user profiles (CASSANDRA-8773)
 * Add support for rate limiting log messages (CASSANDRA-9029)
 * Log the partition key with tombstone warnings (CASSANDRA-8561)
 * Reduce runWithCompactionsDisabled poll interval to 1ms (CASSANDRA-9271)
 * Fix PITR commitlog replay (CASSANDRA-9195)
 * GCInspector logs very different times (CASSANDRA-9124)
 * Fix deleting from an empty list (CASSANDRA-9198)
 * Update tuple and collection types that use a user-defined type when that UDT
   is modified (CASSANDRA-9148, CASSANDRA-9192)
 * Use higher timeout for prepair and snapshot in repair (CASSANDRA-9261)
 * Fix anticompaction blocking ANTI_ENTROPY stage (CASSANDRA-9151)
 * Repair waits for anticompaction to finish (CASSANDRA-9097)
 * Fix streaming not holding ref when stream error (CASSANDRA-9295)
 * Fix canonical view returning early opened SSTables (CASSANDRA-9396)
Merged from 2.0:
 * (cqlsh) Add LOGIN command to switch users (CASSANDRA-7212)
 * Clone SliceQueryFilter in AbstractReadCommand implementations (CASSANDRA-8940)
 * Push correct protocol notification for DROP INDEX (CASSANDRA-9310)
 * token-generator - generated tokens too long (CASSANDRA-9300)
 * Fix counting of tombstones for TombstoneOverwhelmingException (CASSANDRA-9299)
 * Fix ReconnectableSnitch reconnecting to peers during upgrade (CASSANDRA-6702)
 * Include keyspace and table name in error log for collections over the size
   limit (CASSANDRA-9286)
 * Avoid potential overlap in LCS with single-partition sstables (CASSANDRA-9322)
 * Log warning message when a table is queried before the schema has fully
   propagated (CASSANDRA-9136)
 * Overload SecondaryIndex#indexes to accept the column definition (CASSANDRA-9314)
 * (cqlsh) Add SERIAL and LOCAL_SERIAL consistency levels (CASSANDRA-8051)
 * Fix index selection during rebuild with certain table layouts (CASSANDRA-9281)
 * Fix partition-level-delete-only workload accounting (CASSANDRA-9194)
 * Allow scrub to handle corrupted compressed chunks (CASSANDRA-9140)
 * Fix assertion error when resetlocalschema is run during repair (CASSANDRA-9249)
 * Disable single sstable tombstone compactions for DTCS by default (CASSANDRA-9234)
 * IncomingTcpConnection thread is not named (CASSANDRA-9262)
 * Close incoming connections when MessagingService is stopped (CASSANDRA-9238)
 * Fix streaming hang when retrying (CASSANDRA-9132)


2.1.5
 * Re-add deprecated cold_reads_to_omit param for backwards compat (CASSANDRA-9203)
 * Make anticompaction visible in compactionstats (CASSANDRA-9098)
 * Improve nodetool getendpoints documentation about the partition
   key parameter (CASSANDRA-6458)
 * Don't check other keyspaces for schema changes when an user-defined
   type is altered (CASSANDRA-9187)
 * Add generate-idea-files target to build.xml (CASSANDRA-9123)
 * Allow takeColumnFamilySnapshot to take a list of tables (CASSANDRA-8348)
 * Limit major sstable operations to their canonical representation (CASSANDRA-8669)
 * cqlsh: Add tests for INSERT and UPDATE tab completion (CASSANDRA-9125)
 * cqlsh: quote column names when needed in COPY FROM inserts (CASSANDRA-9080)
 * Do not load read meter for offline operations (CASSANDRA-9082)
 * cqlsh: Make CompositeType data readable (CASSANDRA-8919)
 * cqlsh: Fix display of triggers (CASSANDRA-9081)
 * Fix NullPointerException when deleting or setting an element by index on
   a null list collection (CASSANDRA-9077)
 * Buffer bloom filter serialization (CASSANDRA-9066)
 * Fix anti-compaction target bloom filter size (CASSANDRA-9060)
 * Make FROZEN and TUPLE unreserved keywords in CQL (CASSANDRA-9047)
 * Prevent AssertionError from SizeEstimatesRecorder (CASSANDRA-9034)
 * Avoid overwriting index summaries for sstables with an older format that
   does not support downsampling; rebuild summaries on startup when this
   is detected (CASSANDRA-8993)
 * Fix potential data loss in CompressedSequentialWriter (CASSANDRA-8949)
 * Make PasswordAuthenticator number of hashing rounds configurable (CASSANDRA-8085)
 * Fix AssertionError when binding nested collections in DELETE (CASSANDRA-8900)
 * Check for overlap with non-early sstables in LCS (CASSANDRA-8739)
 * Only calculate max purgable timestamp if we have to (CASSANDRA-8914)
 * (cqlsh) Greatly improve performance of COPY FROM (CASSANDRA-8225)
 * IndexSummary effectiveIndexInterval is now a guideline, not a rule (CASSANDRA-8993)
 * Use correct bounds for page cache eviction of compressed files (CASSANDRA-8746)
 * SSTableScanner enforces its bounds (CASSANDRA-8946)
 * Cleanup cell equality (CASSANDRA-8947)
 * Introduce intra-cluster message coalescing (CASSANDRA-8692)
 * DatabaseDescriptor throws NPE when rpc_interface is used (CASSANDRA-8839)
 * Don't check if an sstable is live for offline compactions (CASSANDRA-8841)
 * Don't set clientMode in SSTableLoader (CASSANDRA-8238)
 * Fix SSTableRewriter with disabled early open (CASSANDRA-8535)
 * Fix cassandra-stress so it respects the CL passed in user mode (CASSANDRA-8948)
 * Fix rare NPE in ColumnDefinition#hasIndexOption() (CASSANDRA-8786)
 * cassandra-stress reports per-operation statistics, plus misc (CASSANDRA-8769)
 * Add SimpleDate (cql date) and Time (cql time) types (CASSANDRA-7523)
 * Use long for key count in cfstats (CASSANDRA-8913)
 * Make SSTableRewriter.abort() more robust to failure (CASSANDRA-8832)
 * Remove cold_reads_to_omit from STCS (CASSANDRA-8860)
 * Make EstimatedHistogram#percentile() use ceil instead of floor (CASSANDRA-8883)
 * Fix top partitions reporting wrong cardinality (CASSANDRA-8834)
 * Fix rare NPE in KeyCacheSerializer (CASSANDRA-8067)
 * Pick sstables for validation as late as possible inc repairs (CASSANDRA-8366)
 * Fix commitlog getPendingTasks to not increment (CASSANDRA-8862)
 * Fix parallelism adjustment in range and secondary index queries
   when the first fetch does not satisfy the limit (CASSANDRA-8856)
 * Check if the filtered sstables is non-empty in STCS (CASSANDRA-8843)
 * Upgrade java-driver used for cassandra-stress (CASSANDRA-8842)
 * Fix CommitLog.forceRecycleAllSegments() memory access error (CASSANDRA-8812)
 * Improve assertions in Memory (CASSANDRA-8792)
 * Fix SSTableRewriter cleanup (CASSANDRA-8802)
 * Introduce SafeMemory for CompressionMetadata.Writer (CASSANDRA-8758)
 * 'nodetool info' prints exception against older node (CASSANDRA-8796)
 * Ensure SSTableReader.last corresponds exactly with the file end (CASSANDRA-8750)
 * Make SSTableWriter.openEarly more robust and obvious (CASSANDRA-8747)
 * Enforce SSTableReader.first/last (CASSANDRA-8744)
 * Cleanup SegmentedFile API (CASSANDRA-8749)
 * Avoid overlap with early compaction replacement (CASSANDRA-8683)
 * Safer Resource Management++ (CASSANDRA-8707)
 * Write partition size estimates into a system table (CASSANDRA-7688)
 * cqlsh: Fix keys() and full() collection indexes in DESCRIBE output
   (CASSANDRA-8154)
 * Show progress of streaming in nodetool netstats (CASSANDRA-8886)
 * IndexSummaryBuilder utilises offheap memory, and shares data between
   each IndexSummary opened from it (CASSANDRA-8757)
 * markCompacting only succeeds if the exact SSTableReader instances being
   marked are in the live set (CASSANDRA-8689)
 * cassandra-stress support for varint (CASSANDRA-8882)
 * Fix Adler32 digest for compressed sstables (CASSANDRA-8778)
 * Add nodetool statushandoff/statusbackup (CASSANDRA-8912)
 * Use stdout for progress and stats in sstableloader (CASSANDRA-8982)
 * Correctly identify 2i datadir from older versions (CASSANDRA-9116)
Merged from 2.0:
 * Ignore gossip SYNs after shutdown (CASSANDRA-9238)
 * Avoid overflow when calculating max sstable size in LCS (CASSANDRA-9235)
 * Make sstable blacklisting work with compression (CASSANDRA-9138)
 * Do not attempt to rebuild indexes if no index accepts any column (CASSANDRA-9196)
 * Don't initiate snitch reconnection for dead states (CASSANDRA-7292)
 * Fix ArrayIndexOutOfBoundsException in CQLSSTableWriter (CASSANDRA-8978)
 * Add shutdown gossip state to prevent timeouts during rolling restarts (CASSANDRA-8336)
 * Fix running with java.net.preferIPv6Addresses=true (CASSANDRA-9137)
 * Fix failed bootstrap/replace attempts being persisted in system.peers (CASSANDRA-9180)
 * Flush system.IndexInfo after marking index built (CASSANDRA-9128)
 * Fix updates to min/max_compaction_threshold through cassandra-cli
   (CASSANDRA-8102)
 * Don't include tmp files when doing offline relevel (CASSANDRA-9088)
 * Use the proper CAS WriteType when finishing a previous round during Paxos
   preparation (CASSANDRA-8672)
 * Avoid race in cancelling compactions (CASSANDRA-9070)
 * More aggressive check for expired sstables in DTCS (CASSANDRA-8359)
 * Fix ignored index_interval change in ALTER TABLE statements (CASSANDRA-7976)
 * Do more aggressive compaction in old time windows in DTCS (CASSANDRA-8360)
 * java.lang.AssertionError when reading saved cache (CASSANDRA-8740)
 * "disk full" when running cleanup (CASSANDRA-9036)
 * Lower logging level from ERROR to DEBUG when a scheduled schema pull
   cannot be completed due to a node being down (CASSANDRA-9032)
 * Fix MOVED_NODE client event (CASSANDRA-8516)
 * Allow overriding MAX_OUTSTANDING_REPLAY_COUNT (CASSANDRA-7533)
 * Fix malformed JMX ObjectName containing IPv6 addresses (CASSANDRA-9027)
 * (cqlsh) Allow increasing CSV field size limit through
   cqlshrc config option (CASSANDRA-8934)
 * Stop logging range tombstones when exceeding the threshold
   (CASSANDRA-8559)
 * Fix NullPointerException when nodetool getendpoints is run
   against invalid keyspaces or tables (CASSANDRA-8950)
 * Allow specifying the tmp dir (CASSANDRA-7712)
 * Improve compaction estimated tasks estimation (CASSANDRA-8904)
 * Fix duplicate up/down messages sent to native clients (CASSANDRA-7816)
 * Expose commit log archive status via JMX (CASSANDRA-8734)
 * Provide better exceptions for invalid replication strategy parameters
   (CASSANDRA-8909)
 * Fix regression in mixed single and multi-column relation support for
   SELECT statements (CASSANDRA-8613)
 * Add ability to limit number of native connections (CASSANDRA-8086)
 * Fix CQLSSTableWriter throwing exception and spawning threads
   (CASSANDRA-8808)
 * Fix MT mismatch between empty and GC-able data (CASSANDRA-8979)
 * Fix incorrect validation when snapshotting single table (CASSANDRA-8056)
 * Add offline tool to relevel sstables (CASSANDRA-8301)
 * Preserve stream ID for more protocol errors (CASSANDRA-8848)
 * Fix combining token() function with multi-column relations on
   clustering columns (CASSANDRA-8797)
 * Make CFS.markReferenced() resistant to bad refcounting (CASSANDRA-8829)
 * Fix StreamTransferTask abort/complete bad refcounting (CASSANDRA-8815)
 * Fix AssertionError when querying a DESC clustering ordered
   table with ASC ordering and paging (CASSANDRA-8767)
 * AssertionError: "Memory was freed" when running cleanup (CASSANDRA-8716)
 * Make it possible to set max_sstable_age to fractional days (CASSANDRA-8406)
 * Fix some multi-column relations with indexes on some clustering
   columns (CASSANDRA-8275)
 * Fix memory leak in SSTableSimple*Writer and SSTableReader.validate()
   (CASSANDRA-8748)
 * Throw OOM if allocating memory fails to return a valid pointer (CASSANDRA-8726)
 * Fix SSTableSimpleUnsortedWriter ConcurrentModificationException (CASSANDRA-8619)
 * 'nodetool info' prints exception against older node (CASSANDRA-8796)
 * Ensure SSTableSimpleUnsortedWriter.close() terminates if
   disk writer has crashed (CASSANDRA-8807)


2.1.4
 * Bind JMX to localhost unless explicitly configured otherwise (CASSANDRA-9085)


2.1.3
 * Fix HSHA/offheap_objects corruption (CASSANDRA-8719)
 * Upgrade libthrift to 0.9.2 (CASSANDRA-8685)
 * Don't use the shared ref in sstableloader (CASSANDRA-8704)
 * Purge internal prepared statements if related tables or
   keyspaces are dropped (CASSANDRA-8693)
 * (cqlsh) Handle unicode BOM at start of files (CASSANDRA-8638)
 * Stop compactions before exiting offline tools (CASSANDRA-8623)
 * Update tools/stress/README.txt to match current behaviour (CASSANDRA-7933)
 * Fix schema from Thrift conversion with empty metadata (CASSANDRA-8695)
 * Safer Resource Management (CASSANDRA-7705)
 * Make sure we compact highly overlapping cold sstables with
   STCS (CASSANDRA-8635)
 * rpc_interface and listen_interface generate NPE on startup when specified
   interface doesn't exist (CASSANDRA-8677)
 * Fix ArrayIndexOutOfBoundsException in nodetool cfhistograms (CASSANDRA-8514)
 * Switch from yammer metrics for nodetool cf/proxy histograms (CASSANDRA-8662)
 * Make sure we don't add tmplink files to the compaction
   strategy (CASSANDRA-8580)
 * (cqlsh) Handle maps with blob keys (CASSANDRA-8372)
 * (cqlsh) Handle DynamicCompositeType schemas correctly (CASSANDRA-8563)
 * Duplicate rows returned when in clause has repeated values (CASSANDRA-6706)
 * Add tooling to detect hot partitions (CASSANDRA-7974)
 * Fix cassandra-stress user-mode truncation of partition generation (CASSANDRA-8608)
 * Only stream from unrepaired sstables during inc repair (CASSANDRA-8267)
 * Don't allow starting multiple inc repairs on the same sstables (CASSANDRA-8316)
 * Invalidate prepared BATCH statements when related tables
   or keyspaces are dropped (CASSANDRA-8652)
 * Fix missing results in secondary index queries on collections
   with ALLOW FILTERING (CASSANDRA-8421)
 * Expose EstimatedHistogram metrics for range slices (CASSANDRA-8627)
 * (cqlsh) Escape clqshrc passwords properly (CASSANDRA-8618)
 * Fix NPE when passing wrong argument in ALTER TABLE statement (CASSANDRA-8355)
 * Pig: Refactor and deprecate CqlStorage (CASSANDRA-8599)
 * Don't reuse the same cleanup strategy for all sstables (CASSANDRA-8537)
 * Fix case-sensitivity of index name on CREATE and DROP INDEX
   statements (CASSANDRA-8365)
 * Better detection/logging for corruption in compressed sstables (CASSANDRA-8192)
 * Use the correct repairedAt value when closing writer (CASSANDRA-8570)
 * (cqlsh) Handle a schema mismatch being detected on startup (CASSANDRA-8512)
 * Properly calculate expected write size during compaction (CASSANDRA-8532)
 * Invalidate affected prepared statements when a table's columns
   are altered (CASSANDRA-7910)
 * Stress - user defined writes should populate sequentally (CASSANDRA-8524)
 * Fix regression in SSTableRewriter causing some rows to become unreadable
   during compaction (CASSANDRA-8429)
 * Run major compactions for repaired/unrepaired in parallel (CASSANDRA-8510)
 * (cqlsh) Fix compression options in DESCRIBE TABLE output when compression
   is disabled (CASSANDRA-8288)
 * (cqlsh) Fix DESCRIBE output after keyspaces are altered (CASSANDRA-7623)
 * Make sure we set lastCompactedKey correctly (CASSANDRA-8463)
 * (cqlsh) Fix output of CONSISTENCY command (CASSANDRA-8507)
 * (cqlsh) Fixed the handling of LIST statements (CASSANDRA-8370)
 * Make sstablescrub check leveled manifest again (CASSANDRA-8432)
 * Check first/last keys in sstable when giving out positions (CASSANDRA-8458)
 * Disable mmap on Windows (CASSANDRA-6993)
 * Add missing ConsistencyLevels to cassandra-stress (CASSANDRA-8253)
 * Add auth support to cassandra-stress (CASSANDRA-7985)
 * Fix ArrayIndexOutOfBoundsException when generating error message
   for some CQL syntax errors (CASSANDRA-8455)
 * Scale memtable slab allocation logarithmically (CASSANDRA-7882)
 * cassandra-stress simultaneous inserts over same seed (CASSANDRA-7964)
 * Reduce cassandra-stress sampling memory requirements (CASSANDRA-7926)
 * Ensure memtable flush cannot expire commit log entries from its future (CASSANDRA-8383)
 * Make read "defrag" async to reclaim memtables (CASSANDRA-8459)
 * Remove tmplink files for offline compactions (CASSANDRA-8321)
 * Reduce maxHintsInProgress (CASSANDRA-8415)
 * BTree updates may call provided update function twice (CASSANDRA-8018)
 * Release sstable references after anticompaction (CASSANDRA-8386)
 * Handle abort() in SSTableRewriter properly (CASSANDRA-8320)
 * Centralize shared executors (CASSANDRA-8055)
 * Fix filtering for CONTAINS (KEY) relations on frozen collection
   clustering columns when the query is restricted to a single
   partition (CASSANDRA-8203)
 * Do more aggressive entire-sstable TTL expiry checks (CASSANDRA-8243)
 * Add more log info if readMeter is null (CASSANDRA-8238)
 * add check of the system wall clock time at startup (CASSANDRA-8305)
 * Support for frozen collections (CASSANDRA-7859)
 * Fix overflow on histogram computation (CASSANDRA-8028)
 * Have paxos reuse the timestamp generation of normal queries (CASSANDRA-7801)
 * Fix incremental repair not remove parent session on remote (CASSANDRA-8291)
 * Improve JBOD disk utilization (CASSANDRA-7386)
 * Log failed host when preparing incremental repair (CASSANDRA-8228)
 * Force config client mode in CQLSSTableWriter (CASSANDRA-8281)
 * Fix sstableupgrade throws exception (CASSANDRA-8688)
 * Fix hang when repairing empty keyspace (CASSANDRA-8694)
Merged from 2.0:
 * Fix IllegalArgumentException in dynamic snitch (CASSANDRA-8448)
 * Add support for UPDATE ... IF EXISTS (CASSANDRA-8610)
 * Fix reversal of list prepends (CASSANDRA-8733)
 * Prevent non-zero default_time_to_live on tables with counters
   (CASSANDRA-8678)
 * Fix SSTableSimpleUnsortedWriter ConcurrentModificationException
   (CASSANDRA-8619)
 * Round up time deltas lower than 1ms in BulkLoader (CASSANDRA-8645)
 * Add batch remove iterator to ABSC (CASSANDRA-8414, 8666)
 * Round up time deltas lower than 1ms in BulkLoader (CASSANDRA-8645)
 * Fix isClientMode check in Keyspace (CASSANDRA-8687)
 * Use more efficient slice size for querying internal secondary
   index tables (CASSANDRA-8550)
 * Fix potentially returning deleted rows with range tombstone (CASSANDRA-8558)
 * Check for available disk space before starting a compaction (CASSANDRA-8562)
 * Fix DISTINCT queries with LIMITs or paging when some partitions
   contain only tombstones (CASSANDRA-8490)
 * Introduce background cache refreshing to permissions cache
   (CASSANDRA-8194)
 * Fix race condition in StreamTransferTask that could lead to
   infinite loops and premature sstable deletion (CASSANDRA-7704)
 * Add an extra version check to MigrationTask (CASSANDRA-8462)
 * Ensure SSTableWriter cleans up properly after failure (CASSANDRA-8499)
 * Increase bf true positive count on key cache hit (CASSANDRA-8525)
 * Move MeteredFlusher to its own thread (CASSANDRA-8485)
 * Fix non-distinct results in DISTNCT queries on static columns when
   paging is enabled (CASSANDRA-8087)
 * Move all hints related tasks to hints internal executor (CASSANDRA-8285)
 * Fix paging for multi-partition IN queries (CASSANDRA-8408)
 * Fix MOVED_NODE topology event never being emitted when a node
   moves its token (CASSANDRA-8373)
 * Fix validation of indexes in COMPACT tables (CASSANDRA-8156)
 * Avoid StackOverflowError when a large list of IN values
   is used for a clustering column (CASSANDRA-8410)
 * Fix NPE when writetime() or ttl() calls are wrapped by
   another function call (CASSANDRA-8451)
 * Fix NPE after dropping a keyspace (CASSANDRA-8332)
 * Fix error message on read repair timeouts (CASSANDRA-7947)
 * Default DTCS base_time_seconds changed to 60 (CASSANDRA-8417)
 * Refuse Paxos operation with more than one pending endpoint (CASSANDRA-8346, 8640)
 * Throw correct exception when trying to bind a keyspace or table
   name (CASSANDRA-6952)
 * Make HHOM.compact synchronized (CASSANDRA-8416)
 * cancel latency-sampling task when CF is dropped (CASSANDRA-8401)
 * don't block SocketThread for MessagingService (CASSANDRA-8188)
 * Increase quarantine delay on replacement (CASSANDRA-8260)
 * Expose off-heap memory usage stats (CASSANDRA-7897)
 * Ignore Paxos commits for truncated tables (CASSANDRA-7538)
 * Validate size of indexed column values (CASSANDRA-8280)
 * Make LCS split compaction results over all data directories (CASSANDRA-8329)
 * Fix some failing queries that use multi-column relations
   on COMPACT STORAGE tables (CASSANDRA-8264)
 * Fix InvalidRequestException with ORDER BY (CASSANDRA-8286)
 * Disable SSLv3 for POODLE (CASSANDRA-8265)
 * Fix millisecond timestamps in Tracing (CASSANDRA-8297)
 * Include keyspace name in error message when there are insufficient
   live nodes to stream from (CASSANDRA-8221)
 * Avoid overlap in L1 when L0 contains many nonoverlapping
   sstables (CASSANDRA-8211)
 * Improve PropertyFileSnitch logging (CASSANDRA-8183)
 * Add DC-aware sequential repair (CASSANDRA-8193)
 * Use live sstables in snapshot repair if possible (CASSANDRA-8312)
 * Fix hints serialized size calculation (CASSANDRA-8587)


2.1.2
 * (cqlsh) parse_for_table_meta errors out on queries with undefined
   grammars (CASSANDRA-8262)
 * (cqlsh) Fix SELECT ... TOKEN() function broken in C* 2.1.1 (CASSANDRA-8258)
 * Fix Cassandra crash when running on JDK8 update 40 (CASSANDRA-8209)
 * Optimize partitioner tokens (CASSANDRA-8230)
 * Improve compaction of repaired/unrepaired sstables (CASSANDRA-8004)
 * Make cache serializers pluggable (CASSANDRA-8096)
 * Fix issues with CONTAINS (KEY) queries on secondary indexes
   (CASSANDRA-8147)
 * Fix read-rate tracking of sstables for some queries (CASSANDRA-8239)
 * Fix default timestamp in QueryOptions (CASSANDRA-8246)
 * Set socket timeout when reading remote version (CASSANDRA-8188)
 * Refactor how we track live size (CASSANDRA-7852)
 * Make sure unfinished compaction files are removed (CASSANDRA-8124)
 * Fix shutdown when run as Windows service (CASSANDRA-8136)
 * Fix DESCRIBE TABLE with custom indexes (CASSANDRA-8031)
 * Fix race in RecoveryManagerTest (CASSANDRA-8176)
 * Avoid IllegalArgumentException while sorting sstables in
   IndexSummaryManager (CASSANDRA-8182)
 * Shutdown JVM on file descriptor exhaustion (CASSANDRA-7579)
 * Add 'die' policy for commit log and disk failure (CASSANDRA-7927)
 * Fix installing as service on Windows (CASSANDRA-8115)
 * Fix CREATE TABLE for CQL2 (CASSANDRA-8144)
 * Avoid boxing in ColumnStats min/max trackers (CASSANDRA-8109)
Merged from 2.0:
 * Correctly handle non-text column names in cql3 (CASSANDRA-8178)
 * Fix deletion for indexes on primary key columns (CASSANDRA-8206)
 * Add 'nodetool statusgossip' (CASSANDRA-8125)
 * Improve client notification that nodes are ready for requests (CASSANDRA-7510)
 * Handle negative timestamp in writetime method (CASSANDRA-8139)
 * Pig: Remove errant LIMIT clause in CqlNativeStorage (CASSANDRA-8166)
 * Throw ConfigurationException when hsha is used with the default
   rpc_max_threads setting of 'unlimited' (CASSANDRA-8116)
 * Allow concurrent writing of the same table in the same JVM using
   CQLSSTableWriter (CASSANDRA-7463)
 * Fix totalDiskSpaceUsed calculation (CASSANDRA-8205)


2.1.1
 * Fix spin loop in AtomicSortedColumns (CASSANDRA-7546)
 * Dont notify when replacing tmplink files (CASSANDRA-8157)
 * Fix validation with multiple CONTAINS clause (CASSANDRA-8131)
 * Fix validation of collections in TriggerExecutor (CASSANDRA-8146)
 * Fix IllegalArgumentException when a list of IN values containing tuples
   is passed as a single arg to a prepared statement with the v1 or v2
   protocol (CASSANDRA-8062)
 * Fix ClassCastException in DISTINCT query on static columns with
   query paging (CASSANDRA-8108)
 * Fix NPE on null nested UDT inside a set (CASSANDRA-8105)
 * Fix exception when querying secondary index on set items or map keys
   when some clustering columns are specified (CASSANDRA-8073)
 * Send proper error response when there is an error during native
   protocol message decode (CASSANDRA-8118)
 * Gossip should ignore generation numbers too far in the future (CASSANDRA-8113)
 * Fix NPE when creating a table with frozen sets, lists (CASSANDRA-8104)
 * Fix high memory use due to tracking reads on incrementally opened sstable
   readers (CASSANDRA-8066)
 * Fix EXECUTE request with skipMetadata=false returning no metadata
   (CASSANDRA-8054)
 * Allow concurrent use of CQLBulkOutputFormat (CASSANDRA-7776)
 * Shutdown JVM on OOM (CASSANDRA-7507)
 * Upgrade netty version and enable epoll event loop (CASSANDRA-7761)
 * Don't duplicate sstables smaller than split size when using
   the sstablesplitter tool (CASSANDRA-7616)
 * Avoid re-parsing already prepared statements (CASSANDRA-7923)
 * Fix some Thrift slice deletions and updates of COMPACT STORAGE
   tables with some clustering columns omitted (CASSANDRA-7990)
 * Fix filtering for CONTAINS on sets (CASSANDRA-8033)
 * Properly track added size (CASSANDRA-7239)
 * Allow compilation in java 8 (CASSANDRA-7208)
 * Fix Assertion error on RangeTombstoneList diff (CASSANDRA-8013)
 * Release references to overlapping sstables during compaction (CASSANDRA-7819)
 * Send notification when opening compaction results early (CASSANDRA-8034)
 * Make native server start block until properly bound (CASSANDRA-7885)
 * (cqlsh) Fix IPv6 support (CASSANDRA-7988)
 * Ignore fat clients when checking for endpoint collision (CASSANDRA-7939)
 * Make sstablerepairedset take a list of files (CASSANDRA-7995)
 * (cqlsh) Tab completeion for indexes on map keys (CASSANDRA-7972)
 * (cqlsh) Fix UDT field selection in select clause (CASSANDRA-7891)
 * Fix resource leak in event of corrupt sstable
 * (cqlsh) Add command line option for cqlshrc file path (CASSANDRA-7131)
 * Provide visibility into prepared statements churn (CASSANDRA-7921, CASSANDRA-7930)
 * Invalidate prepared statements when their keyspace or table is
   dropped (CASSANDRA-7566)
 * cassandra-stress: fix support for NetworkTopologyStrategy (CASSANDRA-7945)
 * Fix saving caches when a table is dropped (CASSANDRA-7784)
 * Add better error checking of new stress profile (CASSANDRA-7716)
 * Use ThreadLocalRandom and remove FBUtilities.threadLocalRandom (CASSANDRA-7934)
 * Prevent operator mistakes due to simultaneous bootstrap (CASSANDRA-7069)
 * cassandra-stress supports whitelist mode for node config (CASSANDRA-7658)
 * GCInspector more closely tracks GC; cassandra-stress and nodetool report it (CASSANDRA-7916)
 * nodetool won't output bogus ownership info without a keyspace (CASSANDRA-7173)
 * Add human readable option to nodetool commands (CASSANDRA-5433)
 * Don't try to set repairedAt on old sstables (CASSANDRA-7913)
 * Add metrics for tracking PreparedStatement use (CASSANDRA-7719)
 * (cqlsh) tab-completion for triggers (CASSANDRA-7824)
 * (cqlsh) Support for query paging (CASSANDRA-7514)
 * (cqlsh) Show progress of COPY operations (CASSANDRA-7789)
 * Add syntax to remove multiple elements from a map (CASSANDRA-6599)
 * Support non-equals conditions in lightweight transactions (CASSANDRA-6839)
 * Add IF [NOT] EXISTS to create/drop triggers (CASSANDRA-7606)
 * (cqlsh) Display the current logged-in user (CASSANDRA-7785)
 * (cqlsh) Don't ignore CTRL-C during COPY FROM execution (CASSANDRA-7815)
 * (cqlsh) Order UDTs according to cross-type dependencies in DESCRIBE
   output (CASSANDRA-7659)
 * (cqlsh) Fix handling of CAS statement results (CASSANDRA-7671)
 * (cqlsh) COPY TO/FROM improvements (CASSANDRA-7405)
 * Support list index operations with conditions (CASSANDRA-7499)
 * Add max live/tombstoned cells to nodetool cfstats output (CASSANDRA-7731)
 * Validate IPv6 wildcard addresses properly (CASSANDRA-7680)
 * (cqlsh) Error when tracing query (CASSANDRA-7613)
 * Avoid IOOBE when building SyntaxError message snippet (CASSANDRA-7569)
 * SSTableExport uses correct validator to create string representation of partition
   keys (CASSANDRA-7498)
 * Avoid NPEs when receiving type changes for an unknown keyspace (CASSANDRA-7689)
 * Add support for custom 2i validation (CASSANDRA-7575)
 * Pig support for hadoop CqlInputFormat (CASSANDRA-6454)
 * Add duration mode to cassandra-stress (CASSANDRA-7468)
 * Add listen_interface and rpc_interface options (CASSANDRA-7417)
 * Improve schema merge performance (CASSANDRA-7444)
 * Adjust MT depth based on # of partition validating (CASSANDRA-5263)
 * Optimise NativeCell comparisons (CASSANDRA-6755)
 * Configurable client timeout for cqlsh (CASSANDRA-7516)
 * Include snippet of CQL query near syntax error in messages (CASSANDRA-7111)
 * Make repair -pr work with -local (CASSANDRA-7450)
 * Fix error in sstableloader with -cph > 1 (CASSANDRA-8007)
 * Fix snapshot repair error on indexed tables (CASSANDRA-8020)
 * Do not exit nodetool repair when receiving JMX NOTIF_LOST (CASSANDRA-7909)
 * Stream to private IP when available (CASSANDRA-8084)
Merged from 2.0:
 * Reject conditions on DELETE unless full PK is given (CASSANDRA-6430)
 * Properly reject the token function DELETE (CASSANDRA-7747)
 * Force batchlog replay before decommissioning a node (CASSANDRA-7446)
 * Fix hint replay with many accumulated expired hints (CASSANDRA-6998)
 * Fix duplicate results in DISTINCT queries on static columns with query
   paging (CASSANDRA-8108)
 * Add DateTieredCompactionStrategy (CASSANDRA-6602)
 * Properly validate ascii and utf8 string literals in CQL queries (CASSANDRA-8101)
 * (cqlsh) Fix autocompletion for alter keyspace (CASSANDRA-8021)
 * Create backup directories for commitlog archiving during startup (CASSANDRA-8111)
 * Reduce totalBlockFor() for LOCAL_* consistency levels (CASSANDRA-8058)
 * Fix merging schemas with re-dropped keyspaces (CASSANDRA-7256)
 * Fix counters in supercolumns during live upgrades from 1.2 (CASSANDRA-7188)
 * Notify DT subscribers when a column family is truncated (CASSANDRA-8088)
 * Add sanity check of $JAVA on startup (CASSANDRA-7676)
 * Schedule fat client schema pull on join (CASSANDRA-7993)
 * Don't reset nodes' versions when closing IncomingTcpConnections
   (CASSANDRA-7734)
 * Record the real messaging version in all cases in OutboundTcpConnection
   (CASSANDRA-8057)
 * SSL does not work in cassandra-cli (CASSANDRA-7899)
 * Fix potential exception when using ReversedType in DynamicCompositeType
   (CASSANDRA-7898)
 * Better validation of collection values (CASSANDRA-7833)
 * Track min/max timestamps correctly (CASSANDRA-7969)
 * Fix possible overflow while sorting CL segments for replay (CASSANDRA-7992)
 * Increase nodetool Xmx (CASSANDRA-7956)
 * Archive any commitlog segments present at startup (CASSANDRA-6904)
 * CrcCheckChance should adjust based on live CFMetadata not
   sstable metadata (CASSANDRA-7978)
 * token() should only accept columns in the partitioning
   key order (CASSANDRA-6075)
 * Add method to invalidate permission cache via JMX (CASSANDRA-7977)
 * Allow propagating multiple gossip states atomically (CASSANDRA-6125)
 * Log exceptions related to unclean native protocol client disconnects
   at DEBUG or INFO (CASSANDRA-7849)
 * Allow permissions cache to be set via JMX (CASSANDRA-7698)
 * Include schema_triggers CF in readable system resources (CASSANDRA-7967)
 * Fix RowIndexEntry to report correct serializedSize (CASSANDRA-7948)
 * Make CQLSSTableWriter sync within partitions (CASSANDRA-7360)
 * Potentially use non-local replicas in CqlConfigHelper (CASSANDRA-7906)
 * Explicitly disallow mixing multi-column and single-column
   relations on clustering columns (CASSANDRA-7711)
 * Better error message when condition is set on PK column (CASSANDRA-7804)
 * Don't send schema change responses and events for no-op DDL
   statements (CASSANDRA-7600)
 * (Hadoop) fix cluster initialisation for a split fetching (CASSANDRA-7774)
 * Throw InvalidRequestException when queries contain relations on entire
   collection columns (CASSANDRA-7506)
 * (cqlsh) enable CTRL-R history search with libedit (CASSANDRA-7577)
 * (Hadoop) allow ACFRW to limit nodes to local DC (CASSANDRA-7252)
 * (cqlsh) cqlsh should automatically disable tracing when selecting
   from system_traces (CASSANDRA-7641)
 * (Hadoop) Add CqlOutputFormat (CASSANDRA-6927)
 * Don't depend on cassandra config for nodetool ring (CASSANDRA-7508)
 * (cqlsh) Fix failing cqlsh formatting tests (CASSANDRA-7703)
 * Fix IncompatibleClassChangeError from hadoop2 (CASSANDRA-7229)
 * Add 'nodetool sethintedhandoffthrottlekb' (CASSANDRA-7635)
 * (cqlsh) Add tab-completion for CREATE/DROP USER IF [NOT] EXISTS (CASSANDRA-7611)
 * Catch errors when the JVM pulls the rug out from GCInspector (CASSANDRA-5345)
 * cqlsh fails when version number parts are not int (CASSANDRA-7524)
 * Fix NPE when table dropped during streaming (CASSANDRA-7946)
 * Fix wrong progress when streaming uncompressed (CASSANDRA-7878)
 * Fix possible infinite loop in creating repair range (CASSANDRA-7983)
 * Fix unit in nodetool for streaming throughput (CASSANDRA-7375)
Merged from 1.2:
 * Don't index tombstones (CASSANDRA-7828)
 * Improve PasswordAuthenticator default super user setup (CASSANDRA-7788)


2.1.0
 * (cqlsh) Removed "ALTER TYPE <name> RENAME TO <name>" from tab-completion
   (CASSANDRA-7895)
 * Fixed IllegalStateException in anticompaction (CASSANDRA-7892)
 * cqlsh: DESCRIBE support for frozen UDTs, tuples (CASSANDRA-7863)
 * Avoid exposing internal classes over JMX (CASSANDRA-7879)
 * Add null check for keys when freezing collection (CASSANDRA-7869)
 * Improve stress workload realism (CASSANDRA-7519)
Merged from 2.0:
 * Configure system.paxos with LeveledCompactionStrategy (CASSANDRA-7753)
 * Fix ALTER clustering column type from DateType to TimestampType when
   using DESC clustering order (CASSANRDA-7797)
 * Throw EOFException if we run out of chunks in compressed datafile
   (CASSANDRA-7664)
 * Fix PRSI handling of CQL3 row markers for row cleanup (CASSANDRA-7787)
 * Fix dropping collection when it's the last regular column (CASSANDRA-7744)
 * Make StreamReceiveTask thread safe and gc friendly (CASSANDRA-7795)
 * Validate empty cell names from counter updates (CASSANDRA-7798)
Merged from 1.2:
 * Don't allow compacted sstables to be marked as compacting (CASSANDRA-7145)
 * Track expired tombstones (CASSANDRA-7810)


2.1.0-rc7
 * Add frozen keyword and require UDT to be frozen (CASSANDRA-7857)
 * Track added sstable size correctly (CASSANDRA-7239)
 * (cqlsh) Fix case insensitivity (CASSANDRA-7834)
 * Fix failure to stream ranges when moving (CASSANDRA-7836)
 * Correctly remove tmplink files (CASSANDRA-7803)
 * (cqlsh) Fix column name formatting for functions, CAS operations,
   and UDT field selections (CASSANDRA-7806)
 * (cqlsh) Fix COPY FROM handling of null/empty primary key
   values (CASSANDRA-7792)
 * Fix ordering of static cells (CASSANDRA-7763)
Merged from 2.0:
 * Forbid re-adding dropped counter columns (CASSANDRA-7831)
 * Fix CFMetaData#isThriftCompatible() for PK-only tables (CASSANDRA-7832)
 * Always reject inequality on the partition key without token()
   (CASSANDRA-7722)
 * Always send Paxos commit to all replicas (CASSANDRA-7479)
 * Make disruptor_thrift_server invocation pool configurable (CASSANDRA-7594)
 * Make repair no-op when RF=1 (CASSANDRA-7864)


2.1.0-rc6
 * Fix OOM issue from netty caching over time (CASSANDRA-7743)
 * json2sstable couldn't import JSON for CQL table (CASSANDRA-7477)
 * Invalidate all caches on table drop (CASSANDRA-7561)
 * Skip strict endpoint selection for ranges if RF == nodes (CASSANRA-7765)
 * Fix Thrift range filtering without 2ary index lookups (CASSANDRA-7741)
 * Add tracing entries about concurrent range requests (CASSANDRA-7599)
 * (cqlsh) Fix DESCRIBE for NTS keyspaces (CASSANDRA-7729)
 * Remove netty buffer ref-counting (CASSANDRA-7735)
 * Pass mutated cf to index updater for use by PRSI (CASSANDRA-7742)
 * Include stress yaml example in release and deb (CASSANDRA-7717)
 * workaround for netty issue causing corrupted data off the wire (CASSANDRA-7695)
 * cqlsh DESC CLUSTER fails retrieving ring information (CASSANDRA-7687)
 * Fix binding null values inside UDT (CASSANDRA-7685)
 * Fix UDT field selection with empty fields (CASSANDRA-7670)
 * Bogus deserialization of static cells from sstable (CASSANDRA-7684)
 * Fix NPE on compaction leftover cleanup for dropped table (CASSANDRA-7770)
Merged from 2.0:
 * Fix race condition in StreamTransferTask that could lead to
   infinite loops and premature sstable deletion (CASSANDRA-7704)
 * (cqlsh) Wait up to 10 sec for a tracing session (CASSANDRA-7222)
 * Fix NPE in FileCacheService.sizeInBytes (CASSANDRA-7756)
 * Remove duplicates from StorageService.getJoiningNodes (CASSANDRA-7478)
 * Clone token map outside of hot gossip loops (CASSANDRA-7758)
 * Fix MS expiring map timeout for Paxos messages (CASSANDRA-7752)
 * Do not flush on truncate if durable_writes is false (CASSANDRA-7750)
 * Give CRR a default input_cql Statement (CASSANDRA-7226)
 * Better error message when adding a collection with the same name
   than a previously dropped one (CASSANDRA-6276)
 * Fix validation when adding static columns (CASSANDRA-7730)
 * (Thrift) fix range deletion of supercolumns (CASSANDRA-7733)
 * Fix potential AssertionError in RangeTombstoneList (CASSANDRA-7700)
 * Validate arguments of blobAs* functions (CASSANDRA-7707)
 * Fix potential AssertionError with 2ndary indexes (CASSANDRA-6612)
 * Avoid logging CompactionInterrupted at ERROR (CASSANDRA-7694)
 * Minor leak in sstable2jon (CASSANDRA-7709)
 * Add cassandra.auto_bootstrap system property (CASSANDRA-7650)
 * Update java driver (for hadoop) (CASSANDRA-7618)
 * Remove CqlPagingRecordReader/CqlPagingInputFormat (CASSANDRA-7570)
 * Support connecting to ipv6 jmx with nodetool (CASSANDRA-7669)


2.1.0-rc5
 * Reject counters inside user types (CASSANDRA-7672)
 * Switch to notification-based GCInspector (CASSANDRA-7638)
 * (cqlsh) Handle nulls in UDTs and tuples correctly (CASSANDRA-7656)
 * Don't use strict consistency when replacing (CASSANDRA-7568)
 * Fix min/max cell name collection on 2.0 SSTables with range
   tombstones (CASSANDRA-7593)
 * Tolerate min/max cell names of different lengths (CASSANDRA-7651)
 * Filter cached results correctly (CASSANDRA-7636)
 * Fix tracing on the new SEPExecutor (CASSANDRA-7644)
 * Remove shuffle and taketoken (CASSANDRA-7601)
 * Clean up Windows batch scripts (CASSANDRA-7619)
 * Fix native protocol drop user type notification (CASSANDRA-7571)
 * Give read access to system.schema_usertypes to all authenticated users
   (CASSANDRA-7578)
 * (cqlsh) Fix cqlsh display when zero rows are returned (CASSANDRA-7580)
 * Get java version correctly when JAVA_TOOL_OPTIONS is set (CASSANDRA-7572)
 * Fix NPE when dropping index from non-existent keyspace, AssertionError when
   dropping non-existent index with IF EXISTS (CASSANDRA-7590)
 * Fix sstablelevelresetter hang (CASSANDRA-7614)
 * (cqlsh) Fix deserialization of blobs (CASSANDRA-7603)
 * Use "keyspace updated" schema change message for UDT changes in v1 and
   v2 protocols (CASSANDRA-7617)
 * Fix tracing of range slices and secondary index lookups that are local
   to the coordinator (CASSANDRA-7599)
 * Set -Dcassandra.storagedir for all tool shell scripts (CASSANDRA-7587)
 * Don't swap max/min col names when mutating sstable metadata (CASSANDRA-7596)
 * (cqlsh) Correctly handle paged result sets (CASSANDRA-7625)
 * (cqlsh) Improve waiting for a trace to complete (CASSANDRA-7626)
 * Fix tracing of concurrent range slices and 2ary index queries (CASSANDRA-7626)
 * Fix scrub against collection type (CASSANDRA-7665)
Merged from 2.0:
 * Set gc_grace_seconds to seven days for system schema tables (CASSANDRA-7668)
 * SimpleSeedProvider no longer caches seeds forever (CASSANDRA-7663)
 * Always flush on truncate (CASSANDRA-7511)
 * Fix ReversedType(DateType) mapping to native protocol (CASSANDRA-7576)
 * Always merge ranges owned by a single node (CASSANDRA-6930)
 * Track max/min timestamps for range tombstones (CASSANDRA-7647)
 * Fix NPE when listing saved caches dir (CASSANDRA-7632)


2.1.0-rc4
 * Fix word count hadoop example (CASSANDRA-7200)
 * Updated memtable_cleanup_threshold and memtable_flush_writers defaults
   (CASSANDRA-7551)
 * (Windows) fix startup when WMI memory query fails (CASSANDRA-7505)
 * Anti-compaction proceeds if any part of the repair failed (CASSANDRA-7521)
 * Add missing table name to DROP INDEX responses and notifications (CASSANDRA-7539)
 * Bump CQL version to 3.2.0 and update CQL documentation (CASSANDRA-7527)
 * Fix configuration error message when running nodetool ring (CASSANDRA-7508)
 * Support conditional updates, tuple type, and the v3 protocol in cqlsh (CASSANDRA-7509)
 * Handle queries on multiple secondary index types (CASSANDRA-7525)
 * Fix cqlsh authentication with v3 native protocol (CASSANDRA-7564)
 * Fix NPE when unknown prepared statement ID is used (CASSANDRA-7454)
Merged from 2.0:
 * (Windows) force range-based repair to non-sequential mode (CASSANDRA-7541)
 * Fix range merging when DES scores are zero (CASSANDRA-7535)
 * Warn when SSL certificates have expired (CASSANDRA-7528)
 * Fix error when doing reversed queries with static columns (CASSANDRA-7490)
Merged from 1.2:
 * Set correct stream ID on responses when non-Exception Throwables
   are thrown while handling native protocol messages (CASSANDRA-7470)


2.1.0-rc3
 * Consider expiry when reconciling otherwise equal cells (CASSANDRA-7403)
 * Introduce CQL support for stress tool (CASSANDRA-6146)
 * Fix ClassCastException processing expired messages (CASSANDRA-7496)
 * Fix prepared marker for collections inside UDT (CASSANDRA-7472)
 * Remove left-over populate_io_cache_on_flush and replicate_on_write
   uses (CASSANDRA-7493)
 * (Windows) handle spaces in path names (CASSANDRA-7451)
 * Ensure writes have completed after dropping a table, before recycling
   commit log segments (CASSANDRA-7437)
 * Remove left-over rows_per_partition_to_cache (CASSANDRA-7493)
 * Fix error when CONTAINS is used with a bind marker (CASSANDRA-7502)
 * Properly reject unknown UDT field (CASSANDRA-7484)
Merged from 2.0:
 * Fix CC#collectTimeOrderedData() tombstone optimisations (CASSANDRA-7394)
 * Support DISTINCT for static columns and fix behaviour when DISTINC is
   not use (CASSANDRA-7305).
 * Workaround JVM NPE on JMX bind failure (CASSANDRA-7254)
 * Fix race in FileCacheService RemovalListener (CASSANDRA-7278)
 * Fix inconsistent use of consistencyForCommit that allowed LOCAL_QUORUM
   operations to incorrect become full QUORUM (CASSANDRA-7345)
 * Properly handle unrecognized opcodes and flags (CASSANDRA-7440)
 * (Hadoop) close CqlRecordWriter clients when finished (CASSANDRA-7459)
 * Commit disk failure policy (CASSANDRA-7429)
 * Make sure high level sstables get compacted (CASSANDRA-7414)
 * Fix AssertionError when using empty clustering columns and static columns
   (CASSANDRA-7455)
 * Add option to disable STCS in L0 (CASSANDRA-6621)
 * Upgrade to snappy-java 1.0.5.2 (CASSANDRA-7476)


2.1.0-rc2
 * Fix heap size calculation for CompoundSparseCellName and
   CompoundSparseCellName.WithCollection (CASSANDRA-7421)
 * Allow counter mutations in UNLOGGED batches (CASSANDRA-7351)
 * Modify reconcile logic to always pick a tombstone over a counter cell
   (CASSANDRA-7346)
 * Avoid incremental compaction on Windows (CASSANDRA-7365)
 * Fix exception when querying a composite-keyed table with a collection index
   (CASSANDRA-7372)
 * Use node's host id in place of counter ids (CASSANDRA-7366)
 * Fix error when doing reversed queries with static columns (CASSANDRA-7490)
 * Backport CASSANDRA-6747 (CASSANDRA-7560)
 * Track max/min timestamps for range tombstones (CASSANDRA-7647)
 * Fix NPE when listing saved caches dir (CASSANDRA-7632)
 * Fix sstableloader unable to connect encrypted node (CASSANDRA-7585)
Merged from 1.2:
 * Clone token map outside of hot gossip loops (CASSANDRA-7758)
 * Add stop method to EmbeddedCassandraService (CASSANDRA-7595)
 * Support connecting to ipv6 jmx with nodetool (CASSANDRA-7669)
 * Set gc_grace_seconds to seven days for system schema tables (CASSANDRA-7668)
 * SimpleSeedProvider no longer caches seeds forever (CASSANDRA-7663)
 * Set correct stream ID on responses when non-Exception Throwables
   are thrown while handling native protocol messages (CASSANDRA-7470)
 * Fix row size miscalculation in LazilyCompactedRow (CASSANDRA-7543)
 * Fix race in background compaction check (CASSANDRA-7745)
 * Don't clear out range tombstones during compaction (CASSANDRA-7808)


2.1.0-rc1
 * Revert flush directory (CASSANDRA-6357)
 * More efficient executor service for fast operations (CASSANDRA-4718)
 * Move less common tools into a new cassandra-tools package (CASSANDRA-7160)
 * Support more concurrent requests in native protocol (CASSANDRA-7231)
 * Add tab-completion to debian nodetool packaging (CASSANDRA-6421)
 * Change concurrent_compactors defaults (CASSANDRA-7139)
 * Add PowerShell Windows launch scripts (CASSANDRA-7001)
 * Make commitlog archive+restore more robust (CASSANDRA-6974)
 * Fix marking commitlogsegments clean (CASSANDRA-6959)
 * Add snapshot "manifest" describing files included (CASSANDRA-6326)
 * Parallel streaming for sstableloader (CASSANDRA-3668)
 * Fix bugs in supercolumns handling (CASSANDRA-7138)
 * Fix ClassClassException on composite dense tables (CASSANDRA-7112)
 * Cleanup and optimize collation and slice iterators (CASSANDRA-7107)
 * Upgrade NBHM lib (CASSANDRA-7128)
 * Optimize netty server (CASSANDRA-6861)
 * Fix repair hang when given CF does not exist (CASSANDRA-7189)
 * Allow c* to be shutdown in an embedded mode (CASSANDRA-5635)
 * Add server side batching to native transport (CASSANDRA-5663)
 * Make batchlog replay asynchronous (CASSANDRA-6134)
 * remove unused classes (CASSANDRA-7197)
 * Limit user types to the keyspace they are defined in (CASSANDRA-6643)
 * Add validate method to CollectionType (CASSANDRA-7208)
 * New serialization format for UDT values (CASSANDRA-7209, CASSANDRA-7261)
 * Fix nodetool netstats (CASSANDRA-7270)
 * Fix potential ClassCastException in HintedHandoffManager (CASSANDRA-7284)
 * Use prepared statements internally (CASSANDRA-6975)
 * Fix broken paging state with prepared statement (CASSANDRA-7120)
 * Fix IllegalArgumentException in CqlStorage (CASSANDRA-7287)
 * Allow nulls/non-existant fields in UDT (CASSANDRA-7206)
 * Add Thrift MultiSliceRequest (CASSANDRA-6757, CASSANDRA-7027)
 * Handle overlapping MultiSlices (CASSANDRA-7279)
 * Fix DataOutputTest on Windows (CASSANDRA-7265)
 * Embedded sets in user defined data-types are not updating (CASSANDRA-7267)
 * Add tuple type to CQL/native protocol (CASSANDRA-7248)
 * Fix CqlPagingRecordReader on tables with few rows (CASSANDRA-7322)
Merged from 2.0:
 * Copy compaction options to make sure they are reloaded (CASSANDRA-7290)
 * Add option to do more aggressive tombstone compactions (CASSANDRA-6563)
 * Don't try to compact already-compacting files in HHOM (CASSANDRA-7288)
 * Always reallocate buffers in HSHA (CASSANDRA-6285)
 * (Hadoop) support authentication in CqlRecordReader (CASSANDRA-7221)
 * (Hadoop) Close java driver Cluster in CQLRR.close (CASSANDRA-7228)
 * Warn when 'USING TIMESTAMP' is used on a CAS BATCH (CASSANDRA-7067)
 * return all cpu values from BackgroundActivityMonitor.readAndCompute (CASSANDRA-7183)
 * Correctly delete scheduled range xfers (CASSANDRA-7143)
 * return all cpu values from BackgroundActivityMonitor.readAndCompute (CASSANDRA-7183)
 * reduce garbage creation in calculatePendingRanges (CASSANDRA-7191)
 * fix c* launch issues on Russian os's due to output of linux 'free' cmd (CASSANDRA-6162)
 * Fix disabling autocompaction (CASSANDRA-7187)
 * Fix potential NumberFormatException when deserializing IntegerType (CASSANDRA-7088)
 * cqlsh can't tab-complete disabling compaction (CASSANDRA-7185)
 * cqlsh: Accept and execute CQL statement(s) from command-line parameter (CASSANDRA-7172)
 * Fix IllegalStateException in CqlPagingRecordReader (CASSANDRA-7198)
 * Fix the InvertedIndex trigger example (CASSANDRA-7211)
 * Add --resolve-ip option to 'nodetool ring' (CASSANDRA-7210)
 * reduce garbage on codec flag deserialization (CASSANDRA-7244)
 * Fix duplicated error messages on directory creation error at startup (CASSANDRA-5818)
 * Proper null handle for IF with map element access (CASSANDRA-7155)
 * Improve compaction visibility (CASSANDRA-7242)
 * Correctly delete scheduled range xfers (CASSANDRA-7143)
 * Make batchlog replica selection rack-aware (CASSANDRA-6551)
 * Fix CFMetaData#getColumnDefinitionFromColumnName() (CASSANDRA-7074)
 * Fix writetime/ttl functions for static columns (CASSANDRA-7081)
 * Suggest CTRL-C or semicolon after three blank lines in cqlsh (CASSANDRA-7142)
 * Fix 2ndary index queries with DESC clustering order (CASSANDRA-6950)
 * Invalid key cache entries on DROP (CASSANDRA-6525)
 * Fix flapping RecoveryManagerTest (CASSANDRA-7084)
 * Add missing iso8601 patterns for date strings (CASSANDRA-6973)
 * Support selecting multiple rows in a partition using IN (CASSANDRA-6875)
 * Add authentication support to shuffle (CASSANDRA-6484)
 * Swap local and global default read repair chances (CASSANDRA-7320)
 * Add conditional CREATE/DROP USER support (CASSANDRA-7264)
 * Cqlsh counts non-empty lines for "Blank lines" warning (CASSANDRA-7325)
Merged from 1.2:
 * Add Cloudstack snitch (CASSANDRA-7147)
 * Update system.peers correctly when relocating tokens (CASSANDRA-7126)
 * Add Google Compute Engine snitch (CASSANDRA-7132)
 * remove duplicate query for local tokens (CASSANDRA-7182)
 * exit CQLSH with error status code if script fails (CASSANDRA-6344)
 * Fix bug with some IN queries missig results (CASSANDRA-7105)
 * Fix availability validation for LOCAL_ONE CL (CASSANDRA-7319)
 * Hint streaming can cause decommission to fail (CASSANDRA-7219)


2.1.0-beta2
 * Increase default CL space to 8GB (CASSANDRA-7031)
 * Add range tombstones to read repair digests (CASSANDRA-6863)
 * Fix BTree.clear for large updates (CASSANDRA-6943)
 * Fail write instead of logging a warning when unable to append to CL
   (CASSANDRA-6764)
 * Eliminate possibility of CL segment appearing twice in active list
   (CASSANDRA-6557)
 * Apply DONTNEED fadvise to commitlog segments (CASSANDRA-6759)
 * Switch CRC component to Adler and include it for compressed sstables
   (CASSANDRA-4165)
 * Allow cassandra-stress to set compaction strategy options (CASSANDRA-6451)
 * Add broadcast_rpc_address option to cassandra.yaml (CASSANDRA-5899)
 * Auto reload GossipingPropertyFileSnitch config (CASSANDRA-5897)
 * Fix overflow of memtable_total_space_in_mb (CASSANDRA-6573)
 * Fix ABTC NPE and apply update function correctly (CASSANDRA-6692)
 * Allow nodetool to use a file or prompt for password (CASSANDRA-6660)
 * Fix AIOOBE when concurrently accessing ABSC (CASSANDRA-6742)
 * Fix assertion error in ALTER TYPE RENAME (CASSANDRA-6705)
 * Scrub should not always clear out repaired status (CASSANDRA-5351)
 * Improve handling of range tombstone for wide partitions (CASSANDRA-6446)
 * Fix ClassCastException for compact table with composites (CASSANDRA-6738)
 * Fix potentially repairing with wrong nodes (CASSANDRA-6808)
 * Change caching option syntax (CASSANDRA-6745)
 * Fix stress to do proper counter reads (CASSANDRA-6835)
 * Fix help message for stress counter_write (CASSANDRA-6824)
 * Fix stress smart Thrift client to pick servers correctly (CASSANDRA-6848)
 * Add logging levels (minimal, normal or verbose) to stress tool (CASSANDRA-6849)
 * Fix race condition in Batch CLE (CASSANDRA-6860)
 * Improve cleanup/scrub/upgradesstables failure handling (CASSANDRA-6774)
 * ByteBuffer write() methods for serializing sstables (CASSANDRA-6781)
 * Proper compare function for CollectionType (CASSANDRA-6783)
 * Update native server to Netty 4 (CASSANDRA-6236)
 * Fix off-by-one error in stress (CASSANDRA-6883)
 * Make OpOrder AutoCloseable (CASSANDRA-6901)
 * Remove sync repair JMX interface (CASSANDRA-6900)
 * Add multiple memory allocation options for memtables (CASSANDRA-6689, 6694)
 * Remove adjusted op rate from stress output (CASSANDRA-6921)
 * Add optimized CF.hasColumns() implementations (CASSANDRA-6941)
 * Serialize batchlog mutations with the version of the target node
   (CASSANDRA-6931)
 * Optimize CounterColumn#reconcile() (CASSANDRA-6953)
 * Properly remove 1.2 sstable support in 2.1 (CASSANDRA-6869)
 * Lock counter cells, not partitions (CASSANDRA-6880)
 * Track presence of legacy counter shards in sstables (CASSANDRA-6888)
 * Ensure safe resource cleanup when replacing sstables (CASSANDRA-6912)
 * Add failure handler to async callback (CASSANDRA-6747)
 * Fix AE when closing SSTable without releasing reference (CASSANDRA-7000)
 * Clean up IndexInfo on keyspace/table drops (CASSANDRA-6924)
 * Only snapshot relative SSTables when sequential repair (CASSANDRA-7024)
 * Require nodetool rebuild_index to specify index names (CASSANDRA-7038)
 * fix cassandra stress errors on reads with native protocol (CASSANDRA-7033)
 * Use OpOrder to guard sstable references for reads (CASSANDRA-6919)
 * Preemptive opening of compaction result (CASSANDRA-6916)
 * Multi-threaded scrub/cleanup/upgradesstables (CASSANDRA-5547)
 * Optimize cellname comparison (CASSANDRA-6934)
 * Native protocol v3 (CASSANDRA-6855)
 * Optimize Cell liveness checks and clean up Cell (CASSANDRA-7119)
 * Support consistent range movements (CASSANDRA-2434)
 * Display min timestamp in sstablemetadata viewer (CASSANDRA-6767)
Merged from 2.0:
 * Avoid race-prone second "scrub" of system keyspace (CASSANDRA-6797)
 * Pool CqlRecordWriter clients by inetaddress rather than Range
   (CASSANDRA-6665)
 * Fix compaction_history timestamps (CASSANDRA-6784)
 * Compare scores of full replica ordering in DES (CASSANDRA-6683)
 * fix CME in SessionInfo updateProgress affecting netstats (CASSANDRA-6577)
 * Allow repairing between specific replicas (CASSANDRA-6440)
 * Allow per-dc enabling of hints (CASSANDRA-6157)
 * Add compatibility for Hadoop 0.2.x (CASSANDRA-5201)
 * Fix EstimatedHistogram races (CASSANDRA-6682)
 * Failure detector correctly converts initial value to nanos (CASSANDRA-6658)
 * Add nodetool taketoken to relocate vnodes (CASSANDRA-4445)
 * Expose bulk loading progress over JMX (CASSANDRA-4757)
 * Correctly handle null with IF conditions and TTL (CASSANDRA-6623)
 * Account for range/row tombstones in tombstone drop
   time histogram (CASSANDRA-6522)
 * Stop CommitLogSegment.close() from calling sync() (CASSANDRA-6652)
 * Make commitlog failure handling configurable (CASSANDRA-6364)
 * Avoid overlaps in LCS (CASSANDRA-6688)
 * Improve support for paginating over composites (CASSANDRA-4851)
 * Fix count(*) queries in a mixed cluster (CASSANDRA-6707)
 * Improve repair tasks(snapshot, differencing) concurrency (CASSANDRA-6566)
 * Fix replaying pre-2.0 commit logs (CASSANDRA-6714)
 * Add static columns to CQL3 (CASSANDRA-6561)
 * Optimize single partition batch statements (CASSANDRA-6737)
 * Disallow post-query re-ordering when paging (CASSANDRA-6722)
 * Fix potential paging bug with deleted columns (CASSANDRA-6748)
 * Fix NPE on BulkLoader caused by losing StreamEvent (CASSANDRA-6636)
 * Fix truncating compression metadata (CASSANDRA-6791)
 * Add CMSClassUnloadingEnabled JVM option (CASSANDRA-6541)
 * Catch memtable flush exceptions during shutdown (CASSANDRA-6735)
 * Fix upgradesstables NPE for non-CF-based indexes (CASSANDRA-6645)
 * Fix UPDATE updating PRIMARY KEY columns implicitly (CASSANDRA-6782)
 * Fix IllegalArgumentException when updating from 1.2 with SuperColumns
   (CASSANDRA-6733)
 * FBUtilities.singleton() should use the CF comparator (CASSANDRA-6778)
 * Fix CQLSStableWriter.addRow(Map<String, Object>) (CASSANDRA-6526)
 * Fix HSHA server introducing corrupt data (CASSANDRA-6285)
 * Fix CAS conditions for COMPACT STORAGE tables (CASSANDRA-6813)
 * Starting threads in OutboundTcpConnectionPool constructor causes race conditions (CASSANDRA-7177)
 * Allow overriding cassandra-rackdc.properties file (CASSANDRA-7072)
 * Set JMX RMI port to 7199 (CASSANDRA-7087)
 * Use LOCAL_QUORUM for data reads at LOCAL_SERIAL (CASSANDRA-6939)
 * Log a warning for large batches (CASSANDRA-6487)
 * Put nodes in hibernate when join_ring is false (CASSANDRA-6961)
 * Avoid early loading of non-system keyspaces before compaction-leftovers
   cleanup at startup (CASSANDRA-6913)
 * Restrict Windows to parallel repairs (CASSANDRA-6907)
 * (Hadoop) Allow manually specifying start/end tokens in CFIF (CASSANDRA-6436)
 * Fix NPE in MeteredFlusher (CASSANDRA-6820)
 * Fix race processing range scan responses (CASSANDRA-6820)
 * Allow deleting snapshots from dropped keyspaces (CASSANDRA-6821)
 * Add uuid() function (CASSANDRA-6473)
 * Omit tombstones from schema digests (CASSANDRA-6862)
 * Include correct consistencyLevel in LWT timeout (CASSANDRA-6884)
 * Lower chances for losing new SSTables during nodetool refresh and
   ColumnFamilyStore.loadNewSSTables (CASSANDRA-6514)
 * Add support for DELETE ... IF EXISTS to CQL3 (CASSANDRA-5708)
 * Update hadoop_cql3_word_count example (CASSANDRA-6793)
 * Fix handling of RejectedExecution in sync Thrift server (CASSANDRA-6788)
 * Log more information when exceeding tombstone_warn_threshold (CASSANDRA-6865)
 * Fix truncate to not abort due to unreachable fat clients (CASSANDRA-6864)
 * Fix schema concurrency exceptions (CASSANDRA-6841)
 * Fix leaking validator FH in StreamWriter (CASSANDRA-6832)
 * Fix saving triggers to schema (CASSANDRA-6789)
 * Fix trigger mutations when base mutation list is immutable (CASSANDRA-6790)
 * Fix accounting in FileCacheService to allow re-using RAR (CASSANDRA-6838)
 * Fix static counter columns (CASSANDRA-6827)
 * Restore expiring->deleted (cell) compaction optimization (CASSANDRA-6844)
 * Fix CompactionManager.needsCleanup (CASSANDRA-6845)
 * Correctly compare BooleanType values other than 0 and 1 (CASSANDRA-6779)
 * Read message id as string from earlier versions (CASSANDRA-6840)
 * Properly use the Paxos consistency for (non-protocol) batch (CASSANDRA-6837)
 * Add paranoid disk failure option (CASSANDRA-6646)
 * Improve PerRowSecondaryIndex performance (CASSANDRA-6876)
 * Extend triggers to support CAS updates (CASSANDRA-6882)
 * Static columns with IF NOT EXISTS don't always work as expected (CASSANDRA-6873)
 * Fix paging with SELECT DISTINCT (CASSANDRA-6857)
 * Fix UnsupportedOperationException on CAS timeout (CASSANDRA-6923)
 * Improve MeteredFlusher handling of MF-unaffected column families
   (CASSANDRA-6867)
 * Add CqlRecordReader using native pagination (CASSANDRA-6311)
 * Add QueryHandler interface (CASSANDRA-6659)
 * Track liveRatio per-memtable, not per-CF (CASSANDRA-6945)
 * Make sure upgradesstables keeps sstable level (CASSANDRA-6958)
 * Fix LIMIT with static columns (CASSANDRA-6956)
 * Fix clash with CQL column name in thrift validation (CASSANDRA-6892)
 * Fix error with super columns in mixed 1.2-2.0 clusters (CASSANDRA-6966)
 * Fix bad skip of sstables on slice query with composite start/finish (CASSANDRA-6825)
 * Fix unintended update with conditional statement (CASSANDRA-6893)
 * Fix map element access in IF (CASSANDRA-6914)
 * Avoid costly range calculations for range queries on system keyspaces
   (CASSANDRA-6906)
 * Fix SSTable not released if stream session fails (CASSANDRA-6818)
 * Avoid build failure due to ANTLR timeout (CASSANDRA-6991)
 * Queries on compact tables can return more rows that requested (CASSANDRA-7052)
 * USING TIMESTAMP for batches does not work (CASSANDRA-7053)
 * Fix performance regression from CASSANDRA-5614 (CASSANDRA-6949)
 * Ensure that batchlog and hint timeouts do not produce hints (CASSANDRA-7058)
 * Merge groupable mutations in TriggerExecutor#execute() (CASSANDRA-7047)
 * Plug holes in resource release when wiring up StreamSession (CASSANDRA-7073)
 * Re-add parameter columns to tracing session (CASSANDRA-6942)
 * Preserves CQL metadata when updating table from thrift (CASSANDRA-6831)
Merged from 1.2:
 * Fix nodetool display with vnodes (CASSANDRA-7082)
 * Add UNLOGGED, COUNTER options to BATCH documentation (CASSANDRA-6816)
 * add extra SSL cipher suites (CASSANDRA-6613)
 * fix nodetool getsstables for blob PK (CASSANDRA-6803)
 * Fix BatchlogManager#deleteBatch() use of millisecond timestamps
   (CASSANDRA-6822)
 * Continue assassinating even if the endpoint vanishes (CASSANDRA-6787)
 * Schedule schema pulls on change (CASSANDRA-6971)
 * Non-droppable verbs shouldn't be dropped from OTC (CASSANDRA-6980)
 * Shutdown batchlog executor in SS#drain() (CASSANDRA-7025)
 * Fix batchlog to account for CF truncation records (CASSANDRA-6999)
 * Fix CQLSH parsing of functions and BLOB literals (CASSANDRA-7018)
 * Properly load trustore in the native protocol (CASSANDRA-6847)
 * Always clean up references in SerializingCache (CASSANDRA-6994)
 * Don't shut MessagingService down when replacing a node (CASSANDRA-6476)
 * fix npe when doing -Dcassandra.fd_initial_value_ms (CASSANDRA-6751)


2.1.0-beta1
 * Add flush directory distinct from compaction directories (CASSANDRA-6357)
 * Require JNA by default (CASSANDRA-6575)
 * add listsnapshots command to nodetool (CASSANDRA-5742)
 * Introduce AtomicBTreeColumns (CASSANDRA-6271, 6692)
 * Multithreaded commitlog (CASSANDRA-3578)
 * allocate fixed index summary memory pool and resample cold index summaries
   to use less memory (CASSANDRA-5519)
 * Removed multithreaded compaction (CASSANDRA-6142)
 * Parallelize fetching rows for low-cardinality indexes (CASSANDRA-1337)
 * change logging from log4j to logback (CASSANDRA-5883)
 * switch to LZ4 compression for internode communication (CASSANDRA-5887)
 * Stop using Thrift-generated Index* classes internally (CASSANDRA-5971)
 * Remove 1.2 network compatibility code (CASSANDRA-5960)
 * Remove leveled json manifest migration code (CASSANDRA-5996)
 * Remove CFDefinition (CASSANDRA-6253)
 * Use AtomicIntegerFieldUpdater in RefCountedMemory (CASSANDRA-6278)
 * User-defined types for CQL3 (CASSANDRA-5590)
 * Use of o.a.c.metrics in nodetool (CASSANDRA-5871, 6406)
 * Batch read from OTC's queue and cleanup (CASSANDRA-1632)
 * Secondary index support for collections (CASSANDRA-4511, 6383)
 * SSTable metadata(Stats.db) format change (CASSANDRA-6356)
 * Push composites support in the storage engine
   (CASSANDRA-5417, CASSANDRA-6520)
 * Add snapshot space used to cfstats (CASSANDRA-6231)
 * Add cardinality estimator for key count estimation (CASSANDRA-5906)
 * CF id is changed to be non-deterministic. Data dir/key cache are created
   uniquely for CF id (CASSANDRA-5202)
 * New counters implementation (CASSANDRA-6504)
 * Replace UnsortedColumns, EmptyColumns, TreeMapBackedSortedColumns with new
   ArrayBackedSortedColumns (CASSANDRA-6630, CASSANDRA-6662, CASSANDRA-6690)
 * Add option to use row cache with a given amount of rows (CASSANDRA-5357)
 * Avoid repairing already repaired data (CASSANDRA-5351)
 * Reject counter updates with USING TTL/TIMESTAMP (CASSANDRA-6649)
 * Replace index_interval with min/max_index_interval (CASSANDRA-6379)
 * Lift limitation that order by columns must be selected for IN queries (CASSANDRA-4911)


2.0.5
 * Reduce garbage generated by bloom filter lookups (CASSANDRA-6609)
 * Add ks.cf names to tombstone logging (CASSANDRA-6597)
 * Use LOCAL_QUORUM for LWT operations at LOCAL_SERIAL (CASSANDRA-6495)
 * Wait for gossip to settle before accepting client connections (CASSANDRA-4288)
 * Delete unfinished compaction incrementally (CASSANDRA-6086)
 * Allow specifying custom secondary index options in CQL3 (CASSANDRA-6480)
 * Improve replica pinning for cache efficiency in DES (CASSANDRA-6485)
 * Fix LOCAL_SERIAL from thrift (CASSANDRA-6584)
 * Don't special case received counts in CAS timeout exceptions (CASSANDRA-6595)
 * Add support for 2.1 global counter shards (CASSANDRA-6505)
 * Fix NPE when streaming connection is not yet established (CASSANDRA-6210)
 * Avoid rare duplicate read repair triggering (CASSANDRA-6606)
 * Fix paging discardFirst (CASSANDRA-6555)
 * Fix ArrayIndexOutOfBoundsException in 2ndary index query (CASSANDRA-6470)
 * Release sstables upon rebuilding 2i (CASSANDRA-6635)
 * Add AbstractCompactionStrategy.startup() method (CASSANDRA-6637)
 * SSTableScanner may skip rows during cleanup (CASSANDRA-6638)
 * sstables from stalled repair sessions can resurrect deleted data (CASSANDRA-6503)
 * Switch stress to use ITransportFactory (CASSANDRA-6641)
 * Fix IllegalArgumentException during prepare (CASSANDRA-6592)
 * Fix possible loss of 2ndary index entries during compaction (CASSANDRA-6517)
 * Fix direct Memory on architectures that do not support unaligned long access
   (CASSANDRA-6628)
 * Let scrub optionally skip broken counter partitions (CASSANDRA-5930)
Merged from 1.2:
 * fsync compression metadata (CASSANDRA-6531)
 * Validate CF existence on execution for prepared statement (CASSANDRA-6535)
 * Add ability to throttle batchlog replay (CASSANDRA-6550)
 * Fix executing LOCAL_QUORUM with SimpleStrategy (CASSANDRA-6545)
 * Avoid StackOverflow when using large IN queries (CASSANDRA-6567)
 * Nodetool upgradesstables includes secondary indexes (CASSANDRA-6598)
 * Paginate batchlog replay (CASSANDRA-6569)
 * skip blocking on streaming during drain (CASSANDRA-6603)
 * Improve error message when schema doesn't match loaded sstable (CASSANDRA-6262)
 * Add properties to adjust FD initial value and max interval (CASSANDRA-4375)
 * Fix preparing with batch and delete from collection (CASSANDRA-6607)
 * Fix ABSC reverse iterator's remove() method (CASSANDRA-6629)
 * Handle host ID conflicts properly (CASSANDRA-6615)
 * Move handling of migration event source to solve bootstrap race. (CASSANDRA-6648)
 * Make sure compaction throughput value doesn't overflow with int math (CASSANDRA-6647)


2.0.4
 * Allow removing snapshots of no-longer-existing CFs (CASSANDRA-6418)
 * add StorageService.stopDaemon() (CASSANDRA-4268)
 * add IRE for invalid CF supplied to get_count (CASSANDRA-5701)
 * add client encryption support to sstableloader (CASSANDRA-6378)
 * Fix accept() loop for SSL sockets post-shutdown (CASSANDRA-6468)
 * Fix size-tiered compaction in LCS L0 (CASSANDRA-6496)
 * Fix assertion failure in filterColdSSTables (CASSANDRA-6483)
 * Fix row tombstones in larger-than-memory compactions (CASSANDRA-6008)
 * Fix cleanup ClassCastException (CASSANDRA-6462)
 * Reduce gossip memory use by interning VersionedValue strings (CASSANDRA-6410)
 * Allow specifying datacenters to participate in a repair (CASSANDRA-6218)
 * Fix divide-by-zero in PCI (CASSANDRA-6403)
 * Fix setting last compacted key in the wrong level for LCS (CASSANDRA-6284)
 * Add millisecond precision formats to the timestamp parser (CASSANDRA-6395)
 * Expose a total memtable size metric for a CF (CASSANDRA-6391)
 * cqlsh: handle symlinks properly (CASSANDRA-6425)
 * Fix potential infinite loop when paging query with IN (CASSANDRA-6464)
 * Fix assertion error in AbstractQueryPager.discardFirst (CASSANDRA-6447)
 * Fix streaming older SSTable yields unnecessary tombstones (CASSANDRA-6527)
Merged from 1.2:
 * Improved error message on bad properties in DDL queries (CASSANDRA-6453)
 * Randomize batchlog candidates selection (CASSANDRA-6481)
 * Fix thundering herd on endpoint cache invalidation (CASSANDRA-6345, 6485)
 * Improve batchlog write performance with vnodes (CASSANDRA-6488)
 * cqlsh: quote single quotes in strings inside collections (CASSANDRA-6172)
 * Improve gossip performance for typical messages (CASSANDRA-6409)
 * Throw IRE if a prepared statement has more markers than supported
   (CASSANDRA-5598)
 * Expose Thread metrics for the native protocol server (CASSANDRA-6234)
 * Change snapshot response message verb to INTERNAL to avoid dropping it
   (CASSANDRA-6415)
 * Warn when collection read has > 65K elements (CASSANDRA-5428)
 * Fix cache persistence when both row and key cache are enabled
   (CASSANDRA-6413)
 * (Hadoop) add describe_local_ring (CASSANDRA-6268)
 * Fix handling of concurrent directory creation failure (CASSANDRA-6459)
 * Allow executing CREATE statements multiple times (CASSANDRA-6471)
 * Don't send confusing info with timeouts (CASSANDRA-6491)
 * Don't resubmit counter mutation runnables internally (CASSANDRA-6427)
 * Don't drop local mutations without a hint (CASSANDRA-6510)
 * Don't allow null max_hint_window_in_ms (CASSANDRA-6419)
 * Validate SliceRange start and finish lengths (CASSANDRA-6521)


2.0.3
 * Fix FD leak on slice read path (CASSANDRA-6275)
 * Cancel read meter task when closing SSTR (CASSANDRA-6358)
 * free off-heap IndexSummary during bulk (CASSANDRA-6359)
 * Recover from IOException in accept() thread (CASSANDRA-6349)
 * Improve Gossip tolerance of abnormally slow tasks (CASSANDRA-6338)
 * Fix trying to hint timed out counter writes (CASSANDRA-6322)
 * Allow restoring specific columnfamilies from archived CL (CASSANDRA-4809)
 * Avoid flushing compaction_history after each operation (CASSANDRA-6287)
 * Fix repair assertion error when tombstones expire (CASSANDRA-6277)
 * Skip loading corrupt key cache (CASSANDRA-6260)
 * Fixes for compacting larger-than-memory rows (CASSANDRA-6274)
 * Compact hottest sstables first and optionally omit coldest from
   compaction entirely (CASSANDRA-6109)
 * Fix modifying column_metadata from thrift (CASSANDRA-6182)
 * cqlsh: fix LIST USERS output (CASSANDRA-6242)
 * Add IRequestSink interface (CASSANDRA-6248)
 * Update memtable size while flushing (CASSANDRA-6249)
 * Provide hooks around CQL2/CQL3 statement execution (CASSANDRA-6252)
 * Require Permission.SELECT for CAS updates (CASSANDRA-6247)
 * New CQL-aware SSTableWriter (CASSANDRA-5894)
 * Reject CAS operation when the protocol v1 is used (CASSANDRA-6270)
 * Correctly throw error when frame too large (CASSANDRA-5981)
 * Fix serialization bug in PagedRange with 2ndary indexes (CASSANDRA-6299)
 * Fix CQL3 table validation in Thrift (CASSANDRA-6140)
 * Fix bug missing results with IN clauses (CASSANDRA-6327)
 * Fix paging with reversed slices (CASSANDRA-6343)
 * Set minTimestamp correctly to be able to drop expired sstables (CASSANDRA-6337)
 * Support NaN and Infinity as float literals (CASSANDRA-6003)
 * Remove RF from nodetool ring output (CASSANDRA-6289)
 * Fix attempting to flush empty rows (CASSANDRA-6374)
 * Fix potential out of bounds exception when paging (CASSANDRA-6333)
Merged from 1.2:
 * Optimize FD phi calculation (CASSANDRA-6386)
 * Improve initial FD phi estimate when starting up (CASSANDRA-6385)
 * Don't list CQL3 table in CLI describe even if named explicitely
   (CASSANDRA-5750)
 * Invalidate row cache when dropping CF (CASSANDRA-6351)
 * add non-jamm path for cached statements (CASSANDRA-6293)
 * add windows bat files for shell commands (CASSANDRA-6145)
 * Require logging in for Thrift CQL2/3 statement preparation (CASSANDRA-6254)
 * restrict max_num_tokens to 1536 (CASSANDRA-6267)
 * Nodetool gets default JMX port from cassandra-env.sh (CASSANDRA-6273)
 * make calculatePendingRanges asynchronous (CASSANDRA-6244)
 * Remove blocking flushes in gossip thread (CASSANDRA-6297)
 * Fix potential socket leak in connectionpool creation (CASSANDRA-6308)
 * Allow LOCAL_ONE/LOCAL_QUORUM to work with SimpleStrategy (CASSANDRA-6238)
 * cqlsh: handle 'null' as session duration (CASSANDRA-6317)
 * Fix json2sstable handling of range tombstones (CASSANDRA-6316)
 * Fix missing one row in reverse query (CASSANDRA-6330)
 * Fix reading expired row value from row cache (CASSANDRA-6325)
 * Fix AssertionError when doing set element deletion (CASSANDRA-6341)
 * Make CL code for the native protocol match the one in C* 2.0
   (CASSANDRA-6347)
 * Disallow altering CQL3 table from thrift (CASSANDRA-6370)
 * Fix size computation of prepared statement (CASSANDRA-6369)


2.0.2
 * Update FailureDetector to use nanontime (CASSANDRA-4925)
 * Fix FileCacheService regressions (CASSANDRA-6149)
 * Never return WriteTimeout for CL.ANY (CASSANDRA-6132)
 * Fix race conditions in bulk loader (CASSANDRA-6129)
 * Add configurable metrics reporting (CASSANDRA-4430)
 * drop queries exceeding a configurable number of tombstones (CASSANDRA-6117)
 * Track and persist sstable read activity (CASSANDRA-5515)
 * Fixes for speculative retry (CASSANDRA-5932, CASSANDRA-6194)
 * Improve memory usage of metadata min/max column names (CASSANDRA-6077)
 * Fix thrift validation refusing row markers on CQL3 tables (CASSANDRA-6081)
 * Fix insertion of collections with CAS (CASSANDRA-6069)
 * Correctly send metadata on SELECT COUNT (CASSANDRA-6080)
 * Track clients' remote addresses in ClientState (CASSANDRA-6070)
 * Create snapshot dir if it does not exist when migrating
   leveled manifest (CASSANDRA-6093)
 * make sequential nodetool repair the default (CASSANDRA-5950)
 * Add more hooks for compaction strategy implementations (CASSANDRA-6111)
 * Fix potential NPE on composite 2ndary indexes (CASSANDRA-6098)
 * Delete can potentially be skipped in batch (CASSANDRA-6115)
 * Allow alter keyspace on system_traces (CASSANDRA-6016)
 * Disallow empty column names in cql (CASSANDRA-6136)
 * Use Java7 file-handling APIs and fix file moving on Windows (CASSANDRA-5383)
 * Save compaction history to system keyspace (CASSANDRA-5078)
 * Fix NPE if StorageService.getOperationMode() is executed before full startup (CASSANDRA-6166)
 * CQL3: support pre-epoch longs for TimestampType (CASSANDRA-6212)
 * Add reloadtriggers command to nodetool (CASSANDRA-4949)
 * cqlsh: ignore empty 'value alias' in DESCRIBE (CASSANDRA-6139)
 * Fix sstable loader (CASSANDRA-6205)
 * Reject bootstrapping if the node already exists in gossip (CASSANDRA-5571)
 * Fix NPE while loading paxos state (CASSANDRA-6211)
 * cqlsh: add SHOW SESSION <tracing-session> command (CASSANDRA-6228)
Merged from 1.2:
 * (Hadoop) Require CFRR batchSize to be at least 2 (CASSANDRA-6114)
 * Add a warning for small LCS sstable size (CASSANDRA-6191)
 * Add ability to list specific KS/CF combinations in nodetool cfstats (CASSANDRA-4191)
 * Mark CF clean if a mutation raced the drop and got it marked dirty (CASSANDRA-5946)
 * Add a LOCAL_ONE consistency level (CASSANDRA-6202)
 * Limit CQL prepared statement cache by size instead of count (CASSANDRA-6107)
 * Tracing should log write failure rather than raw exceptions (CASSANDRA-6133)
 * lock access to TM.endpointToHostIdMap (CASSANDRA-6103)
 * Allow estimated memtable size to exceed slab allocator size (CASSANDRA-6078)
 * Start MeteredFlusher earlier to prevent OOM during CL replay (CASSANDRA-6087)
 * Avoid sending Truncate command to fat clients (CASSANDRA-6088)
 * Allow where clause conditions to be in parenthesis (CASSANDRA-6037)
 * Do not open non-ssl storage port if encryption option is all (CASSANDRA-3916)
 * Move batchlog replay to its own executor (CASSANDRA-6079)
 * Add tombstone debug threshold and histogram (CASSANDRA-6042, 6057)
 * Enable tcp keepalive on incoming connections (CASSANDRA-4053)
 * Fix fat client schema pull NPE (CASSANDRA-6089)
 * Fix memtable flushing for indexed tables (CASSANDRA-6112)
 * Fix skipping columns with multiple slices (CASSANDRA-6119)
 * Expose connected thrift + native client counts (CASSANDRA-5084)
 * Optimize auth setup (CASSANDRA-6122)
 * Trace index selection (CASSANDRA-6001)
 * Update sstablesPerReadHistogram to use biased sampling (CASSANDRA-6164)
 * Log UnknownColumnfamilyException when closing socket (CASSANDRA-5725)
 * Properly error out on CREATE INDEX for counters table (CASSANDRA-6160)
 * Handle JMX notification failure for repair (CASSANDRA-6097)
 * (Hadoop) Fetch no more than 128 splits in parallel (CASSANDRA-6169)
 * stress: add username/password authentication support (CASSANDRA-6068)
 * Fix indexed queries with row cache enabled on parent table (CASSANDRA-5732)
 * Fix compaction race during columnfamily drop (CASSANDRA-5957)
 * Fix validation of empty column names for compact tables (CASSANDRA-6152)
 * Skip replaying mutations that pass CRC but fail to deserialize (CASSANDRA-6183)
 * Rework token replacement to use replace_address (CASSANDRA-5916)
 * Fix altering column types (CASSANDRA-6185)
 * cqlsh: fix CREATE/ALTER WITH completion (CASSANDRA-6196)
 * add windows bat files for shell commands (CASSANDRA-6145)
 * Fix potential stack overflow during range tombstones insertion (CASSANDRA-6181)
 * (Hadoop) Make LOCAL_ONE the default consistency level (CASSANDRA-6214)


2.0.1
 * Fix bug that could allow reading deleted data temporarily (CASSANDRA-6025)
 * Improve memory use defaults (CASSANDRA-6059)
 * Make ThriftServer more easlly extensible (CASSANDRA-6058)
 * Remove Hadoop dependency from ITransportFactory (CASSANDRA-6062)
 * add file_cache_size_in_mb setting (CASSANDRA-5661)
 * Improve error message when yaml contains invalid properties (CASSANDRA-5958)
 * Improve leveled compaction's ability to find non-overlapping L0 compactions
   to work on concurrently (CASSANDRA-5921)
 * Notify indexer of columns shadowed by range tombstones (CASSANDRA-5614)
 * Log Merkle tree stats (CASSANDRA-2698)
 * Switch from crc32 to adler32 for compressed sstable checksums (CASSANDRA-5862)
 * Improve offheap memcpy performance (CASSANDRA-5884)
 * Use a range aware scanner for cleanup (CASSANDRA-2524)
 * Cleanup doesn't need to inspect sstables that contain only local data
   (CASSANDRA-5722)
 * Add ability for CQL3 to list partition keys (CASSANDRA-4536)
 * Improve native protocol serialization (CASSANDRA-5664)
 * Upgrade Thrift to 0.9.1 (CASSANDRA-5923)
 * Require superuser status for adding triggers (CASSANDRA-5963)
 * Make standalone scrubber handle old and new style leveled manifest
   (CASSANDRA-6005)
 * Fix paxos bugs (CASSANDRA-6012, 6013, 6023)
 * Fix paged ranges with multiple replicas (CASSANDRA-6004)
 * Fix potential AssertionError during tracing (CASSANDRA-6041)
 * Fix NPE in sstablesplit (CASSANDRA-6027)
 * Migrate pre-2.0 key/value/column aliases to system.schema_columns
   (CASSANDRA-6009)
 * Paging filter empty rows too agressively (CASSANDRA-6040)
 * Support variadic parameters for IN clauses (CASSANDRA-4210)
 * cqlsh: return the result of CAS writes (CASSANDRA-5796)
 * Fix validation of IN clauses with 2ndary indexes (CASSANDRA-6050)
 * Support named bind variables in CQL (CASSANDRA-6033)
Merged from 1.2:
 * Allow cache-keys-to-save to be set at runtime (CASSANDRA-5980)
 * Avoid second-guessing out-of-space state (CASSANDRA-5605)
 * Tuning knobs for dealing with large blobs and many CFs (CASSANDRA-5982)
 * (Hadoop) Fix CQLRW for thrift tables (CASSANDRA-6002)
 * Fix possible divide-by-zero in HHOM (CASSANDRA-5990)
 * Allow local batchlog writes for CL.ANY (CASSANDRA-5967)
 * Upgrade metrics-core to version 2.2.0 (CASSANDRA-5947)
 * Fix CqlRecordWriter with composite keys (CASSANDRA-5949)
 * Add snitch, schema version, cluster, partitioner to JMX (CASSANDRA-5881)
 * Allow disabling SlabAllocator (CASSANDRA-5935)
 * Make user-defined compaction JMX blocking (CASSANDRA-4952)
 * Fix streaming does not transfer wrapped range (CASSANDRA-5948)
 * Fix loading index summary containing empty key (CASSANDRA-5965)
 * Correctly handle limits in CompositesSearcher (CASSANDRA-5975)
 * Pig: handle CQL collections (CASSANDRA-5867)
 * Pass the updated cf to the PRSI index() method (CASSANDRA-5999)
 * Allow empty CQL3 batches (as no-op) (CASSANDRA-5994)
 * Support null in CQL3 functions (CASSANDRA-5910)
 * Replace the deprecated MapMaker with CacheLoader (CASSANDRA-6007)
 * Add SSTableDeletingNotification to DataTracker (CASSANDRA-6010)
 * Fix snapshots in use get deleted during snapshot repair (CASSANDRA-6011)
 * Move hints and exception count to o.a.c.metrics (CASSANDRA-6017)
 * Fix memory leak in snapshot repair (CASSANDRA-6047)
 * Fix sstable2sjon for CQL3 tables (CASSANDRA-5852)


2.0.0
 * Fix thrift validation when inserting into CQL3 tables (CASSANDRA-5138)
 * Fix periodic memtable flushing behavior with clean memtables (CASSANDRA-5931)
 * Fix dateOf() function for pre-2.0 timestamp columns (CASSANDRA-5928)
 * Fix SSTable unintentionally loads BF when opened for batch (CASSANDRA-5938)
 * Add stream session progress to JMX (CASSANDRA-4757)
 * Fix NPE during CAS operation (CASSANDRA-5925)
Merged from 1.2:
 * Fix getBloomFilterDiskSpaceUsed for AlwaysPresentFilter (CASSANDRA-5900)
 * Don't announce schema version until we've loaded the changes locally
   (CASSANDRA-5904)
 * Fix to support off heap bloom filters size greater than 2 GB (CASSANDRA-5903)
 * Properly handle parsing huge map and set literals (CASSANDRA-5893)


2.0.0-rc2
 * enable vnodes by default (CASSANDRA-5869)
 * fix CAS contention timeout (CASSANDRA-5830)
 * fix HsHa to respect max frame size (CASSANDRA-4573)
 * Fix (some) 2i on composite components omissions (CASSANDRA-5851)
 * cqlsh: add DESCRIBE FULL SCHEMA variant (CASSANDRA-5880)
Merged from 1.2:
 * Correctly validate sparse composite cells in scrub (CASSANDRA-5855)
 * Add KeyCacheHitRate metric to CF metrics (CASSANDRA-5868)
 * cqlsh: add support for multiline comments (CASSANDRA-5798)
 * Handle CQL3 SELECT duplicate IN restrictions on clustering columns
   (CASSANDRA-5856)


2.0.0-rc1
 * improve DecimalSerializer performance (CASSANDRA-5837)
 * fix potential spurious wakeup in AsyncOneResponse (CASSANDRA-5690)
 * fix schema-related trigger issues (CASSANDRA-5774)
 * Better validation when accessing CQL3 table from thrift (CASSANDRA-5138)
 * Fix assertion error during repair (CASSANDRA-5801)
 * Fix range tombstone bug (CASSANDRA-5805)
 * DC-local CAS (CASSANDRA-5797)
 * Add a native_protocol_version column to the system.local table (CASSANRDA-5819)
 * Use index_interval from cassandra.yaml when upgraded (CASSANDRA-5822)
 * Fix buffer underflow on socket close (CASSANDRA-5792)
Merged from 1.2:
 * Fix reading DeletionTime from 1.1-format sstables (CASSANDRA-5814)
 * cqlsh: add collections support to COPY (CASSANDRA-5698)
 * retry important messages for any IOException (CASSANDRA-5804)
 * Allow empty IN relations in SELECT/UPDATE/DELETE statements (CASSANDRA-5626)
 * cqlsh: fix crashing on Windows due to libedit detection (CASSANDRA-5812)
 * fix bulk-loading compressed sstables (CASSANDRA-5820)
 * (Hadoop) fix quoting in CqlPagingRecordReader and CqlRecordWriter
   (CASSANDRA-5824)
 * update default LCS sstable size to 160MB (CASSANDRA-5727)
 * Allow compacting 2Is via nodetool (CASSANDRA-5670)
 * Hex-encode non-String keys in OPP (CASSANDRA-5793)
 * nodetool history logging (CASSANDRA-5823)
 * (Hadoop) fix support for Thrift tables in CqlPagingRecordReader
   (CASSANDRA-5752)
 * add "all time blocked" to StatusLogger output (CASSANDRA-5825)
 * Future-proof inter-major-version schema migrations (CASSANDRA-5845)
 * (Hadoop) add CqlPagingRecordReader support for ReversedType in Thrift table
   (CASSANDRA-5718)
 * Add -no-snapshot option to scrub (CASSANDRA-5891)
 * Fix to support off heap bloom filters size greater than 2 GB (CASSANDRA-5903)
 * Properly handle parsing huge map and set literals (CASSANDRA-5893)
 * Fix LCS L0 compaction may overlap in L1 (CASSANDRA-5907)
 * New sstablesplit tool to split large sstables offline (CASSANDRA-4766)
 * Fix potential deadlock in native protocol server (CASSANDRA-5926)
 * Disallow incompatible type change in CQL3 (CASSANDRA-5882)
Merged from 1.1:
 * Correctly validate sparse composite cells in scrub (CASSANDRA-5855)


2.0.0-beta2
 * Replace countPendingHints with Hints Created metric (CASSANDRA-5746)
 * Allow nodetool with no args, and with help to run without a server (CASSANDRA-5734)
 * Cleanup AbstractType/TypeSerializer classes (CASSANDRA-5744)
 * Remove unimplemented cli option schema-mwt (CASSANDRA-5754)
 * Support range tombstones in thrift (CASSANDRA-5435)
 * Normalize table-manipulating CQL3 statements' class names (CASSANDRA-5759)
 * cqlsh: add missing table options to DESCRIBE output (CASSANDRA-5749)
 * Fix assertion error during repair (CASSANDRA-5757)
 * Fix bulkloader (CASSANDRA-5542)
 * Add LZ4 compression to the native protocol (CASSANDRA-5765)
 * Fix bugs in the native protocol v2 (CASSANDRA-5770)
 * CAS on 'primary key only' table (CASSANDRA-5715)
 * Support streaming SSTables of old versions (CASSANDRA-5772)
 * Always respect protocol version in native protocol (CASSANDRA-5778)
 * Fix ConcurrentModificationException during streaming (CASSANDRA-5782)
 * Update deletion timestamp in Commit#updatesWithPaxosTime (CASSANDRA-5787)
 * Thrift cas() method crashes if input columns are not sorted (CASSANDRA-5786)
 * Order columns names correctly when querying for CAS (CASSANDRA-5788)
 * Fix streaming retry (CASSANDRA-5775)
Merged from 1.2:
 * if no seeds can be a reached a node won't start in a ring by itself (CASSANDRA-5768)
 * add cassandra.unsafesystem property (CASSANDRA-5704)
 * (Hadoop) quote identifiers in CqlPagingRecordReader (CASSANDRA-5763)
 * Add replace_node functionality for vnodes (CASSANDRA-5337)
 * Add timeout events to query traces (CASSANDRA-5520)
 * Fix serialization of the LEFT gossip value (CASSANDRA-5696)
 * Pig: support for cql3 tables (CASSANDRA-5234)
 * Fix skipping range tombstones with reverse queries (CASSANDRA-5712)
 * Expire entries out of ThriftSessionManager (CASSANDRA-5719)
 * Don't keep ancestor information in memory (CASSANDRA-5342)
 * Expose native protocol server status in nodetool info (CASSANDRA-5735)
 * Fix pathetic performance of range tombstones (CASSANDRA-5677)
 * Fix querying with an empty (impossible) range (CASSANDRA-5573)
 * cqlsh: handle CUSTOM 2i in DESCRIBE output (CASSANDRA-5760)
 * Fix minor bug in Range.intersects(Bound) (CASSANDRA-5771)
 * cqlsh: handle disabled compression in DESCRIBE output (CASSANDRA-5766)
 * Ensure all UP events are notified on the native protocol (CASSANDRA-5769)
 * Fix formatting of sstable2json with multiple -k arguments (CASSANDRA-5781)
 * Don't rely on row marker for queries in general to hide lost markers
   after TTL expires (CASSANDRA-5762)
 * Sort nodetool help output (CASSANDRA-5776)
 * Fix column expiring during 2 phases compaction (CASSANDRA-5799)
 * now() is being rejected in INSERTs when inside collections (CASSANDRA-5795)


2.0.0-beta1
 * Add support for indexing clustered columns (CASSANDRA-5125)
 * Removed on-heap row cache (CASSANDRA-5348)
 * use nanotime consistently for node-local timeouts (CASSANDRA-5581)
 * Avoid unnecessary second pass on name-based queries (CASSANDRA-5577)
 * Experimental triggers (CASSANDRA-1311)
 * JEMalloc support for off-heap allocation (CASSANDRA-3997)
 * Single-pass compaction (CASSANDRA-4180)
 * Removed token range bisection (CASSANDRA-5518)
 * Removed compatibility with pre-1.2.5 sstables and network messages
   (CASSANDRA-5511)
 * removed PBSPredictor (CASSANDRA-5455)
 * CAS support (CASSANDRA-5062, 5441, 5442, 5443, 5619, 5667)
 * Leveled compaction performs size-tiered compactions in L0
   (CASSANDRA-5371, 5439)
 * Add yaml network topology snitch for mixed ec2/other envs (CASSANDRA-5339)
 * Log when a node is down longer than the hint window (CASSANDRA-4554)
 * Optimize tombstone creation for ExpiringColumns (CASSANDRA-4917)
 * Improve LeveledScanner work estimation (CASSANDRA-5250, 5407)
 * Replace compaction lock with runWithCompactionsDisabled (CASSANDRA-3430)
 * Change Message IDs to ints (CASSANDRA-5307)
 * Move sstable level information into the Stats component, removing the
   need for a separate Manifest file (CASSANDRA-4872)
 * avoid serializing to byte[] on commitlog append (CASSANDRA-5199)
 * make index_interval configurable per columnfamily (CASSANDRA-3961, CASSANDRA-5650)
 * add default_time_to_live (CASSANDRA-3974)
 * add memtable_flush_period_in_ms (CASSANDRA-4237)
 * replace supercolumns internally by composites (CASSANDRA-3237, 5123)
 * upgrade thrift to 0.9.0 (CASSANDRA-3719)
 * drop unnecessary keyspace parameter from user-defined compaction API
   (CASSANDRA-5139)
 * more robust solution to incomplete compactions + counters (CASSANDRA-5151)
 * Change order of directory searching for c*.in.sh (CASSANDRA-3983)
 * Add tool to reset SSTable compaction level for LCS (CASSANDRA-5271)
 * Allow custom configuration loader (CASSANDRA-5045)
 * Remove memory emergency pressure valve logic (CASSANDRA-3534)
 * Reduce request latency with eager retry (CASSANDRA-4705)
 * cqlsh: Remove ASSUME command (CASSANDRA-5331)
 * Rebuild BF when loading sstables if bloom_filter_fp_chance
   has changed since compaction (CASSANDRA-5015)
 * remove row-level bloom filters (CASSANDRA-4885)
 * Change Kernel Page Cache skipping into row preheating (disabled by default)
   (CASSANDRA-4937)
 * Improve repair by deciding on a gcBefore before sending
   out TreeRequests (CASSANDRA-4932)
 * Add an official way to disable compactions (CASSANDRA-5074)
 * Reenable ALTER TABLE DROP with new semantics (CASSANDRA-3919)
 * Add binary protocol versioning (CASSANDRA-5436)
 * Swap THshaServer for TThreadedSelectorServer (CASSANDRA-5530)
 * Add alias support to SELECT statement (CASSANDRA-5075)
 * Don't create empty RowMutations in CommitLogReplayer (CASSANDRA-5541)
 * Use range tombstones when dropping cfs/columns from schema (CASSANDRA-5579)
 * cqlsh: drop CQL2/CQL3-beta support (CASSANDRA-5585)
 * Track max/min column names in sstables to be able to optimize slice
   queries (CASSANDRA-5514, CASSANDRA-5595, CASSANDRA-5600)
 * Binary protocol: allow batching already prepared statements (CASSANDRA-4693)
 * Allow preparing timestamp, ttl and limit in CQL3 queries (CASSANDRA-4450)
 * Support native link w/o JNA in Java7 (CASSANDRA-3734)
 * Use SASL authentication in binary protocol v2 (CASSANDRA-5545)
 * Replace Thrift HsHa with LMAX Disruptor based implementation (CASSANDRA-5582)
 * cqlsh: Add row count to SELECT output (CASSANDRA-5636)
 * Include a timestamp with all read commands to determine column expiration
   (CASSANDRA-5149)
 * Streaming 2.0 (CASSANDRA-5286, 5699)
 * Conditional create/drop ks/table/index statements in CQL3 (CASSANDRA-2737)
 * more pre-table creation property validation (CASSANDRA-5693)
 * Redesign repair messages (CASSANDRA-5426)
 * Fix ALTER RENAME post-5125 (CASSANDRA-5702)
 * Disallow renaming a 2ndary indexed column (CASSANDRA-5705)
 * Rename Table to Keyspace (CASSANDRA-5613)
 * Ensure changing column_index_size_in_kb on different nodes don't corrupt the
   sstable (CASSANDRA-5454)
 * Move resultset type information into prepare, not execute (CASSANDRA-5649)
 * Auto paging in binary protocol (CASSANDRA-4415, 5714)
 * Don't tie client side use of AbstractType to JDBC (CASSANDRA-4495)
 * Adds new TimestampType to replace DateType (CASSANDRA-5723, CASSANDRA-5729)
Merged from 1.2:
 * make starting native protocol server idempotent (CASSANDRA-5728)
 * Fix loading key cache when a saved entry is no longer valid (CASSANDRA-5706)
 * Fix serialization of the LEFT gossip value (CASSANDRA-5696)
 * cqlsh: Don't show 'null' in place of empty values (CASSANDRA-5675)
 * Race condition in detecting version on a mixed 1.1/1.2 cluster
   (CASSANDRA-5692)
 * Fix skipping range tombstones with reverse queries (CASSANDRA-5712)
 * Expire entries out of ThriftSessionManager (CASSANRDA-5719)
 * Don't keep ancestor information in memory (CASSANDRA-5342)
 * cqlsh: fix handling of semicolons inside BATCH queries (CASSANDRA-5697)


1.2.6
 * Fix tracing when operation completes before all responses arrive
   (CASSANDRA-5668)
 * Fix cross-DC mutation forwarding (CASSANDRA-5632)
 * Reduce SSTableLoader memory usage (CASSANDRA-5555)
 * Scale hinted_handoff_throttle_in_kb to cluster size (CASSANDRA-5272)
 * (Hadoop) Add CQL3 input/output formats (CASSANDRA-4421, 5622)
 * (Hadoop) Fix InputKeyRange in CFIF (CASSANDRA-5536)
 * Fix dealing with ridiculously large max sstable sizes in LCS (CASSANDRA-5589)
 * Ignore pre-truncate hints (CASSANDRA-4655)
 * Move System.exit on OOM into a separate thread (CASSANDRA-5273)
 * Write row markers when serializing schema (CASSANDRA-5572)
 * Check only SSTables for the requested range when streaming (CASSANDRA-5569)
 * Improve batchlog replay behavior and hint ttl handling (CASSANDRA-5314)
 * Exclude localTimestamp from validation for tombstones (CASSANDRA-5398)
 * cqlsh: add custom prompt support (CASSANDRA-5539)
 * Reuse prepared statements in hot auth queries (CASSANDRA-5594)
 * cqlsh: add vertical output option (see EXPAND) (CASSANDRA-5597)
 * Add a rate limit option to stress (CASSANDRA-5004)
 * have BulkLoader ignore snapshots directories (CASSANDRA-5587)
 * fix SnitchProperties logging context (CASSANDRA-5602)
 * Expose whether jna is enabled and memory is locked via JMX (CASSANDRA-5508)
 * cqlsh: fix COPY FROM with ReversedType (CASSANDRA-5610)
 * Allow creating CUSTOM indexes on collections (CASSANDRA-5615)
 * Evaluate now() function at execution time (CASSANDRA-5616)
 * Expose detailed read repair metrics (CASSANDRA-5618)
 * Correct blob literal + ReversedType parsing (CASSANDRA-5629)
 * Allow GPFS to prefer the internal IP like EC2MRS (CASSANDRA-5630)
 * fix help text for -tspw cassandra-cli (CASSANDRA-5643)
 * don't throw away initial causes exceptions for internode encryption issues
   (CASSANDRA-5644)
 * Fix message spelling errors for cql select statements (CASSANDRA-5647)
 * Suppress custom exceptions thru jmx (CASSANDRA-5652)
 * Update CREATE CUSTOM INDEX syntax (CASSANDRA-5639)
 * Fix PermissionDetails.equals() method (CASSANDRA-5655)
 * Never allow partition key ranges in CQL3 without token() (CASSANDRA-5666)
 * Gossiper incorrectly drops AppState for an upgrading node (CASSANDRA-5660)
 * Connection thrashing during multi-region ec2 during upgrade, due to
   messaging version (CASSANDRA-5669)
 * Avoid over reconnecting in EC2MRS (CASSANDRA-5678)
 * Fix ReadResponseSerializer.serializedSize() for digest reads (CASSANDRA-5476)
 * allow sstable2json on 2i CFs (CASSANDRA-5694)
Merged from 1.1:
 * Remove buggy thrift max message length option (CASSANDRA-5529)
 * Fix NPE in Pig's widerow mode (CASSANDRA-5488)
 * Add split size parameter to Pig and disable split combination (CASSANDRA-5544)


1.2.5
 * make BytesToken.toString only return hex bytes (CASSANDRA-5566)
 * Ensure that submitBackground enqueues at least one task (CASSANDRA-5554)
 * fix 2i updates with identical values and timestamps (CASSANDRA-5540)
 * fix compaction throttling bursty-ness (CASSANDRA-4316)
 * reduce memory consumption of IndexSummary (CASSANDRA-5506)
 * remove per-row column name bloom filters (CASSANDRA-5492)
 * Include fatal errors in trace events (CASSANDRA-5447)
 * Ensure that PerRowSecondaryIndex is notified of row-level deletes
   (CASSANDRA-5445)
 * Allow empty blob literals in CQL3 (CASSANDRA-5452)
 * Fix streaming RangeTombstones at column index boundary (CASSANDRA-5418)
 * Fix preparing statements when current keyspace is not set (CASSANDRA-5468)
 * Fix SemanticVersion.isSupportedBy minor/patch handling (CASSANDRA-5496)
 * Don't provide oldCfId for post-1.1 system cfs (CASSANDRA-5490)
 * Fix primary range ignores replication strategy (CASSANDRA-5424)
 * Fix shutdown of binary protocol server (CASSANDRA-5507)
 * Fix repair -snapshot not working (CASSANDRA-5512)
 * Set isRunning flag later in binary protocol server (CASSANDRA-5467)
 * Fix use of CQL3 functions with descending clustering order (CASSANDRA-5472)
 * Disallow renaming columns one at a time for thrift table in CQL3
   (CASSANDRA-5531)
 * cqlsh: add CLUSTERING ORDER BY support to DESCRIBE (CASSANDRA-5528)
 * Add custom secondary index support to CQL3 (CASSANDRA-5484)
 * Fix repair hanging silently on unexpected error (CASSANDRA-5229)
 * Fix Ec2Snitch regression introduced by CASSANDRA-5171 (CASSANDRA-5432)
 * Add nodetool enablebackup/disablebackup (CASSANDRA-5556)
 * cqlsh: fix DESCRIBE after case insensitive USE (CASSANDRA-5567)
Merged from 1.1
 * Add retry mechanism to OTC for non-droppable_verbs (CASSANDRA-5393)
 * Use allocator information to improve memtable memory usage estimate
   (CASSANDRA-5497)
 * Fix trying to load deleted row into row cache on startup (CASSANDRA-4463)
 * fsync leveled manifest to avoid corruption (CASSANDRA-5535)
 * Fix Bound intersection computation (CASSANDRA-5551)
 * sstablescrub now respects max memory size in cassandra.in.sh (CASSANDRA-5562)


1.2.4
 * Ensure that PerRowSecondaryIndex updates see the most recent values
   (CASSANDRA-5397)
 * avoid duplicate index entries ind PrecompactedRow and
   ParallelCompactionIterable (CASSANDRA-5395)
 * remove the index entry on oldColumn when new column is a tombstone
   (CASSANDRA-5395)
 * Change default stream throughput from 400 to 200 mbps (CASSANDRA-5036)
 * Gossiper logs DOWN for symmetry with UP (CASSANDRA-5187)
 * Fix mixing prepared statements between keyspaces (CASSANDRA-5352)
 * Fix consistency level during bootstrap - strike 3 (CASSANDRA-5354)
 * Fix transposed arguments in AlreadyExistsException (CASSANDRA-5362)
 * Improve asynchronous hint delivery (CASSANDRA-5179)
 * Fix Guava dependency version (12.0 -> 13.0.1) for Maven (CASSANDRA-5364)
 * Validate that provided CQL3 collection value are < 64K (CASSANDRA-5355)
 * Make upgradeSSTable skip current version sstables by default (CASSANDRA-5366)
 * Optimize min/max timestamp collection (CASSANDRA-5373)
 * Invalid streamId in cql binary protocol when using invalid CL
   (CASSANDRA-5164)
 * Fix validation for IN where clauses with collections (CASSANDRA-5376)
 * Copy resultSet on count query to avoid ConcurrentModificationException
   (CASSANDRA-5382)
 * Correctly typecheck in CQL3 even with ReversedType (CASSANDRA-5386)
 * Fix streaming compressed files when using encryption (CASSANDRA-5391)
 * cassandra-all 1.2.0 pom missing netty dependency (CASSANDRA-5392)
 * Fix writetime/ttl functions on null values (CASSANDRA-5341)
 * Fix NPE during cql3 select with token() (CASSANDRA-5404)
 * IndexHelper.skipBloomFilters won't skip non-SHA filters (CASSANDRA-5385)
 * cqlsh: Print maps ordered by key, sort sets (CASSANDRA-5413)
 * Add null syntax support in CQL3 for inserts (CASSANDRA-3783)
 * Allow unauthenticated set_keyspace() calls (CASSANDRA-5423)
 * Fix potential incremental backups race (CASSANDRA-5410)
 * Fix prepared BATCH statements with batch-level timestamps (CASSANDRA-5415)
 * Allow overriding superuser setup delay (CASSANDRA-5430)
 * cassandra-shuffle with JMX usernames and passwords (CASSANDRA-5431)
Merged from 1.1:
 * cli: Quote ks and cf names in schema output when needed (CASSANDRA-5052)
 * Fix bad default for min/max timestamp in SSTableMetadata (CASSANDRA-5372)
 * Fix cf name extraction from manifest in Directories.migrateFile()
   (CASSANDRA-5242)
 * Support pluggable internode authentication (CASSANDRA-5401)


1.2.3
 * add check for sstable overlap within a level on startup (CASSANDRA-5327)
 * replace ipv6 colons in jmx object names (CASSANDRA-5298, 5328)
 * Avoid allocating SSTableBoundedScanner during repair when the range does
   not intersect the sstable (CASSANDRA-5249)
 * Don't lowercase property map keys (this breaks NTS) (CASSANDRA-5292)
 * Fix composite comparator with super columns (CASSANDRA-5287)
 * Fix insufficient validation of UPDATE queries against counter cfs
   (CASSANDRA-5300)
 * Fix PropertyFileSnitch default DC/Rack behavior (CASSANDRA-5285)
 * Handle null values when executing prepared statement (CASSANDRA-5081)
 * Add netty to pom dependencies (CASSANDRA-5181)
 * Include type arguments in Thrift CQLPreparedResult (CASSANDRA-5311)
 * Fix compaction not removing columns when bf_fp_ratio is 1 (CASSANDRA-5182)
 * cli: Warn about missing CQL3 tables in schema descriptions (CASSANDRA-5309)
 * Re-enable unknown option in replication/compaction strategies option for
   backward compatibility (CASSANDRA-4795)
 * Add binary protocol support to stress (CASSANDRA-4993)
 * cqlsh: Fix COPY FROM value quoting and null handling (CASSANDRA-5305)
 * Fix repair -pr for vnodes (CASSANDRA-5329)
 * Relax CL for auth queries for non-default users (CASSANDRA-5310)
 * Fix AssertionError during repair (CASSANDRA-5245)
 * Don't announce migrations to pre-1.2 nodes (CASSANDRA-5334)
Merged from 1.1:
 * Update offline scrub for 1.0 -> 1.1 directory structure (CASSANDRA-5195)
 * add tmp flag to Descriptor hashcode (CASSANDRA-4021)
 * fix logging of "Found table data in data directories" when only system tables
   are present (CASSANDRA-5289)
 * cli: Add JMX authentication support (CASSANDRA-5080)
 * nodetool: ability to repair specific range (CASSANDRA-5280)
 * Fix possible assertion triggered in SliceFromReadCommand (CASSANDRA-5284)
 * cqlsh: Add inet type support on Windows (ipv4-only) (CASSANDRA-4801)
 * Fix race when initializing ColumnFamilyStore (CASSANDRA-5350)
 * Add UseTLAB JVM flag (CASSANDRA-5361)


1.2.2
 * fix potential for multiple concurrent compactions of the same sstables
   (CASSANDRA-5256)
 * avoid no-op caching of byte[] on commitlog append (CASSANDRA-5199)
 * fix symlinks under data dir not working (CASSANDRA-5185)
 * fix bug in compact storage metadata handling (CASSANDRA-5189)
 * Validate login for USE queries (CASSANDRA-5207)
 * cli: remove default username and password (CASSANDRA-5208)
 * configure populate_io_cache_on_flush per-CF (CASSANDRA-4694)
 * allow configuration of internode socket buffer (CASSANDRA-3378)
 * Make sstable directory picking blacklist-aware again (CASSANDRA-5193)
 * Correctly expire gossip states for edge cases (CASSANDRA-5216)
 * Improve handling of directory creation failures (CASSANDRA-5196)
 * Expose secondary indicies to the rest of nodetool (CASSANDRA-4464)
 * Binary protocol: avoid sending notification for 0.0.0.0 (CASSANDRA-5227)
 * add UseCondCardMark XX jvm settings on jdk 1.7 (CASSANDRA-4366)
 * CQL3 refactor to allow conversion function (CASSANDRA-5226)
 * Fix drop of sstables in some circumstance (CASSANDRA-5232)
 * Implement caching of authorization results (CASSANDRA-4295)
 * Add support for LZ4 compression (CASSANDRA-5038)
 * Fix missing columns in wide rows queries (CASSANDRA-5225)
 * Simplify auth setup and make system_auth ks alterable (CASSANDRA-5112)
 * Stop compactions from hanging during bootstrap (CASSANDRA-5244)
 * fix compressed streaming sending extra chunk (CASSANDRA-5105)
 * Add CQL3-based implementations of IAuthenticator and IAuthorizer
   (CASSANDRA-4898)
 * Fix timestamp-based tomstone removal logic (CASSANDRA-5248)
 * cli: Add JMX authentication support (CASSANDRA-5080)
 * Fix forceFlush behavior (CASSANDRA-5241)
 * cqlsh: Add username autocompletion (CASSANDRA-5231)
 * Fix CQL3 composite partition key error (CASSANDRA-5240)
 * Allow IN clause on last clustering key (CASSANDRA-5230)
Merged from 1.1:
 * fix start key/end token validation for wide row iteration (CASSANDRA-5168)
 * add ConfigHelper support for Thrift frame and max message sizes (CASSANDRA-5188)
 * fix nodetool repair not fail on node down (CASSANDRA-5203)
 * always collect tombstone hints (CASSANDRA-5068)
 * Fix error when sourcing file in cqlsh (CASSANDRA-5235)


1.2.1
 * stream undelivered hints on decommission (CASSANDRA-5128)
 * GossipingPropertyFileSnitch loads saved dc/rack info if needed (CASSANDRA-5133)
 * drain should flush system CFs too (CASSANDRA-4446)
 * add inter_dc_tcp_nodelay setting (CASSANDRA-5148)
 * re-allow wrapping ranges for start_token/end_token range pairitspwng (CASSANDRA-5106)
 * fix validation compaction of empty rows (CASSANDRA-5136)
 * nodetool methods to enable/disable hint storage/delivery (CASSANDRA-4750)
 * disallow bloom filter false positive chance of 0 (CASSANDRA-5013)
 * add threadpool size adjustment methods to JMXEnabledThreadPoolExecutor and
   CompactionManagerMBean (CASSANDRA-5044)
 * fix hinting for dropped local writes (CASSANDRA-4753)
 * off-heap cache doesn't need mutable column container (CASSANDRA-5057)
 * apply disk_failure_policy to bad disks on initial directory creation
   (CASSANDRA-4847)
 * Optimize name-based queries to use ArrayBackedSortedColumns (CASSANDRA-5043)
 * Fall back to old manifest if most recent is unparseable (CASSANDRA-5041)
 * pool [Compressed]RandomAccessReader objects on the partitioned read path
   (CASSANDRA-4942)
 * Add debug logging to list filenames processed by Directories.migrateFile
   method (CASSANDRA-4939)
 * Expose black-listed directories via JMX (CASSANDRA-4848)
 * Log compaction merge counts (CASSANDRA-4894)
 * Minimize byte array allocation by AbstractData{Input,Output} (CASSANDRA-5090)
 * Add SSL support for the binary protocol (CASSANDRA-5031)
 * Allow non-schema system ks modification for shuffle to work (CASSANDRA-5097)
 * cqlsh: Add default limit to SELECT statements (CASSANDRA-4972)
 * cqlsh: fix DESCRIBE for 1.1 cfs in CQL3 (CASSANDRA-5101)
 * Correctly gossip with nodes >= 1.1.7 (CASSANDRA-5102)
 * Ensure CL guarantees on digest mismatch (CASSANDRA-5113)
 * Validate correctly selects on composite partition key (CASSANDRA-5122)
 * Fix exception when adding collection (CASSANDRA-5117)
 * Handle states for non-vnode clusters correctly (CASSANDRA-5127)
 * Refuse unrecognized replication and compaction strategy options (CASSANDRA-4795)
 * Pick the correct value validator in sstable2json for cql3 tables (CASSANDRA-5134)
 * Validate login for describe_keyspace, describe_keyspaces and set_keyspace
   (CASSANDRA-5144)
 * Fix inserting empty maps (CASSANDRA-5141)
 * Don't remove tokens from System table for node we know (CASSANDRA-5121)
 * fix streaming progress report for compresed files (CASSANDRA-5130)
 * Coverage analysis for low-CL queries (CASSANDRA-4858)
 * Stop interpreting dates as valid timeUUID value (CASSANDRA-4936)
 * Adds E notation for floating point numbers (CASSANDRA-4927)
 * Detect (and warn) unintentional use of the cql2 thrift methods when cql3 was
   intended (CASSANDRA-5172)
 * cli: Quote ks and cf names in schema output when needed (CASSANDRA-5052)
 * Fix cf name extraction from manifest in Directories.migrateFile() (CASSANDRA-5242)
 * Replace mistaken usage of commons-logging with slf4j (CASSANDRA-5464)
 * Ensure Jackson dependency matches lib (CASSANDRA-5126)
 * Expose droppable tombstone ratio stats over JMX (CASSANDRA-5159)
Merged from 1.1:
 * Simplify CompressedRandomAccessReader to work around JDK FD bug (CASSANDRA-5088)
 * Improve handling a changing target throttle rate mid-compaction (CASSANDRA-5087)
 * Pig: correctly decode row keys in widerow mode (CASSANDRA-5098)
 * nodetool repair command now prints progress (CASSANDRA-4767)
 * fix user defined compaction to run against 1.1 data directory (CASSANDRA-5118)
 * Fix CQL3 BATCH authorization caching (CASSANDRA-5145)
 * fix get_count returns incorrect value with TTL (CASSANDRA-5099)
 * better handling for mid-compaction failure (CASSANDRA-5137)
 * convert default marshallers list to map for better readability (CASSANDRA-5109)
 * fix ConcurrentModificationException in getBootstrapSource (CASSANDRA-5170)
 * fix sstable maxtimestamp for row deletes and pre-1.1.1 sstables (CASSANDRA-5153)
 * Fix thread growth on node removal (CASSANDRA-5175)
 * Make Ec2Region's datacenter name configurable (CASSANDRA-5155)


1.2.0
 * Disallow counters in collections (CASSANDRA-5082)
 * cqlsh: add unit tests (CASSANDRA-3920)
 * fix default bloom_filter_fp_chance for LeveledCompactionStrategy (CASSANDRA-5093)
Merged from 1.1:
 * add validation for get_range_slices with start_key and end_token (CASSANDRA-5089)


1.2.0-rc2
 * fix nodetool ownership display with vnodes (CASSANDRA-5065)
 * cqlsh: add DESCRIBE KEYSPACES command (CASSANDRA-5060)
 * Fix potential infinite loop when reloading CFS (CASSANDRA-5064)
 * Fix SimpleAuthorizer example (CASSANDRA-5072)
 * cqlsh: force CL.ONE for tracing and system.schema* queries (CASSANDRA-5070)
 * Includes cassandra-shuffle in the debian package (CASSANDRA-5058)
Merged from 1.1:
 * fix multithreaded compaction deadlock (CASSANDRA-4492)
 * fix temporarily missing schema after upgrade from pre-1.1.5 (CASSANDRA-5061)
 * Fix ALTER TABLE overriding compression options with defaults
   (CASSANDRA-4996, 5066)
 * fix specifying and altering crc_check_chance (CASSANDRA-5053)
 * fix Murmur3Partitioner ownership% calculation (CASSANDRA-5076)
 * Don't expire columns sooner than they should in 2ndary indexes (CASSANDRA-5079)


1.2-rc1
 * rename rpc_timeout settings to request_timeout (CASSANDRA-5027)
 * add BF with 0.1 FP to LCS by default (CASSANDRA-5029)
 * Fix preparing insert queries (CASSANDRA-5016)
 * Fix preparing queries with counter increment (CASSANDRA-5022)
 * Fix preparing updates with collections (CASSANDRA-5017)
 * Don't generate UUID based on other node address (CASSANDRA-5002)
 * Fix message when trying to alter a clustering key type (CASSANDRA-5012)
 * Update IAuthenticator to match the new IAuthorizer (CASSANDRA-5003)
 * Fix inserting only a key in CQL3 (CASSANDRA-5040)
 * Fix CQL3 token() function when used with strings (CASSANDRA-5050)
Merged from 1.1:
 * reduce log spam from invalid counter shards (CASSANDRA-5026)
 * Improve schema propagation performance (CASSANDRA-5025)
 * Fix for IndexHelper.IndexFor throws OOB Exception (CASSANDRA-5030)
 * cqlsh: make it possible to describe thrift CFs (CASSANDRA-4827)
 * cqlsh: fix timestamp formatting on some platforms (CASSANDRA-5046)


1.2-beta3
 * make consistency level configurable in cqlsh (CASSANDRA-4829)
 * fix cqlsh rendering of blob fields (CASSANDRA-4970)
 * fix cqlsh DESCRIBE command (CASSANDRA-4913)
 * save truncation position in system table (CASSANDRA-4906)
 * Move CompressionMetadata off-heap (CASSANDRA-4937)
 * allow CLI to GET cql3 columnfamily data (CASSANDRA-4924)
 * Fix rare race condition in getExpireTimeForEndpoint (CASSANDRA-4402)
 * acquire references to overlapping sstables during compaction so bloom filter
   doesn't get free'd prematurely (CASSANDRA-4934)
 * Don't share slice query filter in CQL3 SelectStatement (CASSANDRA-4928)
 * Separate tracing from Log4J (CASSANDRA-4861)
 * Exclude gcable tombstones from merkle-tree computation (CASSANDRA-4905)
 * Better printing of AbstractBounds for tracing (CASSANDRA-4931)
 * Optimize mostRecentTombstone check in CC.collectAllData (CASSANDRA-4883)
 * Change stream session ID to UUID to avoid collision from same node (CASSANDRA-4813)
 * Use Stats.db when bulk loading if present (CASSANDRA-4957)
 * Skip repair on system_trace and keyspaces with RF=1 (CASSANDRA-4956)
 * (cql3) Remove arbitrary SELECT limit (CASSANDRA-4918)
 * Correctly handle prepared operation on collections (CASSANDRA-4945)
 * Fix CQL3 LIMIT (CASSANDRA-4877)
 * Fix Stress for CQL3 (CASSANDRA-4979)
 * Remove cassandra specific exceptions from JMX interface (CASSANDRA-4893)
 * (CQL3) Force using ALLOW FILTERING on potentially inefficient queries (CASSANDRA-4915)
 * (cql3) Fix adding column when the table has collections (CASSANDRA-4982)
 * (cql3) Fix allowing collections with compact storage (CASSANDRA-4990)
 * (cql3) Refuse ttl/writetime function on collections (CASSANDRA-4992)
 * Replace IAuthority with new IAuthorizer (CASSANDRA-4874)
 * clqsh: fix KEY pseudocolumn escaping when describing Thrift tables
   in CQL3 mode (CASSANDRA-4955)
 * add basic authentication support for Pig CassandraStorage (CASSANDRA-3042)
 * fix CQL2 ALTER TABLE compaction_strategy_class altering (CASSANDRA-4965)
Merged from 1.1:
 * Fall back to old describe_splits if d_s_ex is not available (CASSANDRA-4803)
 * Improve error reporting when streaming ranges fail (CASSANDRA-5009)
 * Fix cqlsh timestamp formatting of timezone info (CASSANDRA-4746)
 * Fix assertion failure with leveled compaction (CASSANDRA-4799)
 * Check for null end_token in get_range_slice (CASSANDRA-4804)
 * Remove all remnants of removed nodes (CASSANDRA-4840)
 * Add aut-reloading of the log4j file in debian package (CASSANDRA-4855)
 * Fix estimated row cache entry size (CASSANDRA-4860)
 * reset getRangeSlice filter after finishing a row for get_paged_slice
   (CASSANDRA-4919)
 * expunge row cache post-truncate (CASSANDRA-4940)
 * Allow static CF definition with compact storage (CASSANDRA-4910)
 * Fix endless loop/compaction of schema_* CFs due to broken timestamps (CASSANDRA-4880)
 * Fix 'wrong class type' assertion in CounterColumn (CASSANDRA-4976)


1.2-beta2
 * fp rate of 1.0 disables BF entirely; LCS defaults to 1.0 (CASSANDRA-4876)
 * off-heap bloom filters for row keys (CASSANDRA_4865)
 * add extension point for sstable components (CASSANDRA-4049)
 * improve tracing output (CASSANDRA-4852, 4862)
 * make TRACE verb droppable (CASSANDRA-4672)
 * fix BulkLoader recognition of CQL3 columnfamilies (CASSANDRA-4755)
 * Sort commitlog segments for replay by id instead of mtime (CASSANDRA-4793)
 * Make hint delivery asynchronous (CASSANDRA-4761)
 * Pluggable Thrift transport factories for CLI and cqlsh (CASSANDRA-4609, 4610)
 * cassandra-cli: allow Double value type to be inserted to a column (CASSANDRA-4661)
 * Add ability to use custom TServerFactory implementations (CASSANDRA-4608)
 * optimize batchlog flushing to skip successful batches (CASSANDRA-4667)
 * include metadata for system keyspace itself in schema tables (CASSANDRA-4416)
 * add check to PropertyFileSnitch to verify presence of location for
   local node (CASSANDRA-4728)
 * add PBSPredictor consistency modeler (CASSANDRA-4261)
 * remove vestiges of Thrift unframed mode (CASSANDRA-4729)
 * optimize single-row PK lookups (CASSANDRA-4710)
 * adjust blockFor calculation to account for pending ranges due to node
   movement (CASSANDRA-833)
 * Change CQL version to 3.0.0 and stop accepting 3.0.0-beta1 (CASSANDRA-4649)
 * (CQL3) Make prepared statement global instead of per connection
   (CASSANDRA-4449)
 * Fix scrubbing of CQL3 created tables (CASSANDRA-4685)
 * (CQL3) Fix validation when using counter and regular columns in the same
   table (CASSANDRA-4706)
 * Fix bug starting Cassandra with simple authentication (CASSANDRA-4648)
 * Add support for batchlog in CQL3 (CASSANDRA-4545, 4738)
 * Add support for multiple column family outputs in CFOF (CASSANDRA-4208)
 * Support repairing only the local DC nodes (CASSANDRA-4747)
 * Use rpc_address for binary protocol and change default port (CASSANDRA-4751)
 * Fix use of collections in prepared statements (CASSANDRA-4739)
 * Store more information into peers table (CASSANDRA-4351, 4814)
 * Configurable bucket size for size tiered compaction (CASSANDRA-4704)
 * Run leveled compaction in parallel (CASSANDRA-4310)
 * Fix potential NPE during CFS reload (CASSANDRA-4786)
 * Composite indexes may miss results (CASSANDRA-4796)
 * Move consistency level to the protocol level (CASSANDRA-4734, 4824)
 * Fix Subcolumn slice ends not respected (CASSANDRA-4826)
 * Fix Assertion error in cql3 select (CASSANDRA-4783)
 * Fix list prepend logic (CQL3) (CASSANDRA-4835)
 * Add booleans as literals in CQL3 (CASSANDRA-4776)
 * Allow renaming PK columns in CQL3 (CASSANDRA-4822)
 * Fix binary protocol NEW_NODE event (CASSANDRA-4679)
 * Fix potential infinite loop in tombstone compaction (CASSANDRA-4781)
 * Remove system tables accounting from schema (CASSANDRA-4850)
 * (cql3) Force provided columns in clustering key order in
   'CLUSTERING ORDER BY' (CASSANDRA-4881)
 * Fix composite index bug (CASSANDRA-4884)
 * Fix short read protection for CQL3 (CASSANDRA-4882)
 * Add tracing support to the binary protocol (CASSANDRA-4699)
 * (cql3) Don't allow prepared marker inside collections (CASSANDRA-4890)
 * Re-allow order by on non-selected columns (CASSANDRA-4645)
 * Bug when composite index is created in a table having collections (CASSANDRA-4909)
 * log index scan subject in CompositesSearcher (CASSANDRA-4904)
Merged from 1.1:
 * add get[Row|Key]CacheEntries to CacheServiceMBean (CASSANDRA-4859)
 * fix get_paged_slice to wrap to next row correctly (CASSANDRA-4816)
 * fix indexing empty column values (CASSANDRA-4832)
 * allow JdbcDate to compose null Date objects (CASSANDRA-4830)
 * fix possible stackoverflow when compacting 1000s of sstables
   (CASSANDRA-4765)
 * fix wrong leveled compaction progress calculation (CASSANDRA-4807)
 * add a close() method to CRAR to prevent leaking file descriptors (CASSANDRA-4820)
 * fix potential infinite loop in get_count (CASSANDRA-4833)
 * fix compositeType.{get/from}String methods (CASSANDRA-4842)
 * (CQL) fix CREATE COLUMNFAMILY permissions check (CASSANDRA-4864)
 * Fix DynamicCompositeType same type comparison (CASSANDRA-4711)
 * Fix duplicate SSTable reference when stream session failed (CASSANDRA-3306)
 * Allow static CF definition with compact storage (CASSANDRA-4910)
 * Fix endless loop/compaction of schema_* CFs due to broken timestamps (CASSANDRA-4880)
 * Fix 'wrong class type' assertion in CounterColumn (CASSANDRA-4976)


1.2-beta1
 * add atomic_batch_mutate (CASSANDRA-4542, -4635)
 * increase default max_hint_window_in_ms to 3h (CASSANDRA-4632)
 * include message initiation time to replicas so they can more
   accurately drop timed-out requests (CASSANDRA-2858)
 * fix clientutil.jar dependencies (CASSANDRA-4566)
 * optimize WriteResponse (CASSANDRA-4548)
 * new metrics (CASSANDRA-4009)
 * redesign KEYS indexes to avoid read-before-write (CASSANDRA-2897)
 * debug tracing (CASSANDRA-1123)
 * parallelize row cache loading (CASSANDRA-4282)
 * Make compaction, flush JBOD-aware (CASSANDRA-4292)
 * run local range scans on the read stage (CASSANDRA-3687)
 * clean up ioexceptions (CASSANDRA-2116)
 * add disk_failure_policy (CASSANDRA-2118)
 * Introduce new json format with row level deletion (CASSANDRA-4054)
 * remove redundant "name" column from schema_keyspaces (CASSANDRA-4433)
 * improve "nodetool ring" handling of multi-dc clusters (CASSANDRA-3047)
 * update NTS calculateNaturalEndpoints to be O(N log N) (CASSANDRA-3881)
 * split up rpc timeout by operation type (CASSANDRA-2819)
 * rewrite key cache save/load to use only sequential i/o (CASSANDRA-3762)
 * update MS protocol with a version handshake + broadcast address id
   (CASSANDRA-4311)
 * multithreaded hint replay (CASSANDRA-4189)
 * add inter-node message compression (CASSANDRA-3127)
 * remove COPP (CASSANDRA-2479)
 * Track tombstone expiration and compact when tombstone content is
   higher than a configurable threshold, default 20% (CASSANDRA-3442, 4234)
 * update MurmurHash to version 3 (CASSANDRA-2975)
 * (CLI) track elapsed time for `delete' operation (CASSANDRA-4060)
 * (CLI) jline version is bumped to 1.0 to properly  support
   'delete' key function (CASSANDRA-4132)
 * Save IndexSummary into new SSTable 'Summary' component (CASSANDRA-2392, 4289)
 * Add support for range tombstones (CASSANDRA-3708)
 * Improve MessagingService efficiency (CASSANDRA-3617)
 * Avoid ID conflicts from concurrent schema changes (CASSANDRA-3794)
 * Set thrift HSHA server thread limit to unlimited by default (CASSANDRA-4277)
 * Avoids double serialization of CF id in RowMutation messages
   (CASSANDRA-4293)
 * stream compressed sstables directly with java nio (CASSANDRA-4297)
 * Support multiple ranges in SliceQueryFilter (CASSANDRA-3885)
 * Add column metadata to system column families (CASSANDRA-4018)
 * (cql3) Always use composite types by default (CASSANDRA-4329)
 * (cql3) Add support for set, map and list (CASSANDRA-3647)
 * Validate date type correctly (CASSANDRA-4441)
 * (cql3) Allow definitions with only a PK (CASSANDRA-4361)
 * (cql3) Add support for row key composites (CASSANDRA-4179)
 * improve DynamicEndpointSnitch by using reservoir sampling (CASSANDRA-4038)
 * (cql3) Add support for 2ndary indexes (CASSANDRA-3680)
 * (cql3) fix defining more than one PK to be invalid (CASSANDRA-4477)
 * remove schema agreement checking from all external APIs (Thrift, CQL and CQL3) (CASSANDRA-4487)
 * add Murmur3Partitioner and make it default for new installations (CASSANDRA-3772, 4621)
 * (cql3) update pseudo-map syntax to use map syntax (CASSANDRA-4497)
 * Finer grained exceptions hierarchy and provides error code with exceptions (CASSANDRA-3979)
 * Adds events push to binary protocol (CASSANDRA-4480)
 * Rewrite nodetool help (CASSANDRA-2293)
 * Make CQL3 the default for CQL (CASSANDRA-4640)
 * update stress tool to be able to use CQL3 (CASSANDRA-4406)
 * Accept all thrift update on CQL3 cf but don't expose their metadata (CASSANDRA-4377)
 * Replace Throttle with Guava's RateLimiter for HintedHandOff (CASSANDRA-4541)
 * fix counter add/get using CQL2 and CQL3 in stress tool (CASSANDRA-4633)
 * Add sstable count per level to cfstats (CASSANDRA-4537)
 * (cql3) Add ALTER KEYSPACE statement (CASSANDRA-4611)
 * (cql3) Allow defining default consistency levels (CASSANDRA-4448)
 * (cql3) Fix queries using LIMIT missing results (CASSANDRA-4579)
 * fix cross-version gossip messaging (CASSANDRA-4576)
 * added inet data type (CASSANDRA-4627)


1.1.6
 * Wait for writes on synchronous read digest mismatch (CASSANDRA-4792)
 * fix commitlog replay for nanotime-infected sstables (CASSANDRA-4782)
 * preflight check ttl for maximum of 20 years (CASSANDRA-4771)
 * (Pig) fix widerow input with single column rows (CASSANDRA-4789)
 * Fix HH to compact with correct gcBefore, which avoids wiping out
   undelivered hints (CASSANDRA-4772)
 * LCS will merge up to 32 L0 sstables as intended (CASSANDRA-4778)
 * NTS will default unconfigured DC replicas to zero (CASSANDRA-4675)
 * use default consistency level in counter validation if none is
   explicitly provide (CASSANDRA-4700)
 * Improve IAuthority interface by introducing fine-grained
   access permissions and grant/revoke commands (CASSANDRA-4490, 4644)
 * fix assumption error in CLI when updating/describing keyspace
   (CASSANDRA-4322)
 * Adds offline sstablescrub to debian packaging (CASSANDRA-4642)
 * Automatic fixing of overlapping leveled sstables (CASSANDRA-4644)
 * fix error when using ORDER BY with extended selections (CASSANDRA-4689)
 * (CQL3) Fix validation for IN queries for non-PK cols (CASSANDRA-4709)
 * fix re-created keyspace disappering after 1.1.5 upgrade
   (CASSANDRA-4698, 4752)
 * (CLI) display elapsed time in 2 fraction digits (CASSANDRA-3460)
 * add authentication support to sstableloader (CASSANDRA-4712)
 * Fix CQL3 'is reversed' logic (CASSANDRA-4716, 4759)
 * (CQL3) Don't return ReversedType in result set metadata (CASSANDRA-4717)
 * Backport adding AlterKeyspace statement (CASSANDRA-4611)
 * (CQL3) Correcty accept upper-case data types (CASSANDRA-4770)
 * Add binary protocol events for schema changes (CASSANDRA-4684)
Merged from 1.0:
 * Switch from NBHM to CHM in MessagingService's callback map, which
   prevents OOM in long-running instances (CASSANDRA-4708)


1.1.5
 * add SecondaryIndex.reload API (CASSANDRA-4581)
 * use millis + atomicint for commitlog segment creation instead of
   nanotime, which has issues under some hypervisors (CASSANDRA-4601)
 * fix FD leak in slice queries (CASSANDRA-4571)
 * avoid recursion in leveled compaction (CASSANDRA-4587)
 * increase stack size under Java7 to 180K
 * Log(info) schema changes (CASSANDRA-4547)
 * Change nodetool setcachecapcity to manipulate global caches (CASSANDRA-4563)
 * (cql3) fix setting compaction strategy (CASSANDRA-4597)
 * fix broken system.schema_* timestamps on system startup (CASSANDRA-4561)
 * fix wrong skip of cache saving (CASSANDRA-4533)
 * Avoid NPE when lost+found is in data dir (CASSANDRA-4572)
 * Respect five-minute flush moratorium after initial CL replay (CASSANDRA-4474)
 * Adds ntp as recommended in debian packaging (CASSANDRA-4606)
 * Configurable transport in CF Record{Reader|Writer} (CASSANDRA-4558)
 * (cql3) fix potential NPE with both equal and unequal restriction (CASSANDRA-4532)
 * (cql3) improves ORDER BY validation (CASSANDRA-4624)
 * Fix potential deadlock during counter writes (CASSANDRA-4578)
 * Fix cql error with ORDER BY when using IN (CASSANDRA-4612)
Merged from 1.0:
 * increase Xss to 160k to accomodate latest 1.6 JVMs (CASSANDRA-4602)
 * fix toString of hint destination tokens (CASSANDRA-4568)
 * Fix multiple values for CurrentLocal NodeID (CASSANDRA-4626)


1.1.4
 * fix offline scrub to catch >= out of order rows (CASSANDRA-4411)
 * fix cassandra-env.sh on RHEL and other non-dash-based systems
   (CASSANDRA-4494)
Merged from 1.0:
 * (Hadoop) fix setting key length for old-style mapred api (CASSANDRA-4534)
 * (Hadoop) fix iterating through a resultset consisting entirely
   of tombstoned rows (CASSANDRA-4466)


1.1.3
 * (cqlsh) add COPY TO (CASSANDRA-4434)
 * munmap commitlog segments before rename (CASSANDRA-4337)
 * (JMX) rename getRangeKeySample to sampleKeyRange to avoid returning
   multi-MB results as an attribute (CASSANDRA-4452)
 * flush based on data size, not throughput; overwritten columns no
   longer artificially inflate liveRatio (CASSANDRA-4399)
 * update default commitlog segment size to 32MB and total commitlog
   size to 32/1024 MB for 32/64 bit JVMs, respectively (CASSANDRA-4422)
 * avoid using global partitioner to estimate ranges in index sstables
   (CASSANDRA-4403)
 * restore pre-CASSANDRA-3862 approach to removing expired tombstones
   from row cache during compaction (CASSANDRA-4364)
 * (stress) support for CQL prepared statements (CASSANDRA-3633)
 * Correctly catch exception when Snappy cannot be loaded (CASSANDRA-4400)
 * (cql3) Support ORDER BY when IN condition is given in WHERE clause (CASSANDRA-4327)
 * (cql3) delete "component_index" column on DROP TABLE call (CASSANDRA-4420)
 * change nanoTime() to currentTimeInMillis() in schema related code (CASSANDRA-4432)
 * add a token generation tool (CASSANDRA-3709)
 * Fix LCS bug with sstable containing only 1 row (CASSANDRA-4411)
 * fix "Can't Modify Index Name" problem on CF update (CASSANDRA-4439)
 * Fix assertion error in getOverlappingSSTables during repair (CASSANDRA-4456)
 * fix nodetool's setcompactionthreshold command (CASSANDRA-4455)
 * Ensure compacted files are never used, to avoid counter overcount (CASSANDRA-4436)
Merged from 1.0:
 * Push the validation of secondary index values to the SecondaryIndexManager (CASSANDRA-4240)
 * allow dropping columns shadowed by not-yet-expired supercolumn or row
   tombstones in PrecompactedRow (CASSANDRA-4396)


1.1.2
 * Fix cleanup not deleting index entries (CASSANDRA-4379)
 * Use correct partitioner when saving + loading caches (CASSANDRA-4331)
 * Check schema before trying to export sstable (CASSANDRA-2760)
 * Raise a meaningful exception instead of NPE when PFS encounters
   an unconfigured node + no default (CASSANDRA-4349)
 * fix bug in sstable blacklisting with LCS (CASSANDRA-4343)
 * LCS no longer promotes tiny sstables out of L0 (CASSANDRA-4341)
 * skip tombstones during hint replay (CASSANDRA-4320)
 * fix NPE in compactionstats (CASSANDRA-4318)
 * enforce 1m min keycache for auto (CASSANDRA-4306)
 * Have DeletedColumn.isMFD always return true (CASSANDRA-4307)
 * (cql3) exeption message for ORDER BY constraints said primary filter can be
    an IN clause, which is misleading (CASSANDRA-4319)
 * (cql3) Reject (not yet supported) creation of 2ndardy indexes on tables with
   composite primary keys (CASSANDRA-4328)
 * Set JVM stack size to 160k for java 7 (CASSANDRA-4275)
 * cqlsh: add COPY command to load data from CSV flat files (CASSANDRA-4012)
 * CFMetaData.fromThrift to throw ConfigurationException upon error (CASSANDRA-4353)
 * Use CF comparator to sort indexed columns in SecondaryIndexManager
   (CASSANDRA-4365)
 * add strategy_options to the KSMetaData.toString() output (CASSANDRA-4248)
 * (cql3) fix range queries containing unqueried results (CASSANDRA-4372)
 * (cql3) allow updating column_alias types (CASSANDRA-4041)
 * (cql3) Fix deletion bug (CASSANDRA-4193)
 * Fix computation of overlapping sstable for leveled compaction (CASSANDRA-4321)
 * Improve scrub and allow to run it offline (CASSANDRA-4321)
 * Fix assertionError in StorageService.bulkLoad (CASSANDRA-4368)
 * (cqlsh) add option to authenticate to a keyspace at startup (CASSANDRA-4108)
 * (cqlsh) fix ASSUME functionality (CASSANDRA-4352)
 * Fix ColumnFamilyRecordReader to not return progress > 100% (CASSANDRA-3942)
Merged from 1.0:
 * Set gc_grace on index CF to 0 (CASSANDRA-4314)


1.1.1
 * add populate_io_cache_on_flush option (CASSANDRA-2635)
 * allow larger cache capacities than 2GB (CASSANDRA-4150)
 * add getsstables command to nodetool (CASSANDRA-4199)
 * apply parent CF compaction settings to secondary index CFs (CASSANDRA-4280)
 * preserve commitlog size cap when recycling segments at startup
   (CASSANDRA-4201)
 * (Hadoop) fix split generation regression (CASSANDRA-4259)
 * ignore min/max compactions settings in LCS, while preserving
   behavior that min=max=0 disables autocompaction (CASSANDRA-4233)
 * log number of rows read from saved cache (CASSANDRA-4249)
 * calculate exact size required for cleanup operations (CASSANDRA-1404)
 * avoid blocking additional writes during flush when the commitlog
   gets behind temporarily (CASSANDRA-1991)
 * enable caching on index CFs based on data CF cache setting (CASSANDRA-4197)
 * warn on invalid replication strategy creation options (CASSANDRA-4046)
 * remove [Freeable]Memory finalizers (CASSANDRA-4222)
 * include tombstone size in ColumnFamily.size, which can prevent OOM
   during sudden mass delete operations by yielding a nonzero liveRatio
   (CASSANDRA-3741)
 * Open 1 sstableScanner per level for leveled compaction (CASSANDRA-4142)
 * Optimize reads when row deletion timestamps allow us to restrict
   the set of sstables we check (CASSANDRA-4116)
 * add support for commitlog archiving and point-in-time recovery
   (CASSANDRA-3690)
 * avoid generating redundant compaction tasks during streaming
   (CASSANDRA-4174)
 * add -cf option to nodetool snapshot, and takeColumnFamilySnapshot to
   StorageService mbean (CASSANDRA-556)
 * optimize cleanup to drop entire sstables where possible (CASSANDRA-4079)
 * optimize truncate when autosnapshot is disabled (CASSANDRA-4153)
 * update caches to use byte[] keys to reduce memory overhead (CASSANDRA-3966)
 * add column limit to cli (CASSANDRA-3012, 4098)
 * clean up and optimize DataOutputBuffer, used by CQL compression and
   CompositeType (CASSANDRA-4072)
 * optimize commitlog checksumming (CASSANDRA-3610)
 * identify and blacklist corrupted SSTables from future compactions
   (CASSANDRA-2261)
 * Move CfDef and KsDef validation out of thrift (CASSANDRA-4037)
 * Expose API to repair a user provided range (CASSANDRA-3912)
 * Add way to force the cassandra-cli to refresh its schema (CASSANDRA-4052)
 * Avoid having replicate on write tasks stacking up at CL.ONE (CASSANDRA-2889)
 * (cql3) Backwards compatibility for composite comparators in non-cql3-aware
   clients (CASSANDRA-4093)
 * (cql3) Fix order by for reversed queries (CASSANDRA-4160)
 * (cql3) Add ReversedType support (CASSANDRA-4004)
 * (cql3) Add timeuuid type (CASSANDRA-4194)
 * (cql3) Minor fixes (CASSANDRA-4185)
 * (cql3) Fix prepared statement in BATCH (CASSANDRA-4202)
 * (cql3) Reduce the list of reserved keywords (CASSANDRA-4186)
 * (cql3) Move max/min compaction thresholds to compaction strategy options
   (CASSANDRA-4187)
 * Fix exception during move when localhost is the only source (CASSANDRA-4200)
 * (cql3) Allow paging through non-ordered partitioner results (CASSANDRA-3771)
 * (cql3) Fix drop index (CASSANDRA-4192)
 * (cql3) Don't return range ghosts anymore (CASSANDRA-3982)
 * fix re-creating Keyspaces/ColumnFamilies with the same name as dropped
   ones (CASSANDRA-4219)
 * fix SecondaryIndex LeveledManifest save upon snapshot (CASSANDRA-4230)
 * fix missing arrayOffset in FBUtilities.hash (CASSANDRA-4250)
 * (cql3) Add name of parameters in CqlResultSet (CASSANDRA-4242)
 * (cql3) Correctly validate order by queries (CASSANDRA-4246)
 * rename stress to cassandra-stress for saner packaging (CASSANDRA-4256)
 * Fix exception on colum metadata with non-string comparator (CASSANDRA-4269)
 * Check for unknown/invalid compression options (CASSANDRA-4266)
 * (cql3) Adds simple access to column timestamp and ttl (CASSANDRA-4217)
 * (cql3) Fix range queries with secondary indexes (CASSANDRA-4257)
 * Better error messages from improper input in cli (CASSANDRA-3865)
 * Try to stop all compaction upon Keyspace or ColumnFamily drop (CASSANDRA-4221)
 * (cql3) Allow keyspace properties to contain hyphens (CASSANDRA-4278)
 * (cql3) Correctly validate keyspace access in create table (CASSANDRA-4296)
 * Avoid deadlock in migration stage (CASSANDRA-3882)
 * Take supercolumn names and deletion info into account in memtable throughput
   (CASSANDRA-4264)
 * Add back backward compatibility for old style replication factor (CASSANDRA-4294)
 * Preserve compatibility with pre-1.1 index queries (CASSANDRA-4262)
Merged from 1.0:
 * Fix super columns bug where cache is not updated (CASSANDRA-4190)
 * fix maxTimestamp to include row tombstones (CASSANDRA-4116)
 * (CLI) properly handle quotes in create/update keyspace commands (CASSANDRA-4129)
 * Avoids possible deadlock during bootstrap (CASSANDRA-4159)
 * fix stress tool that hangs forever on timeout or error (CASSANDRA-4128)
 * stress tool to return appropriate exit code on failure (CASSANDRA-4188)
 * fix compaction NPE when out of disk space and assertions disabled
   (CASSANDRA-3985)
 * synchronize LCS getEstimatedTasks to avoid CME (CASSANDRA-4255)
 * ensure unique streaming session id's (CASSANDRA-4223)
 * kick off background compaction when min/max thresholds change
   (CASSANDRA-4279)
 * improve ability of STCS.getBuckets to deal with 100s of 1000s of
   sstables, such as when convertinb back from LCS (CASSANDRA-4287)
 * Oversize integer in CQL throws NumberFormatException (CASSANDRA-4291)
 * fix 1.0.x node join to mixed version cluster, other nodes >= 1.1 (CASSANDRA-4195)
 * Fix LCS splitting sstable base on uncompressed size (CASSANDRA-4419)
 * Push the validation of secondary index values to the SecondaryIndexManager (CASSANDRA-4240)
 * Don't purge columns during upgradesstables (CASSANDRA-4462)
 * Make cqlsh work with piping (CASSANDRA-4113)
 * Validate arguments for nodetool decommission (CASSANDRA-4061)
 * Report thrift status in nodetool info (CASSANDRA-4010)


1.1.0-final
 * average a reduced liveRatio estimate with the previous one (CASSANDRA-4065)
 * Allow KS and CF names up to 48 characters (CASSANDRA-4157)
 * fix stress build (CASSANDRA-4140)
 * add time remaining estimate to nodetool compactionstats (CASSANDRA-4167)
 * (cql) fix NPE in cql3 ALTER TABLE (CASSANDRA-4163)
 * (cql) Add support for CL.TWO and CL.THREE in CQL (CASSANDRA-4156)
 * (cql) Fix type in CQL3 ALTER TABLE preventing update (CASSANDRA-4170)
 * (cql) Throw invalid exception from CQL3 on obsolete options (CASSANDRA-4171)
 * (cqlsh) fix recognizing uppercase SELECT keyword (CASSANDRA-4161)
 * Pig: wide row support (CASSANDRA-3909)
Merged from 1.0:
 * avoid streaming empty files with bulk loader if sstablewriter errors out
   (CASSANDRA-3946)


1.1-rc1
 * Include stress tool in binary builds (CASSANDRA-4103)
 * (Hadoop) fix wide row iteration when last row read was deleted
   (CASSANDRA-4154)
 * fix read_repair_chance to really default to 0.1 in the cli (CASSANDRA-4114)
 * Adds caching and bloomFilterFpChange to CQL options (CASSANDRA-4042)
 * Adds posibility to autoconfigure size of the KeyCache (CASSANDRA-4087)
 * fix KEYS index from skipping results (CASSANDRA-3996)
 * Remove sliced_buffer_size_in_kb dead option (CASSANDRA-4076)
 * make loadNewSStable preserve sstable version (CASSANDRA-4077)
 * Respect 1.0 cache settings as much as possible when upgrading
   (CASSANDRA-4088)
 * relax path length requirement for sstable files when upgrading on
   non-Windows platforms (CASSANDRA-4110)
 * fix terminination of the stress.java when errors were encountered
   (CASSANDRA-4128)
 * Move CfDef and KsDef validation out of thrift (CASSANDRA-4037)
 * Fix get_paged_slice (CASSANDRA-4136)
 * CQL3: Support slice with exclusive start and stop (CASSANDRA-3785)
Merged from 1.0:
 * support PropertyFileSnitch in bulk loader (CASSANDRA-4145)
 * add auto_snapshot option allowing disabling snapshot before drop/truncate
   (CASSANDRA-3710)
 * allow short snitch names (CASSANDRA-4130)


1.1-beta2
 * rename loaded sstables to avoid conflicts with local snapshots
   (CASSANDRA-3967)
 * start hint replay as soon as FD notifies that the target is back up
   (CASSANDRA-3958)
 * avoid unproductive deserializing of cached rows during compaction
   (CASSANDRA-3921)
 * fix concurrency issues with CQL keyspace creation (CASSANDRA-3903)
 * Show Effective Owership via Nodetool ring <keyspace> (CASSANDRA-3412)
 * Update ORDER BY syntax for CQL3 (CASSANDRA-3925)
 * Fix BulkRecordWriter to not throw NPE if reducer gets no map data from Hadoop (CASSANDRA-3944)
 * Fix bug with counters in super columns (CASSANDRA-3821)
 * Remove deprecated merge_shard_chance (CASSANDRA-3940)
 * add a convenient way to reset a node's schema (CASSANDRA-2963)
 * fix for intermittent SchemaDisagreementException (CASSANDRA-3884)
 * CLI `list <CF>` to limit number of columns and their order (CASSANDRA-3012)
 * ignore deprecated KsDef/CfDef/ColumnDef fields in native schema (CASSANDRA-3963)
 * CLI to report when unsupported column_metadata pair was given (CASSANDRA-3959)
 * reincarnate removed and deprecated KsDef/CfDef attributes (CASSANDRA-3953)
 * Fix race between writes and read for cache (CASSANDRA-3862)
 * perform static initialization of StorageProxy on start-up (CASSANDRA-3797)
 * support trickling fsync() on writes (CASSANDRA-3950)
 * expose counters for unavailable/timeout exceptions given to thrift clients (CASSANDRA-3671)
 * avoid quadratic startup time in LeveledManifest (CASSANDRA-3952)
 * Add type information to new schema_ columnfamilies and remove thrift
   serialization for schema (CASSANDRA-3792)
 * add missing column validator options to the CLI help (CASSANDRA-3926)
 * skip reading saved key cache if CF's caching strategy is NONE or ROWS_ONLY (CASSANDRA-3954)
 * Unify migration code (CASSANDRA-4017)
Merged from 1.0:
 * cqlsh: guess correct version of Python for Arch Linux (CASSANDRA-4090)
 * (CLI) properly handle quotes in create/update keyspace commands (CASSANDRA-4129)
 * Avoids possible deadlock during bootstrap (CASSANDRA-4159)
 * fix stress tool that hangs forever on timeout or error (CASSANDRA-4128)
 * Fix super columns bug where cache is not updated (CASSANDRA-4190)
 * stress tool to return appropriate exit code on failure (CASSANDRA-4188)


1.0.9
 * improve index sampling performance (CASSANDRA-4023)
 * always compact away deleted hints immediately after handoff (CASSANDRA-3955)
 * delete hints from dropped ColumnFamilies on handoff instead of
   erroring out (CASSANDRA-3975)
 * add CompositeType ref to the CLI doc for create/update column family (CASSANDRA-3980)
 * Pig: support Counter ColumnFamilies (CASSANDRA-3973)
 * Pig: Composite column support (CASSANDRA-3684)
 * Avoid NPE during repair when a keyspace has no CFs (CASSANDRA-3988)
 * Fix division-by-zero error on get_slice (CASSANDRA-4000)
 * don't change manifest level for cleanup, scrub, and upgradesstables
   operations under LeveledCompactionStrategy (CASSANDRA-3989, 4112)
 * fix race leading to super columns assertion failure (CASSANDRA-3957)
 * fix NPE on invalid CQL delete command (CASSANDRA-3755)
 * allow custom types in CLI's assume command (CASSANDRA-4081)
 * fix totalBytes count for parallel compactions (CASSANDRA-3758)
 * fix intermittent NPE in get_slice (CASSANDRA-4095)
 * remove unnecessary asserts in native code interfaces (CASSANDRA-4096)
 * Validate blank keys in CQL to avoid assertion errors (CASSANDRA-3612)
 * cqlsh: fix bad decoding of some column names (CASSANDRA-4003)
 * cqlsh: fix incorrect padding with unicode chars (CASSANDRA-4033)
 * Fix EC2 snitch incorrectly reporting region (CASSANDRA-4026)
 * Shut down thrift during decommission (CASSANDRA-4086)
 * Expose nodetool cfhistograms for 2ndary indexes (CASSANDRA-4063)
Merged from 0.8:
 * Fix ConcurrentModificationException in gossiper (CASSANDRA-4019)


1.1-beta1
 * (cqlsh)
   + add SOURCE and CAPTURE commands, and --file option (CASSANDRA-3479)
   + add ALTER COLUMNFAMILY WITH (CASSANDRA-3523)
   + bundle Python dependencies with Cassandra (CASSANDRA-3507)
   + added to Debian package (CASSANDRA-3458)
   + display byte data instead of erroring out on decode failure
     (CASSANDRA-3874)
 * add nodetool rebuild_index (CASSANDRA-3583)
 * add nodetool rangekeysample (CASSANDRA-2917)
 * Fix streaming too much data during move operations (CASSANDRA-3639)
 * Nodetool and CLI connect to localhost by default (CASSANDRA-3568)
 * Reduce memory used by primary index sample (CASSANDRA-3743)
 * (Hadoop) separate input/output configurations (CASSANDRA-3197, 3765)
 * avoid returning internal Cassandra classes over JMX (CASSANDRA-2805)
 * add row-level isolation via SnapTree (CASSANDRA-2893)
 * Optimize key count estimation when opening sstable on startup
   (CASSANDRA-2988)
 * multi-dc replication optimization supporting CL > ONE (CASSANDRA-3577)
 * add command to stop compactions (CASSANDRA-1740, 3566, 3582)
 * multithreaded streaming (CASSANDRA-3494)
 * removed in-tree redhat spec (CASSANDRA-3567)
 * "defragment" rows for name-based queries under STCS, again (CASSANDRA-2503)
 * Recycle commitlog segments for improved performance
   (CASSANDRA-3411, 3543, 3557, 3615)
 * update size-tiered compaction to prioritize small tiers (CASSANDRA-2407)
 * add message expiration logic to OutboundTcpConnection (CASSANDRA-3005)
 * off-heap cache to use sun.misc.Unsafe instead of JNA (CASSANDRA-3271)
 * EACH_QUORUM is only supported for writes (CASSANDRA-3272)
 * replace compactionlock use in schema migration by checking CFS.isValid
   (CASSANDRA-3116)
 * recognize that "SELECT first ... *" isn't really "SELECT *" (CASSANDRA-3445)
 * Use faster bytes comparison (CASSANDRA-3434)
 * Bulk loader is no longer a fat client, (HADOOP) bulk load output format
   (CASSANDRA-3045)
 * (Hadoop) add support for KeyRange.filter
 * remove assumption that keys and token are in bijection
   (CASSANDRA-1034, 3574, 3604)
 * always remove endpoints from delevery queue in HH (CASSANDRA-3546)
 * fix race between cf flush and its 2ndary indexes flush (CASSANDRA-3547)
 * fix potential race in AES when a repair fails (CASSANDRA-3548)
 * Remove columns shadowed by a deleted container even when we cannot purge
   (CASSANDRA-3538)
 * Improve memtable slice iteration performance (CASSANDRA-3545)
 * more efficient allocation of small bloom filters (CASSANDRA-3618)
 * Use separate writer thread in SSTableSimpleUnsortedWriter (CASSANDRA-3619)
 * fsync the directory after new sstable or commitlog segment are created (CASSANDRA-3250)
 * fix minor issues reported by FindBugs (CASSANDRA-3658)
 * global key/row caches (CASSANDRA-3143, 3849)
 * optimize memtable iteration during range scan (CASSANDRA-3638)
 * introduce 'crc_check_chance' in CompressionParameters to support
   a checksum percentage checking chance similarly to read-repair (CASSANDRA-3611)
 * a way to deactivate global key/row cache on per-CF basis (CASSANDRA-3667)
 * fix LeveledCompactionStrategy broken because of generation pre-allocation
   in LeveledManifest (CASSANDRA-3691)
 * finer-grained control over data directories (CASSANDRA-2749)
 * Fix ClassCastException during hinted handoff (CASSANDRA-3694)
 * Upgrade Thrift to 0.7 (CASSANDRA-3213)
 * Make stress.java insert operation to use microseconds (CASSANDRA-3725)
 * Allows (internally) doing a range query with a limit of columns instead of
   rows (CASSANDRA-3742)
 * Allow rangeSlice queries to be start/end inclusive/exclusive (CASSANDRA-3749)
 * Fix BulkLoader to support new SSTable layout and add stream
   throttling to prevent an NPE when there is no yaml config (CASSANDRA-3752)
 * Allow concurrent schema migrations (CASSANDRA-1391, 3832)
 * Add SnapshotCommand to trigger snapshot on remote node (CASSANDRA-3721)
 * Make CFMetaData conversions to/from thrift/native schema inverses
   (CASSANDRA_3559)
 * Add initial code for CQL 3.0-beta (CASSANDRA-2474, 3781, 3753)
 * Add wide row support for ColumnFamilyInputFormat (CASSANDRA-3264)
 * Allow extending CompositeType comparator (CASSANDRA-3657)
 * Avoids over-paging during get_count (CASSANDRA-3798)
 * Add new command to rebuild a node without (repair) merkle tree calculations
   (CASSANDRA-3483, 3922)
 * respect not only row cache capacity but caching mode when
   trying to read data (CASSANDRA-3812)
 * fix system tests (CASSANDRA-3827)
 * CQL support for altering row key type in ALTER TABLE (CASSANDRA-3781)
 * turn compression on by default (CASSANDRA-3871)
 * make hexToBytes refuse invalid input (CASSANDRA-2851)
 * Make secondary indexes CF inherit compression and compaction from their
   parent CF (CASSANDRA-3877)
 * Finish cleanup up tombstone purge code (CASSANDRA-3872)
 * Avoid NPE on aboarted stream-out sessions (CASSANDRA-3904)
 * BulkRecordWriter throws NPE for counter columns (CASSANDRA-3906)
 * Support compression using BulkWriter (CASSANDRA-3907)


1.0.8
 * fix race between cleanup and flush on secondary index CFSes (CASSANDRA-3712)
 * avoid including non-queried nodes in rangeslice read repair
   (CASSANDRA-3843)
 * Only snapshot CF being compacted for snapshot_before_compaction
   (CASSANDRA-3803)
 * Log active compactions in StatusLogger (CASSANDRA-3703)
 * Compute more accurate compaction score per level (CASSANDRA-3790)
 * Return InvalidRequest when using a keyspace that doesn't exist
   (CASSANDRA-3764)
 * disallow user modification of System keyspace (CASSANDRA-3738)
 * allow using sstable2json on secondary index data (CASSANDRA-3738)
 * (cqlsh) add DESCRIBE COLUMNFAMILIES (CASSANDRA-3586)
 * (cqlsh) format blobs correctly and use colors to improve output
   readability (CASSANDRA-3726)
 * synchronize BiMap of bootstrapping tokens (CASSANDRA-3417)
 * show index options in CLI (CASSANDRA-3809)
 * add optional socket timeout for streaming (CASSANDRA-3838)
 * fix truncate not to leave behind non-CFS backed secondary indexes
   (CASSANDRA-3844)
 * make CLI `show schema` to use output stream directly instead
   of StringBuilder (CASSANDRA-3842)
 * remove the wait on hint future during write (CASSANDRA-3870)
 * (cqlsh) ignore missing CfDef opts (CASSANDRA-3933)
 * (cqlsh) look for cqlshlib relative to realpath (CASSANDRA-3767)
 * Fix short read protection (CASSANDRA-3934)
 * Make sure infered and actual schema match (CASSANDRA-3371)
 * Fix NPE during HH delivery (CASSANDRA-3677)
 * Don't put boostrapping node in 'hibernate' status (CASSANDRA-3737)
 * Fix double quotes in windows bat files (CASSANDRA-3744)
 * Fix bad validator lookup (CASSANDRA-3789)
 * Fix soft reset in EC2MultiRegionSnitch (CASSANDRA-3835)
 * Don't leave zombie connections with THSHA thrift server (CASSANDRA-3867)
 * (cqlsh) fix deserialization of data (CASSANDRA-3874)
 * Fix removetoken force causing an inconsistent state (CASSANDRA-3876)
 * Fix ahndling of some types with Pig (CASSANDRA-3886)
 * Don't allow to drop the system keyspace (CASSANDRA-3759)
 * Make Pig deletes disabled by default and configurable (CASSANDRA-3628)
Merged from 0.8:
 * (Pig) fix CassandraStorage to use correct comparator in Super ColumnFamily
   case (CASSANDRA-3251)
 * fix thread safety issues in commitlog replay, primarily affecting
   systems with many (100s) of CF definitions (CASSANDRA-3751)
 * Fix relevant tombstone ignored with super columns (CASSANDRA-3875)


1.0.7
 * fix regression in HH page size calculation (CASSANDRA-3624)
 * retry failed stream on IOException (CASSANDRA-3686)
 * allow configuring bloom_filter_fp_chance (CASSANDRA-3497)
 * attempt hint delivery every ten minutes, or when failure detector
   notifies us that a node is back up, whichever comes first.  hint
   handoff throttle delay default changed to 1ms, from 50 (CASSANDRA-3554)
 * add nodetool setstreamthroughput (CASSANDRA-3571)
 * fix assertion when dropping a columnfamily with no sstables (CASSANDRA-3614)
 * more efficient allocation of small bloom filters (CASSANDRA-3618)
 * CLibrary.createHardLinkWithExec() to check for errors (CASSANDRA-3101)
 * Avoid creating empty and non cleaned writer during compaction (CASSANDRA-3616)
 * stop thrift service in shutdown hook so we can quiesce MessagingService
   (CASSANDRA-3335)
 * (CQL) compaction_strategy_options and compression_parameters for
   CREATE COLUMNFAMILY statement (CASSANDRA-3374)
 * Reset min/max compaction threshold when creating size tiered compaction
   strategy (CASSANDRA-3666)
 * Don't ignore IOException during compaction (CASSANDRA-3655)
 * Fix assertion error for CF with gc_grace=0 (CASSANDRA-3579)
 * Shutdown ParallelCompaction reducer executor after use (CASSANDRA-3711)
 * Avoid < 0 value for pending tasks in leveled compaction (CASSANDRA-3693)
 * (Hadoop) Support TimeUUID in Pig CassandraStorage (CASSANDRA-3327)
 * Check schema is ready before continuing boostrapping (CASSANDRA-3629)
 * Catch overflows during parsing of chunk_length_kb (CASSANDRA-3644)
 * Improve stream protocol mismatch errors (CASSANDRA-3652)
 * Avoid multiple thread doing HH to the same target (CASSANDRA-3681)
 * Add JMX property for rp_timeout_in_ms (CASSANDRA-2940)
 * Allow DynamicCompositeType to compare component of different types
   (CASSANDRA-3625)
 * Flush non-cfs backed secondary indexes (CASSANDRA-3659)
 * Secondary Indexes should report memory consumption (CASSANDRA-3155)
 * fix for SelectStatement start/end key are not set correctly
   when a key alias is involved (CASSANDRA-3700)
 * fix CLI `show schema` command insert of an extra comma in
   column_metadata (CASSANDRA-3714)
Merged from 0.8:
 * avoid logging (harmless) exception when GC takes < 1ms (CASSANDRA-3656)
 * prevent new nodes from thinking down nodes are up forever (CASSANDRA-3626)
 * use correct list of replicas for LOCAL_QUORUM reads when read repair
   is disabled (CASSANDRA-3696)
 * block on flush before compacting hints (may prevent OOM) (CASSANDRA-3733)


1.0.6
 * (CQL) fix cqlsh support for replicate_on_write (CASSANDRA-3596)
 * fix adding to leveled manifest after streaming (CASSANDRA-3536)
 * filter out unavailable cipher suites when using encryption (CASSANDRA-3178)
 * (HADOOP) add old-style api support for CFIF and CFRR (CASSANDRA-2799)
 * Support TimeUUIDType column names in Stress.java tool (CASSANDRA-3541)
 * (CQL) INSERT/UPDATE/DELETE/TRUNCATE commands should allow CF names to
   be qualified by keyspace (CASSANDRA-3419)
 * always remove endpoints from delevery queue in HH (CASSANDRA-3546)
 * fix race between cf flush and its 2ndary indexes flush (CASSANDRA-3547)
 * fix potential race in AES when a repair fails (CASSANDRA-3548)
 * fix default value validation usage in CLI SET command (CASSANDRA-3553)
 * Optimize componentsFor method for compaction and startup time
   (CASSANDRA-3532)
 * (CQL) Proper ColumnFamily metadata validation on CREATE COLUMNFAMILY
   (CASSANDRA-3565)
 * fix compression "chunk_length_kb" option to set correct kb value for
   thrift/avro (CASSANDRA-3558)
 * fix missing response during range slice repair (CASSANDRA-3551)
 * 'describe ring' moved from CLI to nodetool and available through JMX (CASSANDRA-3220)
 * add back partitioner to sstable metadata (CASSANDRA-3540)
 * fix NPE in get_count for counters (CASSANDRA-3601)
Merged from 0.8:
 * remove invalid assertion that table was opened before dropping it
   (CASSANDRA-3580)
 * range and index scans now only send requests to enough replicas to
   satisfy requested CL + RR (CASSANDRA-3598)
 * use cannonical host for local node in nodetool info (CASSANDRA-3556)
 * remove nonlocal DC write optimization since it only worked with
   CL.ONE or CL.LOCAL_QUORUM (CASSANDRA-3577, 3585)
 * detect misuses of CounterColumnType (CASSANDRA-3422)
 * turn off string interning in json2sstable, take 2 (CASSANDRA-2189)
 * validate compression parameters on add/update of the ColumnFamily
   (CASSANDRA-3573)
 * Check for 0.0.0.0 is incorrect in CFIF (CASSANDRA-3584)
 * Increase vm.max_map_count in debian packaging (CASSANDRA-3563)
 * gossiper will never add itself to saved endpoints (CASSANDRA-3485)


1.0.5
 * revert CASSANDRA-3407 (see CASSANDRA-3540)
 * fix assertion error while forwarding writes to local nodes (CASSANDRA-3539)


1.0.4
 * fix self-hinting of timed out read repair updates and make hinted handoff
   less prone to OOMing a coordinator (CASSANDRA-3440)
 * expose bloom filter sizes via JMX (CASSANDRA-3495)
 * enforce RP tokens 0..2**127 (CASSANDRA-3501)
 * canonicalize paths exposed through JMX (CASSANDRA-3504)
 * fix "liveSize" stat when sstables are removed (CASSANDRA-3496)
 * add bloom filter FP rates to nodetool cfstats (CASSANDRA-3347)
 * record partitioner in sstable metadata component (CASSANDRA-3407)
 * add new upgradesstables nodetool command (CASSANDRA-3406)
 * skip --debug requirement to see common exceptions in CLI (CASSANDRA-3508)
 * fix incorrect query results due to invalid max timestamp (CASSANDRA-3510)
 * make sstableloader recognize compressed sstables (CASSANDRA-3521)
 * avoids race in OutboundTcpConnection in multi-DC setups (CASSANDRA-3530)
 * use SETLOCAL in cassandra.bat (CASSANDRA-3506)
 * fix ConcurrentModificationException in Table.all() (CASSANDRA-3529)
Merged from 0.8:
 * fix concurrence issue in the FailureDetector (CASSANDRA-3519)
 * fix array out of bounds error in counter shard removal (CASSANDRA-3514)
 * avoid dropping tombstones when they might still be needed to shadow
   data in a different sstable (CASSANDRA-2786)


1.0.3
 * revert name-based query defragmentation aka CASSANDRA-2503 (CASSANDRA-3491)
 * fix invalidate-related test failures (CASSANDRA-3437)
 * add next-gen cqlsh to bin/ (CASSANDRA-3188, 3131, 3493)
 * (CQL) fix handling of rows with no columns (CASSANDRA-3424, 3473)
 * fix querying supercolumns by name returning only a subset of
   subcolumns or old subcolumn versions (CASSANDRA-3446)
 * automatically compute sha1 sum for uncompressed data files (CASSANDRA-3456)
 * fix reading metadata/statistics component for version < h (CASSANDRA-3474)
 * add sstable forward-compatibility (CASSANDRA-3478)
 * report compression ratio in CFSMBean (CASSANDRA-3393)
 * fix incorrect size exception during streaming of counters (CASSANDRA-3481)
 * (CQL) fix for counter decrement syntax (CASSANDRA-3418)
 * Fix race introduced by CASSANDRA-2503 (CASSANDRA-3482)
 * Fix incomplete deletion of delivered hints (CASSANDRA-3466)
 * Avoid rescheduling compactions when no compaction was executed
   (CASSANDRA-3484)
 * fix handling of the chunk_length_kb compression options (CASSANDRA-3492)
Merged from 0.8:
 * fix updating CF row_cache_provider (CASSANDRA-3414)
 * CFMetaData.convertToThrift method to set RowCacheProvider (CASSANDRA-3405)
 * acquire compactionlock during truncate (CASSANDRA-3399)
 * fix displaying cfdef entries for super columnfamilies (CASSANDRA-3415)
 * Make counter shard merging thread safe (CASSANDRA-3178)
 * Revert CASSANDRA-2855
 * Fix bug preventing the use of efficient cross-DC writes (CASSANDRA-3472)
 * `describe ring` command for CLI (CASSANDRA-3220)
 * (Hadoop) skip empty rows when entire row is requested, redux (CASSANDRA-2855)


1.0.2
 * "defragment" rows for name-based queries under STCS (CASSANDRA-2503)
 * Add timing information to cassandra-cli GET/SET/LIST queries (CASSANDRA-3326)
 * Only create one CompressionMetadata object per sstable (CASSANDRA-3427)
 * cleanup usage of StorageService.setMode() (CASSANDRA-3388)
 * Avoid large array allocation for compressed chunk offsets (CASSANDRA-3432)
 * fix DecimalType bytebuffer marshalling (CASSANDRA-3421)
 * fix bug that caused first column in per row indexes to be ignored
   (CASSANDRA-3441)
 * add JMX call to clean (failed) repair sessions (CASSANDRA-3316)
 * fix sstableloader reference acquisition bug (CASSANDRA-3438)
 * fix estimated row size regression (CASSANDRA-3451)
 * make sure we don't return more columns than asked (CASSANDRA-3303, 3395)
Merged from 0.8:
 * acquire compactionlock during truncate (CASSANDRA-3399)
 * fix displaying cfdef entries for super columnfamilies (CASSANDRA-3415)


1.0.1
 * acquire references during index build to prevent delete problems
   on Windows (CASSANDRA-3314)
 * describe_ring should include datacenter/topology information (CASSANDRA-2882)
 * Thrift sockets are not properly buffered (CASSANDRA-3261)
 * performance improvement for bytebufferutil compare function (CASSANDRA-3286)
 * add system.versions ColumnFamily (CASSANDRA-3140)
 * reduce network copies (CASSANDRA-3333, 3373)
 * limit nodetool to 32MB of heap (CASSANDRA-3124)
 * (CQL) update parser to accept "timestamp" instead of "date" (CASSANDRA-3149)
 * Fix CLI `show schema` to include "compression_options" (CASSANDRA-3368)
 * Snapshot to include manifest under LeveledCompactionStrategy (CASSANDRA-3359)
 * (CQL) SELECT query should allow CF name to be qualified by keyspace (CASSANDRA-3130)
 * (CQL) Fix internal application error specifying 'using consistency ...'
   in lower case (CASSANDRA-3366)
 * fix Deflate compression when compression actually makes the data bigger
   (CASSANDRA-3370)
 * optimize UUIDGen to avoid lock contention on InetAddress.getLocalHost
   (CASSANDRA-3387)
 * tolerate index being dropped mid-mutation (CASSANDRA-3334, 3313)
 * CompactionManager is now responsible for checking for new candidates
   post-task execution, enabling more consistent leveled compaction
   (CASSANDRA-3391)
 * Cache HSHA threads (CASSANDRA-3372)
 * use CF/KS names as snapshot prefix for drop + truncate operations
   (CASSANDRA-2997)
 * Break bloom filters up to avoid heap fragmentation (CASSANDRA-2466)
 * fix cassandra hanging on jsvc stop (CASSANDRA-3302)
 * Avoid leveled compaction getting blocked on errors (CASSANDRA-3408)
 * Make reloading the compaction strategy safe (CASSANDRA-3409)
 * ignore 0.8 hints even if compaction begins before we try to purge
   them (CASSANDRA-3385)
 * remove procrun (bin\daemon) from Cassandra source tree and
   artifacts (CASSANDRA-3331)
 * make cassandra compile under JDK7 (CASSANDRA-3275)
 * remove dependency of clientutil.jar to FBUtilities (CASSANDRA-3299)
 * avoid truncation errors by using long math on long values (CASSANDRA-3364)
 * avoid clock drift on some Windows machine (CASSANDRA-3375)
 * display cache provider in cli 'describe keyspace' command (CASSANDRA-3384)
 * fix incomplete topology information in describe_ring (CASSANDRA-3403)
 * expire dead gossip states based on time (CASSANDRA-2961)
 * improve CompactionTask extensibility (CASSANDRA-3330)
 * Allow one leveled compaction task to kick off another (CASSANDRA-3363)
 * allow encryption only between datacenters (CASSANDRA-2802)
Merged from 0.8:
 * fix truncate allowing data to be replayed post-restart (CASSANDRA-3297)
 * make iwriter final in IndexWriter to avoid NPE (CASSANDRA-2863)
 * (CQL) update grammar to require key clause in DELETE statement
   (CASSANDRA-3349)
 * (CQL) allow numeric keyspace names in USE statement (CASSANDRA-3350)
 * (Hadoop) skip empty rows when slicing the entire row (CASSANDRA-2855)
 * Fix handling of tombstone by SSTableExport/Import (CASSANDRA-3357)
 * fix ColumnIndexer to use long offsets (CASSANDRA-3358)
 * Improved CLI exceptions (CASSANDRA-3312)
 * Fix handling of tombstone by SSTableExport/Import (CASSANDRA-3357)
 * Only count compaction as active (for throttling) when they have
   successfully acquired the compaction lock (CASSANDRA-3344)
 * Display CLI version string on startup (CASSANDRA-3196)
 * (Hadoop) make CFIF try rpc_address or fallback to listen_address
   (CASSANDRA-3214)
 * (Hadoop) accept comma delimited lists of initial thrift connections
   (CASSANDRA-3185)
 * ColumnFamily min_compaction_threshold should be >= 2 (CASSANDRA-3342)
 * (Pig) add 0.8+ types and key validation type in schema (CASSANDRA-3280)
 * Fix completely removing column metadata using CLI (CASSANDRA-3126)
 * CLI `describe cluster;` output should be on separate lines for separate versions
   (CASSANDRA-3170)
 * fix changing durable_writes keyspace option during CF creation
   (CASSANDRA-3292)
 * avoid locking on update when no indexes are involved (CASSANDRA-3386)
 * fix assertionError during repair with ordered partitioners (CASSANDRA-3369)
 * correctly serialize key_validation_class for avro (CASSANDRA-3391)
 * don't expire counter tombstone after streaming (CASSANDRA-3394)
 * prevent nodes that failed to join from hanging around forever
   (CASSANDRA-3351)
 * remove incorrect optimization from slice read path (CASSANDRA-3390)
 * Fix race in AntiEntropyService (CASSANDRA-3400)


1.0.0-final
 * close scrubbed sstable fd before deleting it (CASSANDRA-3318)
 * fix bug preventing obsolete commitlog segments from being removed
   (CASSANDRA-3269)
 * tolerate whitespace in seed CDL (CASSANDRA-3263)
 * Change default heap thresholds to max(min(1/2 ram, 1G), min(1/4 ram, 8GB))
   (CASSANDRA-3295)
 * Fix broken CompressedRandomAccessReaderTest (CASSANDRA-3298)
 * (CQL) fix type information returned for wildcard queries (CASSANDRA-3311)
 * add estimated tasks to LeveledCompactionStrategy (CASSANDRA-3322)
 * avoid including compaction cache-warming in keycache stats (CASSANDRA-3325)
 * run compaction and hinted handoff threads at MIN_PRIORITY (CASSANDRA-3308)
 * default hsha thrift server to cpu core count in rpc pool (CASSANDRA-3329)
 * add bin\daemon to binary tarball for Windows service (CASSANDRA-3331)
 * Fix places where uncompressed size of sstables was use in place of the
   compressed one (CASSANDRA-3338)
 * Fix hsha thrift server (CASSANDRA-3346)
 * Make sure repair only stream needed sstables (CASSANDRA-3345)


1.0.0-rc2
 * Log a meaningful warning when a node receives a message for a repair session
   that doesn't exist anymore (CASSANDRA-3256)
 * test for NUMA policy support as well as numactl presence (CASSANDRA-3245)
 * Fix FD leak when internode encryption is enabled (CASSANDRA-3257)
 * Remove incorrect assertion in mergeIterator (CASSANDRA-3260)
 * FBUtilities.hexToBytes(String) to throw NumberFormatException when string
   contains non-hex characters (CASSANDRA-3231)
 * Keep SimpleSnitch proximity ordering unchanged from what the Strategy
   generates, as intended (CASSANDRA-3262)
 * remove Scrub from compactionstats when finished (CASSANDRA-3255)
 * fix counter entry in jdbc TypesMap (CASSANDRA-3268)
 * fix full queue scenario for ParallelCompactionIterator (CASSANDRA-3270)
 * fix bootstrap process (CASSANDRA-3285)
 * don't try delivering hints if when there isn't any (CASSANDRA-3176)
 * CLI documentation change for ColumnFamily `compression_options` (CASSANDRA-3282)
 * ignore any CF ids sent by client for adding CF/KS (CASSANDRA-3288)
 * remove obsolete hints on first startup (CASSANDRA-3291)
 * use correct ISortedColumns for time-optimized reads (CASSANDRA-3289)
 * Evict gossip state immediately when a token is taken over by a new IP
   (CASSANDRA-3259)


1.0.0-rc1
 * Update CQL to generate microsecond timestamps by default (CASSANDRA-3227)
 * Fix counting CFMetadata towards Memtable liveRatio (CASSANDRA-3023)
 * Kill server on wrapped OOME such as from FileChannel.map (CASSANDRA-3201)
 * remove unnecessary copy when adding to row cache (CASSANDRA-3223)
 * Log message when a full repair operation completes (CASSANDRA-3207)
 * Fix streamOutSession keeping sstables references forever if the remote end
   dies (CASSANDRA-3216)
 * Remove dynamic_snitch boolean from example configuration (defaulting to
   true) and set default badness threshold to 0.1 (CASSANDRA-3229)
 * Base choice of random or "balanced" token on bootstrap on whether
   schema definitions were found (CASSANDRA-3219)
 * Fixes for LeveledCompactionStrategy score computation, prioritization,
   scheduling, and performance (CASSANDRA-3224, 3234)
 * parallelize sstable open at server startup (CASSANDRA-2988)
 * fix handling of exceptions writing to OutboundTcpConnection (CASSANDRA-3235)
 * Allow using quotes in "USE <keyspace>;" CLI command (CASSANDRA-3208)
 * Don't allow any cache loading exceptions to halt startup (CASSANDRA-3218)
 * Fix sstableloader --ignores option (CASSANDRA-3247)
 * File descriptor limit increased in packaging (CASSANDRA-3206)
 * Fix deadlock in commit log during flush (CASSANDRA-3253)


1.0.0-beta1
 * removed binarymemtable (CASSANDRA-2692)
 * add commitlog_total_space_in_mb to prevent fragmented logs (CASSANDRA-2427)
 * removed commitlog_rotation_threshold_in_mb configuration (CASSANDRA-2771)
 * make AbstractBounds.normalize de-overlapp overlapping ranges (CASSANDRA-2641)
 * replace CollatingIterator, ReducingIterator with MergeIterator
   (CASSANDRA-2062)
 * Fixed the ability to set compaction strategy in cli using create column
   family command (CASSANDRA-2778)
 * clean up tmp files after failed compaction (CASSANDRA-2468)
 * restrict repair streaming to specific columnfamilies (CASSANDRA-2280)
 * don't bother persisting columns shadowed by a row tombstone (CASSANDRA-2589)
 * reset CF and SC deletion times after gc_grace (CASSANDRA-2317)
 * optimize away seek when compacting wide rows (CASSANDRA-2879)
 * single-pass streaming (CASSANDRA-2677, 2906, 2916, 3003)
 * use reference counting for deleting sstables instead of relying on GC
   (CASSANDRA-2521, 3179)
 * store hints as serialized mutations instead of pointers to data row
   (CASSANDRA-2045)
 * store hints in the coordinator node instead of in the closest replica
   (CASSANDRA-2914)
 * add row_cache_keys_to_save CF option (CASSANDRA-1966)
 * check column family validity in nodetool repair (CASSANDRA-2933)
 * use lazy initialization instead of class initialization in NodeId
   (CASSANDRA-2953)
 * add paging to get_count (CASSANDRA-2894)
 * fix "short reads" in [multi]get (CASSANDRA-2643, 3157, 3192)
 * add optional compression for sstables (CASSANDRA-47, 2994, 3001, 3128)
 * add scheduler JMX metrics (CASSANDRA-2962)
 * add block level checksum for compressed data (CASSANDRA-1717)
 * make column family backed column map pluggable and introduce unsynchronized
   ArrayList backed one to speedup reads (CASSANDRA-2843, 3165, 3205)
 * refactoring of the secondary index api (CASSANDRA-2982)
 * make CL > ONE reads wait for digest reconciliation before returning
   (CASSANDRA-2494)
 * fix missing logging for some exceptions (CASSANDRA-2061)
 * refactor and optimize ColumnFamilyStore.files(...) and Descriptor.fromFilename(String)
   and few other places responsible for work with SSTable files (CASSANDRA-3040)
 * Stop reading from sstables once we know we have the most recent columns,
   for query-by-name requests (CASSANDRA-2498)
 * Add query-by-column mode to stress.java (CASSANDRA-3064)
 * Add "install" command to cassandra.bat (CASSANDRA-292)
 * clean up KSMetadata, CFMetadata from unnecessary
   Thrift<->Avro conversion methods (CASSANDRA-3032)
 * Add timeouts to client request schedulers (CASSANDRA-3079, 3096)
 * Cli to use hashes rather than array of hashes for strategy options (CASSANDRA-3081)
 * LeveledCompactionStrategy (CASSANDRA-1608, 3085, 3110, 3087, 3145, 3154, 3182)
 * Improvements of the CLI `describe` command (CASSANDRA-2630)
 * reduce window where dropped CF sstables may not be deleted (CASSANDRA-2942)
 * Expose gossip/FD info to JMX (CASSANDRA-2806)
 * Fix streaming over SSL when compressed SSTable involved (CASSANDRA-3051)
 * Add support for pluggable secondary index implementations (CASSANDRA-3078)
 * remove compaction_thread_priority setting (CASSANDRA-3104)
 * generate hints for replicas that timeout, not just replicas that are known
   to be down before starting (CASSANDRA-2034)
 * Add throttling for internode streaming (CASSANDRA-3080)
 * make the repair of a range repair all replica (CASSANDRA-2610, 3194)
 * expose the ability to repair the first range (as returned by the
   partitioner) of a node (CASSANDRA-2606)
 * Streams Compression (CASSANDRA-3015)
 * add ability to use multiple threads during a single compaction
   (CASSANDRA-2901)
 * make AbstractBounds.normalize support overlapping ranges (CASSANDRA-2641)
 * fix of the CQL count() behavior (CASSANDRA-3068)
 * use TreeMap backed column families for the SSTable simple writers
   (CASSANDRA-3148)
 * fix inconsistency of the CLI syntax when {} should be used instead of [{}]
   (CASSANDRA-3119)
 * rename CQL type names to match expected SQL behavior (CASSANDRA-3149, 3031)
 * Arena-based allocation for memtables (CASSANDRA-2252, 3162, 3163, 3168)
 * Default RR chance to 0.1 (CASSANDRA-3169)
 * Add RowLevel support to secondary index API (CASSANDRA-3147)
 * Make SerializingCacheProvider the default if JNA is available (CASSANDRA-3183)
 * Fix backwards compatibilty for CQL memtable properties (CASSANDRA-3190)
 * Add five-minute delay before starting compactions on a restarted server
   (CASSANDRA-3181)
 * Reduce copies done for intra-host messages (CASSANDRA-1788, 3144)
 * support of compaction strategy option for stress.java (CASSANDRA-3204)
 * make memtable throughput and column count thresholds no-ops (CASSANDRA-2449)
 * Return schema information along with the resultSet in CQL (CASSANDRA-2734)
 * Add new DecimalType (CASSANDRA-2883)
 * Fix assertion error in RowRepairResolver (CASSANDRA-3156)
 * Reduce unnecessary high buffer sizes (CASSANDRA-3171)
 * Pluggable compaction strategy (CASSANDRA-1610)
 * Add new broadcast_address config option (CASSANDRA-2491)


0.8.7
 * Kill server on wrapped OOME such as from FileChannel.map (CASSANDRA-3201)
 * Allow using quotes in "USE <keyspace>;" CLI command (CASSANDRA-3208)
 * Log message when a full repair operation completes (CASSANDRA-3207)
 * Don't allow any cache loading exceptions to halt startup (CASSANDRA-3218)
 * Fix sstableloader --ignores option (CASSANDRA-3247)
 * File descriptor limit increased in packaging (CASSANDRA-3206)
 * Log a meaningfull warning when a node receive a message for a repair session
   that doesn't exist anymore (CASSANDRA-3256)
 * Fix FD leak when internode encryption is enabled (CASSANDRA-3257)
 * FBUtilities.hexToBytes(String) to throw NumberFormatException when string
   contains non-hex characters (CASSANDRA-3231)
 * Keep SimpleSnitch proximity ordering unchanged from what the Strategy
   generates, as intended (CASSANDRA-3262)
 * remove Scrub from compactionstats when finished (CASSANDRA-3255)
 * Fix tool .bat files when CASSANDRA_HOME contains spaces (CASSANDRA-3258)
 * Force flush of status table when removing/updating token (CASSANDRA-3243)
 * Evict gossip state immediately when a token is taken over by a new IP (CASSANDRA-3259)
 * Fix bug where the failure detector can take too long to mark a host
   down (CASSANDRA-3273)
 * (Hadoop) allow wrapping ranges in queries (CASSANDRA-3137)
 * (Hadoop) check all interfaces for a match with split location
   before falling back to random replica (CASSANDRA-3211)
 * (Hadoop) Make Pig storage handle implements LoadMetadata (CASSANDRA-2777)
 * (Hadoop) Fix exception during PIG 'dump' (CASSANDRA-2810)
 * Fix stress COUNTER_GET option (CASSANDRA-3301)
 * Fix missing fields in CLI `show schema` output (CASSANDRA-3304)
 * Nodetool no longer leaks threads and closes JMX connections (CASSANDRA-3309)
 * fix truncate allowing data to be replayed post-restart (CASSANDRA-3297)
 * Move SimpleAuthority and SimpleAuthenticator to examples (CASSANDRA-2922)
 * Fix handling of tombstone by SSTableExport/Import (CASSANDRA-3357)
 * Fix transposition in cfHistograms (CASSANDRA-3222)
 * Allow using number as DC name when creating keyspace in CQL (CASSANDRA-3239)
 * Force flush of system table after updating/removing a token (CASSANDRA-3243)


0.8.6
 * revert CASSANDRA-2388
 * change TokenRange.endpoints back to listen/broadcast address to match
   pre-1777 behavior, and add TokenRange.rpc_endpoints instead (CASSANDRA-3187)
 * avoid trying to watch cassandra-topology.properties when loaded from jar
   (CASSANDRA-3138)
 * prevent users from creating keyspaces with LocalStrategy replication
   (CASSANDRA-3139)
 * fix CLI `show schema;` to output correct keyspace definition statement
   (CASSANDRA-3129)
 * CustomTThreadPoolServer to log TTransportException at DEBUG level
   (CASSANDRA-3142)
 * allow topology sort to work with non-unique rack names between
   datacenters (CASSANDRA-3152)
 * Improve caching of same-version Messages on digest and repair paths
   (CASSANDRA-3158)
 * Randomize choice of first replica for counter increment (CASSANDRA-2890)
 * Fix using read_repair_chance instead of merge_shard_change (CASSANDRA-3202)
 * Avoid streaming data to nodes that already have it, on move as well as
   decommission (CASSANDRA-3041)
 * Fix divide by zero error in GCInspector (CASSANDRA-3164)
 * allow quoting of the ColumnFamily name in CLI `create column family`
   statement (CASSANDRA-3195)
 * Fix rolling upgrade from 0.7 to 0.8 problem (CASSANDRA-3166)
 * Accomodate missing encryption_options in IncomingTcpConnection.stream
   (CASSANDRA-3212)


0.8.5
 * fix NPE when encryption_options is unspecified (CASSANDRA-3007)
 * include column name in validation failure exceptions (CASSANDRA-2849)
 * make sure truncate clears out the commitlog so replay won't re-
   populate with truncated data (CASSANDRA-2950)
 * fix NPE when debug logging is enabled and dropped CF is present
   in a commitlog segment (CASSANDRA-3021)
 * fix cassandra.bat when CASSANDRA_HOME contains spaces (CASSANDRA-2952)
 * fix to SSTableSimpleUnsortedWriter bufferSize calculation (CASSANDRA-3027)
 * make cleanup and normal compaction able to skip empty rows
   (rows containing nothing but expired tombstones) (CASSANDRA-3039)
 * work around native memory leak in com.sun.management.GarbageCollectorMXBean
   (CASSANDRA-2868)
 * validate that column names in column_metadata are not equal to key_alias
   on create/update of the ColumnFamily and CQL 'ALTER' statement (CASSANDRA-3036)
 * return an InvalidRequestException if an indexed column is assigned
   a value larger than 64KB (CASSANDRA-3057)
 * fix of numeric-only and string column names handling in CLI "drop index"
   (CASSANDRA-3054)
 * prune index scan resultset back to original request for lazy
   resultset expansion case (CASSANDRA-2964)
 * (Hadoop) fail jobs when Cassandra node has failed but TaskTracker
   has not (CASSANDRA-2388)
 * fix dynamic snitch ignoring nodes when read_repair_chance is zero
   (CASSANDRA-2662)
 * avoid retaining references to dropped CFS objects in
   CompactionManager.estimatedCompactions (CASSANDRA-2708)
 * expose rpc timeouts per host in MessagingServiceMBean (CASSANDRA-2941)
 * avoid including cwd in classpath for deb and rpm packages (CASSANDRA-2881)
 * remove gossip state when a new IP takes over a token (CASSANDRA-3071)
 * allow sstable2json to work on index sstable files (CASSANDRA-3059)
 * always hint counters (CASSANDRA-3099)
 * fix log4j initialization in EmbeddedCassandraService (CASSANDRA-2857)
 * remove gossip state when a new IP takes over a token (CASSANDRA-3071)
 * work around native memory leak in com.sun.management.GarbageCollectorMXBean
    (CASSANDRA-2868)
 * fix UnavailableException with writes at CL.EACH_QUORM (CASSANDRA-3084)
 * fix parsing of the Keyspace and ColumnFamily names in numeric
   and string representations in CLI (CASSANDRA-3075)
 * fix corner cases in Range.differenceToFetch (CASSANDRA-3084)
 * fix ip address String representation in the ring cache (CASSANDRA-3044)
 * fix ring cache compatibility when mixing pre-0.8.4 nodes with post-
   in the same cluster (CASSANDRA-3023)
 * make repair report failure when a node participating dies (instead of
   hanging forever) (CASSANDRA-2433)
 * fix handling of the empty byte buffer by ReversedType (CASSANDRA-3111)
 * Add validation that Keyspace names are case-insensitively unique (CASSANDRA-3066)
 * catch invalid key_validation_class before instantiating UpdateColumnFamily (CASSANDRA-3102)
 * make Range and Bounds objects client-safe (CASSANDRA-3108)
 * optionally skip log4j configuration (CASSANDRA-3061)
 * bundle sstableloader with the debian package (CASSANDRA-3113)
 * don't try to build secondary indexes when there is none (CASSANDRA-3123)
 * improve SSTableSimpleUnsortedWriter speed for large rows (CASSANDRA-3122)
 * handle keyspace arguments correctly in nodetool snapshot (CASSANDRA-3038)
 * Fix SSTableImportTest on windows (CASSANDRA-3043)
 * expose compactionThroughputMbPerSec through JMX (CASSANDRA-3117)
 * log keyspace and CF of large rows being compacted


0.8.4
 * change TokenRing.endpoints to be a list of rpc addresses instead of
   listen/broadcast addresses (CASSANDRA-1777)
 * include files-to-be-streamed in StreamInSession.getSources (CASSANDRA-2972)
 * use JAVA env var in cassandra-env.sh (CASSANDRA-2785, 2992)
 * avoid doing read for no-op replicate-on-write at CL=1 (CASSANDRA-2892)
 * refuse counter write for CL.ANY (CASSANDRA-2990)
 * switch back to only logging recent dropped messages (CASSANDRA-3004)
 * always deserialize RowMutation for counters (CASSANDRA-3006)
 * ignore saved replication_factor strategy_option for NTS (CASSANDRA-3011)
 * make sure pre-truncate CL segments are discarded (CASSANDRA-2950)


0.8.3
 * add ability to drop local reads/writes that are going to timeout
   (CASSANDRA-2943)
 * revamp token removal process, keep gossip states for 3 days (CASSANDRA-2496)
 * don't accept extra args for 0-arg nodetool commands (CASSANDRA-2740)
 * log unavailableexception details at debug level (CASSANDRA-2856)
 * expose data_dir though jmx (CASSANDRA-2770)
 * don't include tmp files as sstable when create cfs (CASSANDRA-2929)
 * log Java classpath on startup (CASSANDRA-2895)
 * keep gossipped version in sync with actual on migration coordinator
   (CASSANDRA-2946)
 * use lazy initialization instead of class initialization in NodeId
   (CASSANDRA-2953)
 * check column family validity in nodetool repair (CASSANDRA-2933)
 * speedup bytes to hex conversions dramatically (CASSANDRA-2850)
 * Flush memtables on shutdown when durable writes are disabled
   (CASSANDRA-2958)
 * improved POSIX compatibility of start scripts (CASsANDRA-2965)
 * add counter support to Hadoop InputFormat (CASSANDRA-2981)
 * fix bug where dirty commitlog segments were removed (and avoid keeping
   segments with no post-flush activity permanently dirty) (CASSANDRA-2829)
 * fix throwing exception with batch mutation of counter super columns
   (CASSANDRA-2949)
 * ignore system tables during repair (CASSANDRA-2979)
 * throw exception when NTS is given replication_factor as an option
   (CASSANDRA-2960)
 * fix assertion error during compaction of counter CFs (CASSANDRA-2968)
 * avoid trying to create index names, when no index exists (CASSANDRA-2867)
 * don't sample the system table when choosing a bootstrap token
   (CASSANDRA-2825)
 * gossiper notifies of local state changes (CASSANDRA-2948)
 * add asynchronous and half-sync/half-async (hsha) thrift servers
   (CASSANDRA-1405)
 * fix potential use of free'd native memory in SerializingCache
   (CASSANDRA-2951)
 * prune index scan resultset back to original request for lazy
   resultset expansion case (CASSANDRA-2964)
 * (Hadoop) fail jobs when Cassandra node has failed but TaskTracker
    has not (CASSANDRA-2388)


0.8.2
 * CQL:
   - include only one row per unique key for IN queries (CASSANDRA-2717)
   - respect client timestamp on full row deletions (CASSANDRA-2912)
 * improve thread-safety in StreamOutSession (CASSANDRA-2792)
 * allow deleting a row and updating indexed columns in it in the
   same mutation (CASSANDRA-2773)
 * Expose number of threads blocked on submitting memtable to flush
   in JMX (CASSANDRA-2817)
 * add ability to return "endpoints" to nodetool (CASSANDRA-2776)
 * Add support for multiple (comma-delimited) coordinator addresses
   to ColumnFamilyInputFormat (CASSANDRA-2807)
 * fix potential NPE while scheduling read repair for range slice
   (CASSANDRA-2823)
 * Fix race in SystemTable.getCurrentLocalNodeId (CASSANDRA-2824)
 * Correctly set default for replicate_on_write (CASSANDRA-2835)
 * improve nodetool compactionstats formatting (CASSANDRA-2844)
 * fix index-building status display (CASSANDRA-2853)
 * fix CLI perpetuating obsolete KsDef.replication_factor (CASSANDRA-2846)
 * improve cli treatment of multiline comments (CASSANDRA-2852)
 * handle row tombstones correctly in EchoedRow (CASSANDRA-2786)
 * add MessagingService.get[Recently]DroppedMessages and
   StorageService.getExceptionCount (CASSANDRA-2804)
 * fix possibility of spurious UnavailableException for LOCAL_QUORUM
   reads with dynamic snitch + read repair disabled (CASSANDRA-2870)
 * add ant-optional as dependence for the debian package (CASSANDRA-2164)
 * add option to specify limit for get_slice in the CLI (CASSANDRA-2646)
 * decrease HH page size (CASSANDRA-2832)
 * reset cli keyspace after dropping the current one (CASSANDRA-2763)
 * add KeyRange option to Hadoop inputformat (CASSANDRA-1125)
 * fix protocol versioning (CASSANDRA-2818, 2860)
 * support spaces in path to log4j configuration (CASSANDRA-2383)
 * avoid including inferred types in CF update (CASSANDRA-2809)
 * fix JMX bulkload call (CASSANDRA-2908)
 * fix updating KS with durable_writes=false (CASSANDRA-2907)
 * add simplified facade to SSTableWriter for bulk loading use
   (CASSANDRA-2911)
 * fix re-using index CF sstable names after drop/recreate (CASSANDRA-2872)
 * prepend CF to default index names (CASSANDRA-2903)
 * fix hint replay (CASSANDRA-2928)
 * Properly synchronize repair's merkle tree computation (CASSANDRA-2816)


0.8.1
 * CQL:
   - support for insert, delete in BATCH (CASSANDRA-2537)
   - support for IN to SELECT, UPDATE (CASSANDRA-2553)
   - timestamp support for INSERT, UPDATE, and BATCH (CASSANDRA-2555)
   - TTL support (CASSANDRA-2476)
   - counter support (CASSANDRA-2473)
   - ALTER COLUMNFAMILY (CASSANDRA-1709)
   - DROP INDEX (CASSANDRA-2617)
   - add SCHEMA/TABLE as aliases for KS/CF (CASSANDRA-2743)
   - server handles wait-for-schema-agreement (CASSANDRA-2756)
   - key alias support (CASSANDRA-2480)
 * add support for comparator parameters and a generic ReverseType
   (CASSANDRA-2355)
 * add CompositeType and DynamicCompositeType (CASSANDRA-2231)
 * optimize batches containing multiple updates to the same row
   (CASSANDRA-2583)
 * adjust hinted handoff page size to avoid OOM with large columns
   (CASSANDRA-2652)
 * mark BRAF buffer invalid post-flush so we don't re-flush partial
   buffers again, especially on CL writes (CASSANDRA-2660)
 * add DROP INDEX support to CLI (CASSANDRA-2616)
 * don't perform HH to client-mode [storageproxy] nodes (CASSANDRA-2668)
 * Improve forceDeserialize/getCompactedRow encapsulation (CASSANDRA-2659)
 * Don't write CounterUpdateColumn to disk in tests (CASSANDRA-2650)
 * Add sstable bulk loading utility (CASSANDRA-1278)
 * avoid replaying hints to dropped columnfamilies (CASSANDRA-2685)
 * add placeholders for missing rows in range query pseudo-RR (CASSANDRA-2680)
 * remove no-op HHOM.renameHints (CASSANDRA-2693)
 * clone super columns to avoid modifying them during flush (CASSANDRA-2675)
 * allow writes to bypass the commitlog for certain keyspaces (CASSANDRA-2683)
 * avoid NPE when bypassing commitlog during memtable flush (CASSANDRA-2781)
 * Added support for making bootstrap retry if nodes flap (CASSANDRA-2644)
 * Added statusthrift to nodetool to report if thrift server is running (CASSANDRA-2722)
 * Fixed rows being cached if they do not exist (CASSANDRA-2723)
 * Support passing tableName and cfName to RowCacheProviders (CASSANDRA-2702)
 * close scrub file handles (CASSANDRA-2669)
 * throttle migration replay (CASSANDRA-2714)
 * optimize column serializer creation (CASSANDRA-2716)
 * Added support for making bootstrap retry if nodes flap (CASSANDRA-2644)
 * Added statusthrift to nodetool to report if thrift server is running
   (CASSANDRA-2722)
 * Fixed rows being cached if they do not exist (CASSANDRA-2723)
 * fix truncate/compaction race (CASSANDRA-2673)
 * workaround large resultsets causing large allocation retention
   by nio sockets (CASSANDRA-2654)
 * fix nodetool ring use with Ec2Snitch (CASSANDRA-2733)
 * fix removing columns and subcolumns that are supressed by a row or
   supercolumn tombstone during replica resolution (CASSANDRA-2590)
 * support sstable2json against snapshot sstables (CASSANDRA-2386)
 * remove active-pull schema requests (CASSANDRA-2715)
 * avoid marking entire list of sstables as actively being compacted
   in multithreaded compaction (CASSANDRA-2765)
 * seek back after deserializing a row to update cache with (CASSANDRA-2752)
 * avoid skipping rows in scrub for counter column family (CASSANDRA-2759)
 * fix ConcurrentModificationException in repair when dealing with 0.7 node
   (CASSANDRA-2767)
 * use threadsafe collections for StreamInSession (CASSANDRA-2766)
 * avoid infinite loop when creating merkle tree (CASSANDRA-2758)
 * avoids unmarking compacting sstable prematurely in cleanup (CASSANDRA-2769)
 * fix NPE when the commit log is bypassed (CASSANDRA-2718)
 * don't throw an exception in SS.isRPCServerRunning (CASSANDRA-2721)
 * make stress.jar executable (CASSANDRA-2744)
 * add daemon mode to java stress (CASSANDRA-2267)
 * expose the DC and rack of a node through JMX and nodetool ring (CASSANDRA-2531)
 * fix cache mbean getSize (CASSANDRA-2781)
 * Add Date, Float, Double, and Boolean types (CASSANDRA-2530)
 * Add startup flag to renew counter node id (CASSANDRA-2788)
 * add jamm agent to cassandra.bat (CASSANDRA-2787)
 * fix repair hanging if a neighbor has nothing to send (CASSANDRA-2797)
 * purge tombstone even if row is in only one sstable (CASSANDRA-2801)
 * Fix wrong purge of deleted cf during compaction (CASSANDRA-2786)
 * fix race that could result in Hadoop writer failing to throw an
   exception encountered after close() (CASSANDRA-2755)
 * fix scan wrongly throwing assertion error (CASSANDRA-2653)
 * Always use even distribution for merkle tree with RandomPartitionner
   (CASSANDRA-2841)
 * fix describeOwnership for OPP (CASSANDRA-2800)
 * ensure that string tokens do not contain commas (CASSANDRA-2762)


0.8.0-final
 * fix CQL grammar warning and cqlsh regression from CASSANDRA-2622
 * add ant generate-cql-html target (CASSANDRA-2526)
 * update CQL consistency levels (CASSANDRA-2566)
 * debian packaging fixes (CASSANDRA-2481, 2647)
 * fix UUIDType, IntegerType for direct buffers (CASSANDRA-2682, 2684)
 * switch to native Thrift for Hadoop map/reduce (CASSANDRA-2667)
 * fix StackOverflowError when building from eclipse (CASSANDRA-2687)
 * only provide replication_factor to strategy_options "help" for
   SimpleStrategy, OldNetworkTopologyStrategy (CASSANDRA-2678, 2713)
 * fix exception adding validators to non-string columns (CASSANDRA-2696)
 * avoid instantiating DatabaseDescriptor in JDBC (CASSANDRA-2694)
 * fix potential stack overflow during compaction (CASSANDRA-2626)
 * clone super columns to avoid modifying them during flush (CASSANDRA-2675)
 * reset underlying iterator in EchoedRow constructor (CASSANDRA-2653)


0.8.0-rc1
 * faster flushes and compaction from fixing excessively pessimistic
   rebuffering in BRAF (CASSANDRA-2581)
 * fix returning null column values in the python cql driver (CASSANDRA-2593)
 * fix merkle tree splitting exiting early (CASSANDRA-2605)
 * snapshot_before_compaction directory name fix (CASSANDRA-2598)
 * Disable compaction throttling during bootstrap (CASSANDRA-2612)
 * fix CQL treatment of > and < operators in range slices (CASSANDRA-2592)
 * fix potential double-application of counter updates on commitlog replay
   by moving replay position from header to sstable metadata (CASSANDRA-2419)
 * JDBC CQL driver exposes getColumn for access to timestamp
 * JDBC ResultSetMetadata properties added to AbstractType
 * r/m clustertool (CASSANDRA-2607)
 * add support for presenting row key as a column in CQL result sets
   (CASSANDRA-2622)
 * Don't allow {LOCAL|EACH}_QUORUM unless strategy is NTS (CASSANDRA-2627)
 * validate keyspace strategy_options during CQL create (CASSANDRA-2624)
 * fix empty Result with secondary index when limit=1 (CASSANDRA-2628)
 * Fix regression where bootstrapping a node with no schema fails
   (CASSANDRA-2625)
 * Allow removing LocationInfo sstables (CASSANDRA-2632)
 * avoid attempting to replay mutations from dropped keyspaces (CASSANDRA-2631)
 * avoid using cached position of a key when GT is requested (CASSANDRA-2633)
 * fix counting bloom filter true positives (CASSANDRA-2637)
 * initialize local ep state prior to gossip startup if needed (CASSANDRA-2638)
 * fix counter increment lost after restart (CASSANDRA-2642)
 * add quote-escaping via backslash to CLI (CASSANDRA-2623)
 * fix pig example script (CASSANDRA-2487)
 * fix dynamic snitch race in adding latencies (CASSANDRA-2618)
 * Start/stop cassandra after more important services such as mdadm in
   debian packaging (CASSANDRA-2481)


0.8.0-beta2
 * fix NPE compacting index CFs (CASSANDRA-2528)
 * Remove checking all column families on startup for compaction candidates
   (CASSANDRA-2444)
 * validate CQL create keyspace options (CASSANDRA-2525)
 * fix nodetool setcompactionthroughput (CASSANDRA-2550)
 * move	gossip heartbeat back to its own thread (CASSANDRA-2554)
 * validate cql TRUNCATE columnfamily before truncating (CASSANDRA-2570)
 * fix batch_mutate for mixed standard-counter mutations (CASSANDRA-2457)
 * disallow making schema changes to system keyspace (CASSANDRA-2563)
 * fix sending mutation messages multiple times (CASSANDRA-2557)
 * fix incorrect use of NBHM.size in ReadCallback that could cause
   reads to time out even when responses were received (CASSANDRA-2552)
 * trigger read repair correctly for LOCAL_QUORUM reads (CASSANDRA-2556)
 * Allow configuring the number of compaction thread (CASSANDRA-2558)
 * forceUserDefinedCompaction will attempt to compact what it is given
   even if the pessimistic estimate is that there is not enough disk space;
   automatic compactions will only compact 2 or more sstables (CASSANDRA-2575)
 * refuse to apply migrations with older timestamps than the current
   schema (CASSANDRA-2536)
 * remove unframed Thrift transport option
 * include indexes in snapshots (CASSANDRA-2596)
 * improve ignoring of obsolete mutations in index maintenance (CASSANDRA-2401)
 * recognize attempt to drop just the index while leaving the column
   definition alone (CASSANDRA-2619)


0.8.0-beta1
 * remove Avro RPC support (CASSANDRA-926)
 * support for columns that act as incr/decr counters
   (CASSANDRA-1072, 1937, 1944, 1936, 2101, 2093, 2288, 2105, 2384, 2236, 2342,
   2454)
 * CQL (CASSANDRA-1703, 1704, 1705, 1706, 1707, 1708, 1710, 1711, 1940,
   2124, 2302, 2277, 2493)
 * avoid double RowMutation serialization on write path (CASSANDRA-1800)
 * make NetworkTopologyStrategy the default (CASSANDRA-1960)
 * configurable internode encryption (CASSANDRA-1567, 2152)
 * human readable column names in sstable2json output (CASSANDRA-1933)
 * change default JMX port to 7199 (CASSANDRA-2027)
 * backwards compatible internal messaging (CASSANDRA-1015)
 * atomic switch of memtables and sstables (CASSANDRA-2284)
 * add pluggable SeedProvider (CASSANDRA-1669)
 * Fix clustertool to not throw exception when calling get_endpoints (CASSANDRA-2437)
 * upgrade to thrift 0.6 (CASSANDRA-2412)
 * repair works on a token range instead of full ring (CASSANDRA-2324)
 * purge tombstones from row cache (CASSANDRA-2305)
 * push replication_factor into strategy_options (CASSANDRA-1263)
 * give snapshots the same name on each node (CASSANDRA-1791)
 * remove "nodetool loadbalance" (CASSANDRA-2448)
 * multithreaded compaction (CASSANDRA-2191)
 * compaction throttling (CASSANDRA-2156)
 * add key type information and alias (CASSANDRA-2311, 2396)
 * cli no longer divides read_repair_chance by 100 (CASSANDRA-2458)
 * made CompactionInfo.getTaskType return an enum (CASSANDRA-2482)
 * add a server-wide cap on measured memtable memory usage and aggressively
   flush to keep under that threshold (CASSANDRA-2006)
 * add unified UUIDType (CASSANDRA-2233)
 * add off-heap row cache support (CASSANDRA-1969)


0.7.5
 * improvements/fixes to PIG driver (CASSANDRA-1618, CASSANDRA-2387,
   CASSANDRA-2465, CASSANDRA-2484)
 * validate index names (CASSANDRA-1761)
 * reduce contention on Table.flusherLock (CASSANDRA-1954)
 * try harder to detect failures during streaming, cleaning up temporary
   files more reliably (CASSANDRA-2088)
 * shut down server for OOM on a Thrift thread (CASSANDRA-2269)
 * fix tombstone handling in repair and sstable2json (CASSANDRA-2279)
 * preserve version when streaming data from old sstables (CASSANDRA-2283)
 * don't start repair if a neighboring node is marked as dead (CASSANDRA-2290)
 * purge tombstones from row cache (CASSANDRA-2305)
 * Avoid seeking when sstable2json exports the entire file (CASSANDRA-2318)
 * clear Built flag in system table when dropping an index (CASSANDRA-2320)
 * don't allow arbitrary argument for stress.java (CASSANDRA-2323)
 * validate values for index predicates in get_indexed_slice (CASSANDRA-2328)
 * queue secondary indexes for flush before the parent (CASSANDRA-2330)
 * allow job configuration to set the CL used in Hadoop jobs (CASSANDRA-2331)
 * add memtable_flush_queue_size defaulting to 4 (CASSANDRA-2333)
 * Allow overriding of initial_token, storage_port and rpc_port from system
   properties (CASSANDRA-2343)
 * fix comparator used for non-indexed secondary expressions in index scan
   (CASSANDRA-2347)
 * ensure size calculation and write phase of large-row compaction use
   the same threshold for TTL expiration (CASSANDRA-2349)
 * fix race when iterating CFs during add/drop (CASSANDRA-2350)
 * add ConsistencyLevel command to CLI (CASSANDRA-2354)
 * allow negative numbers in the cli (CASSANDRA-2358)
 * hard code serialVersionUID for tokens class (CASSANDRA-2361)
 * fix potential infinite loop in ByteBufferUtil.inputStream (CASSANDRA-2365)
 * fix encoding bugs in HintedHandoffManager, SystemTable when default
   charset is not UTF8 (CASSANDRA-2367)
 * avoids having removed node reappearing in Gossip (CASSANDRA-2371)
 * fix incorrect truncation of long to int when reading columns via block
   index (CASSANDRA-2376)
 * fix NPE during stream session (CASSANDRA-2377)
 * fix race condition that could leave orphaned data files when dropping CF or
   KS (CASSANDRA-2381)
 * fsync statistics component on write (CASSANDRA-2382)
 * fix duplicate results from CFS.scan (CASSANDRA-2406)
 * add IntegerType to CLI help (CASSANDRA-2414)
 * avoid caching token-only decoratedkeys (CASSANDRA-2416)
 * convert mmap assertion to if/throw so scrub can catch it (CASSANDRA-2417)
 * don't overwrite gc log (CASSANDR-2418)
 * invalidate row cache for streamed row to avoid inconsitencies
   (CASSANDRA-2420)
 * avoid copies in range/index scans (CASSANDRA-2425)
 * make sure we don't wipe data during cleanup if the node has not join
   the ring (CASSANDRA-2428)
 * Try harder to close files after compaction (CASSANDRA-2431)
 * re-set bootstrapped flag after move finishes (CASSANDRA-2435)
 * display validation_class in CLI 'describe keyspace' (CASSANDRA-2442)
 * make cleanup compactions cleanup the row cache (CASSANDRA-2451)
 * add column fields validation to scrub (CASSANDRA-2460)
 * use 64KB flush buffer instead of in_memory_compaction_limit (CASSANDRA-2463)
 * fix backslash substitutions in CLI (CASSANDRA-2492)
 * disable cache saving for system CFS (CASSANDRA-2502)
 * fixes for verifying destination availability under hinted conditions
   so UE can be thrown intead of timing out (CASSANDRA-2514)
 * fix update of validation class in column metadata (CASSANDRA-2512)
 * support LOCAL_QUORUM, EACH_QUORUM CLs outside of NTS (CASSANDRA-2516)
 * preserve version when streaming data from old sstables (CASSANDRA-2283)
 * fix backslash substitutions in CLI (CASSANDRA-2492)
 * count a row deletion as one operation towards memtable threshold
   (CASSANDRA-2519)
 * support LOCAL_QUORUM, EACH_QUORUM CLs outside of NTS (CASSANDRA-2516)


0.7.4
 * add nodetool join command (CASSANDRA-2160)
 * fix secondary indexes on pre-existing or streamed data (CASSANDRA-2244)
 * initialize endpoint in gossiper earlier (CASSANDRA-2228)
 * add ability to write to Cassandra from Pig (CASSANDRA-1828)
 * add rpc_[min|max]_threads (CASSANDRA-2176)
 * add CL.TWO, CL.THREE (CASSANDRA-2013)
 * avoid exporting an un-requested row in sstable2json, when exporting
   a key that does not exist (CASSANDRA-2168)
 * add incremental_backups option (CASSANDRA-1872)
 * add configurable row limit to Pig loadfunc (CASSANDRA-2276)
 * validate column values in batches as well as single-Column inserts
   (CASSANDRA-2259)
 * move sample schema from cassandra.yaml to schema-sample.txt,
   a cli scripts (CASSANDRA-2007)
 * avoid writing empty rows when scrubbing tombstoned rows (CASSANDRA-2296)
 * fix assertion error in range and index scans for CL < ALL
   (CASSANDRA-2282)
 * fix commitlog replay when flush position refers to data that didn't
   get synced before server died (CASSANDRA-2285)
 * fix fd leak in sstable2json with non-mmap'd i/o (CASSANDRA-2304)
 * reduce memory use during streaming of multiple sstables (CASSANDRA-2301)
 * purge tombstoned rows from cache after GCGraceSeconds (CASSANDRA-2305)
 * allow zero replicas in a NTS datacenter (CASSANDRA-1924)
 * make range queries respect snitch for local replicas (CASSANDRA-2286)
 * fix HH delivery when column index is larger than 2GB (CASSANDRA-2297)
 * make 2ary indexes use parent CF flush thresholds during initial build
   (CASSANDRA-2294)
 * update memtable_throughput to be a long (CASSANDRA-2158)


0.7.3
 * Keep endpoint state until aVeryLongTime (CASSANDRA-2115)
 * lower-latency read repair (CASSANDRA-2069)
 * add hinted_handoff_throttle_delay_in_ms option (CASSANDRA-2161)
 * fixes for cache save/load (CASSANDRA-2172, -2174)
 * Handle whole-row deletions in CFOutputFormat (CASSANDRA-2014)
 * Make memtable_flush_writers flush in parallel (CASSANDRA-2178)
 * Add compaction_preheat_key_cache option (CASSANDRA-2175)
 * refactor stress.py to have only one copy of the format string
   used for creating row keys (CASSANDRA-2108)
 * validate index names for \w+ (CASSANDRA-2196)
 * Fix Cassandra cli to respect timeout if schema does not settle
   (CASSANDRA-2187)
 * fix for compaction and cleanup writing old-format data into new-version
   sstable (CASSANDRA-2211, -2216)
 * add nodetool scrub (CASSANDRA-2217, -2240)
 * fix sstable2json large-row pagination (CASSANDRA-2188)
 * fix EOFing on requests for the last bytes in a file (CASSANDRA-2213)
 * fix BufferedRandomAccessFile bugs (CASSANDRA-2218, -2241)
 * check for memtable flush_after_mins exceeded every 10s (CASSANDRA-2183)
 * fix cache saving on Windows (CASSANDRA-2207)
 * add validateSchemaAgreement call + synchronization to schema
   modification operations (CASSANDRA-2222)
 * fix for reversed slice queries on large rows (CASSANDRA-2212)
 * fat clients were writing local data (CASSANDRA-2223)
 * set DEFAULT_MEMTABLE_LIFETIME_IN_MINS to 24h
 * improve detection and cleanup of partially-written sstables
   (CASSANDRA-2206)
 * fix supercolumn de/serialization when subcolumn comparator is different
   from supercolumn's (CASSANDRA-2104)
 * fix starting up on Windows when CASSANDRA_HOME contains whitespace
   (CASSANDRA-2237)
 * add [get|set][row|key]cacheSavePeriod to JMX (CASSANDRA-2100)
 * fix Hadoop ColumnFamilyOutputFormat dropping of mutations
   when batch fills up (CASSANDRA-2255)
 * move file deletions off of scheduledtasks executor (CASSANDRA-2253)


0.7.2
 * copy DecoratedKey.key when inserting into caches to avoid retaining
   a reference to the underlying buffer (CASSANDRA-2102)
 * format subcolumn names with subcomparator (CASSANDRA-2136)
 * fix column bloom filter deserialization (CASSANDRA-2165)


0.7.1
 * refactor MessageDigest creation code. (CASSANDRA-2107)
 * buffer network stack to avoid inefficient small TCP messages while avoiding
   the nagle/delayed ack problem (CASSANDRA-1896)
 * check log4j configuration for changes every 10s (CASSANDRA-1525, 1907)
 * more-efficient cross-DC replication (CASSANDRA-1530, -2051, -2138)
 * avoid polluting page cache with commitlog or sstable writes
   and seq scan operations (CASSANDRA-1470)
 * add RMI authentication options to nodetool (CASSANDRA-1921)
 * make snitches configurable at runtime (CASSANDRA-1374)
 * retry hadoop split requests on connection failure (CASSANDRA-1927)
 * implement describeOwnership for BOP, COPP (CASSANDRA-1928)
 * make read repair behave as expected for ConsistencyLevel > ONE
   (CASSANDRA-982, 2038)
 * distributed test harness (CASSANDRA-1859, 1964)
 * reduce flush lock contention (CASSANDRA-1930)
 * optimize supercolumn deserialization (CASSANDRA-1891)
 * fix CFMetaData.apply to only compare objects of the same class
   (CASSANDRA-1962)
 * allow specifying specific SSTables to compact from JMX (CASSANDRA-1963)
 * fix race condition in MessagingService.targets (CASSANDRA-1959, 2094, 2081)
 * refuse to open sstables from a future version (CASSANDRA-1935)
 * zero-copy reads (CASSANDRA-1714)
 * fix copy bounds for word Text in wordcount demo (CASSANDRA-1993)
 * fixes for contrib/javautils (CASSANDRA-1979)
 * check more frequently for memtable expiration (CASSANDRA-2000)
 * fix writing SSTable column count statistics (CASSANDRA-1976)
 * fix streaming of multiple CFs during bootstrap (CASSANDRA-1992)
 * explicitly set JVM GC new generation size with -Xmn (CASSANDRA-1968)
 * add short options for CLI flags (CASSANDRA-1565)
 * make keyspace argument to "describe keyspace" in CLI optional
   when authenticated to keyspace already (CASSANDRA-2029)
 * added option to specify -Dcassandra.join_ring=false on startup
   to allow "warm spare" nodes or performing JMX maintenance before
   joining the ring (CASSANDRA-526)
 * log migrations at INFO (CASSANDRA-2028)
 * add CLI verbose option in file mode (CASSANDRA-2030)
 * add single-line "--" comments to CLI (CASSANDRA-2032)
 * message serialization tests (CASSANDRA-1923)
 * switch from ivy to maven-ant-tasks (CASSANDRA-2017)
 * CLI attempts to block for new schema to propagate (CASSANDRA-2044)
 * fix potential overflow in nodetool cfstats (CASSANDRA-2057)
 * add JVM shutdownhook to sync commitlog (CASSANDRA-1919)
 * allow nodes to be up without being part of  normal traffic (CASSANDRA-1951)
 * fix CLI "show keyspaces" with null options on NTS (CASSANDRA-2049)
 * fix possible ByteBuffer race conditions (CASSANDRA-2066)
 * reduce garbage generated by MessagingService to prevent load spikes
   (CASSANDRA-2058)
 * fix math in RandomPartitioner.describeOwnership (CASSANDRA-2071)
 * fix deletion of sstable non-data components (CASSANDRA-2059)
 * avoid blocking gossip while deleting handoff hints (CASSANDRA-2073)
 * ignore messages from newer versions, keep track of nodes in gossip
   regardless of version (CASSANDRA-1970)
 * cache writing moved to CompactionManager to reduce i/o contention and
   updated to use non-cache-polluting writes (CASSANDRA-2053)
 * page through large rows when exporting to JSON (CASSANDRA-2041)
 * add flush_largest_memtables_at and reduce_cache_sizes_at options
   (CASSANDRA-2142)
 * add cli 'describe cluster' command (CASSANDRA-2127)
 * add cli support for setting username/password at 'connect' command
   (CASSANDRA-2111)
 * add -D option to Stress.java to allow reading hosts from a file
   (CASSANDRA-2149)
 * bound hints CF throughput between 32M and 256M (CASSANDRA-2148)
 * continue starting when invalid saved cache entries are encountered
   (CASSANDRA-2076)
 * add max_hint_window_in_ms option (CASSANDRA-1459)


0.7.0-final
 * fix offsets to ByteBuffer.get (CASSANDRA-1939)


0.7.0-rc4
 * fix cli crash after backgrounding (CASSANDRA-1875)
 * count timeouts in storageproxy latencies, and include latency
   histograms in StorageProxyMBean (CASSANDRA-1893)
 * fix CLI get recognition of supercolumns (CASSANDRA-1899)
 * enable keepalive on intra-cluster sockets (CASSANDRA-1766)
 * count timeouts towards dynamicsnitch latencies (CASSANDRA-1905)
 * Expose index-building status in JMX + cli schema description
   (CASSANDRA-1871)
 * allow [LOCAL|EACH]_QUORUM to be used with non-NetworkTopology
   replication Strategies
 * increased amount of index locks for faster commitlog replay
 * collect secondary index tombstones immediately (CASSANDRA-1914)
 * revert commitlog changes from #1780 (CASSANDRA-1917)
 * change RandomPartitioner min token to -1 to avoid collision w/
   tokens on actual nodes (CASSANDRA-1901)
 * examine the right nibble when validating TimeUUID (CASSANDRA-1910)
 * include secondary indexes in cleanup (CASSANDRA-1916)
 * CFS.scrubDataDirectories should also cleanup invalid secondary indexes
   (CASSANDRA-1904)
 * ability to disable/enable gossip on nodes to force them down
   (CASSANDRA-1108)


0.7.0-rc3
 * expose getNaturalEndpoints in StorageServiceMBean taking byte[]
   key; RMI cannot serialize ByteBuffer (CASSANDRA-1833)
 * infer org.apache.cassandra.locator for replication strategy classes
   when not otherwise specified
 * validation that generates less garbage (CASSANDRA-1814)
 * add TTL support to CLI (CASSANDRA-1838)
 * cli defaults to bytestype for subcomparator when creating
   column families (CASSANDRA-1835)
 * unregister index MBeans when index is dropped (CASSANDRA-1843)
 * make ByteBufferUtil.clone thread-safe (CASSANDRA-1847)
 * change exception for read requests during bootstrap from
   InvalidRequest to Unavailable (CASSANDRA-1862)
 * respect row-level tombstones post-flush in range scans
   (CASSANDRA-1837)
 * ReadResponseResolver check digests against each other (CASSANDRA-1830)
 * return InvalidRequest when remove of subcolumn without supercolumn
   is requested (CASSANDRA-1866)
 * flush before repair (CASSANDRA-1748)
 * SSTableExport validates key order (CASSANDRA-1884)
 * large row support for SSTableExport (CASSANDRA-1867)
 * Re-cache hot keys post-compaction without hitting disk (CASSANDRA-1878)
 * manage read repair in coordinator instead of data source, to
   provide latency information to dynamic snitch (CASSANDRA-1873)


0.7.0-rc2
 * fix live-column-count of slice ranges including tombstoned supercolumn
   with live subcolumn (CASSANDRA-1591)
 * rename o.a.c.internal.AntientropyStage -> AntiEntropyStage,
   o.a.c.request.Request_responseStage -> RequestResponseStage,
   o.a.c.internal.Internal_responseStage -> InternalResponseStage
 * add AbstractType.fromString (CASSANDRA-1767)
 * require index_type to be present when specifying index_name
   on ColumnDef (CASSANDRA-1759)
 * fix add/remove index bugs in CFMetadata (CASSANDRA-1768)
 * rebuild Strategy during system_update_keyspace (CASSANDRA-1762)
 * cli updates prompt to ... in continuation lines (CASSANDRA-1770)
 * support multiple Mutations per key in hadoop ColumnFamilyOutputFormat
   (CASSANDRA-1774)
 * improvements to Debian init script (CASSANDRA-1772)
 * use local classloader to check for version.properties (CASSANDRA-1778)
 * Validate that column names in column_metadata are valid for the
   defined comparator, and decode properly in cli (CASSANDRA-1773)
 * use cross-platform newlines in cli (CASSANDRA-1786)
 * add ExpiringColumn support to sstable import/export (CASSANDRA-1754)
 * add flush for each append to periodic commitlog mode; added
   periodic_without_flush option to disable this (CASSANDRA-1780)
 * close file handle used for post-flush truncate (CASSANDRA-1790)
 * various code cleanup (CASSANDRA-1793, -1794, -1795)
 * fix range queries against wrapped range (CASSANDRA-1781)
 * fix consistencylevel calculations for NetworkTopologyStrategy
   (CASSANDRA-1804)
 * cli support index type enum names (CASSANDRA-1810)
 * improved validation of column_metadata (CASSANDRA-1813)
 * reads at ConsistencyLevel > 1 throw UnavailableException
   immediately if insufficient live nodes exist (CASSANDRA-1803)
 * copy bytebuffers for local writes to avoid retaining the entire
   Thrift frame (CASSANDRA-1801)
 * fix NPE adding index to column w/o prior metadata (CASSANDRA-1764)
 * reduce fat client timeout (CASSANDRA-1730)
 * fix botched merge of CASSANDRA-1316


0.7.0-rc1
 * fix compaction and flush races with schema updates (CASSANDRA-1715)
 * add clustertool, config-converter, sstablekeys, and schematool
   Windows .bat files (CASSANDRA-1723)
 * reject range queries received during bootstrap (CASSANDRA-1739)
 * fix wrapping-range queries on non-minimum token (CASSANDRA-1700)
 * add nodetool cfhistogram (CASSANDRA-1698)
 * limit repaired ranges to what the nodes have in common (CASSANDRA-1674)
 * index scan treats missing columns as not matching secondary
   expressions (CASSANDRA-1745)
 * Fix misuse of DataOutputBuffer.getData in AntiEntropyService
   (CASSANDRA-1729)
 * detect and warn when obsolete version of JNA is present (CASSANDRA-1760)
 * reduce fat client timeout (CASSANDRA-1730)
 * cleanup smallest CFs first to increase free temp space for larger ones
   (CASSANDRA-1811)
 * Update windows .bat files to work outside of main Cassandra
   directory (CASSANDRA-1713)
 * fix read repair regression from 0.6.7 (CASSANDRA-1727)
 * more-efficient read repair (CASSANDRA-1719)
 * fix hinted handoff replay (CASSANDRA-1656)
 * log type of dropped messages (CASSANDRA-1677)
 * upgrade to SLF4J 1.6.1
 * fix ByteBuffer bug in ExpiringColumn.updateDigest (CASSANDRA-1679)
 * fix IntegerType.getString (CASSANDRA-1681)
 * make -Djava.net.preferIPv4Stack=true the default (CASSANDRA-628)
 * add INTERNAL_RESPONSE verb to differentiate from responses related
   to client requests (CASSANDRA-1685)
 * log tpstats when dropping messages (CASSANDRA-1660)
 * include unreachable nodes in describeSchemaVersions (CASSANDRA-1678)
 * Avoid dropping messages off the client request path (CASSANDRA-1676)
 * fix jna errno reporting (CASSANDRA-1694)
 * add friendlier error for UnknownHostException on startup (CASSANDRA-1697)
 * include jna dependency in RPM package (CASSANDRA-1690)
 * add --skip-keys option to stress.py (CASSANDRA-1696)
 * improve cli handling of non-string keys and column names
   (CASSANDRA-1701, -1693)
 * r/m extra subcomparator line in cli keyspaces output (CASSANDRA-1712)
 * add read repair chance to cli "show keyspaces"
 * upgrade to ConcurrentLinkedHashMap 1.1 (CASSANDRA-975)
 * fix index scan routing (CASSANDRA-1722)
 * fix tombstoning of supercolumns in range queries (CASSANDRA-1734)
 * clear endpoint cache after updating keyspace metadata (CASSANDRA-1741)
 * fix wrapping-range queries on non-minimum token (CASSANDRA-1700)
 * truncate includes secondary indexes (CASSANDRA-1747)
 * retain reference to PendingFile sstables (CASSANDRA-1749)
 * fix sstableimport regression (CASSANDRA-1753)
 * fix for bootstrap when no non-system tables are defined (CASSANDRA-1732)
 * handle replica unavailability in index scan (CASSANDRA-1755)
 * fix service initialization order deadlock (CASSANDRA-1756)
 * multi-line cli commands (CASSANDRA-1742)
 * fix race between snapshot and compaction (CASSANDRA-1736)
 * add listEndpointsPendingHints, deleteHintsForEndpoint JMX methods
   (CASSANDRA-1551)


0.7.0-beta3
 * add strategy options to describe_keyspace output (CASSANDRA-1560)
 * log warning when using randomly generated token (CASSANDRA-1552)
 * re-organize JMX into .db, .net, .internal, .request (CASSANDRA-1217)
 * allow nodes to change IPs between restarts (CASSANDRA-1518)
 * remember ring state between restarts by default (CASSANDRA-1518)
 * flush index built flag so we can read it before log replay (CASSANDRA-1541)
 * lock row cache updates to prevent race condition (CASSANDRA-1293)
 * remove assertion causing rare (and harmless) error messages in
   commitlog (CASSANDRA-1330)
 * fix moving nodes with no keyspaces defined (CASSANDRA-1574)
 * fix unbootstrap when no data is present in a transfer range (CASSANDRA-1573)
 * take advantage of AVRO-495 to simplify our avro IDL (CASSANDRA-1436)
 * extend authorization hierarchy to column family (CASSANDRA-1554)
 * deletion support in secondary indexes (CASSANDRA-1571)
 * meaningful error message for invalid replication strategy class
   (CASSANDRA-1566)
 * allow keyspace creation with RF > N (CASSANDRA-1428)
 * improve cli error handling (CASSANDRA-1580)
 * add cache save/load ability (CASSANDRA-1417, 1606, 1647)
 * add StorageService.getDrainProgress (CASSANDRA-1588)
 * Disallow bootstrap to an in-use token (CASSANDRA-1561)
 * Allow dynamic secondary index creation and destruction (CASSANDRA-1532)
 * log auto-guessed memtable thresholds (CASSANDRA-1595)
 * add ColumnDef support to cli (CASSANDRA-1583)
 * reduce index sample time by 75% (CASSANDRA-1572)
 * add cli support for column, strategy metadata (CASSANDRA-1578, 1612)
 * add cli support for schema modification (CASSANDRA-1584)
 * delete temp files on failed compactions (CASSANDRA-1596)
 * avoid blocking for dead nodes during removetoken (CASSANDRA-1605)
 * remove ConsistencyLevel.ZERO (CASSANDRA-1607)
 * expose in-progress compaction type in jmx (CASSANDRA-1586)
 * removed IClock & related classes from internals (CASSANDRA-1502)
 * fix removing tokens from SystemTable on decommission and removetoken
   (CASSANDRA-1609)
 * include CF metadata in cli 'show keyspaces' (CASSANDRA-1613)
 * switch from Properties to HashMap in PropertyFileSnitch to
   avoid synchronization bottleneck (CASSANDRA-1481)
 * PropertyFileSnitch configuration file renamed to
   cassandra-topology.properties
 * add cli support for get_range_slices (CASSANDRA-1088, CASSANDRA-1619)
 * Make memtable flush thresholds per-CF instead of global
   (CASSANDRA-1007, 1637)
 * add cli support for binary data without CfDef hints (CASSANDRA-1603)
 * fix building SSTable statistics post-stream (CASSANDRA-1620)
 * fix potential infinite loop in 2ary index queries (CASSANDRA-1623)
 * allow creating NTS keyspaces with no replicas configured (CASSANDRA-1626)
 * add jmx histogram of sstables accessed per read (CASSANDRA-1624)
 * remove system_rename_column_family and system_rename_keyspace from the
   client API until races can be fixed (CASSANDRA-1630, CASSANDRA-1585)
 * add cli sanity tests (CASSANDRA-1582)
 * update GC settings in cassandra.bat (CASSANDRA-1636)
 * cli support for index queries (CASSANDRA-1635)
 * cli support for updating schema memtable settings (CASSANDRA-1634)
 * cli --file option (CASSANDRA-1616)
 * reduce automatically chosen memtable sizes by 50% (CASSANDRA-1641)
 * move endpoint cache from snitch to strategy (CASSANDRA-1643)
 * fix commitlog recovery deleting the newly-created segment as well as
   the old ones (CASSANDRA-1644)
 * upgrade to Thrift 0.5 (CASSANDRA-1367)
 * renamed CL.DCQUORUM to LOCAL_QUORUM and DCQUORUMSYNC to EACH_QUORUM
 * cli truncate support (CASSANDRA-1653)
 * update GC settings in cassandra.bat (CASSANDRA-1636)
 * avoid logging when a node's ip/token is gossipped back to it (CASSANDRA-1666)


0.7-beta2
 * always use UTF-8 for hint keys (CASSANDRA-1439)
 * remove cassandra.yaml dependency from Hadoop and Pig (CASSADRA-1322)
 * expose CfDef metadata in describe_keyspaces (CASSANDRA-1363)
 * restore use of mmap_index_only option (CASSANDRA-1241)
 * dropping a keyspace with no column families generated an error
   (CASSANDRA-1378)
 * rename RackAwareStrategy to OldNetworkTopologyStrategy, RackUnawareStrategy
   to SimpleStrategy, DatacenterShardStrategy to NetworkTopologyStrategy,
   AbstractRackAwareSnitch to AbstractNetworkTopologySnitch (CASSANDRA-1392)
 * merge StorageProxy.mutate, mutateBlocking (CASSANDRA-1396)
 * faster UUIDType, LongType comparisons (CASSANDRA-1386, 1393)
 * fix setting read_repair_chance from CLI addColumnFamily (CASSANDRA-1399)
 * fix updates to indexed columns (CASSANDRA-1373)
 * fix race condition leaving to FileNotFoundException (CASSANDRA-1382)
 * fix sharded lock hash on index write path (CASSANDRA-1402)
 * add support for GT/E, LT/E in subordinate index clauses (CASSANDRA-1401)
 * cfId counter got out of sync when CFs were added (CASSANDRA-1403)
 * less chatty schema updates (CASSANDRA-1389)
 * rename column family mbeans. 'type' will now include either
   'IndexColumnFamilies' or 'ColumnFamilies' depending on the CFS type.
   (CASSANDRA-1385)
 * disallow invalid keyspace and column family names. This includes name that
   matches a '^\w+' regex. (CASSANDRA-1377)
 * use JNA, if present, to take snapshots (CASSANDRA-1371)
 * truncate hints if starting 0.7 for the first time (CASSANDRA-1414)
 * fix FD leak in single-row slicepredicate queries (CASSANDRA-1416)
 * allow index expressions against columns that are not part of the
   SlicePredicate (CASSANDRA-1410)
 * config-converter properly handles snitches and framed support
   (CASSANDRA-1420)
 * remove keyspace argument from multiget_count (CASSANDRA-1422)
 * allow specifying cassandra.yaml location as (local or remote) URL
   (CASSANDRA-1126)
 * fix using DynamicEndpointSnitch with NetworkTopologyStrategy
   (CASSANDRA-1429)
 * Add CfDef.default_validation_class (CASSANDRA-891)
 * fix EstimatedHistogram.max (CASSANDRA-1413)
 * quorum read optimization (CASSANDRA-1622)
 * handle zero-length (or missing) rows during HH paging (CASSANDRA-1432)
 * include secondary indexes during schema migrations (CASSANDRA-1406)
 * fix commitlog header race during schema change (CASSANDRA-1435)
 * fix ColumnFamilyStoreMBeanIterator to use new type name (CASSANDRA-1433)
 * correct filename generated by xml->yaml converter (CASSANDRA-1419)
 * add CMSInitiatingOccupancyFraction=75 and UseCMSInitiatingOccupancyOnly
   to default JVM options
 * decrease jvm heap for cassandra-cli (CASSANDRA-1446)
 * ability to modify keyspaces and column family definitions on a live cluster
   (CASSANDRA-1285)
 * support for Hadoop Streaming [non-jvm map/reduce via stdin/out]
   (CASSANDRA-1368)
 * Move persistent sstable stats from the system table to an sstable component
   (CASSANDRA-1430)
 * remove failed bootstrap attempt from pending ranges when gossip times
   it out after 1h (CASSANDRA-1463)
 * eager-create tcp connections to other cluster members (CASSANDRA-1465)
 * enumerate stages and derive stage from message type instead of
   transmitting separately (CASSANDRA-1465)
 * apply reversed flag during collation from different data sources
   (CASSANDRA-1450)
 * make failure to remove commitlog segment non-fatal (CASSANDRA-1348)
 * correct ordering of drain operations so CL.recover is no longer
   necessary (CASSANDRA-1408)
 * removed keyspace from describe_splits method (CASSANDRA-1425)
 * rename check_schema_agreement to describe_schema_versions
   (CASSANDRA-1478)
 * fix QUORUM calculation for RF > 3 (CASSANDRA-1487)
 * remove tombstones during non-major compactions when bloom filter
   verifies that row does not exist in other sstables (CASSANDRA-1074)
 * nodes that coordinated a loadbalance in the past could not be seen by
   newly added nodes (CASSANDRA-1467)
 * exposed endpoint states (gossip details) via jmx (CASSANDRA-1467)
 * ensure that compacted sstables are not included when new readers are
   instantiated (CASSANDRA-1477)
 * by default, calculate heap size and memtable thresholds at runtime (CASSANDRA-1469)
 * fix races dealing with adding/dropping keyspaces and column families in
   rapid succession (CASSANDRA-1477)
 * clean up of Streaming system (CASSANDRA-1503, 1504, 1506)
 * add options to configure Thrift socket keepalive and buffer sizes (CASSANDRA-1426)
 * make contrib CassandraServiceDataCleaner recursive (CASSANDRA-1509)
 * min, max compaction threshold are configurable and persistent
   per-ColumnFamily (CASSANDRA-1468)
 * fix replaying the last mutation in a commitlog unnecessarily
   (CASSANDRA-1512)
 * invoke getDefaultUncaughtExceptionHandler from DTPE with the original
   exception rather than the ExecutionException wrapper (CASSANDRA-1226)
 * remove Clock from the Thrift (and Avro) API (CASSANDRA-1501)
 * Close intra-node sockets when connection is broken (CASSANDRA-1528)
 * RPM packaging spec file (CASSANDRA-786)
 * weighted request scheduler (CASSANDRA-1485)
 * treat expired columns as deleted (CASSANDRA-1539)
 * make IndexInterval configurable (CASSANDRA-1488)
 * add describe_snitch to Thrift API (CASSANDRA-1490)
 * MD5 authenticator compares plain text submitted password with MD5'd
   saved property, instead of vice versa (CASSANDRA-1447)
 * JMX MessagingService pending and completed counts (CASSANDRA-1533)
 * fix race condition processing repair responses (CASSANDRA-1511)
 * make repair blocking (CASSANDRA-1511)
 * create EndpointSnitchInfo and MBean to expose rack and DC (CASSANDRA-1491)
 * added option to contrib/word_count to output results back to Cassandra
   (CASSANDRA-1342)
 * rewrite Hadoop ColumnFamilyRecordWriter to pool connections, retry to
   multiple Cassandra nodes, and smooth impact on the Cassandra cluster
   by using smaller batch sizes (CASSANDRA-1434)
 * fix setting gc_grace_seconds via CLI (CASSANDRA-1549)
 * support TTL'd index values (CASSANDRA-1536)
 * make removetoken work like decommission (CASSANDRA-1216)
 * make cli comparator-aware and improve quote rules (CASSANDRA-1523,-1524)
 * make nodetool compact and cleanup blocking (CASSANDRA-1449)
 * add memtable, cache information to GCInspector logs (CASSANDRA-1558)
 * enable/disable HintedHandoff via JMX (CASSANDRA-1550)
 * Ignore stray files in the commit log directory (CASSANDRA-1547)
 * Disallow bootstrap to an in-use token (CASSANDRA-1561)


0.7-beta1
 * sstable versioning (CASSANDRA-389)
 * switched to slf4j logging (CASSANDRA-625)
 * add (optional) expiration time for column (CASSANDRA-699)
 * access levels for authentication/authorization (CASSANDRA-900)
 * add ReadRepairChance to CF definition (CASSANDRA-930)
 * fix heisenbug in system tests, especially common on OS X (CASSANDRA-944)
 * convert to byte[] keys internally and all public APIs (CASSANDRA-767)
 * ability to alter schema definitions on a live cluster (CASSANDRA-44)
 * renamed configuration file to cassandra.xml, and log4j.properties to
   log4j-server.properties, which must now be loaded from
   the classpath (which is how our scripts in bin/ have always done it)
   (CASSANDRA-971)
 * change get_count to require a SlicePredicate. create multi_get_count
   (CASSANDRA-744)
 * re-organized endpointsnitch implementations and added SimpleSnitch
   (CASSANDRA-994)
 * Added preload_row_cache option (CASSANDRA-946)
 * add CRC to commitlog header (CASSANDRA-999)
 * removed deprecated batch_insert and get_range_slice methods (CASSANDRA-1065)
 * add truncate thrift method (CASSANDRA-531)
 * http mini-interface using mx4j (CASSANDRA-1068)
 * optimize away copy of sliced row on memtable read path (CASSANDRA-1046)
 * replace constant-size 2GB mmaped segments and special casing for index
   entries spanning segment boundaries, with SegmentedFile that computes
   segments that always contain entire entries/rows (CASSANDRA-1117)
 * avoid reading large rows into memory during compaction (CASSANDRA-16)
 * added hadoop OutputFormat (CASSANDRA-1101)
 * efficient Streaming (no more anticompaction) (CASSANDRA-579)
 * split commitlog header into separate file and add size checksum to
   mutations (CASSANDRA-1179)
 * avoid allocating a new byte[] for each mutation on replay (CASSANDRA-1219)
 * revise HH schema to be per-endpoint (CASSANDRA-1142)
 * add joining/leaving status to nodetool ring (CASSANDRA-1115)
 * allow multiple repair sessions per node (CASSANDRA-1190)
 * optimize away MessagingService for local range queries (CASSANDRA-1261)
 * make framed transport the default so malformed requests can't OOM the
   server (CASSANDRA-475)
 * significantly faster reads from row cache (CASSANDRA-1267)
 * take advantage of row cache during range queries (CASSANDRA-1302)
 * make GCGraceSeconds a per-ColumnFamily value (CASSANDRA-1276)
 * keep persistent row size and column count statistics (CASSANDRA-1155)
 * add IntegerType (CASSANDRA-1282)
 * page within a single row during hinted handoff (CASSANDRA-1327)
 * push DatacenterShardStrategy configuration into keyspace definition,
   eliminating datacenter.properties. (CASSANDRA-1066)
 * optimize forward slices starting with '' and single-index-block name
   queries by skipping the column index (CASSANDRA-1338)
 * streaming refactor (CASSANDRA-1189)
 * faster comparison for UUID types (CASSANDRA-1043)
 * secondary index support (CASSANDRA-749 and subtasks)
 * make compaction buckets deterministic (CASSANDRA-1265)


0.6.6
 * Allow using DynamicEndpointSnitch with RackAwareStrategy (CASSANDRA-1429)
 * remove the remaining vestiges of the unfinished DatacenterShardStrategy
   (replaced by NetworkTopologyStrategy in 0.7)


0.6.5
 * fix key ordering in range query results with RandomPartitioner
   and ConsistencyLevel > ONE (CASSANDRA-1145)
 * fix for range query starting with the wrong token range (CASSANDRA-1042)
 * page within a single row during hinted handoff (CASSANDRA-1327)
 * fix compilation on non-sun JDKs (CASSANDRA-1061)
 * remove String.trim() call on row keys in batch mutations (CASSANDRA-1235)
 * Log summary of dropped messages instead of spamming log (CASSANDRA-1284)
 * add dynamic endpoint snitch (CASSANDRA-981)
 * fix streaming for keyspaces with hyphens in their name (CASSANDRA-1377)
 * fix errors in hard-coded bloom filter optKPerBucket by computing it
   algorithmically (CASSANDRA-1220
 * remove message deserialization stage, and uncap read/write stages
   so slow reads/writes don't block gossip processing (CASSANDRA-1358)
 * add jmx port configuration to Debian package (CASSANDRA-1202)
 * use mlockall via JNA, if present, to prevent Linux from swapping
   out parts of the JVM (CASSANDRA-1214)


0.6.4
 * avoid queuing multiple hint deliveries for the same endpoint
   (CASSANDRA-1229)
 * better performance for and stricter checking of UTF8 column names
   (CASSANDRA-1232)
 * extend option to lower compaction priority to hinted handoff
   as well (CASSANDRA-1260)
 * log errors in gossip instead of re-throwing (CASSANDRA-1289)
 * avoid aborting commitlog replay prematurely if a flushed-but-
   not-removed commitlog segment is encountered (CASSANDRA-1297)
 * fix duplicate rows being read during mapreduce (CASSANDRA-1142)
 * failure detection wasn't closing command sockets (CASSANDRA-1221)
 * cassandra-cli.bat works on windows (CASSANDRA-1236)
 * pre-emptively drop requests that cannot be processed within RPCTimeout
   (CASSANDRA-685)
 * add ack to Binary write verb and update CassandraBulkLoader
   to wait for acks for each row (CASSANDRA-1093)
 * added describe_partitioner Thrift method (CASSANDRA-1047)
 * Hadoop jobs no longer require the Cassandra storage-conf.xml
   (CASSANDRA-1280, CASSANDRA-1047)
 * log thread pool stats when GC is excessive (CASSANDRA-1275)
 * remove gossip message size limit (CASSANDRA-1138)
 * parallelize local and remote reads during multiget, and respect snitch
   when determining whether to do local read for CL.ONE (CASSANDRA-1317)
 * fix read repair to use requested consistency level on digest mismatch,
   rather than assuming QUORUM (CASSANDRA-1316)
 * process digest mismatch re-reads in parallel (CASSANDRA-1323)
 * switch hints CF comparator to BytesType (CASSANDRA-1274)


0.6.3
 * retry to make streaming connections up to 8 times. (CASSANDRA-1019)
 * reject describe_ring() calls on invalid keyspaces (CASSANDRA-1111)
 * fix cache size calculation for size of 100% (CASSANDRA-1129)
 * fix cache capacity only being recalculated once (CASSANDRA-1129)
 * remove hourly scan of all hints on the off chance that the gossiper
   missed a status change; instead, expose deliverHintsToEndpoint to JMX
   so it can be done manually, if necessary (CASSANDRA-1141)
 * don't reject reads at CL.ALL (CASSANDRA-1152)
 * reject deletions to supercolumns in CFs containing only standard
   columns (CASSANDRA-1139)
 * avoid preserving login information after client disconnects
   (CASSANDRA-1057)
 * prefer sun jdk to openjdk in debian init script (CASSANDRA-1174)
 * detect partioner config changes between restarts and fail fast
   (CASSANDRA-1146)
 * use generation time to resolve node token reassignment disagreements
   (CASSANDRA-1118)
 * restructure the startup ordering of Gossiper and MessageService to avoid
   timing anomalies (CASSANDRA-1160)
 * detect incomplete commit log hearders (CASSANDRA-1119)
 * force anti-entropy service to stream files on the stream stage to avoid
   sending streams out of order (CASSANDRA-1169)
 * remove inactive stream managers after AES streams files (CASSANDRA-1169)
 * allow removing entire row through batch_mutate Deletion (CASSANDRA-1027)
 * add JMX metrics for row-level bloom filter false positives (CASSANDRA-1212)
 * added a redhat init script to contrib (CASSANDRA-1201)
 * use midpoint when bootstrapping a new machine into range with not
   much data yet instead of random token (CASSANDRA-1112)
 * kill server on OOM in executor stage as well as Thrift (CASSANDRA-1226)
 * remove opportunistic repairs, when two machines with overlapping replica
   responsibilities happen to finish major compactions of the same CF near
   the same time.  repairs are now fully manual (CASSANDRA-1190)
 * add ability to lower compaction priority (default is no change from 0.6.2)
   (CASSANDRA-1181)


0.6.2
 * fix contrib/word_count build. (CASSANDRA-992)
 * split CommitLogExecutorService into BatchCommitLogExecutorService and
   PeriodicCommitLogExecutorService (CASSANDRA-1014)
 * add latency histograms to CFSMBean (CASSANDRA-1024)
 * make resolving timestamp ties deterministic by using value bytes
   as a tiebreaker (CASSANDRA-1039)
 * Add option to turn off Hinted Handoff (CASSANDRA-894)
 * fix windows startup (CASSANDRA-948)
 * make concurrent_reads, concurrent_writes configurable at runtime via JMX
   (CASSANDRA-1060)
 * disable GCInspector on non-Sun JVMs (CASSANDRA-1061)
 * fix tombstone handling in sstable rows with no other data (CASSANDRA-1063)
 * fix size of row in spanned index entries (CASSANDRA-1056)
 * install json2sstable, sstable2json, and sstablekeys to Debian package
 * StreamingService.StreamDestinations wouldn't empty itself after streaming
   finished (CASSANDRA-1076)
 * added Collections.shuffle(splits) before returning the splits in
   ColumnFamilyInputFormat (CASSANDRA-1096)
 * do not recalculate cache capacity post-compaction if it's been manually
   modified (CASSANDRA-1079)
 * better defaults for flush sorter + writer executor queue sizes
   (CASSANDRA-1100)
 * windows scripts for SSTableImport/Export (CASSANDRA-1051)
 * windows script for nodetool (CASSANDRA-1113)
 * expose PhiConvictThreshold (CASSANDRA-1053)
 * make repair of RF==1 a no-op (CASSANDRA-1090)
 * improve default JVM GC options (CASSANDRA-1014)
 * fix SlicePredicate serialization inside Hadoop jobs (CASSANDRA-1049)
 * close Thrift sockets in Hadoop ColumnFamilyRecordReader (CASSANDRA-1081)


0.6.1
 * fix NPE in sstable2json when no excluded keys are given (CASSANDRA-934)
 * keep the replica set constant throughout the read repair process
   (CASSANDRA-937)
 * allow querying getAllRanges with empty token list (CASSANDRA-933)
 * fix command line arguments inversion in clustertool (CASSANDRA-942)
 * fix race condition that could trigger a false-positive assertion
   during post-flush discard of old commitlog segments (CASSANDRA-936)
 * fix neighbor calculation for anti-entropy repair (CASSANDRA-924)
 * perform repair even for small entropy differences (CASSANDRA-924)
 * Use hostnames in CFInputFormat to allow Hadoop's naive string-based
   locality comparisons to work (CASSANDRA-955)
 * cache read-only BufferedRandomAccessFile length to avoid
   3 system calls per invocation (CASSANDRA-950)
 * nodes with IPv6 (and no IPv4) addresses could not join cluster
   (CASSANDRA-969)
 * Retrieve the correct number of undeleted columns, if any, from
   a supercolumn in a row that had been deleted previously (CASSANDRA-920)
 * fix index scans that cross the 2GB mmap boundaries for both mmap
   and standard i/o modes (CASSANDRA-866)
 * expose drain via nodetool (CASSANDRA-978)


0.6.0-RC1
 * JMX drain to flush memtables and run through commit log (CASSANDRA-880)
 * Bootstrapping can skip ranges under the right conditions (CASSANDRA-902)
 * fix merging row versions in range_slice for CL > ONE (CASSANDRA-884)
 * default write ConsistencyLeven chaned from ZERO to ONE
 * fix for index entries spanning mmap buffer boundaries (CASSANDRA-857)
 * use lexical comparison if time part of TimeUUIDs are the same
   (CASSANDRA-907)
 * bound read, mutation, and response stages to fix possible OOM
   during log replay (CASSANDRA-885)
 * Use microseconds-since-epoch (UTC) in cli, instead of milliseconds
 * Treat batch_mutate Deletion with null supercolumn as "apply this predicate
   to top level supercolumns" (CASSANDRA-834)
 * Streaming destination nodes do not update their JMX status (CASSANDRA-916)
 * Fix internal RPC timeout calculation (CASSANDRA-911)
 * Added Pig loadfunc to contrib/pig (CASSANDRA-910)


0.6.0-beta3
 * fix compaction bucketing bug (CASSANDRA-814)
 * update windows batch file (CASSANDRA-824)
 * deprecate KeysCachedFraction configuration directive in favor
   of KeysCached; move to unified-per-CF key cache (CASSANDRA-801)
 * add invalidateRowCache to ColumnFamilyStoreMBean (CASSANDRA-761)
 * send Handoff hints to natural locations to reduce load on
   remaining nodes in a failure scenario (CASSANDRA-822)
 * Add RowWarningThresholdInMB configuration option to warn before very
   large rows get big enough to threaten node stability, and -x option to
   be able to remove them with sstable2json if the warning is unheeded
   until it's too late (CASSANDRA-843)
 * Add logging of GC activity (CASSANDRA-813)
 * fix ConcurrentModificationException in commitlog discard (CASSANDRA-853)
 * Fix hardcoded row count in Hadoop RecordReader (CASSANDRA-837)
 * Add a jmx status to the streaming service and change several DEBUG
   messages to INFO (CASSANDRA-845)
 * fix classpath in cassandra-cli.bat for Windows (CASSANDRA-858)
 * allow re-specifying host, port to cassandra-cli if invalid ones
   are first tried (CASSANDRA-867)
 * fix race condition handling rpc timeout in the coordinator
   (CASSANDRA-864)
 * Remove CalloutLocation and StagingFileDirectory from storage-conf files
   since those settings are no longer used (CASSANDRA-878)
 * Parse a long from RowWarningThresholdInMB instead of an int (CASSANDRA-882)
 * Remove obsolete ControlPort code from DatabaseDescriptor (CASSANDRA-886)
 * move skipBytes side effect out of assert (CASSANDRA-899)
 * add "double getLoad" to StorageServiceMBean (CASSANDRA-898)
 * track row stats per CF at compaction time (CASSANDRA-870)
 * disallow CommitLogDirectory matching a DataFileDirectory (CASSANDRA-888)
 * default key cache size is 200k entries, changed from 10% (CASSANDRA-863)
 * add -Dcassandra-foreground=yes to cassandra.bat
 * exit if cluster name is changed unexpectedly (CASSANDRA-769)


0.6.0-beta1/beta2
 * add batch_mutate thrift command, deprecating batch_insert (CASSANDRA-336)
 * remove get_key_range Thrift API, deprecated in 0.5 (CASSANDRA-710)
 * add optional login() Thrift call for authentication (CASSANDRA-547)
 * support fat clients using gossiper and StorageProxy to perform
   replication in-process [jvm-only] (CASSANDRA-535)
 * support mmapped I/O for reads, on by default on 64bit JVMs
   (CASSANDRA-408, CASSANDRA-669)
 * improve insert concurrency, particularly during Hinted Handoff
   (CASSANDRA-658)
 * faster network code (CASSANDRA-675)
 * stress.py moved to contrib (CASSANDRA-635)
 * row caching [must be explicitly enabled per-CF in config] (CASSANDRA-678)
 * present a useful measure of compaction progress in JMX (CASSANDRA-599)
 * add bin/sstablekeys (CASSNADRA-679)
 * add ConsistencyLevel.ANY (CASSANDRA-687)
 * make removetoken remove nodes from gossip entirely (CASSANDRA-644)
 * add ability to set cache sizes at runtime (CASSANDRA-708)
 * report latency and cache hit rate statistics with lifetime totals
   instead of average over the last minute (CASSANDRA-702)
 * support get_range_slice for RandomPartitioner (CASSANDRA-745)
 * per-keyspace replication factory and replication strategy (CASSANDRA-620)
 * track latency in microseconds (CASSANDRA-733)
 * add describe_ Thrift methods, deprecating get_string_property and
   get_string_list_property
 * jmx interface for tracking operation mode and streams in general.
   (CASSANDRA-709)
 * keep memtables in sorted order to improve range query performance
   (CASSANDRA-799)
 * use while loop instead of recursion when trimming sstables compaction list
   to avoid blowing stack in pathological cases (CASSANDRA-804)
 * basic Hadoop map/reduce support (CASSANDRA-342)


0.5.1
 * ensure all files for an sstable are streamed to the same directory.
   (CASSANDRA-716)
 * more accurate load estimate for bootstrapping (CASSANDRA-762)
 * tolerate dead or unavailable bootstrap target on write (CASSANDRA-731)
 * allow larger numbers of keys (> 140M) in a sstable bloom filter
   (CASSANDRA-790)
 * include jvm argument improvements from CASSANDRA-504 in debian package
 * change streaming chunk size to 32MB to accomodate Windows XP limitations
   (was 64MB) (CASSANDRA-795)
 * fix get_range_slice returning results in the wrong order (CASSANDRA-781)


0.5.0 final
 * avoid attempting to delete temporary bootstrap files twice (CASSANDRA-681)
 * fix bogus NaN in nodeprobe cfstats output (CASSANDRA-646)
 * provide a policy for dealing with single thread executors w/ a full queue
   (CASSANDRA-694)
 * optimize inner read in MessagingService, vastly improving multiple-node
   performance (CASSANDRA-675)
 * wait for table flush before streaming data back to a bootstrapping node.
   (CASSANDRA-696)
 * keep track of bootstrapping sources by table so that bootstrapping doesn't
   give the indication of finishing early (CASSANDRA-673)


0.5.0 RC3
 * commit the correct version of the patch for CASSANDRA-663


0.5.0 RC2 (unreleased)
 * fix bugs in converting get_range_slice results to Thrift
   (CASSANDRA-647, CASSANDRA-649)
 * expose java.util.concurrent.TimeoutException in StorageProxy methods
   (CASSANDRA-600)
 * TcpConnectionManager was holding on to disconnected connections,
   giving the false indication they were being used. (CASSANDRA-651)
 * Remove duplicated write. (CASSANDRA-662)
 * Abort bootstrap if IP is already in the token ring (CASSANDRA-663)
 * increase default commitlog sync period, and wait for last sync to
   finish before submitting another (CASSANDRA-668)


0.5.0 RC1
 * Fix potential NPE in get_range_slice (CASSANDRA-623)
 * add CRC32 to commitlog entries (CASSANDRA-605)
 * fix data streaming on windows (CASSANDRA-630)
 * GC compacted sstables after cleanup and compaction (CASSANDRA-621)
 * Speed up anti-entropy validation (CASSANDRA-629)
 * Fix anti-entropy assertion error (CASSANDRA-639)
 * Fix pending range conflicts when bootstapping or moving
   multiple nodes at once (CASSANDRA-603)
 * Handle obsolete gossip related to node movement in the case where
   one or more nodes is down when the movement occurs (CASSANDRA-572)
 * Include dead nodes in gossip to avoid a variety of problems
   and fix HH to removed nodes (CASSANDRA-634)
 * return an InvalidRequestException for mal-formed SlicePredicates
   (CASSANDRA-643)
 * fix bug determining closest neighbor for use in multiple datacenters
   (CASSANDRA-648)
 * Vast improvements in anticompaction speed (CASSANDRA-607)
 * Speed up log replay and writes by avoiding redundant serializations
   (CASSANDRA-652)


0.5.0 beta 2
 * Bootstrap improvements (several tickets)
 * add nodeprobe repair anti-entropy feature (CASSANDRA-193, CASSANDRA-520)
 * fix possibility of partition when many nodes restart at once
   in clusters with multiple seeds (CASSANDRA-150)
 * fix NPE in get_range_slice when no data is found (CASSANDRA-578)
 * fix potential NPE in hinted handoff (CASSANDRA-585)
 * fix cleanup of local "system" keyspace (CASSANDRA-576)
 * improve computation of cluster load balance (CASSANDRA-554)
 * added super column read/write, column count, and column/row delete to
   cassandra-cli (CASSANDRA-567, CASSANDRA-594)
 * fix returning live subcolumns of deleted supercolumns (CASSANDRA-583)
 * respect JAVA_HOME in bin/ scripts (several tickets)
 * add StorageService.initClient for fat clients on the JVM (CASSANDRA-535)
   (see contrib/client_only for an example of use)
 * make consistency_level functional in get_range_slice (CASSANDRA-568)
 * optimize key deserialization for RandomPartitioner (CASSANDRA-581)
 * avoid GCing tombstones except on major compaction (CASSANDRA-604)
 * increase failure conviction threshold, resulting in less nodes
   incorrectly (and temporarily) marked as down (CASSANDRA-610)
 * respect memtable thresholds during log replay (CASSANDRA-609)
 * support ConsistencyLevel.ALL on read (CASSANDRA-584)
 * add nodeprobe removetoken command (CASSANDRA-564)


0.5.0 beta
 * Allow multiple simultaneous flushes, improving flush throughput
   on multicore systems (CASSANDRA-401)
 * Split up locks to improve write and read throughput on multicore systems
   (CASSANDRA-444, CASSANDRA-414)
 * More efficient use of memory during compaction (CASSANDRA-436)
 * autobootstrap option: when enabled, all non-seed nodes will attempt
   to bootstrap when started, until bootstrap successfully
   completes. -b option is removed.  (CASSANDRA-438)
 * Unless a token is manually specified in the configuration xml,
   a bootstraping node will use a token that gives it half the
   keys from the most-heavily-loaded node in the cluster,
   instead of generating a random token.
   (CASSANDRA-385, CASSANDRA-517)
 * Miscellaneous bootstrap fixes (several tickets)
 * Ability to change a node's token even after it has data on it
   (CASSANDRA-541)
 * Ability to decommission a live node from the ring (CASSANDRA-435)
 * Semi-automatic loadbalancing via nodeprobe (CASSANDRA-192)
 * Add ability to set compaction thresholds at runtime via
   JMX / nodeprobe.  (CASSANDRA-465)
 * Add "comment" field to ColumnFamily definition. (CASSANDRA-481)
 * Additional JMX metrics (CASSANDRA-482)
 * JSON based export and import tools (several tickets)
 * Hinted Handoff fixes (several tickets)
 * Add key cache to improve read performance (CASSANDRA-423)
 * Simplified construction of custom ReplicationStrategy classes
   (CASSANDRA-497)
 * Graphical application (Swing) for ring integrity verification and
   visualization was added to contrib (CASSANDRA-252)
 * Add DCQUORUM, DCQUORUMSYNC consistency levels and corresponding
   ReplicationStrategy / EndpointSnitch classes.  Experimental.
   (CASSANDRA-492)
 * Web client interface added to contrib (CASSANDRA-457)
 * More-efficient flush for Random, CollatedOPP partitioners
   for normal writes (CASSANDRA-446) and bulk load (CASSANDRA-420)
 * Add MemtableFlushAfterMinutes, a global replacement for the old
   per-CF FlushPeriodInMinutes setting (CASSANDRA-463)
 * optimizations to slice reading (CASSANDRA-350) and supercolumn
   queries (CASSANDRA-510)
 * force binding to given listenaddress for nodes with multiple
   interfaces (CASSANDRA-546)
 * stress.py benchmarking tool improvements (several tickets)
 * optimized replica placement code (CASSANDRA-525)
 * faster log replay on restart (CASSANDRA-539, CASSANDRA-540)
 * optimized local-node writes (CASSANDRA-558)
 * added get_range_slice, deprecating get_key_range (CASSANDRA-344)
 * expose TimedOutException to thrift (CASSANDRA-563)


0.4.2
 * Add validation disallowing null keys (CASSANDRA-486)
 * Fix race conditions in TCPConnectionManager (CASSANDRA-487)
 * Fix using non-utf8-aware comparison as a sanity check.
   (CASSANDRA-493)
 * Improve default garbage collector options (CASSANDRA-504)
 * Add "nodeprobe flush" (CASSANDRA-505)
 * remove NotFoundException from get_slice throws list (CASSANDRA-518)
 * fix get (not get_slice) of entire supercolumn (CASSANDRA-508)
 * fix null token during bootstrap (CASSANDRA-501)


0.4.1
 * Fix FlushPeriod columnfamily configuration regression
   (CASSANDRA-455)
 * Fix long column name support (CASSANDRA-460)
 * Fix for serializing a row that only contains tombstones
   (CASSANDRA-458)
 * Fix for discarding unneeded commitlog segments (CASSANDRA-459)
 * Add SnapshotBeforeCompaction configuration option (CASSANDRA-426)
 * Fix compaction abort under insufficient disk space (CASSANDRA-473)
 * Fix reading subcolumn slice from tombstoned CF (CASSANDRA-484)
 * Fix race condition in RVH causing occasional NPE (CASSANDRA-478)


0.4.0
 * fix get_key_range problems when a node is down (CASSANDRA-440)
   and add UnavailableException to more Thrift methods
 * Add example EndPointSnitch contrib code (several tickets)


0.4.0 RC2
 * fix SSTable generation clash during compaction (CASSANDRA-418)
 * reject method calls with null parameters (CASSANDRA-308)
 * properly order ranges in nodeprobe output (CASSANDRA-421)
 * fix logging of certain errors on executor threads (CASSANDRA-425)


0.4.0 RC1
 * Bootstrap feature is live; use -b on startup (several tickets)
 * Added multiget api (CASSANDRA-70)
 * fix Deadlock with SelectorManager.doProcess and TcpConnection.write
   (CASSANDRA-392)
 * remove key cache b/c of concurrency bugs in third-party
   CLHM library (CASSANDRA-405)
 * update non-major compaction logic to use two threshold values
   (CASSANDRA-407)
 * add periodic / batch commitlog sync modes (several tickets)
 * inline BatchMutation into batch_insert params (CASSANDRA-403)
 * allow setting the logging level at runtime via mbean (CASSANDRA-402)
 * change default comparator to BytesType (CASSANDRA-400)
 * add forwards-compatible ConsistencyLevel parameter to get_key_range
   (CASSANDRA-322)
 * r/m special case of blocking for local destination when writing with
   ConsistencyLevel.ZERO (CASSANDRA-399)
 * Fixes to make BinaryMemtable [bulk load interface] useful (CASSANDRA-337);
   see contrib/bmt_example for an example of using it.
 * More JMX properties added (several tickets)
 * Thrift changes (several tickets)
    - Merged _super get methods with the normal ones; return values
      are now of ColumnOrSuperColumn.
    - Similarly, merged batch_insert_super into batch_insert.



0.4.0 beta
 * On-disk data format has changed to allow billions of keys/rows per
   node instead of only millions
 * Multi-keyspace support
 * Scan all sstables for all queries to avoid situations where
   different types of operation on the same ColumnFamily could
   disagree on what data was present
 * Snapshot support via JMX
 * Thrift API has changed a _lot_:
    - removed time-sorted CFs; instead, user-defined comparators
      may be defined on the column names, which are now byte arrays.
      Default comparators are provided for UTF8, Bytes, Ascii, Long (i64),
      and UUID types.
    - removed colon-delimited strings in thrift api in favor of explicit
      structs such as ColumnPath, ColumnParent, etc.  Also normalized
      thrift struct and argument naming.
    - Added columnFamily argument to get_key_range.
    - Change signature of get_slice to accept starting and ending
      columns as well as an offset.  (This allows use of indexes.)
      Added "ascending" flag to allow reasonably-efficient reverse
      scans as well.  Removed get_slice_by_range as redundant.
    - get_key_range operates on one CF at a time
    - changed `block` boolean on insert methods to ConsistencyLevel enum,
      with options of NONE, ONE, QUORUM, and ALL.
    - added similar consistency_level parameter to read methods
    - column-name-set slice with no names given now returns zero columns
      instead of all of them.  ("all" can run your server out of memory.
      use a range-based slice with a high max column count instead.)
 * Removed the web interface. Node information can now be obtained by
   using the newly introduced nodeprobe utility.
 * More JMX stats
 * Remove magic values from internals (e.g. special key to indicate
   when to flush memtables)
 * Rename configuration "table" to "keyspace"
 * Moved to crash-only design; no more shutdown (just kill the process)
 * Lots of bug fixes

Full list of issues resolved in 0.4 is at https://issues.apache.org/jira/secure/IssueNavigator.jspa?reset=true&&pid=12310865&fixfor=12313862&resolution=1&sorter/field=issuekey&sorter/order=DESC


0.3.0 RC3
 * Fix potential deadlock under load in TCPConnection.
   (CASSANDRA-220)


0.3.0 RC2
 * Fix possible data loss when server is stopped after replaying
   log but before new inserts force memtable flush.
   (CASSANDRA-204)
 * Added BUGS file


0.3.0 RC1
 * Range queries on keys, including user-defined key collation
 * Remove support
 * Workarounds for a weird bug in JDK select/register that seems
   particularly common on VM environments. Cassandra should deploy
   fine on EC2 now
 * Much improved infrastructure: the beginnings of a decent test suite
   ("ant test" for unit tests; "nosetests" for system tests), code
   coverage reporting, etc.
 * Expanded node status reporting via JMX
 * Improved error reporting/logging on both server and client
 * Reduced memory footprint in default configuration
 * Combined blocking and non-blocking versions of insert APIs
 * Added FlushPeriodInMinutes configuration parameter to force
   flushing of infrequently-updated ColumnFamilies<|MERGE_RESOLUTION|>--- conflicted
+++ resolved
@@ -1,4 +1,3 @@
-<<<<<<< HEAD
 DSE 5.1.0
  * Accept internal resource name in GRANT/REVOKE statements (APOLLO-113)
  * Improve StatementRestrictions::getPartitionKeys() execution speed (APOLLO-115)
@@ -15,21 +14,13 @@
 
 
 3.12
+ * cqlsh auto completion: refactor definition of compaction strategy options (CASSANDRA-12946)
+ * Add support for arithmetic operators (CASSANDRA-11935)
+
+
+3.10
  * Remove timing window in test case (CASSANDRA-12875)
  * Resolve unit testing without JCE security libraries installed (CASSANDRA-12945)
-=======
-3.12
->>>>>>> 04759223
- * cqlsh auto completion: refactor definition of compaction strategy options (CASSANDRA-12946)
- * Add support for arithmetic operators (CASSANDRA-11935)
-
-
-3.10
-<<<<<<< HEAD
-=======
- * Remove timing window in test case (CASSANDRA-12875)
- * Resolve unit testing without JCE security libraries installed (CASSANDRA-12945)
->>>>>>> 04759223
  * Fix inconsistencies in cassandra-stress load balancing policy (CASSANDRA-12919)
  * Fix validation of non-frozen UDT cells (CASSANDRA-12916)
  * Don't shut down socket input/output on StreamSession (CASSANDRA-12903)
