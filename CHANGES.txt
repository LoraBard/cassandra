--- conflicted
+++ resolved
@@ -19,7 +19,6 @@
  * Add private protocol version (APOLLO-2)
 Merged from DSE 5.0.x
  * Perform repair sync sequentially to avoid overloading coordinator (APOLLO-216)
-<<<<<<< HEAD
  * Backport CASSANDRA-10134 Always perform collision check before joining ring (CASSANDRA-10134)
  * Backport CASSANDRA-12461 (Add pre- and post-shutdown hooks to Storage Service) (APOLLO-48)
  * Wait for remaining tasks to finish on RepairJob after task failure (APOLLO-87)
@@ -158,30 +157,12 @@
  * Restore resumable hints delivery (CASSANDRA-11960)
  * Properly report LWT contention (CASSANDRA-12626)
 Merged from 3.0:
-=======
-Merged from 3.0.X
  * Replace empty strings with null values if they cannot be converted (CASSANDRA-12794)
- * Fixed flacky SSTableRewriterTest: check file counts before calling validateCFS (CASSANDRA-12348)
->>>>>>> 48c5a5ae
  * Fix deserialization of 2.x DeletedCells (CASSANDRA-12620)
  * Add parent repair session id to anticompaction log message (CASSANDRA-12186)
  * Improve contention handling on failure to acquire MV lock for streaming and hints (CASSANDRA-12905)
  * Fix DELETE and UPDATE queries with empty IN restrictions (CASSANDRA-12829)
  * Mark MVs as built after successful bootstrap (CASSANDRA-12984)
-<<<<<<< HEAD
-=======
-Merged from 2.2:
- * Remove support for non-JavaScript UDFs (CASSANDRA-12883)
- * cqlsh copy-from: encode column names to avoid primary key parsing errors (CASSANDRA-12909)
- * Temporarily fix bug that creates commit log when running offline tools (CASSANDRA-8616)
-Merged from 2.1:
- * cqlsh copy-from: sort user type fields in csv (CASSANDRA-12959)
-
-DSE 5.0.5
- * Backport CASSANDRA-10134 Always perform collision check before joining ring (CASSANDRA-10134)
- * Backport CASSANDRA-12461 (Add pre- and post-shutdown hooks to Storage Service) (APOLLO-48)
-Merged from 3.0.X
->>>>>>> 48c5a5ae
  * Estimated TS drop-time histogram updated with Cell.NO_DELETION_TIME (CASSANDRA-13040)
  * Nodetool compactionstats fails with NullPointerException (CASSANDRA-13021)
  * Thread local pools never cleaned up (CASSANDRA-13033)
@@ -243,6 +224,7 @@
  * Explicitly set locale for string validation (CASSANDRA-12541,CASSANDRA-12542,CASSANDRA-12543,CASSANDRA-12545)
  * Fix DynamicEndpointSnitch noop in multi-datacenter situations (CASSANDRA-13074)
 Merged from 2.2:
+ * Remove support for non-JavaScript UDFs (CASSANDRA-12883)
  * Fix DynamicEndpointSnitch noop in multi-datacenter situations (CASSANDRA-13074)
  * cqlsh copy-from: encode column names to avoid primary key parsing errors (CASSANDRA-12909)
  * Temporarily fix bug that creates commit log when running offline tools (CASSANDRA-8616)
