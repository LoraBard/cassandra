<<<<<<< HEAD
2.2.6
 * Fix bloom filter sizing with LCS (CASSANDRA-11344)
 * (cqlsh) Fix error when result is 0 rows with EXPAND ON (CASSANDRA-11092)
 * Fix intra-node serialization issue for multicolumn-restrictions (CASSANDRA-11196)
 * Non-obsoleting compaction operations over compressed files can impose rate limit on normal reads (CASSANDRA-11301)
 * Add missing newline at end of bin/cqlsh (CASSANDRA-11325)
 * Fix AE in nodetool cfstats (backport CASSANDRA-10859) (CASSANDRA-11297)
 * Unresolved hostname leads to replace being ignored (CASSANDRA-11210)
 * Fix filtering on non-primary key columns for thrift static column families
   (CASSANDRA-6377)
 * Only log yaml config once, at startup (CASSANDRA-11217)
 * Preserve order for preferred SSL cipher suites (CASSANDRA-11164)
 * Reference leak with parallel repairs on the same table (CASSANDRA-11215)
 * Range.compareTo() violates the contract of Comparable (CASSANDRA-11216)
 * Avoid NPE when serializing ErrorMessage with null message (CASSANDRA-11167)
 * Replacing an aggregate with a new version doesn't reset INITCOND (CASSANDRA-10840)
 * (cqlsh) cqlsh cannot be called through symlink (CASSANDRA-11037)
 * fix ohc and java-driver pom dependencies in build.xml (CASSANDRA-10793)
 * Protect from keyspace dropped during repair (CASSANDRA-11065)
 * Handle adding fields to a UDT in SELECT JSON and toJson() (CASSANDRA-11146)
 * Better error message for cleanup (CASSANDRA-10991)
 * cqlsh pg-style-strings broken if line ends with ';' (CASSANDRA-11123)
 * Use cloned TokenMetadata in size estimates to avoid race against membership check
   (CASSANDRA-10736)
 * Always persist upsampled index summaries (CASSANDRA-10512)
 * (cqlsh) Fix inconsistent auto-complete (CASSANDRA-10733)
 * Make SELECT JSON and toJson() threadsafe (CASSANDRA-11048)
 * Fix SELECT on tuple relations for mixed ASC/DESC clustering order (CASSANDRA-7281)
 * (cqlsh) Support utf-8/cp65001 encoding on Windows (CASSANDRA-11030)
 * Fix paging on DISTINCT queries repeats result when first row in partition changes
   (CASSANDRA-10010)
Merged from 2.1:
=======
2.1.14
 * Don't do defragmentation if reading from repaired sstables (CASSANDRA-10342)
>>>>>>> 0c53c3a9
 * Fix streaming_socket_timeout_in_ms not enforced (CASSANDRA-11286)
 * Avoid dropping message too quickly due to missing unit conversion (CASSANDRA-11302)
 * COPY FROM on large datasets: fix progress report and debug performance (CASSANDRA-11053)
 * InvalidateKeys should have a weak ref to key cache (CASSANDRA-11176)
 * Don't remove FailureDetector history on removeEndpoint (CASSANDRA-10371)
 * Only notify if repair status changed (CASSANDRA-11172)
 * Add partition key to TombstoneOverwhelmingException error message (CASSANDRA-10888)
 * Use logback setting for 'cassandra -v' command (CASSANDRA-10767)
 * Fix sstableloader to unthrottle streaming by default (CASSANDRA-9714)
 * Fix incorrect warning in 'nodetool status' (CASSANDRA-10176)
 * Properly release sstable ref when doing offline scrub (CASSANDRA-10697)
 * Improve nodetool status performance for large cluster (CASSANDRA-7238)
 * Gossiper#isEnabled is not thread safe (CASSANDRA-11116)
 * Avoid major compaction mixing repaired and unrepaired sstables in DTCS (CASSANDRA-11113)
 * Make it clear what DTCS timestamp_resolution is used for (CASSANDRA-11041)
 * test_bulk_round_trip_blogposts is failing occasionally (CASSANDRA-10938)
 * (cqlsh) Support timezone conversion using pytz (CASSANDRA-10397)
 * cqlsh: change default encoding to UTF-8 (CASSANDRA-11124)


2.2.5
 * maxPurgeableTimestamp needs to check memtables too (CASSANDRA-9949)
 * Apply change to compaction throughput in real time (CASSANDRA-10025)
 * Fix potential NPE on ORDER BY queries with IN (CASSANDRA-10955)
 * Avoid over-fetching during the page of range queries (CASSANDRA-8521)
 * Start L0 STCS-compactions even if there is a L0 -> L1 compaction
   going (CASSANDRA-10979)
 * Make UUID LSB unique per process (CASSANDRA-7925)
 * Avoid NPE when performing sstable tasks (scrub etc.) (CASSANDRA-10980)
 * Make sure client gets tombstone overwhelmed warning (CASSANDRA-9465)
 * Fix error streaming section more than 2GB (CASSANDRA-10961)
 * (cqlsh) Also apply --connect-timeout to control connection
   timeout (CASSANDRA-10959)
 * Histogram buckets exposed in jmx are sorted incorrectly (CASSANDRA-10975)
 * Enable GC logging by default (CASSANDRA-10140)
 * Optimize pending range computation (CASSANDRA-9258)
 * Skip commit log and saved cache directories in SSTable version startup check (CASSANDRA-10902)
 * drop/alter user should be case sensitive (CASSANDRA-10817)
 * jemalloc detection fails due to quoting issues in regexv (CASSANDRA-10946)
 * Support counter-columns for native aggregates (sum,avg,max,min) (CASSANDRA-9977)
 * (cqlsh) show correct column names for empty result sets (CASSANDRA-9813)
 * Add new types to Stress (CASSANDRA-9556)
 * Add property to allow listening on broadcast interface (CASSANDRA-9748)
 * Fix regression in split size on CqlInputFormat (CASSANDRA-10835)
 * Better handling of SSL connection errors inter-node (CASSANDRA-10816)
 * Disable reloading of GossipingPropertyFileSnitch (CASSANDRA-9474)
 * Verify tables in pseudo-system keyspaces at startup (CASSANDRA-10761)
 * (cqlsh) encode input correctly when saving history
Merged from 2.1:
 * Fix isJoined return true only after becoming cluster member (CASANDRA-11007)
 * Fix bad gossip generation seen in long-running clusters (CASSANDRA-10969)
 * Avoid NPE when incremental repair fails (CASSANDRA-10909)
 * Unmark sstables compacting once they are done in cleanup/scrub/upgradesstables (CASSANDRA-10829)
 * Allow simultaneous bootstrapping with strict consistency when no vnodes are used (CASSANDRA-11005)
 * Log a message when major compaction does not result in a single file (CASSANDRA-10847)
 * (cqlsh) fix cqlsh_copy_tests when vnodes are disabled (CASSANDRA-10997)
 * (cqlsh) Add request timeout option to cqlsh (CASSANDRA-10686)
 * Avoid AssertionError while submitting hint with LWT (CASSANDRA-10477)
 * If CompactionMetadata is not in stats file, use index summary instead (CASSANDRA-10676)
 * Retry sending gossip syn multiple times during shadow round (CASSANDRA-8072)
 * Fix pending range calculation during moves (CASSANDRA-10887)
 * Sane default (200Mbps) for inter-DC streaming througput (CASSANDRA-8708)
 * Match cassandra-loader options in COPY FROM (CASSANDRA-9303)
 * Fix binding to any address in CqlBulkRecordWriter (CASSANDRA-9309)
 * cqlsh fails to decode utf-8 characters for text typed columns (CASSANDRA-10875)
 * Log error when stream session fails (CASSANDRA-9294)
 * Fix bugs in commit log archiving startup behavior (CASSANDRA-10593)
 * (cqlsh) further optimise COPY FROM (CASSANDRA-9302)
 * Allow CREATE TABLE WITH ID (CASSANDRA-9179)
 * Make Stress compiles within eclipse (CASSANDRA-10807)
 * Cassandra Daemon should print JVM arguments (CASSANDRA-10764)
 * Allow cancellation of index summary redistribution (CASSANDRA-8805)
 * sstableloader will fail if there are collections in the schema tables (CASSANDRA-10700)
 * Disable reloading of GossipingPropertyFileSnitch (CASSANDRA-9474)
 * Fix Stress profile parsing on Windows (CASSANDRA-10808)


2.2.4
 * Show CQL help in cqlsh in web browser (CASSANDRA-7225)
 * Serialize on disk the proper SSTable compression ratio (CASSANDRA-10775)
 * Reject index queries while the index is building (CASSANDRA-8505)
 * CQL.textile syntax incorrectly includes optional keyspace for aggregate SFUNC and FINALFUNC (CASSANDRA-10747)
 * Fix JSON update with prepared statements (CASSANDRA-10631)
 * Don't do anticompaction after subrange repair (CASSANDRA-10422)
 * Fix SimpleDateType type compatibility (CASSANDRA-10027)
 * (Hadoop) fix splits calculation (CASSANDRA-10640)
 * (Hadoop) ensure that Cluster instances are always closed (CASSANDRA-10058)
 * (cqlsh) show partial trace if incomplete after max_trace_wait (CASSANDRA-7645)
 * Use most up-to-date version of schema for system tables (CASSANDRA-10652)
 * Deprecate memory_allocator in cassandra.yaml (CASSANDRA-10581,10628)
 * Expose phi values from failure detector via JMX and tweak debug
   and trace logging (CASSANDRA-9526)
 * Fix RangeNamesQueryPager (CASSANDRA-10509)
 * Deprecate Pig support (CASSANDRA-10542)
 * Reduce contention getting instances of CompositeType (CASSANDRA-10433)
 * Fix IllegalArgumentException in DataOutputBuffer.reallocate for large buffers (CASSANDRA-10592)
Merged from 2.1:
 * Fix incremental repair hang when replica is down (CASSANDRA-10288)
 * Avoid writing range tombstones after END_OF_ROW marker (CASSANDRA-10791)
 * Optimize the way we check if a token is repaired in anticompaction (CASSANDRA-10768)
 * Add proper error handling to stream receiver (CASSANDRA-10774)
 * Warn or fail when changing cluster topology live (CASSANDRA-10243)
 * Status command in debian/ubuntu init script doesn't work (CASSANDRA-10213)
 * Some DROP ... IF EXISTS incorrectly result in exceptions on non-existing KS (CASSANDRA-10658)
 * DeletionTime.compareTo wrong in rare cases (CASSANDRA-10749)
 * Force encoding when computing statement ids (CASSANDRA-10755)
 * Properly reject counters as map keys (CASSANDRA-10760)
 * Fix the sstable-needs-cleanup check (CASSANDRA-10740)
 * (cqlsh) Print column names before COPY operation (CASSANDRA-8935)
 * Make paging logic consistent between searcher impls (CASSANDRA-10683)
 * Fix CompressedInputStream for proper cleanup (CASSANDRA-10012)
 * (cqlsh) Support counters in COPY commands (CASSANDRA-9043)
 * Try next replica if not possible to connect to primary replica on
   ColumnFamilyRecordReader (CASSANDRA-2388)
 * Limit window size in DTCS (CASSANDRA-10280)
 * sstableloader does not use MAX_HEAP_SIZE env parameter (CASSANDRA-10188)
 * (cqlsh) Improve COPY TO performance and error handling (CASSANDRA-9304)
 * Don't remove level info when running upgradesstables (CASSANDRA-10692)
 * Create compression chunk for sending file only (CASSANDRA-10680)
 * Make buffered read size configurable (CASSANDRA-10249)
 * Forbid compact clustering column type changes in ALTER TABLE (CASSANDRA-8879)
 * Reject incremental repair with subrange repair (CASSANDRA-10422)
 * Add a nodetool command to refresh size_estimates (CASSANDRA-9579)
 * Shutdown compaction in drain to prevent leak (CASSANDRA-10079)
 * Invalidate cache after stream receive task is completed (CASSANDRA-10341)
 * Reject counter writes in CQLSSTableWriter (CASSANDRA-10258)
 * Remove superfluous COUNTER_MUTATION stage mapping (CASSANDRA-10605)
 * Improve json2sstable error reporting on nonexistent columns (CASSANDRA-10401)
 * (cqlsh) fix COPY using wrong variable name for time_format (CASSANDRA-10633)
 * Do not run SizeEstimatesRecorder if a node is not a member of the ring (CASSANDRA-9912)
 * Improve handling of dead nodes in gossip (CASSANDRA-10298)
 * Fix logback-tools.xml incorrectly configured for outputing to System.err
   (CASSANDRA-9937)
 * Fix streaming to catch exception so retry not fail (CASSANDRA-10557)
 * Add validation method to PerRowSecondaryIndex (CASSANDRA-10092)
 * Support encrypted and plain traffic on the same port (CASSANDRA-10559)
 * Do STCS in DTCS windows (CASSANDRA-10276)
 * Don't try to get ancestors from half-renamed sstables (CASSANDRA-10501)
 * Avoid repetition of JVM_OPTS in debian package (CASSANDRA-10251)
 * Fix potential NPE from handling result of SIM.highestSelectivityIndex (CASSANDRA-10550)
 * Fix paging issues with partitions containing only static columns data (CASSANDRA-10381)
 * Fix conditions on static columns (CASSANDRA-10264)
 * AssertionError: attempted to delete non-existing file CommitLog (CASSANDRA-10377)
 * (cqlsh) Distinguish negative and positive infinity in output (CASSANDRA-10523)
 * (cqlsh) allow custom time_format for COPY TO (CASSANDRA-8970)
 * Don't allow startup if the node's rack has changed (CASSANDRA-10242)
 * Fix sorting for queries with an IN condition on partition key columns (CASSANDRA-10363)


2.2.3
 * Avoid NoClassDefFoundError during DataDescriptor initialization on windows (CASSANDRA-10412)
 * Preserve case of quoted Role & User names (CASSANDRA-10394)
 * cqlsh pg-style-strings broken (CASSANDRA-10484)
 * Make Hadoop CF splits more polite to custom orderered partitioners (CASSANDRA-10400)
 * Fix the regression when using LIMIT with aggregates (CASSANDRA-10487)
Merged from 2.1:
 * Fix mmap file segment seeking to EOF (CASSANDRA-10478)
 * Allow LOCAL_JMX to be easily overridden (CASSANDRA-10275)
 * Mark nodes as dead even if they've already left (CASSANDRA-10205)
 * Update internal python driver used by cqlsh (CASSANDRA-10161, CASSANDRA-10507)


2.2.2
 * cqlsh prompt includes name of keyspace after failed `use` statement (CASSANDRA-10369)
 * Configurable page size in cqlsh (CASSANDRA-9855)
 * Defer default role manager setup until all nodes are on 2.2+ (CASSANDRA-9761)
 * Cancel transaction for sstables we wont redistribute index summary
   for (CASSANDRA-10270)
 * Handle missing RoleManager in config after upgrade to 2.2 (CASSANDRA-10209) 
 * Retry snapshot deletion after compaction and gc on Windows (CASSANDRA-10222)
 * Fix failure to start with space in directory path on Windows (CASSANDRA-10239)
 * Fix repair hang when snapshot failed (CASSANDRA-10057)
 * Fall back to 1/4 commitlog volume for commitlog_total_space on small disks
   (CASSANDRA-10199)
Merged from 2.1:
 * Bulk Loader API could not tolerate even node failure (CASSANDRA-10347)
 * Avoid misleading pushed notifications when multiple nodes
   share an rpc_address (CASSANDRA-10052)
 * Fix dropping undroppable when message queue is full (CASSANDRA-10113)
 * Fix potential ClassCastException during paging (CASSANDRA-10352)
 * Prevent ALTER TYPE from creating circular references (CASSANDRA-10339)
 * Fix cache handling of 2i and base tables (CASSANDRA-10155, 10359)
 * Fix NPE in nodetool compactionhistory (CASSANDRA-9758)
 * (Pig) support BulkOutputFormat as a URL parameter (CASSANDRA-7410)
 * BATCH statement is broken in cqlsh (CASSANDRA-10272)
 * Added configurable warning threshold for GC duration (CASSANDRA-8907)
 * (cqlsh) Make cqlsh PEP8 Compliant (CASSANDRA-10066)
 * (cqlsh) Fix error when starting cqlsh with --debug (CASSANDRA-10282)
 * Scrub, Cleanup and Upgrade do not unmark compacting until all operations
   have completed, regardless of the occurence of exceptions (CASSANDRA-10274)
 * Fix handling of streaming EOF (CASSANDRA-10206)
 * Only check KeyCache when it is enabled
 * Change streaming_socket_timeout_in_ms default to 1 hour (CASSANDRA-8611)
 * (cqlsh) update list of CQL keywords (CASSANDRA-9232)
 * Add nodetool gettraceprobability command (CASSANDRA-10234)
Merged from 2.0:
 * Fix rare race where older gossip states can be shadowed (CASSANDRA-10366)
 * Fix consolidating racks violating the RF contract (CASSANDRA-10238)
 * Disallow decommission when node is in drained state (CASSANDRA-8741)


2.2.1
 * Fix race during construction of commit log (CASSANDRA-10049)
 * Fix LeveledCompactionStrategyTest (CASSANDRA-9757)
 * Fix broken UnbufferedDataOutputStreamPlus.writeUTF (CASSANDRA-10203)
 * (cqlsh) add CLEAR command (CASSANDRA-10086)
 * Support string literals as Role names for compatibility (CASSANDRA-10135)
 * Allow count(*) and count(1) to be use as normal aggregation (CASSANDRA-10114)
 * An NPE is thrown if the column name is unknown for an IN relation (CASSANDRA-10043)
 * Apply commit_failure_policy to more errors on startup (CASSANDRA-9749)
 * Fix histogram overflow exception (CASSANDRA-9973)
 * Route gossip messages over dedicated socket (CASSANDRA-9237)
 * Add checksum to saved cache files (CASSANDRA-9265)
 * Log warning when using an aggregate without partition key (CASSANDRA-9737)
 * Avoid grouping sstables for anticompaction with DTCS (CASSANDRA-9900)
 * UDF / UDA execution time in trace (CASSANDRA-9723)
 * Fix broken internode SSL (CASSANDRA-9884)
Merged from 2.1:
 * Change streaming_socket_timeout_in_ms default to 1 hour (CASSANDRA-8611)
 * (cqlsh) update list of CQL keywords (CASSANDRA-9232)
 * Avoid race condition during read repair (CASSANDRA-9460)
 * (cqlsh) default load-from-file encoding to utf-8 (CASSANDRA-9898)
 * Avoid returning Permission.NONE when failing to query users table (CASSANDRA-10168)
 * (cqlsh) Allow encoding to be set through command line (CASSANDRA-10004)
 * Add new JMX methods to change local compaction strategy (CASSANDRA-9965)
 * Write hints for paxos commits (CASSANDRA-7342)
 * (cqlsh) Fix timestamps before 1970 on Windows, always
   use UTC for timestamp display (CASSANDRA-10000)
 * (cqlsh) Avoid overwriting new config file with old config
   when both exist (CASSANDRA-9777)
 * Release snapshot selfRef when doing snapshot repair (CASSANDRA-9998)
 * Cannot replace token does not exist - DN node removed as Fat Client (CASSANDRA-9871)
 * Fix handling of enable/disable autocompaction (CASSANDRA-9899)
 * Add consistency level to tracing ouput (CASSANDRA-9827)
 * Remove repair snapshot leftover on startup (CASSANDRA-7357)
 * Use random nodes for batch log when only 2 racks (CASSANDRA-8735)
 * Ensure atomicity inside thrift and stream session (CASSANDRA-7757)
 * Fix nodetool info error when the node is not joined (CASSANDRA-9031)
Merged from 2.0:
 * Make getFullyExpiredSSTables less expensive (CASSANDRA-9882)
 * Log when messages are dropped due to cross_node_timeout (CASSANDRA-9793)
 * Don't track hotness when opening from snapshot for validation (CASSANDRA-9382)


2.2.0
 * Allow the selection of columns together with aggregates (CASSANDRA-9767)
 * Fix cqlsh copy methods and other windows specific issues (CASSANDRA-9795)
 * Don't wrap byte arrays in SequentialWriter (CASSANDRA-9797)
 * sum() and avg() functions missing for smallint and tinyint types (CASSANDRA-9671)
 * Revert CASSANDRA-9542 (allow native functions in UDA) (CASSANDRA-9771)
Merged from 2.1:
 * Fix MarshalException when upgrading superColumn family (CASSANDRA-9582)
 * Fix broken logging for "empty" flushes in Memtable (CASSANDRA-9837)
 * Handle corrupt files on startup (CASSANDRA-9686)
 * Fix clientutil jar and tests (CASSANDRA-9760)
 * (cqlsh) Allow the SSL protocol version to be specified through the
   config file or environment variables (CASSANDRA-9544)
Merged from 2.0:
 * Add tool to find why expired sstables are not getting dropped (CASSANDRA-10015)
 * Remove erroneous pending HH tasks from tpstats/jmx (CASSANDRA-9129)
 * Don't cast expected bf size to an int (CASSANDRA-9959)
 * checkForEndpointCollision fails for legitimate collisions (CASSANDRA-9765)
 * Complete CASSANDRA-8448 fix (CASSANDRA-9519)
 * Don't include auth credentials in debug log (CASSANDRA-9682)
 * Can't transition from write survey to normal mode (CASSANDRA-9740)
 * Scrub (recover) sstables even when -Index.db is missing (CASSANDRA-9591)
 * Fix growing pending background compaction (CASSANDRA-9662)


2.2.0-rc2
 * Re-enable memory-mapped I/O on Windows (CASSANDRA-9658)
 * Warn when an extra-large partition is compacted (CASSANDRA-9643)
 * (cqlsh) Allow setting the initial connection timeout (CASSANDRA-9601)
 * BulkLoader has --transport-factory option but does not use it (CASSANDRA-9675)
 * Allow JMX over SSL directly from nodetool (CASSANDRA-9090)
 * Update cqlsh for UDFs (CASSANDRA-7556)
 * Change Windows kernel default timer resolution (CASSANDRA-9634)
 * Deprected sstable2json and json2sstable (CASSANDRA-9618)
 * Allow native functions in user-defined aggregates (CASSANDRA-9542)
 * Don't repair system_distributed by default (CASSANDRA-9621)
 * Fix mixing min, max, and count aggregates for blob type (CASSANRA-9622)
 * Rename class for DATE type in Java driver (CASSANDRA-9563)
 * Duplicate compilation of UDFs on coordinator (CASSANDRA-9475)
 * Fix connection leak in CqlRecordWriter (CASSANDRA-9576)
 * Mlockall before opening system sstables & remove boot_without_jna option (CASSANDRA-9573)
 * Add functions to convert timeuuid to date or time, deprecate dateOf and unixTimestampOf (CASSANDRA-9229)
 * Make sure we cancel non-compacting sstables from LifecycleTransaction (CASSANDRA-9566)
 * Fix deprecated repair JMX API (CASSANDRA-9570)
 * Add logback metrics (CASSANDRA-9378)
 * Update and refactor ant test/test-compression to run the tests in parallel (CASSANDRA-9583)
 * Fix upgrading to new directory for secondary index (CASSANDRA-9687)
Merged from 2.1:
 * (cqlsh) Fix bad check for CQL compatibility when DESCRIBE'ing
   COMPACT STORAGE tables with no clustering columns
 * Eliminate strong self-reference chains in sstable ref tidiers (CASSANDRA-9656)
 * Ensure StreamSession uses canonical sstable reader instances (CASSANDRA-9700) 
 * Ensure memtable book keeping is not corrupted in the event we shrink usage (CASSANDRA-9681)
 * Update internal python driver for cqlsh (CASSANDRA-9064)
 * Fix IndexOutOfBoundsException when inserting tuple with too many
   elements using the string literal notation (CASSANDRA-9559)
 * Enable describe on indices (CASSANDRA-7814)
 * Fix incorrect result for IN queries where column not found (CASSANDRA-9540)
 * ColumnFamilyStore.selectAndReference may block during compaction (CASSANDRA-9637)
 * Fix bug in cardinality check when compacting (CASSANDRA-9580)
 * Fix memory leak in Ref due to ConcurrentLinkedQueue.remove() behaviour (CASSANDRA-9549)
 * Make rebuild only run one at a time (CASSANDRA-9119)
Merged from 2.0:
 * Avoid NPE in AuthSuccess#decode (CASSANDRA-9727)
 * Add listen_address to system.local (CASSANDRA-9603)
 * Bug fixes to resultset metadata construction (CASSANDRA-9636)
 * Fix setting 'durable_writes' in ALTER KEYSPACE (CASSANDRA-9560)
 * Avoids ballot clash in Paxos (CASSANDRA-9649)
 * Improve trace messages for RR (CASSANDRA-9479)
 * Fix suboptimal secondary index selection when restricted
   clustering column is also indexed (CASSANDRA-9631)
 * (cqlsh) Add min_threshold to DTCS option autocomplete (CASSANDRA-9385)
 * Fix error message when attempting to create an index on a column
   in a COMPACT STORAGE table with clustering columns (CASSANDRA-9527)
 * 'WITH WITH' in alter keyspace statements causes NPE (CASSANDRA-9565)
 * Expose some internals of SelectStatement for inspection (CASSANDRA-9532)
 * ArrivalWindow should use primitives (CASSANDRA-9496)
 * Periodically submit background compaction tasks (CASSANDRA-9592)
 * Set HAS_MORE_PAGES flag to false when PagingState is null (CASSANDRA-9571)


2.2.0-rc1
 * Compressed commit log should measure compressed space used (CASSANDRA-9095)
 * Fix comparison bug in CassandraRoleManager#collectRoles (CASSANDRA-9551)
 * Add tinyint,smallint,time,date support for UDFs (CASSANDRA-9400)
 * Deprecates SSTableSimpleWriter and SSTableSimpleUnsortedWriter (CASSANDRA-9546)
 * Empty INITCOND treated as null in aggregate (CASSANDRA-9457)
 * Remove use of Cell in Thrift MapReduce classes (CASSANDRA-8609)
 * Integrate pre-release Java Driver 2.2-rc1, custom build (CASSANDRA-9493)
 * Clean up gossiper logic for old versions (CASSANDRA-9370)
 * Fix custom payload coding/decoding to match the spec (CASSANDRA-9515)
 * ant test-all results incomplete when parsed (CASSANDRA-9463)
 * Disallow frozen<> types in function arguments and return types for
   clarity (CASSANDRA-9411)
 * Static Analysis to warn on unsafe use of Autocloseable instances (CASSANDRA-9431)
 * Update commitlog archiving examples now that commitlog segments are
   not recycled (CASSANDRA-9350)
 * Extend Transactional API to sstable lifecycle management (CASSANDRA-8568)
 * (cqlsh) Add support for native protocol 4 (CASSANDRA-9399)
 * Ensure that UDF and UDAs are keyspace-isolated (CASSANDRA-9409)
 * Revert CASSANDRA-7807 (tracing completion client notifications) (CASSANDRA-9429)
 * Add ability to stop compaction by ID (CASSANDRA-7207)
 * Let CassandraVersion handle SNAPSHOT version (CASSANDRA-9438)
Merged from 2.1:
 * (cqlsh) Fix using COPY through SOURCE or -f (CASSANDRA-9083)
 * Fix occasional lack of `system` keyspace in schema tables (CASSANDRA-8487)
 * Use ProtocolError code instead of ServerError code for native protocol
   error responses to unsupported protocol versions (CASSANDRA-9451)
 * Default commitlog_sync_batch_window_in_ms changed to 2ms (CASSANDRA-9504)
 * Fix empty partition assertion in unsorted sstable writing tools (CASSANDRA-9071)
 * Ensure truncate without snapshot cannot produce corrupt responses (CASSANDRA-9388) 
 * Consistent error message when a table mixes counter and non-counter
   columns (CASSANDRA-9492)
 * Avoid getting unreadable keys during anticompaction (CASSANDRA-9508)
 * (cqlsh) Better float precision by default (CASSANDRA-9224)
 * Improve estimated row count (CASSANDRA-9107)
 * Optimize range tombstone memory footprint (CASSANDRA-8603)
 * Use configured gcgs in anticompaction (CASSANDRA-9397)
Merged from 2.0:
 * Don't accumulate more range than necessary in RangeTombstone.Tracker (CASSANDRA-9486)
 * Add broadcast and rpc addresses to system.local (CASSANDRA-9436)
 * Always mark sstable suspect when corrupted (CASSANDRA-9478)
 * Add database users and permissions to CQL3 documentation (CASSANDRA-7558)
 * Allow JVM_OPTS to be passed to standalone tools (CASSANDRA-5969)
 * Fix bad condition in RangeTombstoneList (CASSANDRA-9485)
 * Fix potential StackOverflow when setting CrcCheckChance over JMX (CASSANDRA-9488)
 * Fix null static columns in pages after the first, paged reversed
   queries (CASSANDRA-8502)
 * Fix counting cache serialization in request metrics (CASSANDRA-9466)
 * Add option not to validate atoms during scrub (CASSANDRA-9406)


2.2.0-beta1
 * Introduce Transactional API for internal state changes (CASSANDRA-8984)
 * Add a flag in cassandra.yaml to enable UDFs (CASSANDRA-9404)
 * Better support of null for UDF (CASSANDRA-8374)
 * Use ecj instead of javassist for UDFs (CASSANDRA-8241)
 * faster async logback configuration for tests (CASSANDRA-9376)
 * Add `smallint` and `tinyint` data types (CASSANDRA-8951)
 * Avoid thrift schema creation when native driver is used in stress tool (CASSANDRA-9374)
 * Make Functions.declared thread-safe
 * Add client warnings to native protocol v4 (CASSANDRA-8930)
 * Allow roles cache to be invalidated (CASSANDRA-8967)
 * Upgrade Snappy (CASSANDRA-9063)
 * Don't start Thrift rpc by default (CASSANDRA-9319)
 * Only stream from unrepaired sstables with incremental repair (CASSANDRA-8267)
 * Aggregate UDFs allow SFUNC return type to differ from STYPE if FFUNC specified (CASSANDRA-9321)
 * Remove Thrift dependencies in bundled tools (CASSANDRA-8358)
 * Disable memory mapping of hsperfdata file for JVM statistics (CASSANDRA-9242)
 * Add pre-startup checks to detect potential incompatibilities (CASSANDRA-8049)
 * Distinguish between null and unset in protocol v4 (CASSANDRA-7304)
 * Add user/role permissions for user-defined functions (CASSANDRA-7557)
 * Allow cassandra config to be updated to restart daemon without unloading classes (CASSANDRA-9046)
 * Don't initialize compaction writer before checking if iter is empty (CASSANDRA-9117)
 * Don't execute any functions at prepare-time (CASSANDRA-9037)
 * Share file handles between all instances of a SegmentedFile (CASSANDRA-8893)
 * Make it possible to major compact LCS (CASSANDRA-7272)
 * Make FunctionExecutionException extend RequestExecutionException
   (CASSANDRA-9055)
 * Add support for SELECT JSON, INSERT JSON syntax and new toJson(), fromJson()
   functions (CASSANDRA-7970)
 * Optimise max purgeable timestamp calculation in compaction (CASSANDRA-8920)
 * Constrain internode message buffer sizes, and improve IO class hierarchy (CASSANDRA-8670) 
 * New tool added to validate all sstables in a node (CASSANDRA-5791)
 * Push notification when tracing completes for an operation (CASSANDRA-7807)
 * Delay "node up" and "node added" notifications until native protocol server is started (CASSANDRA-8236)
 * Compressed Commit Log (CASSANDRA-6809)
 * Optimise IntervalTree (CASSANDRA-8988)
 * Add a key-value payload for third party usage (CASSANDRA-8553, 9212)
 * Bump metrics-reporter-config dependency for metrics 3.0 (CASSANDRA-8149)
 * Partition intra-cluster message streams by size, not type (CASSANDRA-8789)
 * Add WriteFailureException to native protocol, notify coordinator of
   write failures (CASSANDRA-8592)
 * Convert SequentialWriter to nio (CASSANDRA-8709)
 * Add role based access control (CASSANDRA-7653, 8650, 7216, 8760, 8849, 8761, 8850)
 * Record client ip address in tracing sessions (CASSANDRA-8162)
 * Indicate partition key columns in response metadata for prepared
   statements (CASSANDRA-7660)
 * Merge UUIDType and TimeUUIDType parse logic (CASSANDRA-8759)
 * Avoid memory allocation when searching index summary (CASSANDRA-8793)
 * Optimise (Time)?UUIDType Comparisons (CASSANDRA-8730)
 * Make CRC32Ex into a separate maven dependency (CASSANDRA-8836)
 * Use preloaded jemalloc w/ Unsafe (CASSANDRA-8714, 9197)
 * Avoid accessing partitioner through StorageProxy (CASSANDRA-8244, 8268)
 * Upgrade Metrics library and remove depricated metrics (CASSANDRA-5657)
 * Serializing Row cache alternative, fully off heap (CASSANDRA-7438)
 * Duplicate rows returned when in clause has repeated values (CASSANDRA-6706)
 * Make CassandraException unchecked, extend RuntimeException (CASSANDRA-8560)
 * Support direct buffer decompression for reads (CASSANDRA-8464)
 * DirectByteBuffer compatible LZ4 methods (CASSANDRA-7039)
 * Group sstables for anticompaction correctly (CASSANDRA-8578)
 * Add ReadFailureException to native protocol, respond
   immediately when replicas encounter errors while handling
   a read request (CASSANDRA-7886)
 * Switch CommitLogSegment from RandomAccessFile to nio (CASSANDRA-8308)
 * Allow mixing token and partition key restrictions (CASSANDRA-7016)
 * Support index key/value entries on map collections (CASSANDRA-8473)
 * Modernize schema tables (CASSANDRA-8261)
 * Support for user-defined aggregation functions (CASSANDRA-8053)
 * Fix NPE in SelectStatement with empty IN values (CASSANDRA-8419)
 * Refactor SelectStatement, return IN results in natural order instead
   of IN value list order and ignore duplicate values in partition key IN restrictions (CASSANDRA-7981)
 * Support UDTs, tuples, and collections in user-defined
   functions (CASSANDRA-7563)
 * Fix aggregate fn results on empty selection, result column name,
   and cqlsh parsing (CASSANDRA-8229)
 * Mark sstables as repaired after full repair (CASSANDRA-7586)
 * Extend Descriptor to include a format value and refactor reader/writer
   APIs (CASSANDRA-7443)
 * Integrate JMH for microbenchmarks (CASSANDRA-8151)
 * Keep sstable levels when bootstrapping (CASSANDRA-7460)
 * Add Sigar library and perform basic OS settings check on startup (CASSANDRA-7838)
 * Support for aggregation functions (CASSANDRA-4914)
 * Remove cassandra-cli (CASSANDRA-7920)
 * Accept dollar quoted strings in CQL (CASSANDRA-7769)
 * Make assassinate a first class command (CASSANDRA-7935)
 * Support IN clause on any partition key column (CASSANDRA-7855)
 * Support IN clause on any clustering column (CASSANDRA-4762)
 * Improve compaction logging (CASSANDRA-7818)
 * Remove YamlFileNetworkTopologySnitch (CASSANDRA-7917)
 * Do anticompaction in groups (CASSANDRA-6851)
 * Support user-defined functions (CASSANDRA-7395, 7526, 7562, 7740, 7781, 7929,
   7924, 7812, 8063, 7813, 7708)
 * Permit configurable timestamps with cassandra-stress (CASSANDRA-7416)
 * Move sstable RandomAccessReader to nio2, which allows using the
   FILE_SHARE_DELETE flag on Windows (CASSANDRA-4050)
 * Remove CQL2 (CASSANDRA-5918)
 * Optimize fetching multiple cells by name (CASSANDRA-6933)
 * Allow compilation in java 8 (CASSANDRA-7028)
 * Make incremental repair default (CASSANDRA-7250)
 * Enable code coverage thru JaCoCo (CASSANDRA-7226)
 * Switch external naming of 'column families' to 'tables' (CASSANDRA-4369) 
 * Shorten SSTable path (CASSANDRA-6962)
 * Use unsafe mutations for most unit tests (CASSANDRA-6969)
 * Fix race condition during calculation of pending ranges (CASSANDRA-7390)
 * Fail on very large batch sizes (CASSANDRA-8011)
 * Improve concurrency of repair (CASSANDRA-6455, 8208, 9145)
 * Select optimal CRC32 implementation at runtime (CASSANDRA-8614)
 * Evaluate MurmurHash of Token once per query (CASSANDRA-7096)
 * Generalize progress reporting (CASSANDRA-8901)
 * Resumable bootstrap streaming (CASSANDRA-8838, CASSANDRA-8942)
 * Allow scrub for secondary index (CASSANDRA-5174)
 * Save repair data to system table (CASSANDRA-5839)
 * fix nodetool names that reference column families (CASSANDRA-8872)
 Merged from 2.1:
 * Warn on misuse of unlogged batches (CASSANDRA-9282)
 * Failure detector detects and ignores local pauses (CASSANDRA-9183)
 * Add utility class to support for rate limiting a given log statement (CASSANDRA-9029)
 * Add missing consistency levels to cassandra-stess (CASSANDRA-9361)
 * Fix commitlog getCompletedTasks to not increment (CASSANDRA-9339)
 * Fix for harmless exceptions logged as ERROR (CASSANDRA-8564)
 * Delete processed sstables in sstablesplit/sstableupgrade (CASSANDRA-8606)
 * Improve sstable exclusion from partition tombstones (CASSANDRA-9298)
 * Validate the indexed column rather than the cell's contents for 2i (CASSANDRA-9057)
 * Add support for top-k custom 2i queries (CASSANDRA-8717)
 * Fix error when dropping table during compaction (CASSANDRA-9251)
 * cassandra-stress supports validation operations over user profiles (CASSANDRA-8773)
 * Add support for rate limiting log messages (CASSANDRA-9029)
 * Log the partition key with tombstone warnings (CASSANDRA-8561)
 * Reduce runWithCompactionsDisabled poll interval to 1ms (CASSANDRA-9271)
 * Fix PITR commitlog replay (CASSANDRA-9195)
 * GCInspector logs very different times (CASSANDRA-9124)
 * Fix deleting from an empty list (CASSANDRA-9198)
 * Update tuple and collection types that use a user-defined type when that UDT
   is modified (CASSANDRA-9148, CASSANDRA-9192)
 * Use higher timeout for prepair and snapshot in repair (CASSANDRA-9261)
 * Fix anticompaction blocking ANTI_ENTROPY stage (CASSANDRA-9151)
 * Repair waits for anticompaction to finish (CASSANDRA-9097)
 * Fix streaming not holding ref when stream error (CASSANDRA-9295)
 * Fix canonical view returning early opened SSTables (CASSANDRA-9396)
Merged from 2.0:
 * (cqlsh) Add LOGIN command to switch users (CASSANDRA-7212)
 * Clone SliceQueryFilter in AbstractReadCommand implementations (CASSANDRA-8940)
 * Push correct protocol notification for DROP INDEX (CASSANDRA-9310)
 * token-generator - generated tokens too long (CASSANDRA-9300)
 * Fix counting of tombstones for TombstoneOverwhelmingException (CASSANDRA-9299)
 * Fix ReconnectableSnitch reconnecting to peers during upgrade (CASSANDRA-6702)
 * Include keyspace and table name in error log for collections over the size
   limit (CASSANDRA-9286)
 * Avoid potential overlap in LCS with single-partition sstables (CASSANDRA-9322)
 * Log warning message when a table is queried before the schema has fully
   propagated (CASSANDRA-9136)
 * Overload SecondaryIndex#indexes to accept the column definition (CASSANDRA-9314)
 * (cqlsh) Add SERIAL and LOCAL_SERIAL consistency levels (CASSANDRA-8051)
 * Fix index selection during rebuild with certain table layouts (CASSANDRA-9281)
 * Fix partition-level-delete-only workload accounting (CASSANDRA-9194)
 * Allow scrub to handle corrupted compressed chunks (CASSANDRA-9140)
 * Fix assertion error when resetlocalschema is run during repair (CASSANDRA-9249)
 * Disable single sstable tombstone compactions for DTCS by default (CASSANDRA-9234)
 * IncomingTcpConnection thread is not named (CASSANDRA-9262)
 * Close incoming connections when MessagingService is stopped (CASSANDRA-9238)
 * Fix streaming hang when retrying (CASSANDRA-9132)


2.1.5
 * Re-add deprecated cold_reads_to_omit param for backwards compat (CASSANDRA-9203)
 * Make anticompaction visible in compactionstats (CASSANDRA-9098)
 * Improve nodetool getendpoints documentation about the partition
   key parameter (CASSANDRA-6458)
 * Don't check other keyspaces for schema changes when an user-defined
   type is altered (CASSANDRA-9187)
 * Add generate-idea-files target to build.xml (CASSANDRA-9123)
 * Allow takeColumnFamilySnapshot to take a list of tables (CASSANDRA-8348)
 * Limit major sstable operations to their canonical representation (CASSANDRA-8669)
 * cqlsh: Add tests for INSERT and UPDATE tab completion (CASSANDRA-9125)
 * cqlsh: quote column names when needed in COPY FROM inserts (CASSANDRA-9080)
 * Do not load read meter for offline operations (CASSANDRA-9082)
 * cqlsh: Make CompositeType data readable (CASSANDRA-8919)
 * cqlsh: Fix display of triggers (CASSANDRA-9081)
 * Fix NullPointerException when deleting or setting an element by index on
   a null list collection (CASSANDRA-9077)
 * Buffer bloom filter serialization (CASSANDRA-9066)
 * Fix anti-compaction target bloom filter size (CASSANDRA-9060)
 * Make FROZEN and TUPLE unreserved keywords in CQL (CASSANDRA-9047)
 * Prevent AssertionError from SizeEstimatesRecorder (CASSANDRA-9034)
 * Avoid overwriting index summaries for sstables with an older format that
   does not support downsampling; rebuild summaries on startup when this
   is detected (CASSANDRA-8993)
 * Fix potential data loss in CompressedSequentialWriter (CASSANDRA-8949)
 * Make PasswordAuthenticator number of hashing rounds configurable (CASSANDRA-8085)
 * Fix AssertionError when binding nested collections in DELETE (CASSANDRA-8900)
 * Check for overlap with non-early sstables in LCS (CASSANDRA-8739)
 * Only calculate max purgable timestamp if we have to (CASSANDRA-8914)
 * (cqlsh) Greatly improve performance of COPY FROM (CASSANDRA-8225)
 * IndexSummary effectiveIndexInterval is now a guideline, not a rule (CASSANDRA-8993)
 * Use correct bounds for page cache eviction of compressed files (CASSANDRA-8746)
 * SSTableScanner enforces its bounds (CASSANDRA-8946)
 * Cleanup cell equality (CASSANDRA-8947)
 * Introduce intra-cluster message coalescing (CASSANDRA-8692)
 * DatabaseDescriptor throws NPE when rpc_interface is used (CASSANDRA-8839)
 * Don't check if an sstable is live for offline compactions (CASSANDRA-8841)
 * Don't set clientMode in SSTableLoader (CASSANDRA-8238)
 * Fix SSTableRewriter with disabled early open (CASSANDRA-8535)
 * Fix cassandra-stress so it respects the CL passed in user mode (CASSANDRA-8948)
 * Fix rare NPE in ColumnDefinition#hasIndexOption() (CASSANDRA-8786)
 * cassandra-stress reports per-operation statistics, plus misc (CASSANDRA-8769)
 * Add SimpleDate (cql date) and Time (cql time) types (CASSANDRA-7523)
 * Use long for key count in cfstats (CASSANDRA-8913)
 * Make SSTableRewriter.abort() more robust to failure (CASSANDRA-8832)
 * Remove cold_reads_to_omit from STCS (CASSANDRA-8860)
 * Make EstimatedHistogram#percentile() use ceil instead of floor (CASSANDRA-8883)
 * Fix top partitions reporting wrong cardinality (CASSANDRA-8834)
 * Fix rare NPE in KeyCacheSerializer (CASSANDRA-8067)
 * Pick sstables for validation as late as possible inc repairs (CASSANDRA-8366)
 * Fix commitlog getPendingTasks to not increment (CASSANDRA-8862)
 * Fix parallelism adjustment in range and secondary index queries
   when the first fetch does not satisfy the limit (CASSANDRA-8856)
 * Check if the filtered sstables is non-empty in STCS (CASSANDRA-8843)
 * Upgrade java-driver used for cassandra-stress (CASSANDRA-8842)
 * Fix CommitLog.forceRecycleAllSegments() memory access error (CASSANDRA-8812)
 * Improve assertions in Memory (CASSANDRA-8792)
 * Fix SSTableRewriter cleanup (CASSANDRA-8802)
 * Introduce SafeMemory for CompressionMetadata.Writer (CASSANDRA-8758)
 * 'nodetool info' prints exception against older node (CASSANDRA-8796)
 * Ensure SSTableReader.last corresponds exactly with the file end (CASSANDRA-8750)
 * Make SSTableWriter.openEarly more robust and obvious (CASSANDRA-8747)
 * Enforce SSTableReader.first/last (CASSANDRA-8744)
 * Cleanup SegmentedFile API (CASSANDRA-8749)
 * Avoid overlap with early compaction replacement (CASSANDRA-8683)
 * Safer Resource Management++ (CASSANDRA-8707)
 * Write partition size estimates into a system table (CASSANDRA-7688)
 * cqlsh: Fix keys() and full() collection indexes in DESCRIBE output
   (CASSANDRA-8154)
 * Show progress of streaming in nodetool netstats (CASSANDRA-8886)
 * IndexSummaryBuilder utilises offheap memory, and shares data between
   each IndexSummary opened from it (CASSANDRA-8757)
 * markCompacting only succeeds if the exact SSTableReader instances being 
   marked are in the live set (CASSANDRA-8689)
 * cassandra-stress support for varint (CASSANDRA-8882)
 * Fix Adler32 digest for compressed sstables (CASSANDRA-8778)
 * Add nodetool statushandoff/statusbackup (CASSANDRA-8912)
 * Use stdout for progress and stats in sstableloader (CASSANDRA-8982)
 * Correctly identify 2i datadir from older versions (CASSANDRA-9116)
Merged from 2.0:
 * Ignore gossip SYNs after shutdown (CASSANDRA-9238)
 * Avoid overflow when calculating max sstable size in LCS (CASSANDRA-9235)
 * Make sstable blacklisting work with compression (CASSANDRA-9138)
 * Do not attempt to rebuild indexes if no index accepts any column (CASSANDRA-9196)
 * Don't initiate snitch reconnection for dead states (CASSANDRA-7292)
 * Fix ArrayIndexOutOfBoundsException in CQLSSTableWriter (CASSANDRA-8978)
 * Add shutdown gossip state to prevent timeouts during rolling restarts (CASSANDRA-8336)
 * Fix running with java.net.preferIPv6Addresses=true (CASSANDRA-9137)
 * Fix failed bootstrap/replace attempts being persisted in system.peers (CASSANDRA-9180)
 * Flush system.IndexInfo after marking index built (CASSANDRA-9128)
 * Fix updates to min/max_compaction_threshold through cassandra-cli
   (CASSANDRA-8102)
 * Don't include tmp files when doing offline relevel (CASSANDRA-9088)
 * Use the proper CAS WriteType when finishing a previous round during Paxos
   preparation (CASSANDRA-8672)
 * Avoid race in cancelling compactions (CASSANDRA-9070)
 * More aggressive check for expired sstables in DTCS (CASSANDRA-8359)
 * Fix ignored index_interval change in ALTER TABLE statements (CASSANDRA-7976)
 * Do more aggressive compaction in old time windows in DTCS (CASSANDRA-8360)
 * java.lang.AssertionError when reading saved cache (CASSANDRA-8740)
 * "disk full" when running cleanup (CASSANDRA-9036)
 * Lower logging level from ERROR to DEBUG when a scheduled schema pull
   cannot be completed due to a node being down (CASSANDRA-9032)
 * Fix MOVED_NODE client event (CASSANDRA-8516)
 * Allow overriding MAX_OUTSTANDING_REPLAY_COUNT (CASSANDRA-7533)
 * Fix malformed JMX ObjectName containing IPv6 addresses (CASSANDRA-9027)
 * (cqlsh) Allow increasing CSV field size limit through
   cqlshrc config option (CASSANDRA-8934)
 * Stop logging range tombstones when exceeding the threshold
   (CASSANDRA-8559)
 * Fix NullPointerException when nodetool getendpoints is run
   against invalid keyspaces or tables (CASSANDRA-8950)
 * Allow specifying the tmp dir (CASSANDRA-7712)
 * Improve compaction estimated tasks estimation (CASSANDRA-8904)
 * Fix duplicate up/down messages sent to native clients (CASSANDRA-7816)
 * Expose commit log archive status via JMX (CASSANDRA-8734)
 * Provide better exceptions for invalid replication strategy parameters
   (CASSANDRA-8909)
 * Fix regression in mixed single and multi-column relation support for
   SELECT statements (CASSANDRA-8613)
 * Add ability to limit number of native connections (CASSANDRA-8086)
 * Fix CQLSSTableWriter throwing exception and spawning threads
   (CASSANDRA-8808)
 * Fix MT mismatch between empty and GC-able data (CASSANDRA-8979)
 * Fix incorrect validation when snapshotting single table (CASSANDRA-8056)
 * Add offline tool to relevel sstables (CASSANDRA-8301)
 * Preserve stream ID for more protocol errors (CASSANDRA-8848)
 * Fix combining token() function with multi-column relations on
   clustering columns (CASSANDRA-8797)
 * Make CFS.markReferenced() resistant to bad refcounting (CASSANDRA-8829)
 * Fix StreamTransferTask abort/complete bad refcounting (CASSANDRA-8815)
 * Fix AssertionError when querying a DESC clustering ordered
   table with ASC ordering and paging (CASSANDRA-8767)
 * AssertionError: "Memory was freed" when running cleanup (CASSANDRA-8716)
 * Make it possible to set max_sstable_age to fractional days (CASSANDRA-8406)
 * Fix some multi-column relations with indexes on some clustering
   columns (CASSANDRA-8275)
 * Fix memory leak in SSTableSimple*Writer and SSTableReader.validate()
   (CASSANDRA-8748)
 * Throw OOM if allocating memory fails to return a valid pointer (CASSANDRA-8726)
 * Fix SSTableSimpleUnsortedWriter ConcurrentModificationException (CASSANDRA-8619)
 * 'nodetool info' prints exception against older node (CASSANDRA-8796)
 * Ensure SSTableSimpleUnsortedWriter.close() terminates if
   disk writer has crashed (CASSANDRA-8807)


2.1.4
 * Bind JMX to localhost unless explicitly configured otherwise (CASSANDRA-9085)


2.1.3
 * Fix HSHA/offheap_objects corruption (CASSANDRA-8719)
 * Upgrade libthrift to 0.9.2 (CASSANDRA-8685)
 * Don't use the shared ref in sstableloader (CASSANDRA-8704)
 * Purge internal prepared statements if related tables or
   keyspaces are dropped (CASSANDRA-8693)
 * (cqlsh) Handle unicode BOM at start of files (CASSANDRA-8638)
 * Stop compactions before exiting offline tools (CASSANDRA-8623)
 * Update tools/stress/README.txt to match current behaviour (CASSANDRA-7933)
 * Fix schema from Thrift conversion with empty metadata (CASSANDRA-8695)
 * Safer Resource Management (CASSANDRA-7705)
 * Make sure we compact highly overlapping cold sstables with
   STCS (CASSANDRA-8635)
 * rpc_interface and listen_interface generate NPE on startup when specified
   interface doesn't exist (CASSANDRA-8677)
 * Fix ArrayIndexOutOfBoundsException in nodetool cfhistograms (CASSANDRA-8514)
 * Switch from yammer metrics for nodetool cf/proxy histograms (CASSANDRA-8662)
 * Make sure we don't add tmplink files to the compaction
   strategy (CASSANDRA-8580)
 * (cqlsh) Handle maps with blob keys (CASSANDRA-8372)
 * (cqlsh) Handle DynamicCompositeType schemas correctly (CASSANDRA-8563)
 * Duplicate rows returned when in clause has repeated values (CASSANDRA-6706)
 * Add tooling to detect hot partitions (CASSANDRA-7974)
 * Fix cassandra-stress user-mode truncation of partition generation (CASSANDRA-8608)
 * Only stream from unrepaired sstables during inc repair (CASSANDRA-8267)
 * Don't allow starting multiple inc repairs on the same sstables (CASSANDRA-8316)
 * Invalidate prepared BATCH statements when related tables
   or keyspaces are dropped (CASSANDRA-8652)
 * Fix missing results in secondary index queries on collections
   with ALLOW FILTERING (CASSANDRA-8421)
 * Expose EstimatedHistogram metrics for range slices (CASSANDRA-8627)
 * (cqlsh) Escape clqshrc passwords properly (CASSANDRA-8618)
 * Fix NPE when passing wrong argument in ALTER TABLE statement (CASSANDRA-8355)
 * Pig: Refactor and deprecate CqlStorage (CASSANDRA-8599)
 * Don't reuse the same cleanup strategy for all sstables (CASSANDRA-8537)
 * Fix case-sensitivity of index name on CREATE and DROP INDEX
   statements (CASSANDRA-8365)
 * Better detection/logging for corruption in compressed sstables (CASSANDRA-8192)
 * Use the correct repairedAt value when closing writer (CASSANDRA-8570)
 * (cqlsh) Handle a schema mismatch being detected on startup (CASSANDRA-8512)
 * Properly calculate expected write size during compaction (CASSANDRA-8532)
 * Invalidate affected prepared statements when a table's columns
   are altered (CASSANDRA-7910)
 * Stress - user defined writes should populate sequentally (CASSANDRA-8524)
 * Fix regression in SSTableRewriter causing some rows to become unreadable 
   during compaction (CASSANDRA-8429)
 * Run major compactions for repaired/unrepaired in parallel (CASSANDRA-8510)
 * (cqlsh) Fix compression options in DESCRIBE TABLE output when compression
   is disabled (CASSANDRA-8288)
 * (cqlsh) Fix DESCRIBE output after keyspaces are altered (CASSANDRA-7623)
 * Make sure we set lastCompactedKey correctly (CASSANDRA-8463)
 * (cqlsh) Fix output of CONSISTENCY command (CASSANDRA-8507)
 * (cqlsh) Fixed the handling of LIST statements (CASSANDRA-8370)
 * Make sstablescrub check leveled manifest again (CASSANDRA-8432)
 * Check first/last keys in sstable when giving out positions (CASSANDRA-8458)
 * Disable mmap on Windows (CASSANDRA-6993)
 * Add missing ConsistencyLevels to cassandra-stress (CASSANDRA-8253)
 * Add auth support to cassandra-stress (CASSANDRA-7985)
 * Fix ArrayIndexOutOfBoundsException when generating error message
   for some CQL syntax errors (CASSANDRA-8455)
 * Scale memtable slab allocation logarithmically (CASSANDRA-7882)
 * cassandra-stress simultaneous inserts over same seed (CASSANDRA-7964)
 * Reduce cassandra-stress sampling memory requirements (CASSANDRA-7926)
 * Ensure memtable flush cannot expire commit log entries from its future (CASSANDRA-8383)
 * Make read "defrag" async to reclaim memtables (CASSANDRA-8459)
 * Remove tmplink files for offline compactions (CASSANDRA-8321)
 * Reduce maxHintsInProgress (CASSANDRA-8415)
 * BTree updates may call provided update function twice (CASSANDRA-8018)
 * Release sstable references after anticompaction (CASSANDRA-8386)
 * Handle abort() in SSTableRewriter properly (CASSANDRA-8320)
 * Centralize shared executors (CASSANDRA-8055)
 * Fix filtering for CONTAINS (KEY) relations on frozen collection
   clustering columns when the query is restricted to a single
   partition (CASSANDRA-8203)
 * Do more aggressive entire-sstable TTL expiry checks (CASSANDRA-8243)
 * Add more log info if readMeter is null (CASSANDRA-8238)
 * add check of the system wall clock time at startup (CASSANDRA-8305)
 * Support for frozen collections (CASSANDRA-7859)
 * Fix overflow on histogram computation (CASSANDRA-8028)
 * Have paxos reuse the timestamp generation of normal queries (CASSANDRA-7801)
 * Fix incremental repair not remove parent session on remote (CASSANDRA-8291)
 * Improve JBOD disk utilization (CASSANDRA-7386)
 * Log failed host when preparing incremental repair (CASSANDRA-8228)
 * Force config client mode in CQLSSTableWriter (CASSANDRA-8281)
 * Fix sstableupgrade throws exception (CASSANDRA-8688)
 * Fix hang when repairing empty keyspace (CASSANDRA-8694)
Merged from 2.0:
 * Fix IllegalArgumentException in dynamic snitch (CASSANDRA-8448)
 * Add support for UPDATE ... IF EXISTS (CASSANDRA-8610)
 * Fix reversal of list prepends (CASSANDRA-8733)
 * Prevent non-zero default_time_to_live on tables with counters
   (CASSANDRA-8678)
 * Fix SSTableSimpleUnsortedWriter ConcurrentModificationException
   (CASSANDRA-8619)
 * Round up time deltas lower than 1ms in BulkLoader (CASSANDRA-8645)
 * Add batch remove iterator to ABSC (CASSANDRA-8414, 8666)
 * Round up time deltas lower than 1ms in BulkLoader (CASSANDRA-8645)
 * Fix isClientMode check in Keyspace (CASSANDRA-8687)
 * Use more efficient slice size for querying internal secondary
   index tables (CASSANDRA-8550)
 * Fix potentially returning deleted rows with range tombstone (CASSANDRA-8558)
 * Check for available disk space before starting a compaction (CASSANDRA-8562)
 * Fix DISTINCT queries with LIMITs or paging when some partitions
   contain only tombstones (CASSANDRA-8490)
 * Introduce background cache refreshing to permissions cache
   (CASSANDRA-8194)
 * Fix race condition in StreamTransferTask that could lead to
   infinite loops and premature sstable deletion (CASSANDRA-7704)
 * Add an extra version check to MigrationTask (CASSANDRA-8462)
 * Ensure SSTableWriter cleans up properly after failure (CASSANDRA-8499)
 * Increase bf true positive count on key cache hit (CASSANDRA-8525)
 * Move MeteredFlusher to its own thread (CASSANDRA-8485)
 * Fix non-distinct results in DISTNCT queries on static columns when
   paging is enabled (CASSANDRA-8087)
 * Move all hints related tasks to hints internal executor (CASSANDRA-8285)
 * Fix paging for multi-partition IN queries (CASSANDRA-8408)
 * Fix MOVED_NODE topology event never being emitted when a node
   moves its token (CASSANDRA-8373)
 * Fix validation of indexes in COMPACT tables (CASSANDRA-8156)
 * Avoid StackOverflowError when a large list of IN values
   is used for a clustering column (CASSANDRA-8410)
 * Fix NPE when writetime() or ttl() calls are wrapped by
   another function call (CASSANDRA-8451)
 * Fix NPE after dropping a keyspace (CASSANDRA-8332)
 * Fix error message on read repair timeouts (CASSANDRA-7947)
 * Default DTCS base_time_seconds changed to 60 (CASSANDRA-8417)
 * Refuse Paxos operation with more than one pending endpoint (CASSANDRA-8346, 8640)
 * Throw correct exception when trying to bind a keyspace or table
   name (CASSANDRA-6952)
 * Make HHOM.compact synchronized (CASSANDRA-8416)
 * cancel latency-sampling task when CF is dropped (CASSANDRA-8401)
 * don't block SocketThread for MessagingService (CASSANDRA-8188)
 * Increase quarantine delay on replacement (CASSANDRA-8260)
 * Expose off-heap memory usage stats (CASSANDRA-7897)
 * Ignore Paxos commits for truncated tables (CASSANDRA-7538)
 * Validate size of indexed column values (CASSANDRA-8280)
 * Make LCS split compaction results over all data directories (CASSANDRA-8329)
 * Fix some failing queries that use multi-column relations
   on COMPACT STORAGE tables (CASSANDRA-8264)
 * Fix InvalidRequestException with ORDER BY (CASSANDRA-8286)
 * Disable SSLv3 for POODLE (CASSANDRA-8265)
 * Fix millisecond timestamps in Tracing (CASSANDRA-8297)
 * Include keyspace name in error message when there are insufficient
   live nodes to stream from (CASSANDRA-8221)
 * Avoid overlap in L1 when L0 contains many nonoverlapping
   sstables (CASSANDRA-8211)
 * Improve PropertyFileSnitch logging (CASSANDRA-8183)
 * Add DC-aware sequential repair (CASSANDRA-8193)
 * Use live sstables in snapshot repair if possible (CASSANDRA-8312)
 * Fix hints serialized size calculation (CASSANDRA-8587)


2.1.2
 * (cqlsh) parse_for_table_meta errors out on queries with undefined
   grammars (CASSANDRA-8262)
 * (cqlsh) Fix SELECT ... TOKEN() function broken in C* 2.1.1 (CASSANDRA-8258)
 * Fix Cassandra crash when running on JDK8 update 40 (CASSANDRA-8209)
 * Optimize partitioner tokens (CASSANDRA-8230)
 * Improve compaction of repaired/unrepaired sstables (CASSANDRA-8004)
 * Make cache serializers pluggable (CASSANDRA-8096)
 * Fix issues with CONTAINS (KEY) queries on secondary indexes
   (CASSANDRA-8147)
 * Fix read-rate tracking of sstables for some queries (CASSANDRA-8239)
 * Fix default timestamp in QueryOptions (CASSANDRA-8246)
 * Set socket timeout when reading remote version (CASSANDRA-8188)
 * Refactor how we track live size (CASSANDRA-7852)
 * Make sure unfinished compaction files are removed (CASSANDRA-8124)
 * Fix shutdown when run as Windows service (CASSANDRA-8136)
 * Fix DESCRIBE TABLE with custom indexes (CASSANDRA-8031)
 * Fix race in RecoveryManagerTest (CASSANDRA-8176)
 * Avoid IllegalArgumentException while sorting sstables in
   IndexSummaryManager (CASSANDRA-8182)
 * Shutdown JVM on file descriptor exhaustion (CASSANDRA-7579)
 * Add 'die' policy for commit log and disk failure (CASSANDRA-7927)
 * Fix installing as service on Windows (CASSANDRA-8115)
 * Fix CREATE TABLE for CQL2 (CASSANDRA-8144)
 * Avoid boxing in ColumnStats min/max trackers (CASSANDRA-8109)
Merged from 2.0:
 * Correctly handle non-text column names in cql3 (CASSANDRA-8178)
 * Fix deletion for indexes on primary key columns (CASSANDRA-8206)
 * Add 'nodetool statusgossip' (CASSANDRA-8125)
 * Improve client notification that nodes are ready for requests (CASSANDRA-7510)
 * Handle negative timestamp in writetime method (CASSANDRA-8139)
 * Pig: Remove errant LIMIT clause in CqlNativeStorage (CASSANDRA-8166)
 * Throw ConfigurationException when hsha is used with the default
   rpc_max_threads setting of 'unlimited' (CASSANDRA-8116)
 * Allow concurrent writing of the same table in the same JVM using
   CQLSSTableWriter (CASSANDRA-7463)
 * Fix totalDiskSpaceUsed calculation (CASSANDRA-8205)


2.1.1
 * Fix spin loop in AtomicSortedColumns (CASSANDRA-7546)
 * Dont notify when replacing tmplink files (CASSANDRA-8157)
 * Fix validation with multiple CONTAINS clause (CASSANDRA-8131)
 * Fix validation of collections in TriggerExecutor (CASSANDRA-8146)
 * Fix IllegalArgumentException when a list of IN values containing tuples
   is passed as a single arg to a prepared statement with the v1 or v2
   protocol (CASSANDRA-8062)
 * Fix ClassCastException in DISTINCT query on static columns with
   query paging (CASSANDRA-8108)
 * Fix NPE on null nested UDT inside a set (CASSANDRA-8105)
 * Fix exception when querying secondary index on set items or map keys
   when some clustering columns are specified (CASSANDRA-8073)
 * Send proper error response when there is an error during native
   protocol message decode (CASSANDRA-8118)
 * Gossip should ignore generation numbers too far in the future (CASSANDRA-8113)
 * Fix NPE when creating a table with frozen sets, lists (CASSANDRA-8104)
 * Fix high memory use due to tracking reads on incrementally opened sstable
   readers (CASSANDRA-8066)
 * Fix EXECUTE request with skipMetadata=false returning no metadata
   (CASSANDRA-8054)
 * Allow concurrent use of CQLBulkOutputFormat (CASSANDRA-7776)
 * Shutdown JVM on OOM (CASSANDRA-7507)
 * Upgrade netty version and enable epoll event loop (CASSANDRA-7761)
 * Don't duplicate sstables smaller than split size when using
   the sstablesplitter tool (CASSANDRA-7616)
 * Avoid re-parsing already prepared statements (CASSANDRA-7923)
 * Fix some Thrift slice deletions and updates of COMPACT STORAGE
   tables with some clustering columns omitted (CASSANDRA-7990)
 * Fix filtering for CONTAINS on sets (CASSANDRA-8033)
 * Properly track added size (CASSANDRA-7239)
 * Allow compilation in java 8 (CASSANDRA-7208)
 * Fix Assertion error on RangeTombstoneList diff (CASSANDRA-8013)
 * Release references to overlapping sstables during compaction (CASSANDRA-7819)
 * Send notification when opening compaction results early (CASSANDRA-8034)
 * Make native server start block until properly bound (CASSANDRA-7885)
 * (cqlsh) Fix IPv6 support (CASSANDRA-7988)
 * Ignore fat clients when checking for endpoint collision (CASSANDRA-7939)
 * Make sstablerepairedset take a list of files (CASSANDRA-7995)
 * (cqlsh) Tab completeion for indexes on map keys (CASSANDRA-7972)
 * (cqlsh) Fix UDT field selection in select clause (CASSANDRA-7891)
 * Fix resource leak in event of corrupt sstable
 * (cqlsh) Add command line option for cqlshrc file path (CASSANDRA-7131)
 * Provide visibility into prepared statements churn (CASSANDRA-7921, CASSANDRA-7930)
 * Invalidate prepared statements when their keyspace or table is
   dropped (CASSANDRA-7566)
 * cassandra-stress: fix support for NetworkTopologyStrategy (CASSANDRA-7945)
 * Fix saving caches when a table is dropped (CASSANDRA-7784)
 * Add better error checking of new stress profile (CASSANDRA-7716)
 * Use ThreadLocalRandom and remove FBUtilities.threadLocalRandom (CASSANDRA-7934)
 * Prevent operator mistakes due to simultaneous bootstrap (CASSANDRA-7069)
 * cassandra-stress supports whitelist mode for node config (CASSANDRA-7658)
 * GCInspector more closely tracks GC; cassandra-stress and nodetool report it (CASSANDRA-7916)
 * nodetool won't output bogus ownership info without a keyspace (CASSANDRA-7173)
 * Add human readable option to nodetool commands (CASSANDRA-5433)
 * Don't try to set repairedAt on old sstables (CASSANDRA-7913)
 * Add metrics for tracking PreparedStatement use (CASSANDRA-7719)
 * (cqlsh) tab-completion for triggers (CASSANDRA-7824)
 * (cqlsh) Support for query paging (CASSANDRA-7514)
 * (cqlsh) Show progress of COPY operations (CASSANDRA-7789)
 * Add syntax to remove multiple elements from a map (CASSANDRA-6599)
 * Support non-equals conditions in lightweight transactions (CASSANDRA-6839)
 * Add IF [NOT] EXISTS to create/drop triggers (CASSANDRA-7606)
 * (cqlsh) Display the current logged-in user (CASSANDRA-7785)
 * (cqlsh) Don't ignore CTRL-C during COPY FROM execution (CASSANDRA-7815)
 * (cqlsh) Order UDTs according to cross-type dependencies in DESCRIBE
   output (CASSANDRA-7659)
 * (cqlsh) Fix handling of CAS statement results (CASSANDRA-7671)
 * (cqlsh) COPY TO/FROM improvements (CASSANDRA-7405)
 * Support list index operations with conditions (CASSANDRA-7499)
 * Add max live/tombstoned cells to nodetool cfstats output (CASSANDRA-7731)
 * Validate IPv6 wildcard addresses properly (CASSANDRA-7680)
 * (cqlsh) Error when tracing query (CASSANDRA-7613)
 * Avoid IOOBE when building SyntaxError message snippet (CASSANDRA-7569)
 * SSTableExport uses correct validator to create string representation of partition
   keys (CASSANDRA-7498)
 * Avoid NPEs when receiving type changes for an unknown keyspace (CASSANDRA-7689)
 * Add support for custom 2i validation (CASSANDRA-7575)
 * Pig support for hadoop CqlInputFormat (CASSANDRA-6454)
 * Add duration mode to cassandra-stress (CASSANDRA-7468)
 * Add listen_interface and rpc_interface options (CASSANDRA-7417)
 * Improve schema merge performance (CASSANDRA-7444)
 * Adjust MT depth based on # of partition validating (CASSANDRA-5263)
 * Optimise NativeCell comparisons (CASSANDRA-6755)
 * Configurable client timeout for cqlsh (CASSANDRA-7516)
 * Include snippet of CQL query near syntax error in messages (CASSANDRA-7111)
 * Make repair -pr work with -local (CASSANDRA-7450)
 * Fix error in sstableloader with -cph > 1 (CASSANDRA-8007)
 * Fix snapshot repair error on indexed tables (CASSANDRA-8020)
 * Do not exit nodetool repair when receiving JMX NOTIF_LOST (CASSANDRA-7909)
 * Stream to private IP when available (CASSANDRA-8084)
Merged from 2.0:
 * Reject conditions on DELETE unless full PK is given (CASSANDRA-6430)
 * Properly reject the token function DELETE (CASSANDRA-7747)
 * Force batchlog replay before decommissioning a node (CASSANDRA-7446)
 * Fix hint replay with many accumulated expired hints (CASSANDRA-6998)
 * Fix duplicate results in DISTINCT queries on static columns with query
   paging (CASSANDRA-8108)
 * Add DateTieredCompactionStrategy (CASSANDRA-6602)
 * Properly validate ascii and utf8 string literals in CQL queries (CASSANDRA-8101)
 * (cqlsh) Fix autocompletion for alter keyspace (CASSANDRA-8021)
 * Create backup directories for commitlog archiving during startup (CASSANDRA-8111)
 * Reduce totalBlockFor() for LOCAL_* consistency levels (CASSANDRA-8058)
 * Fix merging schemas with re-dropped keyspaces (CASSANDRA-7256)
 * Fix counters in supercolumns during live upgrades from 1.2 (CASSANDRA-7188)
 * Notify DT subscribers when a column family is truncated (CASSANDRA-8088)
 * Add sanity check of $JAVA on startup (CASSANDRA-7676)
 * Schedule fat client schema pull on join (CASSANDRA-7993)
 * Don't reset nodes' versions when closing IncomingTcpConnections
   (CASSANDRA-7734)
 * Record the real messaging version in all cases in OutboundTcpConnection
   (CASSANDRA-8057)
 * SSL does not work in cassandra-cli (CASSANDRA-7899)
 * Fix potential exception when using ReversedType in DynamicCompositeType
   (CASSANDRA-7898)
 * Better validation of collection values (CASSANDRA-7833)
 * Track min/max timestamps correctly (CASSANDRA-7969)
 * Fix possible overflow while sorting CL segments for replay (CASSANDRA-7992)
 * Increase nodetool Xmx (CASSANDRA-7956)
 * Archive any commitlog segments present at startup (CASSANDRA-6904)
 * CrcCheckChance should adjust based on live CFMetadata not 
   sstable metadata (CASSANDRA-7978)
 * token() should only accept columns in the partitioning
   key order (CASSANDRA-6075)
 * Add method to invalidate permission cache via JMX (CASSANDRA-7977)
 * Allow propagating multiple gossip states atomically (CASSANDRA-6125)
 * Log exceptions related to unclean native protocol client disconnects
   at DEBUG or INFO (CASSANDRA-7849)
 * Allow permissions cache to be set via JMX (CASSANDRA-7698)
 * Include schema_triggers CF in readable system resources (CASSANDRA-7967)
 * Fix RowIndexEntry to report correct serializedSize (CASSANDRA-7948)
 * Make CQLSSTableWriter sync within partitions (CASSANDRA-7360)
 * Potentially use non-local replicas in CqlConfigHelper (CASSANDRA-7906)
 * Explicitly disallow mixing multi-column and single-column
   relations on clustering columns (CASSANDRA-7711)
 * Better error message when condition is set on PK column (CASSANDRA-7804)
 * Don't send schema change responses and events for no-op DDL
   statements (CASSANDRA-7600)
 * (Hadoop) fix cluster initialisation for a split fetching (CASSANDRA-7774)
 * Throw InvalidRequestException when queries contain relations on entire
   collection columns (CASSANDRA-7506)
 * (cqlsh) enable CTRL-R history search with libedit (CASSANDRA-7577)
 * (Hadoop) allow ACFRW to limit nodes to local DC (CASSANDRA-7252)
 * (cqlsh) cqlsh should automatically disable tracing when selecting
   from system_traces (CASSANDRA-7641)
 * (Hadoop) Add CqlOutputFormat (CASSANDRA-6927)
 * Don't depend on cassandra config for nodetool ring (CASSANDRA-7508)
 * (cqlsh) Fix failing cqlsh formatting tests (CASSANDRA-7703)
 * Fix IncompatibleClassChangeError from hadoop2 (CASSANDRA-7229)
 * Add 'nodetool sethintedhandoffthrottlekb' (CASSANDRA-7635)
 * (cqlsh) Add tab-completion for CREATE/DROP USER IF [NOT] EXISTS (CASSANDRA-7611)
 * Catch errors when the JVM pulls the rug out from GCInspector (CASSANDRA-5345)
 * cqlsh fails when version number parts are not int (CASSANDRA-7524)
 * Fix NPE when table dropped during streaming (CASSANDRA-7946)
 * Fix wrong progress when streaming uncompressed (CASSANDRA-7878)
 * Fix possible infinite loop in creating repair range (CASSANDRA-7983)
 * Fix unit in nodetool for streaming throughput (CASSANDRA-7375)
Merged from 1.2:
 * Don't index tombstones (CASSANDRA-7828)
 * Improve PasswordAuthenticator default super user setup (CASSANDRA-7788)


2.1.0
 * (cqlsh) Removed "ALTER TYPE <name> RENAME TO <name>" from tab-completion
   (CASSANDRA-7895)
 * Fixed IllegalStateException in anticompaction (CASSANDRA-7892)
 * cqlsh: DESCRIBE support for frozen UDTs, tuples (CASSANDRA-7863)
 * Avoid exposing internal classes over JMX (CASSANDRA-7879)
 * Add null check for keys when freezing collection (CASSANDRA-7869)
 * Improve stress workload realism (CASSANDRA-7519)
Merged from 2.0:
 * Configure system.paxos with LeveledCompactionStrategy (CASSANDRA-7753)
 * Fix ALTER clustering column type from DateType to TimestampType when
   using DESC clustering order (CASSANRDA-7797)
 * Throw EOFException if we run out of chunks in compressed datafile
   (CASSANDRA-7664)
 * Fix PRSI handling of CQL3 row markers for row cleanup (CASSANDRA-7787)
 * Fix dropping collection when it's the last regular column (CASSANDRA-7744)
 * Make StreamReceiveTask thread safe and gc friendly (CASSANDRA-7795)
 * Validate empty cell names from counter updates (CASSANDRA-7798)
Merged from 1.2:
 * Don't allow compacted sstables to be marked as compacting (CASSANDRA-7145)
 * Track expired tombstones (CASSANDRA-7810)


2.1.0-rc7
 * Add frozen keyword and require UDT to be frozen (CASSANDRA-7857)
 * Track added sstable size correctly (CASSANDRA-7239)
 * (cqlsh) Fix case insensitivity (CASSANDRA-7834)
 * Fix failure to stream ranges when moving (CASSANDRA-7836)
 * Correctly remove tmplink files (CASSANDRA-7803)
 * (cqlsh) Fix column name formatting for functions, CAS operations,
   and UDT field selections (CASSANDRA-7806)
 * (cqlsh) Fix COPY FROM handling of null/empty primary key
   values (CASSANDRA-7792)
 * Fix ordering of static cells (CASSANDRA-7763)
Merged from 2.0:
 * Forbid re-adding dropped counter columns (CASSANDRA-7831)
 * Fix CFMetaData#isThriftCompatible() for PK-only tables (CASSANDRA-7832)
 * Always reject inequality on the partition key without token()
   (CASSANDRA-7722)
 * Always send Paxos commit to all replicas (CASSANDRA-7479)
 * Make disruptor_thrift_server invocation pool configurable (CASSANDRA-7594)
 * Make repair no-op when RF=1 (CASSANDRA-7864)


2.1.0-rc6
 * Fix OOM issue from netty caching over time (CASSANDRA-7743)
 * json2sstable couldn't import JSON for CQL table (CASSANDRA-7477)
 * Invalidate all caches on table drop (CASSANDRA-7561)
 * Skip strict endpoint selection for ranges if RF == nodes (CASSANRA-7765)
 * Fix Thrift range filtering without 2ary index lookups (CASSANDRA-7741)
 * Add tracing entries about concurrent range requests (CASSANDRA-7599)
 * (cqlsh) Fix DESCRIBE for NTS keyspaces (CASSANDRA-7729)
 * Remove netty buffer ref-counting (CASSANDRA-7735)
 * Pass mutated cf to index updater for use by PRSI (CASSANDRA-7742)
 * Include stress yaml example in release and deb (CASSANDRA-7717)
 * workaround for netty issue causing corrupted data off the wire (CASSANDRA-7695)
 * cqlsh DESC CLUSTER fails retrieving ring information (CASSANDRA-7687)
 * Fix binding null values inside UDT (CASSANDRA-7685)
 * Fix UDT field selection with empty fields (CASSANDRA-7670)
 * Bogus deserialization of static cells from sstable (CASSANDRA-7684)
 * Fix NPE on compaction leftover cleanup for dropped table (CASSANDRA-7770)
Merged from 2.0:
 * Fix race condition in StreamTransferTask that could lead to
   infinite loops and premature sstable deletion (CASSANDRA-7704)
 * (cqlsh) Wait up to 10 sec for a tracing session (CASSANDRA-7222)
 * Fix NPE in FileCacheService.sizeInBytes (CASSANDRA-7756)
 * Remove duplicates from StorageService.getJoiningNodes (CASSANDRA-7478)
 * Clone token map outside of hot gossip loops (CASSANDRA-7758)
 * Fix MS expiring map timeout for Paxos messages (CASSANDRA-7752)
 * Do not flush on truncate if durable_writes is false (CASSANDRA-7750)
 * Give CRR a default input_cql Statement (CASSANDRA-7226)
 * Better error message when adding a collection with the same name
   than a previously dropped one (CASSANDRA-6276)
 * Fix validation when adding static columns (CASSANDRA-7730)
 * (Thrift) fix range deletion of supercolumns (CASSANDRA-7733)
 * Fix potential AssertionError in RangeTombstoneList (CASSANDRA-7700)
 * Validate arguments of blobAs* functions (CASSANDRA-7707)
 * Fix potential AssertionError with 2ndary indexes (CASSANDRA-6612)
 * Avoid logging CompactionInterrupted at ERROR (CASSANDRA-7694)
 * Minor leak in sstable2jon (CASSANDRA-7709)
 * Add cassandra.auto_bootstrap system property (CASSANDRA-7650)
 * Update java driver (for hadoop) (CASSANDRA-7618)
 * Remove CqlPagingRecordReader/CqlPagingInputFormat (CASSANDRA-7570)
 * Support connecting to ipv6 jmx with nodetool (CASSANDRA-7669)


2.1.0-rc5
 * Reject counters inside user types (CASSANDRA-7672)
 * Switch to notification-based GCInspector (CASSANDRA-7638)
 * (cqlsh) Handle nulls in UDTs and tuples correctly (CASSANDRA-7656)
 * Don't use strict consistency when replacing (CASSANDRA-7568)
 * Fix min/max cell name collection on 2.0 SSTables with range
   tombstones (CASSANDRA-7593)
 * Tolerate min/max cell names of different lengths (CASSANDRA-7651)
 * Filter cached results correctly (CASSANDRA-7636)
 * Fix tracing on the new SEPExecutor (CASSANDRA-7644)
 * Remove shuffle and taketoken (CASSANDRA-7601)
 * Clean up Windows batch scripts (CASSANDRA-7619)
 * Fix native protocol drop user type notification (CASSANDRA-7571)
 * Give read access to system.schema_usertypes to all authenticated users
   (CASSANDRA-7578)
 * (cqlsh) Fix cqlsh display when zero rows are returned (CASSANDRA-7580)
 * Get java version correctly when JAVA_TOOL_OPTIONS is set (CASSANDRA-7572)
 * Fix NPE when dropping index from non-existent keyspace, AssertionError when
   dropping non-existent index with IF EXISTS (CASSANDRA-7590)
 * Fix sstablelevelresetter hang (CASSANDRA-7614)
 * (cqlsh) Fix deserialization of blobs (CASSANDRA-7603)
 * Use "keyspace updated" schema change message for UDT changes in v1 and
   v2 protocols (CASSANDRA-7617)
 * Fix tracing of range slices and secondary index lookups that are local
   to the coordinator (CASSANDRA-7599)
 * Set -Dcassandra.storagedir for all tool shell scripts (CASSANDRA-7587)
 * Don't swap max/min col names when mutating sstable metadata (CASSANDRA-7596)
 * (cqlsh) Correctly handle paged result sets (CASSANDRA-7625)
 * (cqlsh) Improve waiting for a trace to complete (CASSANDRA-7626)
 * Fix tracing of concurrent range slices and 2ary index queries (CASSANDRA-7626)
 * Fix scrub against collection type (CASSANDRA-7665)
Merged from 2.0:
 * Set gc_grace_seconds to seven days for system schema tables (CASSANDRA-7668)
 * SimpleSeedProvider no longer caches seeds forever (CASSANDRA-7663)
 * Always flush on truncate (CASSANDRA-7511)
 * Fix ReversedType(DateType) mapping to native protocol (CASSANDRA-7576)
 * Always merge ranges owned by a single node (CASSANDRA-6930)
 * Track max/min timestamps for range tombstones (CASSANDRA-7647)
 * Fix NPE when listing saved caches dir (CASSANDRA-7632)


2.1.0-rc4
 * Fix word count hadoop example (CASSANDRA-7200)
 * Updated memtable_cleanup_threshold and memtable_flush_writers defaults 
   (CASSANDRA-7551)
 * (Windows) fix startup when WMI memory query fails (CASSANDRA-7505)
 * Anti-compaction proceeds if any part of the repair failed (CASSANDRA-7521)
 * Add missing table name to DROP INDEX responses and notifications (CASSANDRA-7539)
 * Bump CQL version to 3.2.0 and update CQL documentation (CASSANDRA-7527)
 * Fix configuration error message when running nodetool ring (CASSANDRA-7508)
 * Support conditional updates, tuple type, and the v3 protocol in cqlsh (CASSANDRA-7509)
 * Handle queries on multiple secondary index types (CASSANDRA-7525)
 * Fix cqlsh authentication with v3 native protocol (CASSANDRA-7564)
 * Fix NPE when unknown prepared statement ID is used (CASSANDRA-7454)
Merged from 2.0:
 * (Windows) force range-based repair to non-sequential mode (CASSANDRA-7541)
 * Fix range merging when DES scores are zero (CASSANDRA-7535)
 * Warn when SSL certificates have expired (CASSANDRA-7528)
 * Fix error when doing reversed queries with static columns (CASSANDRA-7490)
Merged from 1.2:
 * Set correct stream ID on responses when non-Exception Throwables
   are thrown while handling native protocol messages (CASSANDRA-7470)


2.1.0-rc3
 * Consider expiry when reconciling otherwise equal cells (CASSANDRA-7403)
 * Introduce CQL support for stress tool (CASSANDRA-6146)
 * Fix ClassCastException processing expired messages (CASSANDRA-7496)
 * Fix prepared marker for collections inside UDT (CASSANDRA-7472)
 * Remove left-over populate_io_cache_on_flush and replicate_on_write
   uses (CASSANDRA-7493)
 * (Windows) handle spaces in path names (CASSANDRA-7451)
 * Ensure writes have completed after dropping a table, before recycling
   commit log segments (CASSANDRA-7437)
 * Remove left-over rows_per_partition_to_cache (CASSANDRA-7493)
 * Fix error when CONTAINS is used with a bind marker (CASSANDRA-7502)
 * Properly reject unknown UDT field (CASSANDRA-7484)
Merged from 2.0:
 * Fix CC#collectTimeOrderedData() tombstone optimisations (CASSANDRA-7394)
 * Support DISTINCT for static columns and fix behaviour when DISTINC is
   not use (CASSANDRA-7305).
 * Workaround JVM NPE on JMX bind failure (CASSANDRA-7254)
 * Fix race in FileCacheService RemovalListener (CASSANDRA-7278)
 * Fix inconsistent use of consistencyForCommit that allowed LOCAL_QUORUM
   operations to incorrect become full QUORUM (CASSANDRA-7345)
 * Properly handle unrecognized opcodes and flags (CASSANDRA-7440)
 * (Hadoop) close CqlRecordWriter clients when finished (CASSANDRA-7459)
 * Commit disk failure policy (CASSANDRA-7429)
 * Make sure high level sstables get compacted (CASSANDRA-7414)
 * Fix AssertionError when using empty clustering columns and static columns
   (CASSANDRA-7455)
 * Add option to disable STCS in L0 (CASSANDRA-6621)
 * Upgrade to snappy-java 1.0.5.2 (CASSANDRA-7476)


2.1.0-rc2
 * Fix heap size calculation for CompoundSparseCellName and 
   CompoundSparseCellName.WithCollection (CASSANDRA-7421)
 * Allow counter mutations in UNLOGGED batches (CASSANDRA-7351)
 * Modify reconcile logic to always pick a tombstone over a counter cell
   (CASSANDRA-7346)
 * Avoid incremental compaction on Windows (CASSANDRA-7365)
 * Fix exception when querying a composite-keyed table with a collection index
   (CASSANDRA-7372)
 * Use node's host id in place of counter ids (CASSANDRA-7366)
 * Fix error when doing reversed queries with static columns (CASSANDRA-7490)
 * Backport CASSANDRA-6747 (CASSANDRA-7560)
 * Track max/min timestamps for range tombstones (CASSANDRA-7647)
 * Fix NPE when listing saved caches dir (CASSANDRA-7632)
 * Fix sstableloader unable to connect encrypted node (CASSANDRA-7585)
Merged from 1.2:
 * Clone token map outside of hot gossip loops (CASSANDRA-7758)
 * Add stop method to EmbeddedCassandraService (CASSANDRA-7595)
 * Support connecting to ipv6 jmx with nodetool (CASSANDRA-7669)
 * Set gc_grace_seconds to seven days for system schema tables (CASSANDRA-7668)
 * SimpleSeedProvider no longer caches seeds forever (CASSANDRA-7663)
 * Set correct stream ID on responses when non-Exception Throwables
   are thrown while handling native protocol messages (CASSANDRA-7470)
 * Fix row size miscalculation in LazilyCompactedRow (CASSANDRA-7543)
 * Fix race in background compaction check (CASSANDRA-7745)
 * Don't clear out range tombstones during compaction (CASSANDRA-7808)


2.1.0-rc1
 * Revert flush directory (CASSANDRA-6357)
 * More efficient executor service for fast operations (CASSANDRA-4718)
 * Move less common tools into a new cassandra-tools package (CASSANDRA-7160)
 * Support more concurrent requests in native protocol (CASSANDRA-7231)
 * Add tab-completion to debian nodetool packaging (CASSANDRA-6421)
 * Change concurrent_compactors defaults (CASSANDRA-7139)
 * Add PowerShell Windows launch scripts (CASSANDRA-7001)
 * Make commitlog archive+restore more robust (CASSANDRA-6974)
 * Fix marking commitlogsegments clean (CASSANDRA-6959)
 * Add snapshot "manifest" describing files included (CASSANDRA-6326)
 * Parallel streaming for sstableloader (CASSANDRA-3668)
 * Fix bugs in supercolumns handling (CASSANDRA-7138)
 * Fix ClassClassException on composite dense tables (CASSANDRA-7112)
 * Cleanup and optimize collation and slice iterators (CASSANDRA-7107)
 * Upgrade NBHM lib (CASSANDRA-7128)
 * Optimize netty server (CASSANDRA-6861)
 * Fix repair hang when given CF does not exist (CASSANDRA-7189)
 * Allow c* to be shutdown in an embedded mode (CASSANDRA-5635)
 * Add server side batching to native transport (CASSANDRA-5663)
 * Make batchlog replay asynchronous (CASSANDRA-6134)
 * remove unused classes (CASSANDRA-7197)
 * Limit user types to the keyspace they are defined in (CASSANDRA-6643)
 * Add validate method to CollectionType (CASSANDRA-7208)
 * New serialization format for UDT values (CASSANDRA-7209, CASSANDRA-7261)
 * Fix nodetool netstats (CASSANDRA-7270)
 * Fix potential ClassCastException in HintedHandoffManager (CASSANDRA-7284)
 * Use prepared statements internally (CASSANDRA-6975)
 * Fix broken paging state with prepared statement (CASSANDRA-7120)
 * Fix IllegalArgumentException in CqlStorage (CASSANDRA-7287)
 * Allow nulls/non-existant fields in UDT (CASSANDRA-7206)
 * Add Thrift MultiSliceRequest (CASSANDRA-6757, CASSANDRA-7027)
 * Handle overlapping MultiSlices (CASSANDRA-7279)
 * Fix DataOutputTest on Windows (CASSANDRA-7265)
 * Embedded sets in user defined data-types are not updating (CASSANDRA-7267)
 * Add tuple type to CQL/native protocol (CASSANDRA-7248)
 * Fix CqlPagingRecordReader on tables with few rows (CASSANDRA-7322)
Merged from 2.0:
 * Copy compaction options to make sure they are reloaded (CASSANDRA-7290)
 * Add option to do more aggressive tombstone compactions (CASSANDRA-6563)
 * Don't try to compact already-compacting files in HHOM (CASSANDRA-7288)
 * Always reallocate buffers in HSHA (CASSANDRA-6285)
 * (Hadoop) support authentication in CqlRecordReader (CASSANDRA-7221)
 * (Hadoop) Close java driver Cluster in CQLRR.close (CASSANDRA-7228)
 * Warn when 'USING TIMESTAMP' is used on a CAS BATCH (CASSANDRA-7067)
 * return all cpu values from BackgroundActivityMonitor.readAndCompute (CASSANDRA-7183)
 * Correctly delete scheduled range xfers (CASSANDRA-7143)
 * return all cpu values from BackgroundActivityMonitor.readAndCompute (CASSANDRA-7183)  
 * reduce garbage creation in calculatePendingRanges (CASSANDRA-7191)
 * fix c* launch issues on Russian os's due to output of linux 'free' cmd (CASSANDRA-6162)
 * Fix disabling autocompaction (CASSANDRA-7187)
 * Fix potential NumberFormatException when deserializing IntegerType (CASSANDRA-7088)
 * cqlsh can't tab-complete disabling compaction (CASSANDRA-7185)
 * cqlsh: Accept and execute CQL statement(s) from command-line parameter (CASSANDRA-7172)
 * Fix IllegalStateException in CqlPagingRecordReader (CASSANDRA-7198)
 * Fix the InvertedIndex trigger example (CASSANDRA-7211)
 * Add --resolve-ip option to 'nodetool ring' (CASSANDRA-7210)
 * reduce garbage on codec flag deserialization (CASSANDRA-7244) 
 * Fix duplicated error messages on directory creation error at startup (CASSANDRA-5818)
 * Proper null handle for IF with map element access (CASSANDRA-7155)
 * Improve compaction visibility (CASSANDRA-7242)
 * Correctly delete scheduled range xfers (CASSANDRA-7143)
 * Make batchlog replica selection rack-aware (CASSANDRA-6551)
 * Fix CFMetaData#getColumnDefinitionFromColumnName() (CASSANDRA-7074)
 * Fix writetime/ttl functions for static columns (CASSANDRA-7081)
 * Suggest CTRL-C or semicolon after three blank lines in cqlsh (CASSANDRA-7142)
 * Fix 2ndary index queries with DESC clustering order (CASSANDRA-6950)
 * Invalid key cache entries on DROP (CASSANDRA-6525)
 * Fix flapping RecoveryManagerTest (CASSANDRA-7084)
 * Add missing iso8601 patterns for date strings (CASSANDRA-6973)
 * Support selecting multiple rows in a partition using IN (CASSANDRA-6875)
 * Add authentication support to shuffle (CASSANDRA-6484)
 * Swap local and global default read repair chances (CASSANDRA-7320)
 * Add conditional CREATE/DROP USER support (CASSANDRA-7264)
 * Cqlsh counts non-empty lines for "Blank lines" warning (CASSANDRA-7325)
Merged from 1.2:
 * Add Cloudstack snitch (CASSANDRA-7147)
 * Update system.peers correctly when relocating tokens (CASSANDRA-7126)
 * Add Google Compute Engine snitch (CASSANDRA-7132)
 * remove duplicate query for local tokens (CASSANDRA-7182)
 * exit CQLSH with error status code if script fails (CASSANDRA-6344)
 * Fix bug with some IN queries missig results (CASSANDRA-7105)
 * Fix availability validation for LOCAL_ONE CL (CASSANDRA-7319)
 * Hint streaming can cause decommission to fail (CASSANDRA-7219)


2.1.0-beta2
 * Increase default CL space to 8GB (CASSANDRA-7031)
 * Add range tombstones to read repair digests (CASSANDRA-6863)
 * Fix BTree.clear for large updates (CASSANDRA-6943)
 * Fail write instead of logging a warning when unable to append to CL
   (CASSANDRA-6764)
 * Eliminate possibility of CL segment appearing twice in active list 
   (CASSANDRA-6557)
 * Apply DONTNEED fadvise to commitlog segments (CASSANDRA-6759)
 * Switch CRC component to Adler and include it for compressed sstables 
   (CASSANDRA-4165)
 * Allow cassandra-stress to set compaction strategy options (CASSANDRA-6451)
 * Add broadcast_rpc_address option to cassandra.yaml (CASSANDRA-5899)
 * Auto reload GossipingPropertyFileSnitch config (CASSANDRA-5897)
 * Fix overflow of memtable_total_space_in_mb (CASSANDRA-6573)
 * Fix ABTC NPE and apply update function correctly (CASSANDRA-6692)
 * Allow nodetool to use a file or prompt for password (CASSANDRA-6660)
 * Fix AIOOBE when concurrently accessing ABSC (CASSANDRA-6742)
 * Fix assertion error in ALTER TYPE RENAME (CASSANDRA-6705)
 * Scrub should not always clear out repaired status (CASSANDRA-5351)
 * Improve handling of range tombstone for wide partitions (CASSANDRA-6446)
 * Fix ClassCastException for compact table with composites (CASSANDRA-6738)
 * Fix potentially repairing with wrong nodes (CASSANDRA-6808)
 * Change caching option syntax (CASSANDRA-6745)
 * Fix stress to do proper counter reads (CASSANDRA-6835)
 * Fix help message for stress counter_write (CASSANDRA-6824)
 * Fix stress smart Thrift client to pick servers correctly (CASSANDRA-6848)
 * Add logging levels (minimal, normal or verbose) to stress tool (CASSANDRA-6849)
 * Fix race condition in Batch CLE (CASSANDRA-6860)
 * Improve cleanup/scrub/upgradesstables failure handling (CASSANDRA-6774)
 * ByteBuffer write() methods for serializing sstables (CASSANDRA-6781)
 * Proper compare function for CollectionType (CASSANDRA-6783)
 * Update native server to Netty 4 (CASSANDRA-6236)
 * Fix off-by-one error in stress (CASSANDRA-6883)
 * Make OpOrder AutoCloseable (CASSANDRA-6901)
 * Remove sync repair JMX interface (CASSANDRA-6900)
 * Add multiple memory allocation options for memtables (CASSANDRA-6689, 6694)
 * Remove adjusted op rate from stress output (CASSANDRA-6921)
 * Add optimized CF.hasColumns() implementations (CASSANDRA-6941)
 * Serialize batchlog mutations with the version of the target node
   (CASSANDRA-6931)
 * Optimize CounterColumn#reconcile() (CASSANDRA-6953)
 * Properly remove 1.2 sstable support in 2.1 (CASSANDRA-6869)
 * Lock counter cells, not partitions (CASSANDRA-6880)
 * Track presence of legacy counter shards in sstables (CASSANDRA-6888)
 * Ensure safe resource cleanup when replacing sstables (CASSANDRA-6912)
 * Add failure handler to async callback (CASSANDRA-6747)
 * Fix AE when closing SSTable without releasing reference (CASSANDRA-7000)
 * Clean up IndexInfo on keyspace/table drops (CASSANDRA-6924)
 * Only snapshot relative SSTables when sequential repair (CASSANDRA-7024)
 * Require nodetool rebuild_index to specify index names (CASSANDRA-7038)
 * fix cassandra stress errors on reads with native protocol (CASSANDRA-7033)
 * Use OpOrder to guard sstable references for reads (CASSANDRA-6919)
 * Preemptive opening of compaction result (CASSANDRA-6916)
 * Multi-threaded scrub/cleanup/upgradesstables (CASSANDRA-5547)
 * Optimize cellname comparison (CASSANDRA-6934)
 * Native protocol v3 (CASSANDRA-6855)
 * Optimize Cell liveness checks and clean up Cell (CASSANDRA-7119)
 * Support consistent range movements (CASSANDRA-2434)
 * Display min timestamp in sstablemetadata viewer (CASSANDRA-6767)
Merged from 2.0:
 * Avoid race-prone second "scrub" of system keyspace (CASSANDRA-6797)
 * Pool CqlRecordWriter clients by inetaddress rather than Range
   (CASSANDRA-6665)
 * Fix compaction_history timestamps (CASSANDRA-6784)
 * Compare scores of full replica ordering in DES (CASSANDRA-6683)
 * fix CME in SessionInfo updateProgress affecting netstats (CASSANDRA-6577)
 * Allow repairing between specific replicas (CASSANDRA-6440)
 * Allow per-dc enabling of hints (CASSANDRA-6157)
 * Add compatibility for Hadoop 0.2.x (CASSANDRA-5201)
 * Fix EstimatedHistogram races (CASSANDRA-6682)
 * Failure detector correctly converts initial value to nanos (CASSANDRA-6658)
 * Add nodetool taketoken to relocate vnodes (CASSANDRA-4445)
 * Expose bulk loading progress over JMX (CASSANDRA-4757)
 * Correctly handle null with IF conditions and TTL (CASSANDRA-6623)
 * Account for range/row tombstones in tombstone drop
   time histogram (CASSANDRA-6522)
 * Stop CommitLogSegment.close() from calling sync() (CASSANDRA-6652)
 * Make commitlog failure handling configurable (CASSANDRA-6364)
 * Avoid overlaps in LCS (CASSANDRA-6688)
 * Improve support for paginating over composites (CASSANDRA-4851)
 * Fix count(*) queries in a mixed cluster (CASSANDRA-6707)
 * Improve repair tasks(snapshot, differencing) concurrency (CASSANDRA-6566)
 * Fix replaying pre-2.0 commit logs (CASSANDRA-6714)
 * Add static columns to CQL3 (CASSANDRA-6561)
 * Optimize single partition batch statements (CASSANDRA-6737)
 * Disallow post-query re-ordering when paging (CASSANDRA-6722)
 * Fix potential paging bug with deleted columns (CASSANDRA-6748)
 * Fix NPE on BulkLoader caused by losing StreamEvent (CASSANDRA-6636)
 * Fix truncating compression metadata (CASSANDRA-6791)
 * Add CMSClassUnloadingEnabled JVM option (CASSANDRA-6541)
 * Catch memtable flush exceptions during shutdown (CASSANDRA-6735)
 * Fix upgradesstables NPE for non-CF-based indexes (CASSANDRA-6645)
 * Fix UPDATE updating PRIMARY KEY columns implicitly (CASSANDRA-6782)
 * Fix IllegalArgumentException when updating from 1.2 with SuperColumns
   (CASSANDRA-6733)
 * FBUtilities.singleton() should use the CF comparator (CASSANDRA-6778)
 * Fix CQLSStableWriter.addRow(Map<String, Object>) (CASSANDRA-6526)
 * Fix HSHA server introducing corrupt data (CASSANDRA-6285)
 * Fix CAS conditions for COMPACT STORAGE tables (CASSANDRA-6813)
 * Starting threads in OutboundTcpConnectionPool constructor causes race conditions (CASSANDRA-7177)
 * Allow overriding cassandra-rackdc.properties file (CASSANDRA-7072)
 * Set JMX RMI port to 7199 (CASSANDRA-7087)
 * Use LOCAL_QUORUM for data reads at LOCAL_SERIAL (CASSANDRA-6939)
 * Log a warning for large batches (CASSANDRA-6487)
 * Put nodes in hibernate when join_ring is false (CASSANDRA-6961)
 * Avoid early loading of non-system keyspaces before compaction-leftovers 
   cleanup at startup (CASSANDRA-6913)
 * Restrict Windows to parallel repairs (CASSANDRA-6907)
 * (Hadoop) Allow manually specifying start/end tokens in CFIF (CASSANDRA-6436)
 * Fix NPE in MeteredFlusher (CASSANDRA-6820)
 * Fix race processing range scan responses (CASSANDRA-6820)
 * Allow deleting snapshots from dropped keyspaces (CASSANDRA-6821)
 * Add uuid() function (CASSANDRA-6473)
 * Omit tombstones from schema digests (CASSANDRA-6862)
 * Include correct consistencyLevel in LWT timeout (CASSANDRA-6884)
 * Lower chances for losing new SSTables during nodetool refresh and
   ColumnFamilyStore.loadNewSSTables (CASSANDRA-6514)
 * Add support for DELETE ... IF EXISTS to CQL3 (CASSANDRA-5708)
 * Update hadoop_cql3_word_count example (CASSANDRA-6793)
 * Fix handling of RejectedExecution in sync Thrift server (CASSANDRA-6788)
 * Log more information when exceeding tombstone_warn_threshold (CASSANDRA-6865)
 * Fix truncate to not abort due to unreachable fat clients (CASSANDRA-6864)
 * Fix schema concurrency exceptions (CASSANDRA-6841)
 * Fix leaking validator FH in StreamWriter (CASSANDRA-6832)
 * Fix saving triggers to schema (CASSANDRA-6789)
 * Fix trigger mutations when base mutation list is immutable (CASSANDRA-6790)
 * Fix accounting in FileCacheService to allow re-using RAR (CASSANDRA-6838)
 * Fix static counter columns (CASSANDRA-6827)
 * Restore expiring->deleted (cell) compaction optimization (CASSANDRA-6844)
 * Fix CompactionManager.needsCleanup (CASSANDRA-6845)
 * Correctly compare BooleanType values other than 0 and 1 (CASSANDRA-6779)
 * Read message id as string from earlier versions (CASSANDRA-6840)
 * Properly use the Paxos consistency for (non-protocol) batch (CASSANDRA-6837)
 * Add paranoid disk failure option (CASSANDRA-6646)
 * Improve PerRowSecondaryIndex performance (CASSANDRA-6876)
 * Extend triggers to support CAS updates (CASSANDRA-6882)
 * Static columns with IF NOT EXISTS don't always work as expected (CASSANDRA-6873)
 * Fix paging with SELECT DISTINCT (CASSANDRA-6857)
 * Fix UnsupportedOperationException on CAS timeout (CASSANDRA-6923)
 * Improve MeteredFlusher handling of MF-unaffected column families
   (CASSANDRA-6867)
 * Add CqlRecordReader using native pagination (CASSANDRA-6311)
 * Add QueryHandler interface (CASSANDRA-6659)
 * Track liveRatio per-memtable, not per-CF (CASSANDRA-6945)
 * Make sure upgradesstables keeps sstable level (CASSANDRA-6958)
 * Fix LIMIT with static columns (CASSANDRA-6956)
 * Fix clash with CQL column name in thrift validation (CASSANDRA-6892)
 * Fix error with super columns in mixed 1.2-2.0 clusters (CASSANDRA-6966)
 * Fix bad skip of sstables on slice query with composite start/finish (CASSANDRA-6825)
 * Fix unintended update with conditional statement (CASSANDRA-6893)
 * Fix map element access in IF (CASSANDRA-6914)
 * Avoid costly range calculations for range queries on system keyspaces
   (CASSANDRA-6906)
 * Fix SSTable not released if stream session fails (CASSANDRA-6818)
 * Avoid build failure due to ANTLR timeout (CASSANDRA-6991)
 * Queries on compact tables can return more rows that requested (CASSANDRA-7052)
 * USING TIMESTAMP for batches does not work (CASSANDRA-7053)
 * Fix performance regression from CASSANDRA-5614 (CASSANDRA-6949)
 * Ensure that batchlog and hint timeouts do not produce hints (CASSANDRA-7058)
 * Merge groupable mutations in TriggerExecutor#execute() (CASSANDRA-7047)
 * Plug holes in resource release when wiring up StreamSession (CASSANDRA-7073)
 * Re-add parameter columns to tracing session (CASSANDRA-6942)
 * Preserves CQL metadata when updating table from thrift (CASSANDRA-6831)
Merged from 1.2:
 * Fix nodetool display with vnodes (CASSANDRA-7082)
 * Add UNLOGGED, COUNTER options to BATCH documentation (CASSANDRA-6816)
 * add extra SSL cipher suites (CASSANDRA-6613)
 * fix nodetool getsstables for blob PK (CASSANDRA-6803)
 * Fix BatchlogManager#deleteBatch() use of millisecond timestamps
   (CASSANDRA-6822)
 * Continue assassinating even if the endpoint vanishes (CASSANDRA-6787)
 * Schedule schema pulls on change (CASSANDRA-6971)
 * Non-droppable verbs shouldn't be dropped from OTC (CASSANDRA-6980)
 * Shutdown batchlog executor in SS#drain() (CASSANDRA-7025)
 * Fix batchlog to account for CF truncation records (CASSANDRA-6999)
 * Fix CQLSH parsing of functions and BLOB literals (CASSANDRA-7018)
 * Properly load trustore in the native protocol (CASSANDRA-6847)
 * Always clean up references in SerializingCache (CASSANDRA-6994)
 * Don't shut MessagingService down when replacing a node (CASSANDRA-6476)
 * fix npe when doing -Dcassandra.fd_initial_value_ms (CASSANDRA-6751)


2.1.0-beta1
 * Add flush directory distinct from compaction directories (CASSANDRA-6357)
 * Require JNA by default (CASSANDRA-6575)
 * add listsnapshots command to nodetool (CASSANDRA-5742)
 * Introduce AtomicBTreeColumns (CASSANDRA-6271, 6692)
 * Multithreaded commitlog (CASSANDRA-3578)
 * allocate fixed index summary memory pool and resample cold index summaries 
   to use less memory (CASSANDRA-5519)
 * Removed multithreaded compaction (CASSANDRA-6142)
 * Parallelize fetching rows for low-cardinality indexes (CASSANDRA-1337)
 * change logging from log4j to logback (CASSANDRA-5883)
 * switch to LZ4 compression for internode communication (CASSANDRA-5887)
 * Stop using Thrift-generated Index* classes internally (CASSANDRA-5971)
 * Remove 1.2 network compatibility code (CASSANDRA-5960)
 * Remove leveled json manifest migration code (CASSANDRA-5996)
 * Remove CFDefinition (CASSANDRA-6253)
 * Use AtomicIntegerFieldUpdater in RefCountedMemory (CASSANDRA-6278)
 * User-defined types for CQL3 (CASSANDRA-5590)
 * Use of o.a.c.metrics in nodetool (CASSANDRA-5871, 6406)
 * Batch read from OTC's queue and cleanup (CASSANDRA-1632)
 * Secondary index support for collections (CASSANDRA-4511, 6383)
 * SSTable metadata(Stats.db) format change (CASSANDRA-6356)
 * Push composites support in the storage engine
   (CASSANDRA-5417, CASSANDRA-6520)
 * Add snapshot space used to cfstats (CASSANDRA-6231)
 * Add cardinality estimator for key count estimation (CASSANDRA-5906)
 * CF id is changed to be non-deterministic. Data dir/key cache are created
   uniquely for CF id (CASSANDRA-5202)
 * New counters implementation (CASSANDRA-6504)
 * Replace UnsortedColumns, EmptyColumns, TreeMapBackedSortedColumns with new
   ArrayBackedSortedColumns (CASSANDRA-6630, CASSANDRA-6662, CASSANDRA-6690)
 * Add option to use row cache with a given amount of rows (CASSANDRA-5357)
 * Avoid repairing already repaired data (CASSANDRA-5351)
 * Reject counter updates with USING TTL/TIMESTAMP (CASSANDRA-6649)
 * Replace index_interval with min/max_index_interval (CASSANDRA-6379)
 * Lift limitation that order by columns must be selected for IN queries (CASSANDRA-4911)


2.0.5
 * Reduce garbage generated by bloom filter lookups (CASSANDRA-6609)
 * Add ks.cf names to tombstone logging (CASSANDRA-6597)
 * Use LOCAL_QUORUM for LWT operations at LOCAL_SERIAL (CASSANDRA-6495)
 * Wait for gossip to settle before accepting client connections (CASSANDRA-4288)
 * Delete unfinished compaction incrementally (CASSANDRA-6086)
 * Allow specifying custom secondary index options in CQL3 (CASSANDRA-6480)
 * Improve replica pinning for cache efficiency in DES (CASSANDRA-6485)
 * Fix LOCAL_SERIAL from thrift (CASSANDRA-6584)
 * Don't special case received counts in CAS timeout exceptions (CASSANDRA-6595)
 * Add support for 2.1 global counter shards (CASSANDRA-6505)
 * Fix NPE when streaming connection is not yet established (CASSANDRA-6210)
 * Avoid rare duplicate read repair triggering (CASSANDRA-6606)
 * Fix paging discardFirst (CASSANDRA-6555)
 * Fix ArrayIndexOutOfBoundsException in 2ndary index query (CASSANDRA-6470)
 * Release sstables upon rebuilding 2i (CASSANDRA-6635)
 * Add AbstractCompactionStrategy.startup() method (CASSANDRA-6637)
 * SSTableScanner may skip rows during cleanup (CASSANDRA-6638)
 * sstables from stalled repair sessions can resurrect deleted data (CASSANDRA-6503)
 * Switch stress to use ITransportFactory (CASSANDRA-6641)
 * Fix IllegalArgumentException during prepare (CASSANDRA-6592)
 * Fix possible loss of 2ndary index entries during compaction (CASSANDRA-6517)
 * Fix direct Memory on architectures that do not support unaligned long access
   (CASSANDRA-6628)
 * Let scrub optionally skip broken counter partitions (CASSANDRA-5930)
Merged from 1.2:
 * fsync compression metadata (CASSANDRA-6531)
 * Validate CF existence on execution for prepared statement (CASSANDRA-6535)
 * Add ability to throttle batchlog replay (CASSANDRA-6550)
 * Fix executing LOCAL_QUORUM with SimpleStrategy (CASSANDRA-6545)
 * Avoid StackOverflow when using large IN queries (CASSANDRA-6567)
 * Nodetool upgradesstables includes secondary indexes (CASSANDRA-6598)
 * Paginate batchlog replay (CASSANDRA-6569)
 * skip blocking on streaming during drain (CASSANDRA-6603)
 * Improve error message when schema doesn't match loaded sstable (CASSANDRA-6262)
 * Add properties to adjust FD initial value and max interval (CASSANDRA-4375)
 * Fix preparing with batch and delete from collection (CASSANDRA-6607)
 * Fix ABSC reverse iterator's remove() method (CASSANDRA-6629)
 * Handle host ID conflicts properly (CASSANDRA-6615)
 * Move handling of migration event source to solve bootstrap race. (CASSANDRA-6648)
 * Make sure compaction throughput value doesn't overflow with int math (CASSANDRA-6647)


2.0.4
 * Allow removing snapshots of no-longer-existing CFs (CASSANDRA-6418)
 * add StorageService.stopDaemon() (CASSANDRA-4268)
 * add IRE for invalid CF supplied to get_count (CASSANDRA-5701)
 * add client encryption support to sstableloader (CASSANDRA-6378)
 * Fix accept() loop for SSL sockets post-shutdown (CASSANDRA-6468)
 * Fix size-tiered compaction in LCS L0 (CASSANDRA-6496)
 * Fix assertion failure in filterColdSSTables (CASSANDRA-6483)
 * Fix row tombstones in larger-than-memory compactions (CASSANDRA-6008)
 * Fix cleanup ClassCastException (CASSANDRA-6462)
 * Reduce gossip memory use by interning VersionedValue strings (CASSANDRA-6410)
 * Allow specifying datacenters to participate in a repair (CASSANDRA-6218)
 * Fix divide-by-zero in PCI (CASSANDRA-6403)
 * Fix setting last compacted key in the wrong level for LCS (CASSANDRA-6284)
 * Add millisecond precision formats to the timestamp parser (CASSANDRA-6395)
 * Expose a total memtable size metric for a CF (CASSANDRA-6391)
 * cqlsh: handle symlinks properly (CASSANDRA-6425)
 * Fix potential infinite loop when paging query with IN (CASSANDRA-6464)
 * Fix assertion error in AbstractQueryPager.discardFirst (CASSANDRA-6447)
 * Fix streaming older SSTable yields unnecessary tombstones (CASSANDRA-6527)
Merged from 1.2:
 * Improved error message on bad properties in DDL queries (CASSANDRA-6453)
 * Randomize batchlog candidates selection (CASSANDRA-6481)
 * Fix thundering herd on endpoint cache invalidation (CASSANDRA-6345, 6485)
 * Improve batchlog write performance with vnodes (CASSANDRA-6488)
 * cqlsh: quote single quotes in strings inside collections (CASSANDRA-6172)
 * Improve gossip performance for typical messages (CASSANDRA-6409)
 * Throw IRE if a prepared statement has more markers than supported 
   (CASSANDRA-5598)
 * Expose Thread metrics for the native protocol server (CASSANDRA-6234)
 * Change snapshot response message verb to INTERNAL to avoid dropping it 
   (CASSANDRA-6415)
 * Warn when collection read has > 65K elements (CASSANDRA-5428)
 * Fix cache persistence when both row and key cache are enabled 
   (CASSANDRA-6413)
 * (Hadoop) add describe_local_ring (CASSANDRA-6268)
 * Fix handling of concurrent directory creation failure (CASSANDRA-6459)
 * Allow executing CREATE statements multiple times (CASSANDRA-6471)
 * Don't send confusing info with timeouts (CASSANDRA-6491)
 * Don't resubmit counter mutation runnables internally (CASSANDRA-6427)
 * Don't drop local mutations without a hint (CASSANDRA-6510)
 * Don't allow null max_hint_window_in_ms (CASSANDRA-6419)
 * Validate SliceRange start and finish lengths (CASSANDRA-6521)


2.0.3
 * Fix FD leak on slice read path (CASSANDRA-6275)
 * Cancel read meter task when closing SSTR (CASSANDRA-6358)
 * free off-heap IndexSummary during bulk (CASSANDRA-6359)
 * Recover from IOException in accept() thread (CASSANDRA-6349)
 * Improve Gossip tolerance of abnormally slow tasks (CASSANDRA-6338)
 * Fix trying to hint timed out counter writes (CASSANDRA-6322)
 * Allow restoring specific columnfamilies from archived CL (CASSANDRA-4809)
 * Avoid flushing compaction_history after each operation (CASSANDRA-6287)
 * Fix repair assertion error when tombstones expire (CASSANDRA-6277)
 * Skip loading corrupt key cache (CASSANDRA-6260)
 * Fixes for compacting larger-than-memory rows (CASSANDRA-6274)
 * Compact hottest sstables first and optionally omit coldest from
   compaction entirely (CASSANDRA-6109)
 * Fix modifying column_metadata from thrift (CASSANDRA-6182)
 * cqlsh: fix LIST USERS output (CASSANDRA-6242)
 * Add IRequestSink interface (CASSANDRA-6248)
 * Update memtable size while flushing (CASSANDRA-6249)
 * Provide hooks around CQL2/CQL3 statement execution (CASSANDRA-6252)
 * Require Permission.SELECT for CAS updates (CASSANDRA-6247)
 * New CQL-aware SSTableWriter (CASSANDRA-5894)
 * Reject CAS operation when the protocol v1 is used (CASSANDRA-6270)
 * Correctly throw error when frame too large (CASSANDRA-5981)
 * Fix serialization bug in PagedRange with 2ndary indexes (CASSANDRA-6299)
 * Fix CQL3 table validation in Thrift (CASSANDRA-6140)
 * Fix bug missing results with IN clauses (CASSANDRA-6327)
 * Fix paging with reversed slices (CASSANDRA-6343)
 * Set minTimestamp correctly to be able to drop expired sstables (CASSANDRA-6337)
 * Support NaN and Infinity as float literals (CASSANDRA-6003)
 * Remove RF from nodetool ring output (CASSANDRA-6289)
 * Fix attempting to flush empty rows (CASSANDRA-6374)
 * Fix potential out of bounds exception when paging (CASSANDRA-6333)
Merged from 1.2:
 * Optimize FD phi calculation (CASSANDRA-6386)
 * Improve initial FD phi estimate when starting up (CASSANDRA-6385)
 * Don't list CQL3 table in CLI describe even if named explicitely 
   (CASSANDRA-5750)
 * Invalidate row cache when dropping CF (CASSANDRA-6351)
 * add non-jamm path for cached statements (CASSANDRA-6293)
 * add windows bat files for shell commands (CASSANDRA-6145)
 * Require logging in for Thrift CQL2/3 statement preparation (CASSANDRA-6254)
 * restrict max_num_tokens to 1536 (CASSANDRA-6267)
 * Nodetool gets default JMX port from cassandra-env.sh (CASSANDRA-6273)
 * make calculatePendingRanges asynchronous (CASSANDRA-6244)
 * Remove blocking flushes in gossip thread (CASSANDRA-6297)
 * Fix potential socket leak in connectionpool creation (CASSANDRA-6308)
 * Allow LOCAL_ONE/LOCAL_QUORUM to work with SimpleStrategy (CASSANDRA-6238)
 * cqlsh: handle 'null' as session duration (CASSANDRA-6317)
 * Fix json2sstable handling of range tombstones (CASSANDRA-6316)
 * Fix missing one row in reverse query (CASSANDRA-6330)
 * Fix reading expired row value from row cache (CASSANDRA-6325)
 * Fix AssertionError when doing set element deletion (CASSANDRA-6341)
 * Make CL code for the native protocol match the one in C* 2.0
   (CASSANDRA-6347)
 * Disallow altering CQL3 table from thrift (CASSANDRA-6370)
 * Fix size computation of prepared statement (CASSANDRA-6369)


2.0.2
 * Update FailureDetector to use nanontime (CASSANDRA-4925)
 * Fix FileCacheService regressions (CASSANDRA-6149)
 * Never return WriteTimeout for CL.ANY (CASSANDRA-6132)
 * Fix race conditions in bulk loader (CASSANDRA-6129)
 * Add configurable metrics reporting (CASSANDRA-4430)
 * drop queries exceeding a configurable number of tombstones (CASSANDRA-6117)
 * Track and persist sstable read activity (CASSANDRA-5515)
 * Fixes for speculative retry (CASSANDRA-5932, CASSANDRA-6194)
 * Improve memory usage of metadata min/max column names (CASSANDRA-6077)
 * Fix thrift validation refusing row markers on CQL3 tables (CASSANDRA-6081)
 * Fix insertion of collections with CAS (CASSANDRA-6069)
 * Correctly send metadata on SELECT COUNT (CASSANDRA-6080)
 * Track clients' remote addresses in ClientState (CASSANDRA-6070)
 * Create snapshot dir if it does not exist when migrating
   leveled manifest (CASSANDRA-6093)
 * make sequential nodetool repair the default (CASSANDRA-5950)
 * Add more hooks for compaction strategy implementations (CASSANDRA-6111)
 * Fix potential NPE on composite 2ndary indexes (CASSANDRA-6098)
 * Delete can potentially be skipped in batch (CASSANDRA-6115)
 * Allow alter keyspace on system_traces (CASSANDRA-6016)
 * Disallow empty column names in cql (CASSANDRA-6136)
 * Use Java7 file-handling APIs and fix file moving on Windows (CASSANDRA-5383)
 * Save compaction history to system keyspace (CASSANDRA-5078)
 * Fix NPE if StorageService.getOperationMode() is executed before full startup (CASSANDRA-6166)
 * CQL3: support pre-epoch longs for TimestampType (CASSANDRA-6212)
 * Add reloadtriggers command to nodetool (CASSANDRA-4949)
 * cqlsh: ignore empty 'value alias' in DESCRIBE (CASSANDRA-6139)
 * Fix sstable loader (CASSANDRA-6205)
 * Reject bootstrapping if the node already exists in gossip (CASSANDRA-5571)
 * Fix NPE while loading paxos state (CASSANDRA-6211)
 * cqlsh: add SHOW SESSION <tracing-session> command (CASSANDRA-6228)
Merged from 1.2:
 * (Hadoop) Require CFRR batchSize to be at least 2 (CASSANDRA-6114)
 * Add a warning for small LCS sstable size (CASSANDRA-6191)
 * Add ability to list specific KS/CF combinations in nodetool cfstats (CASSANDRA-4191)
 * Mark CF clean if a mutation raced the drop and got it marked dirty (CASSANDRA-5946)
 * Add a LOCAL_ONE consistency level (CASSANDRA-6202)
 * Limit CQL prepared statement cache by size instead of count (CASSANDRA-6107)
 * Tracing should log write failure rather than raw exceptions (CASSANDRA-6133)
 * lock access to TM.endpointToHostIdMap (CASSANDRA-6103)
 * Allow estimated memtable size to exceed slab allocator size (CASSANDRA-6078)
 * Start MeteredFlusher earlier to prevent OOM during CL replay (CASSANDRA-6087)
 * Avoid sending Truncate command to fat clients (CASSANDRA-6088)
 * Allow where clause conditions to be in parenthesis (CASSANDRA-6037)
 * Do not open non-ssl storage port if encryption option is all (CASSANDRA-3916)
 * Move batchlog replay to its own executor (CASSANDRA-6079)
 * Add tombstone debug threshold and histogram (CASSANDRA-6042, 6057)
 * Enable tcp keepalive on incoming connections (CASSANDRA-4053)
 * Fix fat client schema pull NPE (CASSANDRA-6089)
 * Fix memtable flushing for indexed tables (CASSANDRA-6112)
 * Fix skipping columns with multiple slices (CASSANDRA-6119)
 * Expose connected thrift + native client counts (CASSANDRA-5084)
 * Optimize auth setup (CASSANDRA-6122)
 * Trace index selection (CASSANDRA-6001)
 * Update sstablesPerReadHistogram to use biased sampling (CASSANDRA-6164)
 * Log UnknownColumnfamilyException when closing socket (CASSANDRA-5725)
 * Properly error out on CREATE INDEX for counters table (CASSANDRA-6160)
 * Handle JMX notification failure for repair (CASSANDRA-6097)
 * (Hadoop) Fetch no more than 128 splits in parallel (CASSANDRA-6169)
 * stress: add username/password authentication support (CASSANDRA-6068)
 * Fix indexed queries with row cache enabled on parent table (CASSANDRA-5732)
 * Fix compaction race during columnfamily drop (CASSANDRA-5957)
 * Fix validation of empty column names for compact tables (CASSANDRA-6152)
 * Skip replaying mutations that pass CRC but fail to deserialize (CASSANDRA-6183)
 * Rework token replacement to use replace_address (CASSANDRA-5916)
 * Fix altering column types (CASSANDRA-6185)
 * cqlsh: fix CREATE/ALTER WITH completion (CASSANDRA-6196)
 * add windows bat files for shell commands (CASSANDRA-6145)
 * Fix potential stack overflow during range tombstones insertion (CASSANDRA-6181)
 * (Hadoop) Make LOCAL_ONE the default consistency level (CASSANDRA-6214)


2.0.1
 * Fix bug that could allow reading deleted data temporarily (CASSANDRA-6025)
 * Improve memory use defaults (CASSANDRA-6059)
 * Make ThriftServer more easlly extensible (CASSANDRA-6058)
 * Remove Hadoop dependency from ITransportFactory (CASSANDRA-6062)
 * add file_cache_size_in_mb setting (CASSANDRA-5661)
 * Improve error message when yaml contains invalid properties (CASSANDRA-5958)
 * Improve leveled compaction's ability to find non-overlapping L0 compactions
   to work on concurrently (CASSANDRA-5921)
 * Notify indexer of columns shadowed by range tombstones (CASSANDRA-5614)
 * Log Merkle tree stats (CASSANDRA-2698)
 * Switch from crc32 to adler32 for compressed sstable checksums (CASSANDRA-5862)
 * Improve offheap memcpy performance (CASSANDRA-5884)
 * Use a range aware scanner for cleanup (CASSANDRA-2524)
 * Cleanup doesn't need to inspect sstables that contain only local data
   (CASSANDRA-5722)
 * Add ability for CQL3 to list partition keys (CASSANDRA-4536)
 * Improve native protocol serialization (CASSANDRA-5664)
 * Upgrade Thrift to 0.9.1 (CASSANDRA-5923)
 * Require superuser status for adding triggers (CASSANDRA-5963)
 * Make standalone scrubber handle old and new style leveled manifest
   (CASSANDRA-6005)
 * Fix paxos bugs (CASSANDRA-6012, 6013, 6023)
 * Fix paged ranges with multiple replicas (CASSANDRA-6004)
 * Fix potential AssertionError during tracing (CASSANDRA-6041)
 * Fix NPE in sstablesplit (CASSANDRA-6027)
 * Migrate pre-2.0 key/value/column aliases to system.schema_columns
   (CASSANDRA-6009)
 * Paging filter empty rows too agressively (CASSANDRA-6040)
 * Support variadic parameters for IN clauses (CASSANDRA-4210)
 * cqlsh: return the result of CAS writes (CASSANDRA-5796)
 * Fix validation of IN clauses with 2ndary indexes (CASSANDRA-6050)
 * Support named bind variables in CQL (CASSANDRA-6033)
Merged from 1.2:
 * Allow cache-keys-to-save to be set at runtime (CASSANDRA-5980)
 * Avoid second-guessing out-of-space state (CASSANDRA-5605)
 * Tuning knobs for dealing with large blobs and many CFs (CASSANDRA-5982)
 * (Hadoop) Fix CQLRW for thrift tables (CASSANDRA-6002)
 * Fix possible divide-by-zero in HHOM (CASSANDRA-5990)
 * Allow local batchlog writes for CL.ANY (CASSANDRA-5967)
 * Upgrade metrics-core to version 2.2.0 (CASSANDRA-5947)
 * Fix CqlRecordWriter with composite keys (CASSANDRA-5949)
 * Add snitch, schema version, cluster, partitioner to JMX (CASSANDRA-5881)
 * Allow disabling SlabAllocator (CASSANDRA-5935)
 * Make user-defined compaction JMX blocking (CASSANDRA-4952)
 * Fix streaming does not transfer wrapped range (CASSANDRA-5948)
 * Fix loading index summary containing empty key (CASSANDRA-5965)
 * Correctly handle limits in CompositesSearcher (CASSANDRA-5975)
 * Pig: handle CQL collections (CASSANDRA-5867)
 * Pass the updated cf to the PRSI index() method (CASSANDRA-5999)
 * Allow empty CQL3 batches (as no-op) (CASSANDRA-5994)
 * Support null in CQL3 functions (CASSANDRA-5910)
 * Replace the deprecated MapMaker with CacheLoader (CASSANDRA-6007)
 * Add SSTableDeletingNotification to DataTracker (CASSANDRA-6010)
 * Fix snapshots in use get deleted during snapshot repair (CASSANDRA-6011)
 * Move hints and exception count to o.a.c.metrics (CASSANDRA-6017)
 * Fix memory leak in snapshot repair (CASSANDRA-6047)
 * Fix sstable2sjon for CQL3 tables (CASSANDRA-5852)


2.0.0
 * Fix thrift validation when inserting into CQL3 tables (CASSANDRA-5138)
 * Fix periodic memtable flushing behavior with clean memtables (CASSANDRA-5931)
 * Fix dateOf() function for pre-2.0 timestamp columns (CASSANDRA-5928)
 * Fix SSTable unintentionally loads BF when opened for batch (CASSANDRA-5938)
 * Add stream session progress to JMX (CASSANDRA-4757)
 * Fix NPE during CAS operation (CASSANDRA-5925)
Merged from 1.2:
 * Fix getBloomFilterDiskSpaceUsed for AlwaysPresentFilter (CASSANDRA-5900)
 * Don't announce schema version until we've loaded the changes locally
   (CASSANDRA-5904)
 * Fix to support off heap bloom filters size greater than 2 GB (CASSANDRA-5903)
 * Properly handle parsing huge map and set literals (CASSANDRA-5893)


2.0.0-rc2
 * enable vnodes by default (CASSANDRA-5869)
 * fix CAS contention timeout (CASSANDRA-5830)
 * fix HsHa to respect max frame size (CASSANDRA-4573)
 * Fix (some) 2i on composite components omissions (CASSANDRA-5851)
 * cqlsh: add DESCRIBE FULL SCHEMA variant (CASSANDRA-5880)
Merged from 1.2:
 * Correctly validate sparse composite cells in scrub (CASSANDRA-5855)
 * Add KeyCacheHitRate metric to CF metrics (CASSANDRA-5868)
 * cqlsh: add support for multiline comments (CASSANDRA-5798)
 * Handle CQL3 SELECT duplicate IN restrictions on clustering columns
   (CASSANDRA-5856)


2.0.0-rc1
 * improve DecimalSerializer performance (CASSANDRA-5837)
 * fix potential spurious wakeup in AsyncOneResponse (CASSANDRA-5690)
 * fix schema-related trigger issues (CASSANDRA-5774)
 * Better validation when accessing CQL3 table from thrift (CASSANDRA-5138)
 * Fix assertion error during repair (CASSANDRA-5801)
 * Fix range tombstone bug (CASSANDRA-5805)
 * DC-local CAS (CASSANDRA-5797)
 * Add a native_protocol_version column to the system.local table (CASSANRDA-5819)
 * Use index_interval from cassandra.yaml when upgraded (CASSANDRA-5822)
 * Fix buffer underflow on socket close (CASSANDRA-5792)
Merged from 1.2:
 * Fix reading DeletionTime from 1.1-format sstables (CASSANDRA-5814)
 * cqlsh: add collections support to COPY (CASSANDRA-5698)
 * retry important messages for any IOException (CASSANDRA-5804)
 * Allow empty IN relations in SELECT/UPDATE/DELETE statements (CASSANDRA-5626)
 * cqlsh: fix crashing on Windows due to libedit detection (CASSANDRA-5812)
 * fix bulk-loading compressed sstables (CASSANDRA-5820)
 * (Hadoop) fix quoting in CqlPagingRecordReader and CqlRecordWriter 
   (CASSANDRA-5824)
 * update default LCS sstable size to 160MB (CASSANDRA-5727)
 * Allow compacting 2Is via nodetool (CASSANDRA-5670)
 * Hex-encode non-String keys in OPP (CASSANDRA-5793)
 * nodetool history logging (CASSANDRA-5823)
 * (Hadoop) fix support for Thrift tables in CqlPagingRecordReader 
   (CASSANDRA-5752)
 * add "all time blocked" to StatusLogger output (CASSANDRA-5825)
 * Future-proof inter-major-version schema migrations (CASSANDRA-5845)
 * (Hadoop) add CqlPagingRecordReader support for ReversedType in Thrift table
   (CASSANDRA-5718)
 * Add -no-snapshot option to scrub (CASSANDRA-5891)
 * Fix to support off heap bloom filters size greater than 2 GB (CASSANDRA-5903)
 * Properly handle parsing huge map and set literals (CASSANDRA-5893)
 * Fix LCS L0 compaction may overlap in L1 (CASSANDRA-5907)
 * New sstablesplit tool to split large sstables offline (CASSANDRA-4766)
 * Fix potential deadlock in native protocol server (CASSANDRA-5926)
 * Disallow incompatible type change in CQL3 (CASSANDRA-5882)
Merged from 1.1:
 * Correctly validate sparse composite cells in scrub (CASSANDRA-5855)


2.0.0-beta2
 * Replace countPendingHints with Hints Created metric (CASSANDRA-5746)
 * Allow nodetool with no args, and with help to run without a server (CASSANDRA-5734)
 * Cleanup AbstractType/TypeSerializer classes (CASSANDRA-5744)
 * Remove unimplemented cli option schema-mwt (CASSANDRA-5754)
 * Support range tombstones in thrift (CASSANDRA-5435)
 * Normalize table-manipulating CQL3 statements' class names (CASSANDRA-5759)
 * cqlsh: add missing table options to DESCRIBE output (CASSANDRA-5749)
 * Fix assertion error during repair (CASSANDRA-5757)
 * Fix bulkloader (CASSANDRA-5542)
 * Add LZ4 compression to the native protocol (CASSANDRA-5765)
 * Fix bugs in the native protocol v2 (CASSANDRA-5770)
 * CAS on 'primary key only' table (CASSANDRA-5715)
 * Support streaming SSTables of old versions (CASSANDRA-5772)
 * Always respect protocol version in native protocol (CASSANDRA-5778)
 * Fix ConcurrentModificationException during streaming (CASSANDRA-5782)
 * Update deletion timestamp in Commit#updatesWithPaxosTime (CASSANDRA-5787)
 * Thrift cas() method crashes if input columns are not sorted (CASSANDRA-5786)
 * Order columns names correctly when querying for CAS (CASSANDRA-5788)
 * Fix streaming retry (CASSANDRA-5775)
Merged from 1.2:
 * if no seeds can be a reached a node won't start in a ring by itself (CASSANDRA-5768)
 * add cassandra.unsafesystem property (CASSANDRA-5704)
 * (Hadoop) quote identifiers in CqlPagingRecordReader (CASSANDRA-5763)
 * Add replace_node functionality for vnodes (CASSANDRA-5337)
 * Add timeout events to query traces (CASSANDRA-5520)
 * Fix serialization of the LEFT gossip value (CASSANDRA-5696)
 * Pig: support for cql3 tables (CASSANDRA-5234)
 * Fix skipping range tombstones with reverse queries (CASSANDRA-5712)
 * Expire entries out of ThriftSessionManager (CASSANDRA-5719)
 * Don't keep ancestor information in memory (CASSANDRA-5342)
 * Expose native protocol server status in nodetool info (CASSANDRA-5735)
 * Fix pathetic performance of range tombstones (CASSANDRA-5677)
 * Fix querying with an empty (impossible) range (CASSANDRA-5573)
 * cqlsh: handle CUSTOM 2i in DESCRIBE output (CASSANDRA-5760)
 * Fix minor bug in Range.intersects(Bound) (CASSANDRA-5771)
 * cqlsh: handle disabled compression in DESCRIBE output (CASSANDRA-5766)
 * Ensure all UP events are notified on the native protocol (CASSANDRA-5769)
 * Fix formatting of sstable2json with multiple -k arguments (CASSANDRA-5781)
 * Don't rely on row marker for queries in general to hide lost markers
   after TTL expires (CASSANDRA-5762)
 * Sort nodetool help output (CASSANDRA-5776)
 * Fix column expiring during 2 phases compaction (CASSANDRA-5799)
 * now() is being rejected in INSERTs when inside collections (CASSANDRA-5795)


2.0.0-beta1
 * Add support for indexing clustered columns (CASSANDRA-5125)
 * Removed on-heap row cache (CASSANDRA-5348)
 * use nanotime consistently for node-local timeouts (CASSANDRA-5581)
 * Avoid unnecessary second pass on name-based queries (CASSANDRA-5577)
 * Experimental triggers (CASSANDRA-1311)
 * JEMalloc support for off-heap allocation (CASSANDRA-3997)
 * Single-pass compaction (CASSANDRA-4180)
 * Removed token range bisection (CASSANDRA-5518)
 * Removed compatibility with pre-1.2.5 sstables and network messages
   (CASSANDRA-5511)
 * removed PBSPredictor (CASSANDRA-5455)
 * CAS support (CASSANDRA-5062, 5441, 5442, 5443, 5619, 5667)
 * Leveled compaction performs size-tiered compactions in L0 
   (CASSANDRA-5371, 5439)
 * Add yaml network topology snitch for mixed ec2/other envs (CASSANDRA-5339)
 * Log when a node is down longer than the hint window (CASSANDRA-4554)
 * Optimize tombstone creation for ExpiringColumns (CASSANDRA-4917)
 * Improve LeveledScanner work estimation (CASSANDRA-5250, 5407)
 * Replace compaction lock with runWithCompactionsDisabled (CASSANDRA-3430)
 * Change Message IDs to ints (CASSANDRA-5307)
 * Move sstable level information into the Stats component, removing the
   need for a separate Manifest file (CASSANDRA-4872)
 * avoid serializing to byte[] on commitlog append (CASSANDRA-5199)
 * make index_interval configurable per columnfamily (CASSANDRA-3961, CASSANDRA-5650)
 * add default_time_to_live (CASSANDRA-3974)
 * add memtable_flush_period_in_ms (CASSANDRA-4237)
 * replace supercolumns internally by composites (CASSANDRA-3237, 5123)
 * upgrade thrift to 0.9.0 (CASSANDRA-3719)
 * drop unnecessary keyspace parameter from user-defined compaction API 
   (CASSANDRA-5139)
 * more robust solution to incomplete compactions + counters (CASSANDRA-5151)
 * Change order of directory searching for c*.in.sh (CASSANDRA-3983)
 * Add tool to reset SSTable compaction level for LCS (CASSANDRA-5271)
 * Allow custom configuration loader (CASSANDRA-5045)
 * Remove memory emergency pressure valve logic (CASSANDRA-3534)
 * Reduce request latency with eager retry (CASSANDRA-4705)
 * cqlsh: Remove ASSUME command (CASSANDRA-5331)
 * Rebuild BF when loading sstables if bloom_filter_fp_chance
   has changed since compaction (CASSANDRA-5015)
 * remove row-level bloom filters (CASSANDRA-4885)
 * Change Kernel Page Cache skipping into row preheating (disabled by default)
   (CASSANDRA-4937)
 * Improve repair by deciding on a gcBefore before sending
   out TreeRequests (CASSANDRA-4932)
 * Add an official way to disable compactions (CASSANDRA-5074)
 * Reenable ALTER TABLE DROP with new semantics (CASSANDRA-3919)
 * Add binary protocol versioning (CASSANDRA-5436)
 * Swap THshaServer for TThreadedSelectorServer (CASSANDRA-5530)
 * Add alias support to SELECT statement (CASSANDRA-5075)
 * Don't create empty RowMutations in CommitLogReplayer (CASSANDRA-5541)
 * Use range tombstones when dropping cfs/columns from schema (CASSANDRA-5579)
 * cqlsh: drop CQL2/CQL3-beta support (CASSANDRA-5585)
 * Track max/min column names in sstables to be able to optimize slice
   queries (CASSANDRA-5514, CASSANDRA-5595, CASSANDRA-5600)
 * Binary protocol: allow batching already prepared statements (CASSANDRA-4693)
 * Allow preparing timestamp, ttl and limit in CQL3 queries (CASSANDRA-4450)
 * Support native link w/o JNA in Java7 (CASSANDRA-3734)
 * Use SASL authentication in binary protocol v2 (CASSANDRA-5545)
 * Replace Thrift HsHa with LMAX Disruptor based implementation (CASSANDRA-5582)
 * cqlsh: Add row count to SELECT output (CASSANDRA-5636)
 * Include a timestamp with all read commands to determine column expiration
   (CASSANDRA-5149)
 * Streaming 2.0 (CASSANDRA-5286, 5699)
 * Conditional create/drop ks/table/index statements in CQL3 (CASSANDRA-2737)
 * more pre-table creation property validation (CASSANDRA-5693)
 * Redesign repair messages (CASSANDRA-5426)
 * Fix ALTER RENAME post-5125 (CASSANDRA-5702)
 * Disallow renaming a 2ndary indexed column (CASSANDRA-5705)
 * Rename Table to Keyspace (CASSANDRA-5613)
 * Ensure changing column_index_size_in_kb on different nodes don't corrupt the
   sstable (CASSANDRA-5454)
 * Move resultset type information into prepare, not execute (CASSANDRA-5649)
 * Auto paging in binary protocol (CASSANDRA-4415, 5714)
 * Don't tie client side use of AbstractType to JDBC (CASSANDRA-4495)
 * Adds new TimestampType to replace DateType (CASSANDRA-5723, CASSANDRA-5729)
Merged from 1.2:
 * make starting native protocol server idempotent (CASSANDRA-5728)
 * Fix loading key cache when a saved entry is no longer valid (CASSANDRA-5706)
 * Fix serialization of the LEFT gossip value (CASSANDRA-5696)
 * cqlsh: Don't show 'null' in place of empty values (CASSANDRA-5675)
 * Race condition in detecting version on a mixed 1.1/1.2 cluster
   (CASSANDRA-5692)
 * Fix skipping range tombstones with reverse queries (CASSANDRA-5712)
 * Expire entries out of ThriftSessionManager (CASSANRDA-5719)
 * Don't keep ancestor information in memory (CASSANDRA-5342)
 * cqlsh: fix handling of semicolons inside BATCH queries (CASSANDRA-5697)


1.2.6
 * Fix tracing when operation completes before all responses arrive 
   (CASSANDRA-5668)
 * Fix cross-DC mutation forwarding (CASSANDRA-5632)
 * Reduce SSTableLoader memory usage (CASSANDRA-5555)
 * Scale hinted_handoff_throttle_in_kb to cluster size (CASSANDRA-5272)
 * (Hadoop) Add CQL3 input/output formats (CASSANDRA-4421, 5622)
 * (Hadoop) Fix InputKeyRange in CFIF (CASSANDRA-5536)
 * Fix dealing with ridiculously large max sstable sizes in LCS (CASSANDRA-5589)
 * Ignore pre-truncate hints (CASSANDRA-4655)
 * Move System.exit on OOM into a separate thread (CASSANDRA-5273)
 * Write row markers when serializing schema (CASSANDRA-5572)
 * Check only SSTables for the requested range when streaming (CASSANDRA-5569)
 * Improve batchlog replay behavior and hint ttl handling (CASSANDRA-5314)
 * Exclude localTimestamp from validation for tombstones (CASSANDRA-5398)
 * cqlsh: add custom prompt support (CASSANDRA-5539)
 * Reuse prepared statements in hot auth queries (CASSANDRA-5594)
 * cqlsh: add vertical output option (see EXPAND) (CASSANDRA-5597)
 * Add a rate limit option to stress (CASSANDRA-5004)
 * have BulkLoader ignore snapshots directories (CASSANDRA-5587) 
 * fix SnitchProperties logging context (CASSANDRA-5602)
 * Expose whether jna is enabled and memory is locked via JMX (CASSANDRA-5508)
 * cqlsh: fix COPY FROM with ReversedType (CASSANDRA-5610)
 * Allow creating CUSTOM indexes on collections (CASSANDRA-5615)
 * Evaluate now() function at execution time (CASSANDRA-5616)
 * Expose detailed read repair metrics (CASSANDRA-5618)
 * Correct blob literal + ReversedType parsing (CASSANDRA-5629)
 * Allow GPFS to prefer the internal IP like EC2MRS (CASSANDRA-5630)
 * fix help text for -tspw cassandra-cli (CASSANDRA-5643)
 * don't throw away initial causes exceptions for internode encryption issues 
   (CASSANDRA-5644)
 * Fix message spelling errors for cql select statements (CASSANDRA-5647)
 * Suppress custom exceptions thru jmx (CASSANDRA-5652)
 * Update CREATE CUSTOM INDEX syntax (CASSANDRA-5639)
 * Fix PermissionDetails.equals() method (CASSANDRA-5655)
 * Never allow partition key ranges in CQL3 without token() (CASSANDRA-5666)
 * Gossiper incorrectly drops AppState for an upgrading node (CASSANDRA-5660)
 * Connection thrashing during multi-region ec2 during upgrade, due to 
   messaging version (CASSANDRA-5669)
 * Avoid over reconnecting in EC2MRS (CASSANDRA-5678)
 * Fix ReadResponseSerializer.serializedSize() for digest reads (CASSANDRA-5476)
 * allow sstable2json on 2i CFs (CASSANDRA-5694)
Merged from 1.1:
 * Remove buggy thrift max message length option (CASSANDRA-5529)
 * Fix NPE in Pig's widerow mode (CASSANDRA-5488)
 * Add split size parameter to Pig and disable split combination (CASSANDRA-5544)


1.2.5
 * make BytesToken.toString only return hex bytes (CASSANDRA-5566)
 * Ensure that submitBackground enqueues at least one task (CASSANDRA-5554)
 * fix 2i updates with identical values and timestamps (CASSANDRA-5540)
 * fix compaction throttling bursty-ness (CASSANDRA-4316)
 * reduce memory consumption of IndexSummary (CASSANDRA-5506)
 * remove per-row column name bloom filters (CASSANDRA-5492)
 * Include fatal errors in trace events (CASSANDRA-5447)
 * Ensure that PerRowSecondaryIndex is notified of row-level deletes
   (CASSANDRA-5445)
 * Allow empty blob literals in CQL3 (CASSANDRA-5452)
 * Fix streaming RangeTombstones at column index boundary (CASSANDRA-5418)
 * Fix preparing statements when current keyspace is not set (CASSANDRA-5468)
 * Fix SemanticVersion.isSupportedBy minor/patch handling (CASSANDRA-5496)
 * Don't provide oldCfId for post-1.1 system cfs (CASSANDRA-5490)
 * Fix primary range ignores replication strategy (CASSANDRA-5424)
 * Fix shutdown of binary protocol server (CASSANDRA-5507)
 * Fix repair -snapshot not working (CASSANDRA-5512)
 * Set isRunning flag later in binary protocol server (CASSANDRA-5467)
 * Fix use of CQL3 functions with descending clustering order (CASSANDRA-5472)
 * Disallow renaming columns one at a time for thrift table in CQL3
   (CASSANDRA-5531)
 * cqlsh: add CLUSTERING ORDER BY support to DESCRIBE (CASSANDRA-5528)
 * Add custom secondary index support to CQL3 (CASSANDRA-5484)
 * Fix repair hanging silently on unexpected error (CASSANDRA-5229)
 * Fix Ec2Snitch regression introduced by CASSANDRA-5171 (CASSANDRA-5432)
 * Add nodetool enablebackup/disablebackup (CASSANDRA-5556)
 * cqlsh: fix DESCRIBE after case insensitive USE (CASSANDRA-5567)
Merged from 1.1
 * Add retry mechanism to OTC for non-droppable_verbs (CASSANDRA-5393)
 * Use allocator information to improve memtable memory usage estimate
   (CASSANDRA-5497)
 * Fix trying to load deleted row into row cache on startup (CASSANDRA-4463)
 * fsync leveled manifest to avoid corruption (CASSANDRA-5535)
 * Fix Bound intersection computation (CASSANDRA-5551)
 * sstablescrub now respects max memory size in cassandra.in.sh (CASSANDRA-5562)


1.2.4
 * Ensure that PerRowSecondaryIndex updates see the most recent values
   (CASSANDRA-5397)
 * avoid duplicate index entries ind PrecompactedRow and 
   ParallelCompactionIterable (CASSANDRA-5395)
 * remove the index entry on oldColumn when new column is a tombstone 
   (CASSANDRA-5395)
 * Change default stream throughput from 400 to 200 mbps (CASSANDRA-5036)
 * Gossiper logs DOWN for symmetry with UP (CASSANDRA-5187)
 * Fix mixing prepared statements between keyspaces (CASSANDRA-5352)
 * Fix consistency level during bootstrap - strike 3 (CASSANDRA-5354)
 * Fix transposed arguments in AlreadyExistsException (CASSANDRA-5362)
 * Improve asynchronous hint delivery (CASSANDRA-5179)
 * Fix Guava dependency version (12.0 -> 13.0.1) for Maven (CASSANDRA-5364)
 * Validate that provided CQL3 collection value are < 64K (CASSANDRA-5355)
 * Make upgradeSSTable skip current version sstables by default (CASSANDRA-5366)
 * Optimize min/max timestamp collection (CASSANDRA-5373)
 * Invalid streamId in cql binary protocol when using invalid CL 
   (CASSANDRA-5164)
 * Fix validation for IN where clauses with collections (CASSANDRA-5376)
 * Copy resultSet on count query to avoid ConcurrentModificationException 
   (CASSANDRA-5382)
 * Correctly typecheck in CQL3 even with ReversedType (CASSANDRA-5386)
 * Fix streaming compressed files when using encryption (CASSANDRA-5391)
 * cassandra-all 1.2.0 pom missing netty dependency (CASSANDRA-5392)
 * Fix writetime/ttl functions on null values (CASSANDRA-5341)
 * Fix NPE during cql3 select with token() (CASSANDRA-5404)
 * IndexHelper.skipBloomFilters won't skip non-SHA filters (CASSANDRA-5385)
 * cqlsh: Print maps ordered by key, sort sets (CASSANDRA-5413)
 * Add null syntax support in CQL3 for inserts (CASSANDRA-3783)
 * Allow unauthenticated set_keyspace() calls (CASSANDRA-5423)
 * Fix potential incremental backups race (CASSANDRA-5410)
 * Fix prepared BATCH statements with batch-level timestamps (CASSANDRA-5415)
 * Allow overriding superuser setup delay (CASSANDRA-5430)
 * cassandra-shuffle with JMX usernames and passwords (CASSANDRA-5431)
Merged from 1.1:
 * cli: Quote ks and cf names in schema output when needed (CASSANDRA-5052)
 * Fix bad default for min/max timestamp in SSTableMetadata (CASSANDRA-5372)
 * Fix cf name extraction from manifest in Directories.migrateFile() 
   (CASSANDRA-5242)
 * Support pluggable internode authentication (CASSANDRA-5401)


1.2.3
 * add check for sstable overlap within a level on startup (CASSANDRA-5327)
 * replace ipv6 colons in jmx object names (CASSANDRA-5298, 5328)
 * Avoid allocating SSTableBoundedScanner during repair when the range does 
   not intersect the sstable (CASSANDRA-5249)
 * Don't lowercase property map keys (this breaks NTS) (CASSANDRA-5292)
 * Fix composite comparator with super columns (CASSANDRA-5287)
 * Fix insufficient validation of UPDATE queries against counter cfs
   (CASSANDRA-5300)
 * Fix PropertyFileSnitch default DC/Rack behavior (CASSANDRA-5285)
 * Handle null values when executing prepared statement (CASSANDRA-5081)
 * Add netty to pom dependencies (CASSANDRA-5181)
 * Include type arguments in Thrift CQLPreparedResult (CASSANDRA-5311)
 * Fix compaction not removing columns when bf_fp_ratio is 1 (CASSANDRA-5182)
 * cli: Warn about missing CQL3 tables in schema descriptions (CASSANDRA-5309)
 * Re-enable unknown option in replication/compaction strategies option for
   backward compatibility (CASSANDRA-4795)
 * Add binary protocol support to stress (CASSANDRA-4993)
 * cqlsh: Fix COPY FROM value quoting and null handling (CASSANDRA-5305)
 * Fix repair -pr for vnodes (CASSANDRA-5329)
 * Relax CL for auth queries for non-default users (CASSANDRA-5310)
 * Fix AssertionError during repair (CASSANDRA-5245)
 * Don't announce migrations to pre-1.2 nodes (CASSANDRA-5334)
Merged from 1.1:
 * Update offline scrub for 1.0 -> 1.1 directory structure (CASSANDRA-5195)
 * add tmp flag to Descriptor hashcode (CASSANDRA-4021)
 * fix logging of "Found table data in data directories" when only system tables
   are present (CASSANDRA-5289)
 * cli: Add JMX authentication support (CASSANDRA-5080)
 * nodetool: ability to repair specific range (CASSANDRA-5280)
 * Fix possible assertion triggered in SliceFromReadCommand (CASSANDRA-5284)
 * cqlsh: Add inet type support on Windows (ipv4-only) (CASSANDRA-4801)
 * Fix race when initializing ColumnFamilyStore (CASSANDRA-5350)
 * Add UseTLAB JVM flag (CASSANDRA-5361)


1.2.2
 * fix potential for multiple concurrent compactions of the same sstables
   (CASSANDRA-5256)
 * avoid no-op caching of byte[] on commitlog append (CASSANDRA-5199)
 * fix symlinks under data dir not working (CASSANDRA-5185)
 * fix bug in compact storage metadata handling (CASSANDRA-5189)
 * Validate login for USE queries (CASSANDRA-5207)
 * cli: remove default username and password (CASSANDRA-5208)
 * configure populate_io_cache_on_flush per-CF (CASSANDRA-4694)
 * allow configuration of internode socket buffer (CASSANDRA-3378)
 * Make sstable directory picking blacklist-aware again (CASSANDRA-5193)
 * Correctly expire gossip states for edge cases (CASSANDRA-5216)
 * Improve handling of directory creation failures (CASSANDRA-5196)
 * Expose secondary indicies to the rest of nodetool (CASSANDRA-4464)
 * Binary protocol: avoid sending notification for 0.0.0.0 (CASSANDRA-5227)
 * add UseCondCardMark XX jvm settings on jdk 1.7 (CASSANDRA-4366)
 * CQL3 refactor to allow conversion function (CASSANDRA-5226)
 * Fix drop of sstables in some circumstance (CASSANDRA-5232)
 * Implement caching of authorization results (CASSANDRA-4295)
 * Add support for LZ4 compression (CASSANDRA-5038)
 * Fix missing columns in wide rows queries (CASSANDRA-5225)
 * Simplify auth setup and make system_auth ks alterable (CASSANDRA-5112)
 * Stop compactions from hanging during bootstrap (CASSANDRA-5244)
 * fix compressed streaming sending extra chunk (CASSANDRA-5105)
 * Add CQL3-based implementations of IAuthenticator and IAuthorizer
   (CASSANDRA-4898)
 * Fix timestamp-based tomstone removal logic (CASSANDRA-5248)
 * cli: Add JMX authentication support (CASSANDRA-5080)
 * Fix forceFlush behavior (CASSANDRA-5241)
 * cqlsh: Add username autocompletion (CASSANDRA-5231)
 * Fix CQL3 composite partition key error (CASSANDRA-5240)
 * Allow IN clause on last clustering key (CASSANDRA-5230)
Merged from 1.1:
 * fix start key/end token validation for wide row iteration (CASSANDRA-5168)
 * add ConfigHelper support for Thrift frame and max message sizes (CASSANDRA-5188)
 * fix nodetool repair not fail on node down (CASSANDRA-5203)
 * always collect tombstone hints (CASSANDRA-5068)
 * Fix error when sourcing file in cqlsh (CASSANDRA-5235)


1.2.1
 * stream undelivered hints on decommission (CASSANDRA-5128)
 * GossipingPropertyFileSnitch loads saved dc/rack info if needed (CASSANDRA-5133)
 * drain should flush system CFs too (CASSANDRA-4446)
 * add inter_dc_tcp_nodelay setting (CASSANDRA-5148)
 * re-allow wrapping ranges for start_token/end_token range pairitspwng (CASSANDRA-5106)
 * fix validation compaction of empty rows (CASSANDRA-5136)
 * nodetool methods to enable/disable hint storage/delivery (CASSANDRA-4750)
 * disallow bloom filter false positive chance of 0 (CASSANDRA-5013)
 * add threadpool size adjustment methods to JMXEnabledThreadPoolExecutor and 
   CompactionManagerMBean (CASSANDRA-5044)
 * fix hinting for dropped local writes (CASSANDRA-4753)
 * off-heap cache doesn't need mutable column container (CASSANDRA-5057)
 * apply disk_failure_policy to bad disks on initial directory creation 
   (CASSANDRA-4847)
 * Optimize name-based queries to use ArrayBackedSortedColumns (CASSANDRA-5043)
 * Fall back to old manifest if most recent is unparseable (CASSANDRA-5041)
 * pool [Compressed]RandomAccessReader objects on the partitioned read path
   (CASSANDRA-4942)
 * Add debug logging to list filenames processed by Directories.migrateFile 
   method (CASSANDRA-4939)
 * Expose black-listed directories via JMX (CASSANDRA-4848)
 * Log compaction merge counts (CASSANDRA-4894)
 * Minimize byte array allocation by AbstractData{Input,Output} (CASSANDRA-5090)
 * Add SSL support for the binary protocol (CASSANDRA-5031)
 * Allow non-schema system ks modification for shuffle to work (CASSANDRA-5097)
 * cqlsh: Add default limit to SELECT statements (CASSANDRA-4972)
 * cqlsh: fix DESCRIBE for 1.1 cfs in CQL3 (CASSANDRA-5101)
 * Correctly gossip with nodes >= 1.1.7 (CASSANDRA-5102)
 * Ensure CL guarantees on digest mismatch (CASSANDRA-5113)
 * Validate correctly selects on composite partition key (CASSANDRA-5122)
 * Fix exception when adding collection (CASSANDRA-5117)
 * Handle states for non-vnode clusters correctly (CASSANDRA-5127)
 * Refuse unrecognized replication and compaction strategy options (CASSANDRA-4795)
 * Pick the correct value validator in sstable2json for cql3 tables (CASSANDRA-5134)
 * Validate login for describe_keyspace, describe_keyspaces and set_keyspace
   (CASSANDRA-5144)
 * Fix inserting empty maps (CASSANDRA-5141)
 * Don't remove tokens from System table for node we know (CASSANDRA-5121)
 * fix streaming progress report for compresed files (CASSANDRA-5130)
 * Coverage analysis for low-CL queries (CASSANDRA-4858)
 * Stop interpreting dates as valid timeUUID value (CASSANDRA-4936)
 * Adds E notation for floating point numbers (CASSANDRA-4927)
 * Detect (and warn) unintentional use of the cql2 thrift methods when cql3 was
   intended (CASSANDRA-5172)
 * cli: Quote ks and cf names in schema output when needed (CASSANDRA-5052)
 * Fix cf name extraction from manifest in Directories.migrateFile() (CASSANDRA-5242)
 * Replace mistaken usage of commons-logging with slf4j (CASSANDRA-5464)
 * Ensure Jackson dependency matches lib (CASSANDRA-5126)
 * Expose droppable tombstone ratio stats over JMX (CASSANDRA-5159)
Merged from 1.1:
 * Simplify CompressedRandomAccessReader to work around JDK FD bug (CASSANDRA-5088)
 * Improve handling a changing target throttle rate mid-compaction (CASSANDRA-5087)
 * Pig: correctly decode row keys in widerow mode (CASSANDRA-5098)
 * nodetool repair command now prints progress (CASSANDRA-4767)
 * fix user defined compaction to run against 1.1 data directory (CASSANDRA-5118)
 * Fix CQL3 BATCH authorization caching (CASSANDRA-5145)
 * fix get_count returns incorrect value with TTL (CASSANDRA-5099)
 * better handling for mid-compaction failure (CASSANDRA-5137)
 * convert default marshallers list to map for better readability (CASSANDRA-5109)
 * fix ConcurrentModificationException in getBootstrapSource (CASSANDRA-5170)
 * fix sstable maxtimestamp for row deletes and pre-1.1.1 sstables (CASSANDRA-5153)
 * Fix thread growth on node removal (CASSANDRA-5175)
 * Make Ec2Region's datacenter name configurable (CASSANDRA-5155)


1.2.0
 * Disallow counters in collections (CASSANDRA-5082)
 * cqlsh: add unit tests (CASSANDRA-3920)
 * fix default bloom_filter_fp_chance for LeveledCompactionStrategy (CASSANDRA-5093)
Merged from 1.1:
 * add validation for get_range_slices with start_key and end_token (CASSANDRA-5089)


1.2.0-rc2
 * fix nodetool ownership display with vnodes (CASSANDRA-5065)
 * cqlsh: add DESCRIBE KEYSPACES command (CASSANDRA-5060)
 * Fix potential infinite loop when reloading CFS (CASSANDRA-5064)
 * Fix SimpleAuthorizer example (CASSANDRA-5072)
 * cqlsh: force CL.ONE for tracing and system.schema* queries (CASSANDRA-5070)
 * Includes cassandra-shuffle in the debian package (CASSANDRA-5058)
Merged from 1.1:
 * fix multithreaded compaction deadlock (CASSANDRA-4492)
 * fix temporarily missing schema after upgrade from pre-1.1.5 (CASSANDRA-5061)
 * Fix ALTER TABLE overriding compression options with defaults
   (CASSANDRA-4996, 5066)
 * fix specifying and altering crc_check_chance (CASSANDRA-5053)
 * fix Murmur3Partitioner ownership% calculation (CASSANDRA-5076)
 * Don't expire columns sooner than they should in 2ndary indexes (CASSANDRA-5079)


1.2-rc1
 * rename rpc_timeout settings to request_timeout (CASSANDRA-5027)
 * add BF with 0.1 FP to LCS by default (CASSANDRA-5029)
 * Fix preparing insert queries (CASSANDRA-5016)
 * Fix preparing queries with counter increment (CASSANDRA-5022)
 * Fix preparing updates with collections (CASSANDRA-5017)
 * Don't generate UUID based on other node address (CASSANDRA-5002)
 * Fix message when trying to alter a clustering key type (CASSANDRA-5012)
 * Update IAuthenticator to match the new IAuthorizer (CASSANDRA-5003)
 * Fix inserting only a key in CQL3 (CASSANDRA-5040)
 * Fix CQL3 token() function when used with strings (CASSANDRA-5050)
Merged from 1.1:
 * reduce log spam from invalid counter shards (CASSANDRA-5026)
 * Improve schema propagation performance (CASSANDRA-5025)
 * Fix for IndexHelper.IndexFor throws OOB Exception (CASSANDRA-5030)
 * cqlsh: make it possible to describe thrift CFs (CASSANDRA-4827)
 * cqlsh: fix timestamp formatting on some platforms (CASSANDRA-5046)


1.2-beta3
 * make consistency level configurable in cqlsh (CASSANDRA-4829)
 * fix cqlsh rendering of blob fields (CASSANDRA-4970)
 * fix cqlsh DESCRIBE command (CASSANDRA-4913)
 * save truncation position in system table (CASSANDRA-4906)
 * Move CompressionMetadata off-heap (CASSANDRA-4937)
 * allow CLI to GET cql3 columnfamily data (CASSANDRA-4924)
 * Fix rare race condition in getExpireTimeForEndpoint (CASSANDRA-4402)
 * acquire references to overlapping sstables during compaction so bloom filter
   doesn't get free'd prematurely (CASSANDRA-4934)
 * Don't share slice query filter in CQL3 SelectStatement (CASSANDRA-4928)
 * Separate tracing from Log4J (CASSANDRA-4861)
 * Exclude gcable tombstones from merkle-tree computation (CASSANDRA-4905)
 * Better printing of AbstractBounds for tracing (CASSANDRA-4931)
 * Optimize mostRecentTombstone check in CC.collectAllData (CASSANDRA-4883)
 * Change stream session ID to UUID to avoid collision from same node (CASSANDRA-4813)
 * Use Stats.db when bulk loading if present (CASSANDRA-4957)
 * Skip repair on system_trace and keyspaces with RF=1 (CASSANDRA-4956)
 * (cql3) Remove arbitrary SELECT limit (CASSANDRA-4918)
 * Correctly handle prepared operation on collections (CASSANDRA-4945)
 * Fix CQL3 LIMIT (CASSANDRA-4877)
 * Fix Stress for CQL3 (CASSANDRA-4979)
 * Remove cassandra specific exceptions from JMX interface (CASSANDRA-4893)
 * (CQL3) Force using ALLOW FILTERING on potentially inefficient queries (CASSANDRA-4915)
 * (cql3) Fix adding column when the table has collections (CASSANDRA-4982)
 * (cql3) Fix allowing collections with compact storage (CASSANDRA-4990)
 * (cql3) Refuse ttl/writetime function on collections (CASSANDRA-4992)
 * Replace IAuthority with new IAuthorizer (CASSANDRA-4874)
 * clqsh: fix KEY pseudocolumn escaping when describing Thrift tables
   in CQL3 mode (CASSANDRA-4955)
 * add basic authentication support for Pig CassandraStorage (CASSANDRA-3042)
 * fix CQL2 ALTER TABLE compaction_strategy_class altering (CASSANDRA-4965)
Merged from 1.1:
 * Fall back to old describe_splits if d_s_ex is not available (CASSANDRA-4803)
 * Improve error reporting when streaming ranges fail (CASSANDRA-5009)
 * Fix cqlsh timestamp formatting of timezone info (CASSANDRA-4746)
 * Fix assertion failure with leveled compaction (CASSANDRA-4799)
 * Check for null end_token in get_range_slice (CASSANDRA-4804)
 * Remove all remnants of removed nodes (CASSANDRA-4840)
 * Add aut-reloading of the log4j file in debian package (CASSANDRA-4855)
 * Fix estimated row cache entry size (CASSANDRA-4860)
 * reset getRangeSlice filter after finishing a row for get_paged_slice
   (CASSANDRA-4919)
 * expunge row cache post-truncate (CASSANDRA-4940)
 * Allow static CF definition with compact storage (CASSANDRA-4910)
 * Fix endless loop/compaction of schema_* CFs due to broken timestamps (CASSANDRA-4880)
 * Fix 'wrong class type' assertion in CounterColumn (CASSANDRA-4976)


1.2-beta2
 * fp rate of 1.0 disables BF entirely; LCS defaults to 1.0 (CASSANDRA-4876)
 * off-heap bloom filters for row keys (CASSANDRA_4865)
 * add extension point for sstable components (CASSANDRA-4049)
 * improve tracing output (CASSANDRA-4852, 4862)
 * make TRACE verb droppable (CASSANDRA-4672)
 * fix BulkLoader recognition of CQL3 columnfamilies (CASSANDRA-4755)
 * Sort commitlog segments for replay by id instead of mtime (CASSANDRA-4793)
 * Make hint delivery asynchronous (CASSANDRA-4761)
 * Pluggable Thrift transport factories for CLI and cqlsh (CASSANDRA-4609, 4610)
 * cassandra-cli: allow Double value type to be inserted to a column (CASSANDRA-4661)
 * Add ability to use custom TServerFactory implementations (CASSANDRA-4608)
 * optimize batchlog flushing to skip successful batches (CASSANDRA-4667)
 * include metadata for system keyspace itself in schema tables (CASSANDRA-4416)
 * add check to PropertyFileSnitch to verify presence of location for
   local node (CASSANDRA-4728)
 * add PBSPredictor consistency modeler (CASSANDRA-4261)
 * remove vestiges of Thrift unframed mode (CASSANDRA-4729)
 * optimize single-row PK lookups (CASSANDRA-4710)
 * adjust blockFor calculation to account for pending ranges due to node 
   movement (CASSANDRA-833)
 * Change CQL version to 3.0.0 and stop accepting 3.0.0-beta1 (CASSANDRA-4649)
 * (CQL3) Make prepared statement global instead of per connection 
   (CASSANDRA-4449)
 * Fix scrubbing of CQL3 created tables (CASSANDRA-4685)
 * (CQL3) Fix validation when using counter and regular columns in the same 
   table (CASSANDRA-4706)
 * Fix bug starting Cassandra with simple authentication (CASSANDRA-4648)
 * Add support for batchlog in CQL3 (CASSANDRA-4545, 4738)
 * Add support for multiple column family outputs in CFOF (CASSANDRA-4208)
 * Support repairing only the local DC nodes (CASSANDRA-4747)
 * Use rpc_address for binary protocol and change default port (CASSANDRA-4751)
 * Fix use of collections in prepared statements (CASSANDRA-4739)
 * Store more information into peers table (CASSANDRA-4351, 4814)
 * Configurable bucket size for size tiered compaction (CASSANDRA-4704)
 * Run leveled compaction in parallel (CASSANDRA-4310)
 * Fix potential NPE during CFS reload (CASSANDRA-4786)
 * Composite indexes may miss results (CASSANDRA-4796)
 * Move consistency level to the protocol level (CASSANDRA-4734, 4824)
 * Fix Subcolumn slice ends not respected (CASSANDRA-4826)
 * Fix Assertion error in cql3 select (CASSANDRA-4783)
 * Fix list prepend logic (CQL3) (CASSANDRA-4835)
 * Add booleans as literals in CQL3 (CASSANDRA-4776)
 * Allow renaming PK columns in CQL3 (CASSANDRA-4822)
 * Fix binary protocol NEW_NODE event (CASSANDRA-4679)
 * Fix potential infinite loop in tombstone compaction (CASSANDRA-4781)
 * Remove system tables accounting from schema (CASSANDRA-4850)
 * (cql3) Force provided columns in clustering key order in 
   'CLUSTERING ORDER BY' (CASSANDRA-4881)
 * Fix composite index bug (CASSANDRA-4884)
 * Fix short read protection for CQL3 (CASSANDRA-4882)
 * Add tracing support to the binary protocol (CASSANDRA-4699)
 * (cql3) Don't allow prepared marker inside collections (CASSANDRA-4890)
 * Re-allow order by on non-selected columns (CASSANDRA-4645)
 * Bug when composite index is created in a table having collections (CASSANDRA-4909)
 * log index scan subject in CompositesSearcher (CASSANDRA-4904)
Merged from 1.1:
 * add get[Row|Key]CacheEntries to CacheServiceMBean (CASSANDRA-4859)
 * fix get_paged_slice to wrap to next row correctly (CASSANDRA-4816)
 * fix indexing empty column values (CASSANDRA-4832)
 * allow JdbcDate to compose null Date objects (CASSANDRA-4830)
 * fix possible stackoverflow when compacting 1000s of sstables
   (CASSANDRA-4765)
 * fix wrong leveled compaction progress calculation (CASSANDRA-4807)
 * add a close() method to CRAR to prevent leaking file descriptors (CASSANDRA-4820)
 * fix potential infinite loop in get_count (CASSANDRA-4833)
 * fix compositeType.{get/from}String methods (CASSANDRA-4842)
 * (CQL) fix CREATE COLUMNFAMILY permissions check (CASSANDRA-4864)
 * Fix DynamicCompositeType same type comparison (CASSANDRA-4711)
 * Fix duplicate SSTable reference when stream session failed (CASSANDRA-3306)
 * Allow static CF definition with compact storage (CASSANDRA-4910)
 * Fix endless loop/compaction of schema_* CFs due to broken timestamps (CASSANDRA-4880)
 * Fix 'wrong class type' assertion in CounterColumn (CASSANDRA-4976)


1.2-beta1
 * add atomic_batch_mutate (CASSANDRA-4542, -4635)
 * increase default max_hint_window_in_ms to 3h (CASSANDRA-4632)
 * include message initiation time to replicas so they can more
   accurately drop timed-out requests (CASSANDRA-2858)
 * fix clientutil.jar dependencies (CASSANDRA-4566)
 * optimize WriteResponse (CASSANDRA-4548)
 * new metrics (CASSANDRA-4009)
 * redesign KEYS indexes to avoid read-before-write (CASSANDRA-2897)
 * debug tracing (CASSANDRA-1123)
 * parallelize row cache loading (CASSANDRA-4282)
 * Make compaction, flush JBOD-aware (CASSANDRA-4292)
 * run local range scans on the read stage (CASSANDRA-3687)
 * clean up ioexceptions (CASSANDRA-2116)
 * add disk_failure_policy (CASSANDRA-2118)
 * Introduce new json format with row level deletion (CASSANDRA-4054)
 * remove redundant "name" column from schema_keyspaces (CASSANDRA-4433)
 * improve "nodetool ring" handling of multi-dc clusters (CASSANDRA-3047)
 * update NTS calculateNaturalEndpoints to be O(N log N) (CASSANDRA-3881)
 * split up rpc timeout by operation type (CASSANDRA-2819)
 * rewrite key cache save/load to use only sequential i/o (CASSANDRA-3762)
 * update MS protocol with a version handshake + broadcast address id
   (CASSANDRA-4311)
 * multithreaded hint replay (CASSANDRA-4189)
 * add inter-node message compression (CASSANDRA-3127)
 * remove COPP (CASSANDRA-2479)
 * Track tombstone expiration and compact when tombstone content is
   higher than a configurable threshold, default 20% (CASSANDRA-3442, 4234)
 * update MurmurHash to version 3 (CASSANDRA-2975)
 * (CLI) track elapsed time for `delete' operation (CASSANDRA-4060)
 * (CLI) jline version is bumped to 1.0 to properly  support
   'delete' key function (CASSANDRA-4132)
 * Save IndexSummary into new SSTable 'Summary' component (CASSANDRA-2392, 4289)
 * Add support for range tombstones (CASSANDRA-3708)
 * Improve MessagingService efficiency (CASSANDRA-3617)
 * Avoid ID conflicts from concurrent schema changes (CASSANDRA-3794)
 * Set thrift HSHA server thread limit to unlimited by default (CASSANDRA-4277)
 * Avoids double serialization of CF id in RowMutation messages
   (CASSANDRA-4293)
 * stream compressed sstables directly with java nio (CASSANDRA-4297)
 * Support multiple ranges in SliceQueryFilter (CASSANDRA-3885)
 * Add column metadata to system column families (CASSANDRA-4018)
 * (cql3) Always use composite types by default (CASSANDRA-4329)
 * (cql3) Add support for set, map and list (CASSANDRA-3647)
 * Validate date type correctly (CASSANDRA-4441)
 * (cql3) Allow definitions with only a PK (CASSANDRA-4361)
 * (cql3) Add support for row key composites (CASSANDRA-4179)
 * improve DynamicEndpointSnitch by using reservoir sampling (CASSANDRA-4038)
 * (cql3) Add support for 2ndary indexes (CASSANDRA-3680)
 * (cql3) fix defining more than one PK to be invalid (CASSANDRA-4477)
 * remove schema agreement checking from all external APIs (Thrift, CQL and CQL3) (CASSANDRA-4487)
 * add Murmur3Partitioner and make it default for new installations (CASSANDRA-3772, 4621)
 * (cql3) update pseudo-map syntax to use map syntax (CASSANDRA-4497)
 * Finer grained exceptions hierarchy and provides error code with exceptions (CASSANDRA-3979)
 * Adds events push to binary protocol (CASSANDRA-4480)
 * Rewrite nodetool help (CASSANDRA-2293)
 * Make CQL3 the default for CQL (CASSANDRA-4640)
 * update stress tool to be able to use CQL3 (CASSANDRA-4406)
 * Accept all thrift update on CQL3 cf but don't expose their metadata (CASSANDRA-4377)
 * Replace Throttle with Guava's RateLimiter for HintedHandOff (CASSANDRA-4541)
 * fix counter add/get using CQL2 and CQL3 in stress tool (CASSANDRA-4633)
 * Add sstable count per level to cfstats (CASSANDRA-4537)
 * (cql3) Add ALTER KEYSPACE statement (CASSANDRA-4611)
 * (cql3) Allow defining default consistency levels (CASSANDRA-4448)
 * (cql3) Fix queries using LIMIT missing results (CASSANDRA-4579)
 * fix cross-version gossip messaging (CASSANDRA-4576)
 * added inet data type (CASSANDRA-4627)


1.1.6
 * Wait for writes on synchronous read digest mismatch (CASSANDRA-4792)
 * fix commitlog replay for nanotime-infected sstables (CASSANDRA-4782)
 * preflight check ttl for maximum of 20 years (CASSANDRA-4771)
 * (Pig) fix widerow input with single column rows (CASSANDRA-4789)
 * Fix HH to compact with correct gcBefore, which avoids wiping out
   undelivered hints (CASSANDRA-4772)
 * LCS will merge up to 32 L0 sstables as intended (CASSANDRA-4778)
 * NTS will default unconfigured DC replicas to zero (CASSANDRA-4675)
 * use default consistency level in counter validation if none is
   explicitly provide (CASSANDRA-4700)
 * Improve IAuthority interface by introducing fine-grained
   access permissions and grant/revoke commands (CASSANDRA-4490, 4644)
 * fix assumption error in CLI when updating/describing keyspace 
   (CASSANDRA-4322)
 * Adds offline sstablescrub to debian packaging (CASSANDRA-4642)
 * Automatic fixing of overlapping leveled sstables (CASSANDRA-4644)
 * fix error when using ORDER BY with extended selections (CASSANDRA-4689)
 * (CQL3) Fix validation for IN queries for non-PK cols (CASSANDRA-4709)
 * fix re-created keyspace disappering after 1.1.5 upgrade 
   (CASSANDRA-4698, 4752)
 * (CLI) display elapsed time in 2 fraction digits (CASSANDRA-3460)
 * add authentication support to sstableloader (CASSANDRA-4712)
 * Fix CQL3 'is reversed' logic (CASSANDRA-4716, 4759)
 * (CQL3) Don't return ReversedType in result set metadata (CASSANDRA-4717)
 * Backport adding AlterKeyspace statement (CASSANDRA-4611)
 * (CQL3) Correcty accept upper-case data types (CASSANDRA-4770)
 * Add binary protocol events for schema changes (CASSANDRA-4684)
Merged from 1.0:
 * Switch from NBHM to CHM in MessagingService's callback map, which
   prevents OOM in long-running instances (CASSANDRA-4708)


1.1.5
 * add SecondaryIndex.reload API (CASSANDRA-4581)
 * use millis + atomicint for commitlog segment creation instead of
   nanotime, which has issues under some hypervisors (CASSANDRA-4601)
 * fix FD leak in slice queries (CASSANDRA-4571)
 * avoid recursion in leveled compaction (CASSANDRA-4587)
 * increase stack size under Java7 to 180K
 * Log(info) schema changes (CASSANDRA-4547)
 * Change nodetool setcachecapcity to manipulate global caches (CASSANDRA-4563)
 * (cql3) fix setting compaction strategy (CASSANDRA-4597)
 * fix broken system.schema_* timestamps on system startup (CASSANDRA-4561)
 * fix wrong skip of cache saving (CASSANDRA-4533)
 * Avoid NPE when lost+found is in data dir (CASSANDRA-4572)
 * Respect five-minute flush moratorium after initial CL replay (CASSANDRA-4474)
 * Adds ntp as recommended in debian packaging (CASSANDRA-4606)
 * Configurable transport in CF Record{Reader|Writer} (CASSANDRA-4558)
 * (cql3) fix potential NPE with both equal and unequal restriction (CASSANDRA-4532)
 * (cql3) improves ORDER BY validation (CASSANDRA-4624)
 * Fix potential deadlock during counter writes (CASSANDRA-4578)
 * Fix cql error with ORDER BY when using IN (CASSANDRA-4612)
Merged from 1.0:
 * increase Xss to 160k to accomodate latest 1.6 JVMs (CASSANDRA-4602)
 * fix toString of hint destination tokens (CASSANDRA-4568)
 * Fix multiple values for CurrentLocal NodeID (CASSANDRA-4626)


1.1.4
 * fix offline scrub to catch >= out of order rows (CASSANDRA-4411)
 * fix cassandra-env.sh on RHEL and other non-dash-based systems 
   (CASSANDRA-4494)
Merged from 1.0:
 * (Hadoop) fix setting key length for old-style mapred api (CASSANDRA-4534)
 * (Hadoop) fix iterating through a resultset consisting entirely
   of tombstoned rows (CASSANDRA-4466)


1.1.3
 * (cqlsh) add COPY TO (CASSANDRA-4434)
 * munmap commitlog segments before rename (CASSANDRA-4337)
 * (JMX) rename getRangeKeySample to sampleKeyRange to avoid returning
   multi-MB results as an attribute (CASSANDRA-4452)
 * flush based on data size, not throughput; overwritten columns no 
   longer artificially inflate liveRatio (CASSANDRA-4399)
 * update default commitlog segment size to 32MB and total commitlog
   size to 32/1024 MB for 32/64 bit JVMs, respectively (CASSANDRA-4422)
 * avoid using global partitioner to estimate ranges in index sstables
   (CASSANDRA-4403)
 * restore pre-CASSANDRA-3862 approach to removing expired tombstones
   from row cache during compaction (CASSANDRA-4364)
 * (stress) support for CQL prepared statements (CASSANDRA-3633)
 * Correctly catch exception when Snappy cannot be loaded (CASSANDRA-4400)
 * (cql3) Support ORDER BY when IN condition is given in WHERE clause (CASSANDRA-4327)
 * (cql3) delete "component_index" column on DROP TABLE call (CASSANDRA-4420)
 * change nanoTime() to currentTimeInMillis() in schema related code (CASSANDRA-4432)
 * add a token generation tool (CASSANDRA-3709)
 * Fix LCS bug with sstable containing only 1 row (CASSANDRA-4411)
 * fix "Can't Modify Index Name" problem on CF update (CASSANDRA-4439)
 * Fix assertion error in getOverlappingSSTables during repair (CASSANDRA-4456)
 * fix nodetool's setcompactionthreshold command (CASSANDRA-4455)
 * Ensure compacted files are never used, to avoid counter overcount (CASSANDRA-4436)
Merged from 1.0:
 * Push the validation of secondary index values to the SecondaryIndexManager (CASSANDRA-4240)
 * allow dropping columns shadowed by not-yet-expired supercolumn or row
   tombstones in PrecompactedRow (CASSANDRA-4396)


1.1.2
 * Fix cleanup not deleting index entries (CASSANDRA-4379)
 * Use correct partitioner when saving + loading caches (CASSANDRA-4331)
 * Check schema before trying to export sstable (CASSANDRA-2760)
 * Raise a meaningful exception instead of NPE when PFS encounters
   an unconfigured node + no default (CASSANDRA-4349)
 * fix bug in sstable blacklisting with LCS (CASSANDRA-4343)
 * LCS no longer promotes tiny sstables out of L0 (CASSANDRA-4341)
 * skip tombstones during hint replay (CASSANDRA-4320)
 * fix NPE in compactionstats (CASSANDRA-4318)
 * enforce 1m min keycache for auto (CASSANDRA-4306)
 * Have DeletedColumn.isMFD always return true (CASSANDRA-4307)
 * (cql3) exeption message for ORDER BY constraints said primary filter can be
    an IN clause, which is misleading (CASSANDRA-4319)
 * (cql3) Reject (not yet supported) creation of 2ndardy indexes on tables with
   composite primary keys (CASSANDRA-4328)
 * Set JVM stack size to 160k for java 7 (CASSANDRA-4275)
 * cqlsh: add COPY command to load data from CSV flat files (CASSANDRA-4012)
 * CFMetaData.fromThrift to throw ConfigurationException upon error (CASSANDRA-4353)
 * Use CF comparator to sort indexed columns in SecondaryIndexManager
   (CASSANDRA-4365)
 * add strategy_options to the KSMetaData.toString() output (CASSANDRA-4248)
 * (cql3) fix range queries containing unqueried results (CASSANDRA-4372)
 * (cql3) allow updating column_alias types (CASSANDRA-4041)
 * (cql3) Fix deletion bug (CASSANDRA-4193)
 * Fix computation of overlapping sstable for leveled compaction (CASSANDRA-4321)
 * Improve scrub and allow to run it offline (CASSANDRA-4321)
 * Fix assertionError in StorageService.bulkLoad (CASSANDRA-4368)
 * (cqlsh) add option to authenticate to a keyspace at startup (CASSANDRA-4108)
 * (cqlsh) fix ASSUME functionality (CASSANDRA-4352)
 * Fix ColumnFamilyRecordReader to not return progress > 100% (CASSANDRA-3942)
Merged from 1.0:
 * Set gc_grace on index CF to 0 (CASSANDRA-4314)


1.1.1
 * add populate_io_cache_on_flush option (CASSANDRA-2635)
 * allow larger cache capacities than 2GB (CASSANDRA-4150)
 * add getsstables command to nodetool (CASSANDRA-4199)
 * apply parent CF compaction settings to secondary index CFs (CASSANDRA-4280)
 * preserve commitlog size cap when recycling segments at startup
   (CASSANDRA-4201)
 * (Hadoop) fix split generation regression (CASSANDRA-4259)
 * ignore min/max compactions settings in LCS, while preserving
   behavior that min=max=0 disables autocompaction (CASSANDRA-4233)
 * log number of rows read from saved cache (CASSANDRA-4249)
 * calculate exact size required for cleanup operations (CASSANDRA-1404)
 * avoid blocking additional writes during flush when the commitlog
   gets behind temporarily (CASSANDRA-1991)
 * enable caching on index CFs based on data CF cache setting (CASSANDRA-4197)
 * warn on invalid replication strategy creation options (CASSANDRA-4046)
 * remove [Freeable]Memory finalizers (CASSANDRA-4222)
 * include tombstone size in ColumnFamily.size, which can prevent OOM
   during sudden mass delete operations by yielding a nonzero liveRatio
   (CASSANDRA-3741)
 * Open 1 sstableScanner per level for leveled compaction (CASSANDRA-4142)
 * Optimize reads when row deletion timestamps allow us to restrict
   the set of sstables we check (CASSANDRA-4116)
 * add support for commitlog archiving and point-in-time recovery
   (CASSANDRA-3690)
 * avoid generating redundant compaction tasks during streaming
   (CASSANDRA-4174)
 * add -cf option to nodetool snapshot, and takeColumnFamilySnapshot to
   StorageService mbean (CASSANDRA-556)
 * optimize cleanup to drop entire sstables where possible (CASSANDRA-4079)
 * optimize truncate when autosnapshot is disabled (CASSANDRA-4153)
 * update caches to use byte[] keys to reduce memory overhead (CASSANDRA-3966)
 * add column limit to cli (CASSANDRA-3012, 4098)
 * clean up and optimize DataOutputBuffer, used by CQL compression and
   CompositeType (CASSANDRA-4072)
 * optimize commitlog checksumming (CASSANDRA-3610)
 * identify and blacklist corrupted SSTables from future compactions 
   (CASSANDRA-2261)
 * Move CfDef and KsDef validation out of thrift (CASSANDRA-4037)
 * Expose API to repair a user provided range (CASSANDRA-3912)
 * Add way to force the cassandra-cli to refresh its schema (CASSANDRA-4052)
 * Avoid having replicate on write tasks stacking up at CL.ONE (CASSANDRA-2889)
 * (cql3) Backwards compatibility for composite comparators in non-cql3-aware
   clients (CASSANDRA-4093)
 * (cql3) Fix order by for reversed queries (CASSANDRA-4160)
 * (cql3) Add ReversedType support (CASSANDRA-4004)
 * (cql3) Add timeuuid type (CASSANDRA-4194)
 * (cql3) Minor fixes (CASSANDRA-4185)
 * (cql3) Fix prepared statement in BATCH (CASSANDRA-4202)
 * (cql3) Reduce the list of reserved keywords (CASSANDRA-4186)
 * (cql3) Move max/min compaction thresholds to compaction strategy options
   (CASSANDRA-4187)
 * Fix exception during move when localhost is the only source (CASSANDRA-4200)
 * (cql3) Allow paging through non-ordered partitioner results (CASSANDRA-3771)
 * (cql3) Fix drop index (CASSANDRA-4192)
 * (cql3) Don't return range ghosts anymore (CASSANDRA-3982)
 * fix re-creating Keyspaces/ColumnFamilies with the same name as dropped
   ones (CASSANDRA-4219)
 * fix SecondaryIndex LeveledManifest save upon snapshot (CASSANDRA-4230)
 * fix missing arrayOffset in FBUtilities.hash (CASSANDRA-4250)
 * (cql3) Add name of parameters in CqlResultSet (CASSANDRA-4242)
 * (cql3) Correctly validate order by queries (CASSANDRA-4246)
 * rename stress to cassandra-stress for saner packaging (CASSANDRA-4256)
 * Fix exception on colum metadata with non-string comparator (CASSANDRA-4269)
 * Check for unknown/invalid compression options (CASSANDRA-4266)
 * (cql3) Adds simple access to column timestamp and ttl (CASSANDRA-4217)
 * (cql3) Fix range queries with secondary indexes (CASSANDRA-4257)
 * Better error messages from improper input in cli (CASSANDRA-3865)
 * Try to stop all compaction upon Keyspace or ColumnFamily drop (CASSANDRA-4221)
 * (cql3) Allow keyspace properties to contain hyphens (CASSANDRA-4278)
 * (cql3) Correctly validate keyspace access in create table (CASSANDRA-4296)
 * Avoid deadlock in migration stage (CASSANDRA-3882)
 * Take supercolumn names and deletion info into account in memtable throughput
   (CASSANDRA-4264)
 * Add back backward compatibility for old style replication factor (CASSANDRA-4294)
 * Preserve compatibility with pre-1.1 index queries (CASSANDRA-4262)
Merged from 1.0:
 * Fix super columns bug where cache is not updated (CASSANDRA-4190)
 * fix maxTimestamp to include row tombstones (CASSANDRA-4116)
 * (CLI) properly handle quotes in create/update keyspace commands (CASSANDRA-4129)
 * Avoids possible deadlock during bootstrap (CASSANDRA-4159)
 * fix stress tool that hangs forever on timeout or error (CASSANDRA-4128)
 * stress tool to return appropriate exit code on failure (CASSANDRA-4188)
 * fix compaction NPE when out of disk space and assertions disabled
   (CASSANDRA-3985)
 * synchronize LCS getEstimatedTasks to avoid CME (CASSANDRA-4255)
 * ensure unique streaming session id's (CASSANDRA-4223)
 * kick off background compaction when min/max thresholds change 
   (CASSANDRA-4279)
 * improve ability of STCS.getBuckets to deal with 100s of 1000s of
   sstables, such as when convertinb back from LCS (CASSANDRA-4287)
 * Oversize integer in CQL throws NumberFormatException (CASSANDRA-4291)
 * fix 1.0.x node join to mixed version cluster, other nodes >= 1.1 (CASSANDRA-4195)
 * Fix LCS splitting sstable base on uncompressed size (CASSANDRA-4419)
 * Push the validation of secondary index values to the SecondaryIndexManager (CASSANDRA-4240)
 * Don't purge columns during upgradesstables (CASSANDRA-4462)
 * Make cqlsh work with piping (CASSANDRA-4113)
 * Validate arguments for nodetool decommission (CASSANDRA-4061)
 * Report thrift status in nodetool info (CASSANDRA-4010)


1.1.0-final
 * average a reduced liveRatio estimate with the previous one (CASSANDRA-4065)
 * Allow KS and CF names up to 48 characters (CASSANDRA-4157)
 * fix stress build (CASSANDRA-4140)
 * add time remaining estimate to nodetool compactionstats (CASSANDRA-4167)
 * (cql) fix NPE in cql3 ALTER TABLE (CASSANDRA-4163)
 * (cql) Add support for CL.TWO and CL.THREE in CQL (CASSANDRA-4156)
 * (cql) Fix type in CQL3 ALTER TABLE preventing update (CASSANDRA-4170)
 * (cql) Throw invalid exception from CQL3 on obsolete options (CASSANDRA-4171)
 * (cqlsh) fix recognizing uppercase SELECT keyword (CASSANDRA-4161)
 * Pig: wide row support (CASSANDRA-3909)
Merged from 1.0:
 * avoid streaming empty files with bulk loader if sstablewriter errors out
   (CASSANDRA-3946)


1.1-rc1
 * Include stress tool in binary builds (CASSANDRA-4103)
 * (Hadoop) fix wide row iteration when last row read was deleted
   (CASSANDRA-4154)
 * fix read_repair_chance to really default to 0.1 in the cli (CASSANDRA-4114)
 * Adds caching and bloomFilterFpChange to CQL options (CASSANDRA-4042)
 * Adds posibility to autoconfigure size of the KeyCache (CASSANDRA-4087)
 * fix KEYS index from skipping results (CASSANDRA-3996)
 * Remove sliced_buffer_size_in_kb dead option (CASSANDRA-4076)
 * make loadNewSStable preserve sstable version (CASSANDRA-4077)
 * Respect 1.0 cache settings as much as possible when upgrading 
   (CASSANDRA-4088)
 * relax path length requirement for sstable files when upgrading on 
   non-Windows platforms (CASSANDRA-4110)
 * fix terminination of the stress.java when errors were encountered
   (CASSANDRA-4128)
 * Move CfDef and KsDef validation out of thrift (CASSANDRA-4037)
 * Fix get_paged_slice (CASSANDRA-4136)
 * CQL3: Support slice with exclusive start and stop (CASSANDRA-3785)
Merged from 1.0:
 * support PropertyFileSnitch in bulk loader (CASSANDRA-4145)
 * add auto_snapshot option allowing disabling snapshot before drop/truncate
   (CASSANDRA-3710)
 * allow short snitch names (CASSANDRA-4130)


1.1-beta2
 * rename loaded sstables to avoid conflicts with local snapshots
   (CASSANDRA-3967)
 * start hint replay as soon as FD notifies that the target is back up
   (CASSANDRA-3958)
 * avoid unproductive deserializing of cached rows during compaction
   (CASSANDRA-3921)
 * fix concurrency issues with CQL keyspace creation (CASSANDRA-3903)
 * Show Effective Owership via Nodetool ring <keyspace> (CASSANDRA-3412)
 * Update ORDER BY syntax for CQL3 (CASSANDRA-3925)
 * Fix BulkRecordWriter to not throw NPE if reducer gets no map data from Hadoop (CASSANDRA-3944)
 * Fix bug with counters in super columns (CASSANDRA-3821)
 * Remove deprecated merge_shard_chance (CASSANDRA-3940)
 * add a convenient way to reset a node's schema (CASSANDRA-2963)
 * fix for intermittent SchemaDisagreementException (CASSANDRA-3884)
 * CLI `list <CF>` to limit number of columns and their order (CASSANDRA-3012)
 * ignore deprecated KsDef/CfDef/ColumnDef fields in native schema (CASSANDRA-3963)
 * CLI to report when unsupported column_metadata pair was given (CASSANDRA-3959)
 * reincarnate removed and deprecated KsDef/CfDef attributes (CASSANDRA-3953)
 * Fix race between writes and read for cache (CASSANDRA-3862)
 * perform static initialization of StorageProxy on start-up (CASSANDRA-3797)
 * support trickling fsync() on writes (CASSANDRA-3950)
 * expose counters for unavailable/timeout exceptions given to thrift clients (CASSANDRA-3671)
 * avoid quadratic startup time in LeveledManifest (CASSANDRA-3952)
 * Add type information to new schema_ columnfamilies and remove thrift
   serialization for schema (CASSANDRA-3792)
 * add missing column validator options to the CLI help (CASSANDRA-3926)
 * skip reading saved key cache if CF's caching strategy is NONE or ROWS_ONLY (CASSANDRA-3954)
 * Unify migration code (CASSANDRA-4017)
Merged from 1.0:
 * cqlsh: guess correct version of Python for Arch Linux (CASSANDRA-4090)
 * (CLI) properly handle quotes in create/update keyspace commands (CASSANDRA-4129)
 * Avoids possible deadlock during bootstrap (CASSANDRA-4159)
 * fix stress tool that hangs forever on timeout or error (CASSANDRA-4128)
 * Fix super columns bug where cache is not updated (CASSANDRA-4190)
 * stress tool to return appropriate exit code on failure (CASSANDRA-4188)


1.0.9
 * improve index sampling performance (CASSANDRA-4023)
 * always compact away deleted hints immediately after handoff (CASSANDRA-3955)
 * delete hints from dropped ColumnFamilies on handoff instead of
   erroring out (CASSANDRA-3975)
 * add CompositeType ref to the CLI doc for create/update column family (CASSANDRA-3980)
 * Pig: support Counter ColumnFamilies (CASSANDRA-3973)
 * Pig: Composite column support (CASSANDRA-3684)
 * Avoid NPE during repair when a keyspace has no CFs (CASSANDRA-3988)
 * Fix division-by-zero error on get_slice (CASSANDRA-4000)
 * don't change manifest level for cleanup, scrub, and upgradesstables
   operations under LeveledCompactionStrategy (CASSANDRA-3989, 4112)
 * fix race leading to super columns assertion failure (CASSANDRA-3957)
 * fix NPE on invalid CQL delete command (CASSANDRA-3755)
 * allow custom types in CLI's assume command (CASSANDRA-4081)
 * fix totalBytes count for parallel compactions (CASSANDRA-3758)
 * fix intermittent NPE in get_slice (CASSANDRA-4095)
 * remove unnecessary asserts in native code interfaces (CASSANDRA-4096)
 * Validate blank keys in CQL to avoid assertion errors (CASSANDRA-3612)
 * cqlsh: fix bad decoding of some column names (CASSANDRA-4003)
 * cqlsh: fix incorrect padding with unicode chars (CASSANDRA-4033)
 * Fix EC2 snitch incorrectly reporting region (CASSANDRA-4026)
 * Shut down thrift during decommission (CASSANDRA-4086)
 * Expose nodetool cfhistograms for 2ndary indexes (CASSANDRA-4063)
Merged from 0.8:
 * Fix ConcurrentModificationException in gossiper (CASSANDRA-4019)


1.1-beta1
 * (cqlsh)
   + add SOURCE and CAPTURE commands, and --file option (CASSANDRA-3479)
   + add ALTER COLUMNFAMILY WITH (CASSANDRA-3523)
   + bundle Python dependencies with Cassandra (CASSANDRA-3507)
   + added to Debian package (CASSANDRA-3458)
   + display byte data instead of erroring out on decode failure 
     (CASSANDRA-3874)
 * add nodetool rebuild_index (CASSANDRA-3583)
 * add nodetool rangekeysample (CASSANDRA-2917)
 * Fix streaming too much data during move operations (CASSANDRA-3639)
 * Nodetool and CLI connect to localhost by default (CASSANDRA-3568)
 * Reduce memory used by primary index sample (CASSANDRA-3743)
 * (Hadoop) separate input/output configurations (CASSANDRA-3197, 3765)
 * avoid returning internal Cassandra classes over JMX (CASSANDRA-2805)
 * add row-level isolation via SnapTree (CASSANDRA-2893)
 * Optimize key count estimation when opening sstable on startup
   (CASSANDRA-2988)
 * multi-dc replication optimization supporting CL > ONE (CASSANDRA-3577)
 * add command to stop compactions (CASSANDRA-1740, 3566, 3582)
 * multithreaded streaming (CASSANDRA-3494)
 * removed in-tree redhat spec (CASSANDRA-3567)
 * "defragment" rows for name-based queries under STCS, again (CASSANDRA-2503)
 * Recycle commitlog segments for improved performance 
   (CASSANDRA-3411, 3543, 3557, 3615)
 * update size-tiered compaction to prioritize small tiers (CASSANDRA-2407)
 * add message expiration logic to OutboundTcpConnection (CASSANDRA-3005)
 * off-heap cache to use sun.misc.Unsafe instead of JNA (CASSANDRA-3271)
 * EACH_QUORUM is only supported for writes (CASSANDRA-3272)
 * replace compactionlock use in schema migration by checking CFS.isValid
   (CASSANDRA-3116)
 * recognize that "SELECT first ... *" isn't really "SELECT *" (CASSANDRA-3445)
 * Use faster bytes comparison (CASSANDRA-3434)
 * Bulk loader is no longer a fat client, (HADOOP) bulk load output format
   (CASSANDRA-3045)
 * (Hadoop) add support for KeyRange.filter
 * remove assumption that keys and token are in bijection
   (CASSANDRA-1034, 3574, 3604)
 * always remove endpoints from delevery queue in HH (CASSANDRA-3546)
 * fix race between cf flush and its 2ndary indexes flush (CASSANDRA-3547)
 * fix potential race in AES when a repair fails (CASSANDRA-3548)
 * Remove columns shadowed by a deleted container even when we cannot purge
   (CASSANDRA-3538)
 * Improve memtable slice iteration performance (CASSANDRA-3545)
 * more efficient allocation of small bloom filters (CASSANDRA-3618)
 * Use separate writer thread in SSTableSimpleUnsortedWriter (CASSANDRA-3619)
 * fsync the directory after new sstable or commitlog segment are created (CASSANDRA-3250)
 * fix minor issues reported by FindBugs (CASSANDRA-3658)
 * global key/row caches (CASSANDRA-3143, 3849)
 * optimize memtable iteration during range scan (CASSANDRA-3638)
 * introduce 'crc_check_chance' in CompressionParameters to support
   a checksum percentage checking chance similarly to read-repair (CASSANDRA-3611)
 * a way to deactivate global key/row cache on per-CF basis (CASSANDRA-3667)
 * fix LeveledCompactionStrategy broken because of generation pre-allocation
   in LeveledManifest (CASSANDRA-3691)
 * finer-grained control over data directories (CASSANDRA-2749)
 * Fix ClassCastException during hinted handoff (CASSANDRA-3694)
 * Upgrade Thrift to 0.7 (CASSANDRA-3213)
 * Make stress.java insert operation to use microseconds (CASSANDRA-3725)
 * Allows (internally) doing a range query with a limit of columns instead of
   rows (CASSANDRA-3742)
 * Allow rangeSlice queries to be start/end inclusive/exclusive (CASSANDRA-3749)
 * Fix BulkLoader to support new SSTable layout and add stream
   throttling to prevent an NPE when there is no yaml config (CASSANDRA-3752)
 * Allow concurrent schema migrations (CASSANDRA-1391, 3832)
 * Add SnapshotCommand to trigger snapshot on remote node (CASSANDRA-3721)
 * Make CFMetaData conversions to/from thrift/native schema inverses
   (CASSANDRA_3559)
 * Add initial code for CQL 3.0-beta (CASSANDRA-2474, 3781, 3753)
 * Add wide row support for ColumnFamilyInputFormat (CASSANDRA-3264)
 * Allow extending CompositeType comparator (CASSANDRA-3657)
 * Avoids over-paging during get_count (CASSANDRA-3798)
 * Add new command to rebuild a node without (repair) merkle tree calculations
   (CASSANDRA-3483, 3922)
 * respect not only row cache capacity but caching mode when
   trying to read data (CASSANDRA-3812)
 * fix system tests (CASSANDRA-3827)
 * CQL support for altering row key type in ALTER TABLE (CASSANDRA-3781)
 * turn compression on by default (CASSANDRA-3871)
 * make hexToBytes refuse invalid input (CASSANDRA-2851)
 * Make secondary indexes CF inherit compression and compaction from their
   parent CF (CASSANDRA-3877)
 * Finish cleanup up tombstone purge code (CASSANDRA-3872)
 * Avoid NPE on aboarted stream-out sessions (CASSANDRA-3904)
 * BulkRecordWriter throws NPE for counter columns (CASSANDRA-3906)
 * Support compression using BulkWriter (CASSANDRA-3907)


1.0.8
 * fix race between cleanup and flush on secondary index CFSes (CASSANDRA-3712)
 * avoid including non-queried nodes in rangeslice read repair
   (CASSANDRA-3843)
 * Only snapshot CF being compacted for snapshot_before_compaction 
   (CASSANDRA-3803)
 * Log active compactions in StatusLogger (CASSANDRA-3703)
 * Compute more accurate compaction score per level (CASSANDRA-3790)
 * Return InvalidRequest when using a keyspace that doesn't exist
   (CASSANDRA-3764)
 * disallow user modification of System keyspace (CASSANDRA-3738)
 * allow using sstable2json on secondary index data (CASSANDRA-3738)
 * (cqlsh) add DESCRIBE COLUMNFAMILIES (CASSANDRA-3586)
 * (cqlsh) format blobs correctly and use colors to improve output
   readability (CASSANDRA-3726)
 * synchronize BiMap of bootstrapping tokens (CASSANDRA-3417)
 * show index options in CLI (CASSANDRA-3809)
 * add optional socket timeout for streaming (CASSANDRA-3838)
 * fix truncate not to leave behind non-CFS backed secondary indexes
   (CASSANDRA-3844)
 * make CLI `show schema` to use output stream directly instead
   of StringBuilder (CASSANDRA-3842)
 * remove the wait on hint future during write (CASSANDRA-3870)
 * (cqlsh) ignore missing CfDef opts (CASSANDRA-3933)
 * (cqlsh) look for cqlshlib relative to realpath (CASSANDRA-3767)
 * Fix short read protection (CASSANDRA-3934)
 * Make sure infered and actual schema match (CASSANDRA-3371)
 * Fix NPE during HH delivery (CASSANDRA-3677)
 * Don't put boostrapping node in 'hibernate' status (CASSANDRA-3737)
 * Fix double quotes in windows bat files (CASSANDRA-3744)
 * Fix bad validator lookup (CASSANDRA-3789)
 * Fix soft reset in EC2MultiRegionSnitch (CASSANDRA-3835)
 * Don't leave zombie connections with THSHA thrift server (CASSANDRA-3867)
 * (cqlsh) fix deserialization of data (CASSANDRA-3874)
 * Fix removetoken force causing an inconsistent state (CASSANDRA-3876)
 * Fix ahndling of some types with Pig (CASSANDRA-3886)
 * Don't allow to drop the system keyspace (CASSANDRA-3759)
 * Make Pig deletes disabled by default and configurable (CASSANDRA-3628)
Merged from 0.8:
 * (Pig) fix CassandraStorage to use correct comparator in Super ColumnFamily
   case (CASSANDRA-3251)
 * fix thread safety issues in commitlog replay, primarily affecting
   systems with many (100s) of CF definitions (CASSANDRA-3751)
 * Fix relevant tombstone ignored with super columns (CASSANDRA-3875)


1.0.7
 * fix regression in HH page size calculation (CASSANDRA-3624)
 * retry failed stream on IOException (CASSANDRA-3686)
 * allow configuring bloom_filter_fp_chance (CASSANDRA-3497)
 * attempt hint delivery every ten minutes, or when failure detector
   notifies us that a node is back up, whichever comes first.  hint
   handoff throttle delay default changed to 1ms, from 50 (CASSANDRA-3554)
 * add nodetool setstreamthroughput (CASSANDRA-3571)
 * fix assertion when dropping a columnfamily with no sstables (CASSANDRA-3614)
 * more efficient allocation of small bloom filters (CASSANDRA-3618)
 * CLibrary.createHardLinkWithExec() to check for errors (CASSANDRA-3101)
 * Avoid creating empty and non cleaned writer during compaction (CASSANDRA-3616)
 * stop thrift service in shutdown hook so we can quiesce MessagingService
   (CASSANDRA-3335)
 * (CQL) compaction_strategy_options and compression_parameters for
   CREATE COLUMNFAMILY statement (CASSANDRA-3374)
 * Reset min/max compaction threshold when creating size tiered compaction
   strategy (CASSANDRA-3666)
 * Don't ignore IOException during compaction (CASSANDRA-3655)
 * Fix assertion error for CF with gc_grace=0 (CASSANDRA-3579)
 * Shutdown ParallelCompaction reducer executor after use (CASSANDRA-3711)
 * Avoid < 0 value for pending tasks in leveled compaction (CASSANDRA-3693)
 * (Hadoop) Support TimeUUID in Pig CassandraStorage (CASSANDRA-3327)
 * Check schema is ready before continuing boostrapping (CASSANDRA-3629)
 * Catch overflows during parsing of chunk_length_kb (CASSANDRA-3644)
 * Improve stream protocol mismatch errors (CASSANDRA-3652)
 * Avoid multiple thread doing HH to the same target (CASSANDRA-3681)
 * Add JMX property for rp_timeout_in_ms (CASSANDRA-2940)
 * Allow DynamicCompositeType to compare component of different types
   (CASSANDRA-3625)
 * Flush non-cfs backed secondary indexes (CASSANDRA-3659)
 * Secondary Indexes should report memory consumption (CASSANDRA-3155)
 * fix for SelectStatement start/end key are not set correctly
   when a key alias is involved (CASSANDRA-3700)
 * fix CLI `show schema` command insert of an extra comma in
   column_metadata (CASSANDRA-3714)
Merged from 0.8:
 * avoid logging (harmless) exception when GC takes < 1ms (CASSANDRA-3656)
 * prevent new nodes from thinking down nodes are up forever (CASSANDRA-3626)
 * use correct list of replicas for LOCAL_QUORUM reads when read repair
   is disabled (CASSANDRA-3696)
 * block on flush before compacting hints (may prevent OOM) (CASSANDRA-3733)


1.0.6
 * (CQL) fix cqlsh support for replicate_on_write (CASSANDRA-3596)
 * fix adding to leveled manifest after streaming (CASSANDRA-3536)
 * filter out unavailable cipher suites when using encryption (CASSANDRA-3178)
 * (HADOOP) add old-style api support for CFIF and CFRR (CASSANDRA-2799)
 * Support TimeUUIDType column names in Stress.java tool (CASSANDRA-3541)
 * (CQL) INSERT/UPDATE/DELETE/TRUNCATE commands should allow CF names to
   be qualified by keyspace (CASSANDRA-3419)
 * always remove endpoints from delevery queue in HH (CASSANDRA-3546)
 * fix race between cf flush and its 2ndary indexes flush (CASSANDRA-3547)
 * fix potential race in AES when a repair fails (CASSANDRA-3548)
 * fix default value validation usage in CLI SET command (CASSANDRA-3553)
 * Optimize componentsFor method for compaction and startup time
   (CASSANDRA-3532)
 * (CQL) Proper ColumnFamily metadata validation on CREATE COLUMNFAMILY 
   (CASSANDRA-3565)
 * fix compression "chunk_length_kb" option to set correct kb value for 
   thrift/avro (CASSANDRA-3558)
 * fix missing response during range slice repair (CASSANDRA-3551)
 * 'describe ring' moved from CLI to nodetool and available through JMX (CASSANDRA-3220)
 * add back partitioner to sstable metadata (CASSANDRA-3540)
 * fix NPE in get_count for counters (CASSANDRA-3601)
Merged from 0.8:
 * remove invalid assertion that table was opened before dropping it
   (CASSANDRA-3580)
 * range and index scans now only send requests to enough replicas to
   satisfy requested CL + RR (CASSANDRA-3598)
 * use cannonical host for local node in nodetool info (CASSANDRA-3556)
 * remove nonlocal DC write optimization since it only worked with
   CL.ONE or CL.LOCAL_QUORUM (CASSANDRA-3577, 3585)
 * detect misuses of CounterColumnType (CASSANDRA-3422)
 * turn off string interning in json2sstable, take 2 (CASSANDRA-2189)
 * validate compression parameters on add/update of the ColumnFamily 
   (CASSANDRA-3573)
 * Check for 0.0.0.0 is incorrect in CFIF (CASSANDRA-3584)
 * Increase vm.max_map_count in debian packaging (CASSANDRA-3563)
 * gossiper will never add itself to saved endpoints (CASSANDRA-3485)


1.0.5
 * revert CASSANDRA-3407 (see CASSANDRA-3540)
 * fix assertion error while forwarding writes to local nodes (CASSANDRA-3539)


1.0.4
 * fix self-hinting of timed out read repair updates and make hinted handoff
   less prone to OOMing a coordinator (CASSANDRA-3440)
 * expose bloom filter sizes via JMX (CASSANDRA-3495)
 * enforce RP tokens 0..2**127 (CASSANDRA-3501)
 * canonicalize paths exposed through JMX (CASSANDRA-3504)
 * fix "liveSize" stat when sstables are removed (CASSANDRA-3496)
 * add bloom filter FP rates to nodetool cfstats (CASSANDRA-3347)
 * record partitioner in sstable metadata component (CASSANDRA-3407)
 * add new upgradesstables nodetool command (CASSANDRA-3406)
 * skip --debug requirement to see common exceptions in CLI (CASSANDRA-3508)
 * fix incorrect query results due to invalid max timestamp (CASSANDRA-3510)
 * make sstableloader recognize compressed sstables (CASSANDRA-3521)
 * avoids race in OutboundTcpConnection in multi-DC setups (CASSANDRA-3530)
 * use SETLOCAL in cassandra.bat (CASSANDRA-3506)
 * fix ConcurrentModificationException in Table.all() (CASSANDRA-3529)
Merged from 0.8:
 * fix concurrence issue in the FailureDetector (CASSANDRA-3519)
 * fix array out of bounds error in counter shard removal (CASSANDRA-3514)
 * avoid dropping tombstones when they might still be needed to shadow
   data in a different sstable (CASSANDRA-2786)


1.0.3
 * revert name-based query defragmentation aka CASSANDRA-2503 (CASSANDRA-3491)
 * fix invalidate-related test failures (CASSANDRA-3437)
 * add next-gen cqlsh to bin/ (CASSANDRA-3188, 3131, 3493)
 * (CQL) fix handling of rows with no columns (CASSANDRA-3424, 3473)
 * fix querying supercolumns by name returning only a subset of
   subcolumns or old subcolumn versions (CASSANDRA-3446)
 * automatically compute sha1 sum for uncompressed data files (CASSANDRA-3456)
 * fix reading metadata/statistics component for version < h (CASSANDRA-3474)
 * add sstable forward-compatibility (CASSANDRA-3478)
 * report compression ratio in CFSMBean (CASSANDRA-3393)
 * fix incorrect size exception during streaming of counters (CASSANDRA-3481)
 * (CQL) fix for counter decrement syntax (CASSANDRA-3418)
 * Fix race introduced by CASSANDRA-2503 (CASSANDRA-3482)
 * Fix incomplete deletion of delivered hints (CASSANDRA-3466)
 * Avoid rescheduling compactions when no compaction was executed 
   (CASSANDRA-3484)
 * fix handling of the chunk_length_kb compression options (CASSANDRA-3492)
Merged from 0.8:
 * fix updating CF row_cache_provider (CASSANDRA-3414)
 * CFMetaData.convertToThrift method to set RowCacheProvider (CASSANDRA-3405)
 * acquire compactionlock during truncate (CASSANDRA-3399)
 * fix displaying cfdef entries for super columnfamilies (CASSANDRA-3415)
 * Make counter shard merging thread safe (CASSANDRA-3178)
 * Revert CASSANDRA-2855
 * Fix bug preventing the use of efficient cross-DC writes (CASSANDRA-3472)
 * `describe ring` command for CLI (CASSANDRA-3220)
 * (Hadoop) skip empty rows when entire row is requested, redux (CASSANDRA-2855)


1.0.2
 * "defragment" rows for name-based queries under STCS (CASSANDRA-2503)
 * Add timing information to cassandra-cli GET/SET/LIST queries (CASSANDRA-3326)
 * Only create one CompressionMetadata object per sstable (CASSANDRA-3427)
 * cleanup usage of StorageService.setMode() (CASSANDRA-3388)
 * Avoid large array allocation for compressed chunk offsets (CASSANDRA-3432)
 * fix DecimalType bytebuffer marshalling (CASSANDRA-3421)
 * fix bug that caused first column in per row indexes to be ignored 
   (CASSANDRA-3441)
 * add JMX call to clean (failed) repair sessions (CASSANDRA-3316)
 * fix sstableloader reference acquisition bug (CASSANDRA-3438)
 * fix estimated row size regression (CASSANDRA-3451)
 * make sure we don't return more columns than asked (CASSANDRA-3303, 3395)
Merged from 0.8:
 * acquire compactionlock during truncate (CASSANDRA-3399)
 * fix displaying cfdef entries for super columnfamilies (CASSANDRA-3415)


1.0.1
 * acquire references during index build to prevent delete problems
   on Windows (CASSANDRA-3314)
 * describe_ring should include datacenter/topology information (CASSANDRA-2882)
 * Thrift sockets are not properly buffered (CASSANDRA-3261)
 * performance improvement for bytebufferutil compare function (CASSANDRA-3286)
 * add system.versions ColumnFamily (CASSANDRA-3140)
 * reduce network copies (CASSANDRA-3333, 3373)
 * limit nodetool to 32MB of heap (CASSANDRA-3124)
 * (CQL) update parser to accept "timestamp" instead of "date" (CASSANDRA-3149)
 * Fix CLI `show schema` to include "compression_options" (CASSANDRA-3368)
 * Snapshot to include manifest under LeveledCompactionStrategy (CASSANDRA-3359)
 * (CQL) SELECT query should allow CF name to be qualified by keyspace (CASSANDRA-3130)
 * (CQL) Fix internal application error specifying 'using consistency ...'
   in lower case (CASSANDRA-3366)
 * fix Deflate compression when compression actually makes the data bigger
   (CASSANDRA-3370)
 * optimize UUIDGen to avoid lock contention on InetAddress.getLocalHost 
   (CASSANDRA-3387)
 * tolerate index being dropped mid-mutation (CASSANDRA-3334, 3313)
 * CompactionManager is now responsible for checking for new candidates
   post-task execution, enabling more consistent leveled compaction 
   (CASSANDRA-3391)
 * Cache HSHA threads (CASSANDRA-3372)
 * use CF/KS names as snapshot prefix for drop + truncate operations
   (CASSANDRA-2997)
 * Break bloom filters up to avoid heap fragmentation (CASSANDRA-2466)
 * fix cassandra hanging on jsvc stop (CASSANDRA-3302)
 * Avoid leveled compaction getting blocked on errors (CASSANDRA-3408)
 * Make reloading the compaction strategy safe (CASSANDRA-3409)
 * ignore 0.8 hints even if compaction begins before we try to purge
   them (CASSANDRA-3385)
 * remove procrun (bin\daemon) from Cassandra source tree and 
   artifacts (CASSANDRA-3331)
 * make cassandra compile under JDK7 (CASSANDRA-3275)
 * remove dependency of clientutil.jar to FBUtilities (CASSANDRA-3299)
 * avoid truncation errors by using long math on long values (CASSANDRA-3364)
 * avoid clock drift on some Windows machine (CASSANDRA-3375)
 * display cache provider in cli 'describe keyspace' command (CASSANDRA-3384)
 * fix incomplete topology information in describe_ring (CASSANDRA-3403)
 * expire dead gossip states based on time (CASSANDRA-2961)
 * improve CompactionTask extensibility (CASSANDRA-3330)
 * Allow one leveled compaction task to kick off another (CASSANDRA-3363)
 * allow encryption only between datacenters (CASSANDRA-2802)
Merged from 0.8:
 * fix truncate allowing data to be replayed post-restart (CASSANDRA-3297)
 * make iwriter final in IndexWriter to avoid NPE (CASSANDRA-2863)
 * (CQL) update grammar to require key clause in DELETE statement
   (CASSANDRA-3349)
 * (CQL) allow numeric keyspace names in USE statement (CASSANDRA-3350)
 * (Hadoop) skip empty rows when slicing the entire row (CASSANDRA-2855)
 * Fix handling of tombstone by SSTableExport/Import (CASSANDRA-3357)
 * fix ColumnIndexer to use long offsets (CASSANDRA-3358)
 * Improved CLI exceptions (CASSANDRA-3312)
 * Fix handling of tombstone by SSTableExport/Import (CASSANDRA-3357)
 * Only count compaction as active (for throttling) when they have
   successfully acquired the compaction lock (CASSANDRA-3344)
 * Display CLI version string on startup (CASSANDRA-3196)
 * (Hadoop) make CFIF try rpc_address or fallback to listen_address
   (CASSANDRA-3214)
 * (Hadoop) accept comma delimited lists of initial thrift connections
   (CASSANDRA-3185)
 * ColumnFamily min_compaction_threshold should be >= 2 (CASSANDRA-3342)
 * (Pig) add 0.8+ types and key validation type in schema (CASSANDRA-3280)
 * Fix completely removing column metadata using CLI (CASSANDRA-3126)
 * CLI `describe cluster;` output should be on separate lines for separate versions
   (CASSANDRA-3170)
 * fix changing durable_writes keyspace option during CF creation
   (CASSANDRA-3292)
 * avoid locking on update when no indexes are involved (CASSANDRA-3386)
 * fix assertionError during repair with ordered partitioners (CASSANDRA-3369)
 * correctly serialize key_validation_class for avro (CASSANDRA-3391)
 * don't expire counter tombstone after streaming (CASSANDRA-3394)
 * prevent nodes that failed to join from hanging around forever 
   (CASSANDRA-3351)
 * remove incorrect optimization from slice read path (CASSANDRA-3390)
 * Fix race in AntiEntropyService (CASSANDRA-3400)


1.0.0-final
 * close scrubbed sstable fd before deleting it (CASSANDRA-3318)
 * fix bug preventing obsolete commitlog segments from being removed
   (CASSANDRA-3269)
 * tolerate whitespace in seed CDL (CASSANDRA-3263)
 * Change default heap thresholds to max(min(1/2 ram, 1G), min(1/4 ram, 8GB))
   (CASSANDRA-3295)
 * Fix broken CompressedRandomAccessReaderTest (CASSANDRA-3298)
 * (CQL) fix type information returned for wildcard queries (CASSANDRA-3311)
 * add estimated tasks to LeveledCompactionStrategy (CASSANDRA-3322)
 * avoid including compaction cache-warming in keycache stats (CASSANDRA-3325)
 * run compaction and hinted handoff threads at MIN_PRIORITY (CASSANDRA-3308)
 * default hsha thrift server to cpu core count in rpc pool (CASSANDRA-3329)
 * add bin\daemon to binary tarball for Windows service (CASSANDRA-3331)
 * Fix places where uncompressed size of sstables was use in place of the
   compressed one (CASSANDRA-3338)
 * Fix hsha thrift server (CASSANDRA-3346)
 * Make sure repair only stream needed sstables (CASSANDRA-3345)


1.0.0-rc2
 * Log a meaningful warning when a node receives a message for a repair session
   that doesn't exist anymore (CASSANDRA-3256)
 * test for NUMA policy support as well as numactl presence (CASSANDRA-3245)
 * Fix FD leak when internode encryption is enabled (CASSANDRA-3257)
 * Remove incorrect assertion in mergeIterator (CASSANDRA-3260)
 * FBUtilities.hexToBytes(String) to throw NumberFormatException when string
   contains non-hex characters (CASSANDRA-3231)
 * Keep SimpleSnitch proximity ordering unchanged from what the Strategy
   generates, as intended (CASSANDRA-3262)
 * remove Scrub from compactionstats when finished (CASSANDRA-3255)
 * fix counter entry in jdbc TypesMap (CASSANDRA-3268)
 * fix full queue scenario for ParallelCompactionIterator (CASSANDRA-3270)
 * fix bootstrap process (CASSANDRA-3285)
 * don't try delivering hints if when there isn't any (CASSANDRA-3176)
 * CLI documentation change for ColumnFamily `compression_options` (CASSANDRA-3282)
 * ignore any CF ids sent by client for adding CF/KS (CASSANDRA-3288)
 * remove obsolete hints on first startup (CASSANDRA-3291)
 * use correct ISortedColumns for time-optimized reads (CASSANDRA-3289)
 * Evict gossip state immediately when a token is taken over by a new IP 
   (CASSANDRA-3259)


1.0.0-rc1
 * Update CQL to generate microsecond timestamps by default (CASSANDRA-3227)
 * Fix counting CFMetadata towards Memtable liveRatio (CASSANDRA-3023)
 * Kill server on wrapped OOME such as from FileChannel.map (CASSANDRA-3201)
 * remove unnecessary copy when adding to row cache (CASSANDRA-3223)
 * Log message when a full repair operation completes (CASSANDRA-3207)
 * Fix streamOutSession keeping sstables references forever if the remote end
   dies (CASSANDRA-3216)
 * Remove dynamic_snitch boolean from example configuration (defaulting to 
   true) and set default badness threshold to 0.1 (CASSANDRA-3229)
 * Base choice of random or "balanced" token on bootstrap on whether
   schema definitions were found (CASSANDRA-3219)
 * Fixes for LeveledCompactionStrategy score computation, prioritization,
   scheduling, and performance (CASSANDRA-3224, 3234)
 * parallelize sstable open at server startup (CASSANDRA-2988)
 * fix handling of exceptions writing to OutboundTcpConnection (CASSANDRA-3235)
 * Allow using quotes in "USE <keyspace>;" CLI command (CASSANDRA-3208)
 * Don't allow any cache loading exceptions to halt startup (CASSANDRA-3218)
 * Fix sstableloader --ignores option (CASSANDRA-3247)
 * File descriptor limit increased in packaging (CASSANDRA-3206)
 * Fix deadlock in commit log during flush (CASSANDRA-3253) 


1.0.0-beta1
 * removed binarymemtable (CASSANDRA-2692)
 * add commitlog_total_space_in_mb to prevent fragmented logs (CASSANDRA-2427)
 * removed commitlog_rotation_threshold_in_mb configuration (CASSANDRA-2771)
 * make AbstractBounds.normalize de-overlapp overlapping ranges (CASSANDRA-2641)
 * replace CollatingIterator, ReducingIterator with MergeIterator 
   (CASSANDRA-2062)
 * Fixed the ability to set compaction strategy in cli using create column 
   family command (CASSANDRA-2778)
 * clean up tmp files after failed compaction (CASSANDRA-2468)
 * restrict repair streaming to specific columnfamilies (CASSANDRA-2280)
 * don't bother persisting columns shadowed by a row tombstone (CASSANDRA-2589)
 * reset CF and SC deletion times after gc_grace (CASSANDRA-2317)
 * optimize away seek when compacting wide rows (CASSANDRA-2879)
 * single-pass streaming (CASSANDRA-2677, 2906, 2916, 3003)
 * use reference counting for deleting sstables instead of relying on GC
   (CASSANDRA-2521, 3179)
 * store hints as serialized mutations instead of pointers to data row
   (CASSANDRA-2045)
 * store hints in the coordinator node instead of in the closest replica 
   (CASSANDRA-2914)
 * add row_cache_keys_to_save CF option (CASSANDRA-1966)
 * check column family validity in nodetool repair (CASSANDRA-2933)
 * use lazy initialization instead of class initialization in NodeId
   (CASSANDRA-2953)
 * add paging to get_count (CASSANDRA-2894)
 * fix "short reads" in [multi]get (CASSANDRA-2643, 3157, 3192)
 * add optional compression for sstables (CASSANDRA-47, 2994, 3001, 3128)
 * add scheduler JMX metrics (CASSANDRA-2962)
 * add block level checksum for compressed data (CASSANDRA-1717)
 * make column family backed column map pluggable and introduce unsynchronized
   ArrayList backed one to speedup reads (CASSANDRA-2843, 3165, 3205)
 * refactoring of the secondary index api (CASSANDRA-2982)
 * make CL > ONE reads wait for digest reconciliation before returning
   (CASSANDRA-2494)
 * fix missing logging for some exceptions (CASSANDRA-2061)
 * refactor and optimize ColumnFamilyStore.files(...) and Descriptor.fromFilename(String)
   and few other places responsible for work with SSTable files (CASSANDRA-3040)
 * Stop reading from sstables once we know we have the most recent columns,
   for query-by-name requests (CASSANDRA-2498)
 * Add query-by-column mode to stress.java (CASSANDRA-3064)
 * Add "install" command to cassandra.bat (CASSANDRA-292)
 * clean up KSMetadata, CFMetadata from unnecessary
   Thrift<->Avro conversion methods (CASSANDRA-3032)
 * Add timeouts to client request schedulers (CASSANDRA-3079, 3096)
 * Cli to use hashes rather than array of hashes for strategy options (CASSANDRA-3081)
 * LeveledCompactionStrategy (CASSANDRA-1608, 3085, 3110, 3087, 3145, 3154, 3182)
 * Improvements of the CLI `describe` command (CASSANDRA-2630)
 * reduce window where dropped CF sstables may not be deleted (CASSANDRA-2942)
 * Expose gossip/FD info to JMX (CASSANDRA-2806)
 * Fix streaming over SSL when compressed SSTable involved (CASSANDRA-3051)
 * Add support for pluggable secondary index implementations (CASSANDRA-3078)
 * remove compaction_thread_priority setting (CASSANDRA-3104)
 * generate hints for replicas that timeout, not just replicas that are known
   to be down before starting (CASSANDRA-2034)
 * Add throttling for internode streaming (CASSANDRA-3080)
 * make the repair of a range repair all replica (CASSANDRA-2610, 3194)
 * expose the ability to repair the first range (as returned by the
   partitioner) of a node (CASSANDRA-2606)
 * Streams Compression (CASSANDRA-3015)
 * add ability to use multiple threads during a single compaction
   (CASSANDRA-2901)
 * make AbstractBounds.normalize support overlapping ranges (CASSANDRA-2641)
 * fix of the CQL count() behavior (CASSANDRA-3068)
 * use TreeMap backed column families for the SSTable simple writers
   (CASSANDRA-3148)
 * fix inconsistency of the CLI syntax when {} should be used instead of [{}]
   (CASSANDRA-3119)
 * rename CQL type names to match expected SQL behavior (CASSANDRA-3149, 3031)
 * Arena-based allocation for memtables (CASSANDRA-2252, 3162, 3163, 3168)
 * Default RR chance to 0.1 (CASSANDRA-3169)
 * Add RowLevel support to secondary index API (CASSANDRA-3147)
 * Make SerializingCacheProvider the default if JNA is available (CASSANDRA-3183)
 * Fix backwards compatibilty for CQL memtable properties (CASSANDRA-3190)
 * Add five-minute delay before starting compactions on a restarted server
   (CASSANDRA-3181)
 * Reduce copies done for intra-host messages (CASSANDRA-1788, 3144)
 * support of compaction strategy option for stress.java (CASSANDRA-3204)
 * make memtable throughput and column count thresholds no-ops (CASSANDRA-2449)
 * Return schema information along with the resultSet in CQL (CASSANDRA-2734)
 * Add new DecimalType (CASSANDRA-2883)
 * Fix assertion error in RowRepairResolver (CASSANDRA-3156)
 * Reduce unnecessary high buffer sizes (CASSANDRA-3171)
 * Pluggable compaction strategy (CASSANDRA-1610)
 * Add new broadcast_address config option (CASSANDRA-2491)


0.8.7
 * Kill server on wrapped OOME such as from FileChannel.map (CASSANDRA-3201)
 * Allow using quotes in "USE <keyspace>;" CLI command (CASSANDRA-3208)
 * Log message when a full repair operation completes (CASSANDRA-3207)
 * Don't allow any cache loading exceptions to halt startup (CASSANDRA-3218)
 * Fix sstableloader --ignores option (CASSANDRA-3247)
 * File descriptor limit increased in packaging (CASSANDRA-3206)
 * Log a meaningfull warning when a node receive a message for a repair session
   that doesn't exist anymore (CASSANDRA-3256)
 * Fix FD leak when internode encryption is enabled (CASSANDRA-3257)
 * FBUtilities.hexToBytes(String) to throw NumberFormatException when string
   contains non-hex characters (CASSANDRA-3231)
 * Keep SimpleSnitch proximity ordering unchanged from what the Strategy
   generates, as intended (CASSANDRA-3262)
 * remove Scrub from compactionstats when finished (CASSANDRA-3255)
 * Fix tool .bat files when CASSANDRA_HOME contains spaces (CASSANDRA-3258)
 * Force flush of status table when removing/updating token (CASSANDRA-3243)
 * Evict gossip state immediately when a token is taken over by a new IP (CASSANDRA-3259)
 * Fix bug where the failure detector can take too long to mark a host
   down (CASSANDRA-3273)
 * (Hadoop) allow wrapping ranges in queries (CASSANDRA-3137)
 * (Hadoop) check all interfaces for a match with split location
   before falling back to random replica (CASSANDRA-3211)
 * (Hadoop) Make Pig storage handle implements LoadMetadata (CASSANDRA-2777)
 * (Hadoop) Fix exception during PIG 'dump' (CASSANDRA-2810)
 * Fix stress COUNTER_GET option (CASSANDRA-3301)
 * Fix missing fields in CLI `show schema` output (CASSANDRA-3304)
 * Nodetool no longer leaks threads and closes JMX connections (CASSANDRA-3309)
 * fix truncate allowing data to be replayed post-restart (CASSANDRA-3297)
 * Move SimpleAuthority and SimpleAuthenticator to examples (CASSANDRA-2922)
 * Fix handling of tombstone by SSTableExport/Import (CASSANDRA-3357)
 * Fix transposition in cfHistograms (CASSANDRA-3222)
 * Allow using number as DC name when creating keyspace in CQL (CASSANDRA-3239)
 * Force flush of system table after updating/removing a token (CASSANDRA-3243)


0.8.6
 * revert CASSANDRA-2388
 * change TokenRange.endpoints back to listen/broadcast address to match
   pre-1777 behavior, and add TokenRange.rpc_endpoints instead (CASSANDRA-3187)
 * avoid trying to watch cassandra-topology.properties when loaded from jar
   (CASSANDRA-3138)
 * prevent users from creating keyspaces with LocalStrategy replication
   (CASSANDRA-3139)
 * fix CLI `show schema;` to output correct keyspace definition statement
   (CASSANDRA-3129)
 * CustomTThreadPoolServer to log TTransportException at DEBUG level
   (CASSANDRA-3142)
 * allow topology sort to work with non-unique rack names between 
   datacenters (CASSANDRA-3152)
 * Improve caching of same-version Messages on digest and repair paths
   (CASSANDRA-3158)
 * Randomize choice of first replica for counter increment (CASSANDRA-2890)
 * Fix using read_repair_chance instead of merge_shard_change (CASSANDRA-3202)
 * Avoid streaming data to nodes that already have it, on move as well as
   decommission (CASSANDRA-3041)
 * Fix divide by zero error in GCInspector (CASSANDRA-3164)
 * allow quoting of the ColumnFamily name in CLI `create column family`
   statement (CASSANDRA-3195)
 * Fix rolling upgrade from 0.7 to 0.8 problem (CASSANDRA-3166)
 * Accomodate missing encryption_options in IncomingTcpConnection.stream
   (CASSANDRA-3212)


0.8.5
 * fix NPE when encryption_options is unspecified (CASSANDRA-3007)
 * include column name in validation failure exceptions (CASSANDRA-2849)
 * make sure truncate clears out the commitlog so replay won't re-
   populate with truncated data (CASSANDRA-2950)
 * fix NPE when debug logging is enabled and dropped CF is present
   in a commitlog segment (CASSANDRA-3021)
 * fix cassandra.bat when CASSANDRA_HOME contains spaces (CASSANDRA-2952)
 * fix to SSTableSimpleUnsortedWriter bufferSize calculation (CASSANDRA-3027)
 * make cleanup and normal compaction able to skip empty rows
   (rows containing nothing but expired tombstones) (CASSANDRA-3039)
 * work around native memory leak in com.sun.management.GarbageCollectorMXBean
   (CASSANDRA-2868)
 * validate that column names in column_metadata are not equal to key_alias
   on create/update of the ColumnFamily and CQL 'ALTER' statement (CASSANDRA-3036)
 * return an InvalidRequestException if an indexed column is assigned
   a value larger than 64KB (CASSANDRA-3057)
 * fix of numeric-only and string column names handling in CLI "drop index" 
   (CASSANDRA-3054)
 * prune index scan resultset back to original request for lazy
   resultset expansion case (CASSANDRA-2964)
 * (Hadoop) fail jobs when Cassandra node has failed but TaskTracker
   has not (CASSANDRA-2388)
 * fix dynamic snitch ignoring nodes when read_repair_chance is zero
   (CASSANDRA-2662)
 * avoid retaining references to dropped CFS objects in 
   CompactionManager.estimatedCompactions (CASSANDRA-2708)
 * expose rpc timeouts per host in MessagingServiceMBean (CASSANDRA-2941)
 * avoid including cwd in classpath for deb and rpm packages (CASSANDRA-2881)
 * remove gossip state when a new IP takes over a token (CASSANDRA-3071)
 * allow sstable2json to work on index sstable files (CASSANDRA-3059)
 * always hint counters (CASSANDRA-3099)
 * fix log4j initialization in EmbeddedCassandraService (CASSANDRA-2857)
 * remove gossip state when a new IP takes over a token (CASSANDRA-3071)
 * work around native memory leak in com.sun.management.GarbageCollectorMXBean
    (CASSANDRA-2868)
 * fix UnavailableException with writes at CL.EACH_QUORM (CASSANDRA-3084)
 * fix parsing of the Keyspace and ColumnFamily names in numeric
   and string representations in CLI (CASSANDRA-3075)
 * fix corner cases in Range.differenceToFetch (CASSANDRA-3084)
 * fix ip address String representation in the ring cache (CASSANDRA-3044)
 * fix ring cache compatibility when mixing pre-0.8.4 nodes with post-
   in the same cluster (CASSANDRA-3023)
 * make repair report failure when a node participating dies (instead of
   hanging forever) (CASSANDRA-2433)
 * fix handling of the empty byte buffer by ReversedType (CASSANDRA-3111)
 * Add validation that Keyspace names are case-insensitively unique (CASSANDRA-3066)
 * catch invalid key_validation_class before instantiating UpdateColumnFamily (CASSANDRA-3102)
 * make Range and Bounds objects client-safe (CASSANDRA-3108)
 * optionally skip log4j configuration (CASSANDRA-3061)
 * bundle sstableloader with the debian package (CASSANDRA-3113)
 * don't try to build secondary indexes when there is none (CASSANDRA-3123)
 * improve SSTableSimpleUnsortedWriter speed for large rows (CASSANDRA-3122)
 * handle keyspace arguments correctly in nodetool snapshot (CASSANDRA-3038)
 * Fix SSTableImportTest on windows (CASSANDRA-3043)
 * expose compactionThroughputMbPerSec through JMX (CASSANDRA-3117)
 * log keyspace and CF of large rows being compacted


0.8.4
 * change TokenRing.endpoints to be a list of rpc addresses instead of 
   listen/broadcast addresses (CASSANDRA-1777)
 * include files-to-be-streamed in StreamInSession.getSources (CASSANDRA-2972)
 * use JAVA env var in cassandra-env.sh (CASSANDRA-2785, 2992)
 * avoid doing read for no-op replicate-on-write at CL=1 (CASSANDRA-2892)
 * refuse counter write for CL.ANY (CASSANDRA-2990)
 * switch back to only logging recent dropped messages (CASSANDRA-3004)
 * always deserialize RowMutation for counters (CASSANDRA-3006)
 * ignore saved replication_factor strategy_option for NTS (CASSANDRA-3011)
 * make sure pre-truncate CL segments are discarded (CASSANDRA-2950)


0.8.3
 * add ability to drop local reads/writes that are going to timeout
   (CASSANDRA-2943)
 * revamp token removal process, keep gossip states for 3 days (CASSANDRA-2496)
 * don't accept extra args for 0-arg nodetool commands (CASSANDRA-2740)
 * log unavailableexception details at debug level (CASSANDRA-2856)
 * expose data_dir though jmx (CASSANDRA-2770)
 * don't include tmp files as sstable when create cfs (CASSANDRA-2929)
 * log Java classpath on startup (CASSANDRA-2895)
 * keep gossipped version in sync with actual on migration coordinator 
   (CASSANDRA-2946)
 * use lazy initialization instead of class initialization in NodeId
   (CASSANDRA-2953)
 * check column family validity in nodetool repair (CASSANDRA-2933)
 * speedup bytes to hex conversions dramatically (CASSANDRA-2850)
 * Flush memtables on shutdown when durable writes are disabled 
   (CASSANDRA-2958)
 * improved POSIX compatibility of start scripts (CASsANDRA-2965)
 * add counter support to Hadoop InputFormat (CASSANDRA-2981)
 * fix bug where dirty commitlog segments were removed (and avoid keeping 
   segments with no post-flush activity permanently dirty) (CASSANDRA-2829)
 * fix throwing exception with batch mutation of counter super columns
   (CASSANDRA-2949)
 * ignore system tables during repair (CASSANDRA-2979)
 * throw exception when NTS is given replication_factor as an option
   (CASSANDRA-2960)
 * fix assertion error during compaction of counter CFs (CASSANDRA-2968)
 * avoid trying to create index names, when no index exists (CASSANDRA-2867)
 * don't sample the system table when choosing a bootstrap token
   (CASSANDRA-2825)
 * gossiper notifies of local state changes (CASSANDRA-2948)
 * add asynchronous and half-sync/half-async (hsha) thrift servers 
   (CASSANDRA-1405)
 * fix potential use of free'd native memory in SerializingCache 
   (CASSANDRA-2951)
 * prune index scan resultset back to original request for lazy
   resultset expansion case (CASSANDRA-2964)
 * (Hadoop) fail jobs when Cassandra node has failed but TaskTracker
    has not (CASSANDRA-2388)


0.8.2
 * CQL: 
   - include only one row per unique key for IN queries (CASSANDRA-2717)
   - respect client timestamp on full row deletions (CASSANDRA-2912)
 * improve thread-safety in StreamOutSession (CASSANDRA-2792)
 * allow deleting a row and updating indexed columns in it in the
   same mutation (CASSANDRA-2773)
 * Expose number of threads blocked on submitting memtable to flush
   in JMX (CASSANDRA-2817)
 * add ability to return "endpoints" to nodetool (CASSANDRA-2776)
 * Add support for multiple (comma-delimited) coordinator addresses
   to ColumnFamilyInputFormat (CASSANDRA-2807)
 * fix potential NPE while scheduling read repair for range slice
   (CASSANDRA-2823)
 * Fix race in SystemTable.getCurrentLocalNodeId (CASSANDRA-2824)
 * Correctly set default for replicate_on_write (CASSANDRA-2835)
 * improve nodetool compactionstats formatting (CASSANDRA-2844)
 * fix index-building status display (CASSANDRA-2853)
 * fix CLI perpetuating obsolete KsDef.replication_factor (CASSANDRA-2846)
 * improve cli treatment of multiline comments (CASSANDRA-2852)
 * handle row tombstones correctly in EchoedRow (CASSANDRA-2786)
 * add MessagingService.get[Recently]DroppedMessages and
   StorageService.getExceptionCount (CASSANDRA-2804)
 * fix possibility of spurious UnavailableException for LOCAL_QUORUM
   reads with dynamic snitch + read repair disabled (CASSANDRA-2870)
 * add ant-optional as dependence for the debian package (CASSANDRA-2164)
 * add option to specify limit for get_slice in the CLI (CASSANDRA-2646)
 * decrease HH page size (CASSANDRA-2832)
 * reset cli keyspace after dropping the current one (CASSANDRA-2763)
 * add KeyRange option to Hadoop inputformat (CASSANDRA-1125)
 * fix protocol versioning (CASSANDRA-2818, 2860)
 * support spaces in path to log4j configuration (CASSANDRA-2383)
 * avoid including inferred types in CF update (CASSANDRA-2809)
 * fix JMX bulkload call (CASSANDRA-2908)
 * fix updating KS with durable_writes=false (CASSANDRA-2907)
 * add simplified facade to SSTableWriter for bulk loading use
   (CASSANDRA-2911)
 * fix re-using index CF sstable names after drop/recreate (CASSANDRA-2872)
 * prepend CF to default index names (CASSANDRA-2903)
 * fix hint replay (CASSANDRA-2928)
 * Properly synchronize repair's merkle tree computation (CASSANDRA-2816)


0.8.1
 * CQL:
   - support for insert, delete in BATCH (CASSANDRA-2537)
   - support for IN to SELECT, UPDATE (CASSANDRA-2553)
   - timestamp support for INSERT, UPDATE, and BATCH (CASSANDRA-2555)
   - TTL support (CASSANDRA-2476)
   - counter support (CASSANDRA-2473)
   - ALTER COLUMNFAMILY (CASSANDRA-1709)
   - DROP INDEX (CASSANDRA-2617)
   - add SCHEMA/TABLE as aliases for KS/CF (CASSANDRA-2743)
   - server handles wait-for-schema-agreement (CASSANDRA-2756)
   - key alias support (CASSANDRA-2480)
 * add support for comparator parameters and a generic ReverseType
   (CASSANDRA-2355)
 * add CompositeType and DynamicCompositeType (CASSANDRA-2231)
 * optimize batches containing multiple updates to the same row
   (CASSANDRA-2583)
 * adjust hinted handoff page size to avoid OOM with large columns 
   (CASSANDRA-2652)
 * mark BRAF buffer invalid post-flush so we don't re-flush partial
   buffers again, especially on CL writes (CASSANDRA-2660)
 * add DROP INDEX support to CLI (CASSANDRA-2616)
 * don't perform HH to client-mode [storageproxy] nodes (CASSANDRA-2668)
 * Improve forceDeserialize/getCompactedRow encapsulation (CASSANDRA-2659)
 * Don't write CounterUpdateColumn to disk in tests (CASSANDRA-2650)
 * Add sstable bulk loading utility (CASSANDRA-1278)
 * avoid replaying hints to dropped columnfamilies (CASSANDRA-2685)
 * add placeholders for missing rows in range query pseudo-RR (CASSANDRA-2680)
 * remove no-op HHOM.renameHints (CASSANDRA-2693)
 * clone super columns to avoid modifying them during flush (CASSANDRA-2675)
 * allow writes to bypass the commitlog for certain keyspaces (CASSANDRA-2683)
 * avoid NPE when bypassing commitlog during memtable flush (CASSANDRA-2781)
 * Added support for making bootstrap retry if nodes flap (CASSANDRA-2644)
 * Added statusthrift to nodetool to report if thrift server is running (CASSANDRA-2722)
 * Fixed rows being cached if they do not exist (CASSANDRA-2723)
 * Support passing tableName and cfName to RowCacheProviders (CASSANDRA-2702)
 * close scrub file handles (CASSANDRA-2669)
 * throttle migration replay (CASSANDRA-2714)
 * optimize column serializer creation (CASSANDRA-2716)
 * Added support for making bootstrap retry if nodes flap (CASSANDRA-2644)
 * Added statusthrift to nodetool to report if thrift server is running
   (CASSANDRA-2722)
 * Fixed rows being cached if they do not exist (CASSANDRA-2723)
 * fix truncate/compaction race (CASSANDRA-2673)
 * workaround large resultsets causing large allocation retention
   by nio sockets (CASSANDRA-2654)
 * fix nodetool ring use with Ec2Snitch (CASSANDRA-2733)
 * fix removing columns and subcolumns that are supressed by a row or
   supercolumn tombstone during replica resolution (CASSANDRA-2590)
 * support sstable2json against snapshot sstables (CASSANDRA-2386)
 * remove active-pull schema requests (CASSANDRA-2715)
 * avoid marking entire list of sstables as actively being compacted
   in multithreaded compaction (CASSANDRA-2765)
 * seek back after deserializing a row to update cache with (CASSANDRA-2752)
 * avoid skipping rows in scrub for counter column family (CASSANDRA-2759)
 * fix ConcurrentModificationException in repair when dealing with 0.7 node
   (CASSANDRA-2767)
 * use threadsafe collections for StreamInSession (CASSANDRA-2766)
 * avoid infinite loop when creating merkle tree (CASSANDRA-2758)
 * avoids unmarking compacting sstable prematurely in cleanup (CASSANDRA-2769)
 * fix NPE when the commit log is bypassed (CASSANDRA-2718)
 * don't throw an exception in SS.isRPCServerRunning (CASSANDRA-2721)
 * make stress.jar executable (CASSANDRA-2744)
 * add daemon mode to java stress (CASSANDRA-2267)
 * expose the DC and rack of a node through JMX and nodetool ring (CASSANDRA-2531)
 * fix cache mbean getSize (CASSANDRA-2781)
 * Add Date, Float, Double, and Boolean types (CASSANDRA-2530)
 * Add startup flag to renew counter node id (CASSANDRA-2788)
 * add jamm agent to cassandra.bat (CASSANDRA-2787)
 * fix repair hanging if a neighbor has nothing to send (CASSANDRA-2797)
 * purge tombstone even if row is in only one sstable (CASSANDRA-2801)
 * Fix wrong purge of deleted cf during compaction (CASSANDRA-2786)
 * fix race that could result in Hadoop writer failing to throw an
   exception encountered after close() (CASSANDRA-2755)
 * fix scan wrongly throwing assertion error (CASSANDRA-2653)
 * Always use even distribution for merkle tree with RandomPartitionner
   (CASSANDRA-2841)
 * fix describeOwnership for OPP (CASSANDRA-2800)
 * ensure that string tokens do not contain commas (CASSANDRA-2762)


0.8.0-final
 * fix CQL grammar warning and cqlsh regression from CASSANDRA-2622
 * add ant generate-cql-html target (CASSANDRA-2526)
 * update CQL consistency levels (CASSANDRA-2566)
 * debian packaging fixes (CASSANDRA-2481, 2647)
 * fix UUIDType, IntegerType for direct buffers (CASSANDRA-2682, 2684)
 * switch to native Thrift for Hadoop map/reduce (CASSANDRA-2667)
 * fix StackOverflowError when building from eclipse (CASSANDRA-2687)
 * only provide replication_factor to strategy_options "help" for
   SimpleStrategy, OldNetworkTopologyStrategy (CASSANDRA-2678, 2713)
 * fix exception adding validators to non-string columns (CASSANDRA-2696)
 * avoid instantiating DatabaseDescriptor in JDBC (CASSANDRA-2694)
 * fix potential stack overflow during compaction (CASSANDRA-2626)
 * clone super columns to avoid modifying them during flush (CASSANDRA-2675)
 * reset underlying iterator in EchoedRow constructor (CASSANDRA-2653)


0.8.0-rc1
 * faster flushes and compaction from fixing excessively pessimistic 
   rebuffering in BRAF (CASSANDRA-2581)
 * fix returning null column values in the python cql driver (CASSANDRA-2593)
 * fix merkle tree splitting exiting early (CASSANDRA-2605)
 * snapshot_before_compaction directory name fix (CASSANDRA-2598)
 * Disable compaction throttling during bootstrap (CASSANDRA-2612) 
 * fix CQL treatment of > and < operators in range slices (CASSANDRA-2592)
 * fix potential double-application of counter updates on commitlog replay
   by moving replay position from header to sstable metadata (CASSANDRA-2419)
 * JDBC CQL driver exposes getColumn for access to timestamp
 * JDBC ResultSetMetadata properties added to AbstractType
 * r/m clustertool (CASSANDRA-2607)
 * add support for presenting row key as a column in CQL result sets 
   (CASSANDRA-2622)
 * Don't allow {LOCAL|EACH}_QUORUM unless strategy is NTS (CASSANDRA-2627)
 * validate keyspace strategy_options during CQL create (CASSANDRA-2624)
 * fix empty Result with secondary index when limit=1 (CASSANDRA-2628)
 * Fix regression where bootstrapping a node with no schema fails
   (CASSANDRA-2625)
 * Allow removing LocationInfo sstables (CASSANDRA-2632)
 * avoid attempting to replay mutations from dropped keyspaces (CASSANDRA-2631)
 * avoid using cached position of a key when GT is requested (CASSANDRA-2633)
 * fix counting bloom filter true positives (CASSANDRA-2637)
 * initialize local ep state prior to gossip startup if needed (CASSANDRA-2638)
 * fix counter increment lost after restart (CASSANDRA-2642)
 * add quote-escaping via backslash to CLI (CASSANDRA-2623)
 * fix pig example script (CASSANDRA-2487)
 * fix dynamic snitch race in adding latencies (CASSANDRA-2618)
 * Start/stop cassandra after more important services such as mdadm in
   debian packaging (CASSANDRA-2481)


0.8.0-beta2
 * fix NPE compacting index CFs (CASSANDRA-2528)
 * Remove checking all column families on startup for compaction candidates 
   (CASSANDRA-2444)
 * validate CQL create keyspace options (CASSANDRA-2525)
 * fix nodetool setcompactionthroughput (CASSANDRA-2550)
 * move	gossip heartbeat back to its own thread (CASSANDRA-2554)
 * validate cql TRUNCATE columnfamily before truncating (CASSANDRA-2570)
 * fix batch_mutate for mixed standard-counter mutations (CASSANDRA-2457)
 * disallow making schema changes to system keyspace (CASSANDRA-2563)
 * fix sending mutation messages multiple times (CASSANDRA-2557)
 * fix incorrect use of NBHM.size in ReadCallback that could cause
   reads to time out even when responses were received (CASSANDRA-2552)
 * trigger read repair correctly for LOCAL_QUORUM reads (CASSANDRA-2556)
 * Allow configuring the number of compaction thread (CASSANDRA-2558)
 * forceUserDefinedCompaction will attempt to compact what it is given
   even if the pessimistic estimate is that there is not enough disk space;
   automatic compactions will only compact 2 or more sstables (CASSANDRA-2575)
 * refuse to apply migrations with older timestamps than the current 
   schema (CASSANDRA-2536)
 * remove unframed Thrift transport option
 * include indexes in snapshots (CASSANDRA-2596)
 * improve ignoring of obsolete mutations in index maintenance (CASSANDRA-2401)
 * recognize attempt to drop just the index while leaving the column
   definition alone (CASSANDRA-2619)
  

0.8.0-beta1
 * remove Avro RPC support (CASSANDRA-926)
 * support for columns that act as incr/decr counters 
   (CASSANDRA-1072, 1937, 1944, 1936, 2101, 2093, 2288, 2105, 2384, 2236, 2342,
   2454)
 * CQL (CASSANDRA-1703, 1704, 1705, 1706, 1707, 1708, 1710, 1711, 1940, 
   2124, 2302, 2277, 2493)
 * avoid double RowMutation serialization on write path (CASSANDRA-1800)
 * make NetworkTopologyStrategy the default (CASSANDRA-1960)
 * configurable internode encryption (CASSANDRA-1567, 2152)
 * human readable column names in sstable2json output (CASSANDRA-1933)
 * change default JMX port to 7199 (CASSANDRA-2027)
 * backwards compatible internal messaging (CASSANDRA-1015)
 * atomic switch of memtables and sstables (CASSANDRA-2284)
 * add pluggable SeedProvider (CASSANDRA-1669)
 * Fix clustertool to not throw exception when calling get_endpoints (CASSANDRA-2437)
 * upgrade to thrift 0.6 (CASSANDRA-2412) 
 * repair works on a token range instead of full ring (CASSANDRA-2324)
 * purge tombstones from row cache (CASSANDRA-2305)
 * push replication_factor into strategy_options (CASSANDRA-1263)
 * give snapshots the same name on each node (CASSANDRA-1791)
 * remove "nodetool loadbalance" (CASSANDRA-2448)
 * multithreaded compaction (CASSANDRA-2191)
 * compaction throttling (CASSANDRA-2156)
 * add key type information and alias (CASSANDRA-2311, 2396)
 * cli no longer divides read_repair_chance by 100 (CASSANDRA-2458)
 * made CompactionInfo.getTaskType return an enum (CASSANDRA-2482)
 * add a server-wide cap on measured memtable memory usage and aggressively
   flush to keep under that threshold (CASSANDRA-2006)
 * add unified UUIDType (CASSANDRA-2233)
 * add off-heap row cache support (CASSANDRA-1969)


0.7.5
 * improvements/fixes to PIG driver (CASSANDRA-1618, CASSANDRA-2387,
   CASSANDRA-2465, CASSANDRA-2484)
 * validate index names (CASSANDRA-1761)
 * reduce contention on Table.flusherLock (CASSANDRA-1954)
 * try harder to detect failures during streaming, cleaning up temporary
   files more reliably (CASSANDRA-2088)
 * shut down server for OOM on a Thrift thread (CASSANDRA-2269)
 * fix tombstone handling in repair and sstable2json (CASSANDRA-2279)
 * preserve version when streaming data from old sstables (CASSANDRA-2283)
 * don't start repair if a neighboring node is marked as dead (CASSANDRA-2290)
 * purge tombstones from row cache (CASSANDRA-2305)
 * Avoid seeking when sstable2json exports the entire file (CASSANDRA-2318)
 * clear Built flag in system table when dropping an index (CASSANDRA-2320)
 * don't allow arbitrary argument for stress.java (CASSANDRA-2323)
 * validate values for index predicates in get_indexed_slice (CASSANDRA-2328)
 * queue secondary indexes for flush before the parent (CASSANDRA-2330)
 * allow job configuration to set the CL used in Hadoop jobs (CASSANDRA-2331)
 * add memtable_flush_queue_size defaulting to 4 (CASSANDRA-2333)
 * Allow overriding of initial_token, storage_port and rpc_port from system
   properties (CASSANDRA-2343)
 * fix comparator used for non-indexed secondary expressions in index scan
   (CASSANDRA-2347)
 * ensure size calculation and write phase of large-row compaction use
   the same threshold for TTL expiration (CASSANDRA-2349)
 * fix race when iterating CFs during add/drop (CASSANDRA-2350)
 * add ConsistencyLevel command to CLI (CASSANDRA-2354)
 * allow negative numbers in the cli (CASSANDRA-2358)
 * hard code serialVersionUID for tokens class (CASSANDRA-2361)
 * fix potential infinite loop in ByteBufferUtil.inputStream (CASSANDRA-2365)
 * fix encoding bugs in HintedHandoffManager, SystemTable when default
   charset is not UTF8 (CASSANDRA-2367)
 * avoids having removed node reappearing in Gossip (CASSANDRA-2371)
 * fix incorrect truncation of long to int when reading columns via block
   index (CASSANDRA-2376)
 * fix NPE during stream session (CASSANDRA-2377)
 * fix race condition that could leave orphaned data files when dropping CF or
   KS (CASSANDRA-2381)
 * fsync statistics component on write (CASSANDRA-2382)
 * fix duplicate results from CFS.scan (CASSANDRA-2406)
 * add IntegerType to CLI help (CASSANDRA-2414)
 * avoid caching token-only decoratedkeys (CASSANDRA-2416)
 * convert mmap assertion to if/throw so scrub can catch it (CASSANDRA-2417)
 * don't overwrite gc log (CASSANDR-2418)
 * invalidate row cache for streamed row to avoid inconsitencies
   (CASSANDRA-2420)
 * avoid copies in range/index scans (CASSANDRA-2425)
 * make sure we don't wipe data during cleanup if the node has not join
   the ring (CASSANDRA-2428)
 * Try harder to close files after compaction (CASSANDRA-2431)
 * re-set bootstrapped flag after move finishes (CASSANDRA-2435)
 * display validation_class in CLI 'describe keyspace' (CASSANDRA-2442)
 * make cleanup compactions cleanup the row cache (CASSANDRA-2451)
 * add column fields validation to scrub (CASSANDRA-2460)
 * use 64KB flush buffer instead of in_memory_compaction_limit (CASSANDRA-2463)
 * fix backslash substitutions in CLI (CASSANDRA-2492)
 * disable cache saving for system CFS (CASSANDRA-2502)
 * fixes for verifying destination availability under hinted conditions
   so UE can be thrown intead of timing out (CASSANDRA-2514)
 * fix update of validation class in column metadata (CASSANDRA-2512)
 * support LOCAL_QUORUM, EACH_QUORUM CLs outside of NTS (CASSANDRA-2516)
 * preserve version when streaming data from old sstables (CASSANDRA-2283)
 * fix backslash substitutions in CLI (CASSANDRA-2492)
 * count a row deletion as one operation towards memtable threshold 
   (CASSANDRA-2519)
 * support LOCAL_QUORUM, EACH_QUORUM CLs outside of NTS (CASSANDRA-2516)


0.7.4
 * add nodetool join command (CASSANDRA-2160)
 * fix secondary indexes on pre-existing or streamed data (CASSANDRA-2244)
 * initialize endpoint in gossiper earlier (CASSANDRA-2228)
 * add ability to write to Cassandra from Pig (CASSANDRA-1828)
 * add rpc_[min|max]_threads (CASSANDRA-2176)
 * add CL.TWO, CL.THREE (CASSANDRA-2013)
 * avoid exporting an un-requested row in sstable2json, when exporting 
   a key that does not exist (CASSANDRA-2168)
 * add incremental_backups option (CASSANDRA-1872)
 * add configurable row limit to Pig loadfunc (CASSANDRA-2276)
 * validate column values in batches as well as single-Column inserts
   (CASSANDRA-2259)
 * move sample schema from cassandra.yaml to schema-sample.txt,
   a cli scripts (CASSANDRA-2007)
 * avoid writing empty rows when scrubbing tombstoned rows (CASSANDRA-2296)
 * fix assertion error in range and index scans for CL < ALL
   (CASSANDRA-2282)
 * fix commitlog replay when flush position refers to data that didn't
   get synced before server died (CASSANDRA-2285)
 * fix fd leak in sstable2json with non-mmap'd i/o (CASSANDRA-2304)
 * reduce memory use during streaming of multiple sstables (CASSANDRA-2301)
 * purge tombstoned rows from cache after GCGraceSeconds (CASSANDRA-2305)
 * allow zero replicas in a NTS datacenter (CASSANDRA-1924)
 * make range queries respect snitch for local replicas (CASSANDRA-2286)
 * fix HH delivery when column index is larger than 2GB (CASSANDRA-2297)
 * make 2ary indexes use parent CF flush thresholds during initial build
   (CASSANDRA-2294)
 * update memtable_throughput to be a long (CASSANDRA-2158)


0.7.3
 * Keep endpoint state until aVeryLongTime (CASSANDRA-2115)
 * lower-latency read repair (CASSANDRA-2069)
 * add hinted_handoff_throttle_delay_in_ms option (CASSANDRA-2161)
 * fixes for cache save/load (CASSANDRA-2172, -2174)
 * Handle whole-row deletions in CFOutputFormat (CASSANDRA-2014)
 * Make memtable_flush_writers flush in parallel (CASSANDRA-2178)
 * Add compaction_preheat_key_cache option (CASSANDRA-2175)
 * refactor stress.py to have only one copy of the format string 
   used for creating row keys (CASSANDRA-2108)
 * validate index names for \w+ (CASSANDRA-2196)
 * Fix Cassandra cli to respect timeout if schema does not settle 
   (CASSANDRA-2187)
 * fix for compaction and cleanup writing old-format data into new-version 
   sstable (CASSANDRA-2211, -2216)
 * add nodetool scrub (CASSANDRA-2217, -2240)
 * fix sstable2json large-row pagination (CASSANDRA-2188)
 * fix EOFing on requests for the last bytes in a file (CASSANDRA-2213)
 * fix BufferedRandomAccessFile bugs (CASSANDRA-2218, -2241)
 * check for memtable flush_after_mins exceeded every 10s (CASSANDRA-2183)
 * fix cache saving on Windows (CASSANDRA-2207)
 * add validateSchemaAgreement call + synchronization to schema
   modification operations (CASSANDRA-2222)
 * fix for reversed slice queries on large rows (CASSANDRA-2212)
 * fat clients were writing local data (CASSANDRA-2223)
 * set DEFAULT_MEMTABLE_LIFETIME_IN_MINS to 24h
 * improve detection and cleanup of partially-written sstables 
   (CASSANDRA-2206)
 * fix supercolumn de/serialization when subcolumn comparator is different
   from supercolumn's (CASSANDRA-2104)
 * fix starting up on Windows when CASSANDRA_HOME contains whitespace
   (CASSANDRA-2237)
 * add [get|set][row|key]cacheSavePeriod to JMX (CASSANDRA-2100)
 * fix Hadoop ColumnFamilyOutputFormat dropping of mutations
   when batch fills up (CASSANDRA-2255)
 * move file deletions off of scheduledtasks executor (CASSANDRA-2253)


0.7.2
 * copy DecoratedKey.key when inserting into caches to avoid retaining
   a reference to the underlying buffer (CASSANDRA-2102)
 * format subcolumn names with subcomparator (CASSANDRA-2136)
 * fix column bloom filter deserialization (CASSANDRA-2165)


0.7.1
 * refactor MessageDigest creation code. (CASSANDRA-2107)
 * buffer network stack to avoid inefficient small TCP messages while avoiding
   the nagle/delayed ack problem (CASSANDRA-1896)
 * check log4j configuration for changes every 10s (CASSANDRA-1525, 1907)
 * more-efficient cross-DC replication (CASSANDRA-1530, -2051, -2138)
 * avoid polluting page cache with commitlog or sstable writes
   and seq scan operations (CASSANDRA-1470)
 * add RMI authentication options to nodetool (CASSANDRA-1921)
 * make snitches configurable at runtime (CASSANDRA-1374)
 * retry hadoop split requests on connection failure (CASSANDRA-1927)
 * implement describeOwnership for BOP, COPP (CASSANDRA-1928)
 * make read repair behave as expected for ConsistencyLevel > ONE
   (CASSANDRA-982, 2038)
 * distributed test harness (CASSANDRA-1859, 1964)
 * reduce flush lock contention (CASSANDRA-1930)
 * optimize supercolumn deserialization (CASSANDRA-1891)
 * fix CFMetaData.apply to only compare objects of the same class 
   (CASSANDRA-1962)
 * allow specifying specific SSTables to compact from JMX (CASSANDRA-1963)
 * fix race condition in MessagingService.targets (CASSANDRA-1959, 2094, 2081)
 * refuse to open sstables from a future version (CASSANDRA-1935)
 * zero-copy reads (CASSANDRA-1714)
 * fix copy bounds for word Text in wordcount demo (CASSANDRA-1993)
 * fixes for contrib/javautils (CASSANDRA-1979)
 * check more frequently for memtable expiration (CASSANDRA-2000)
 * fix writing SSTable column count statistics (CASSANDRA-1976)
 * fix streaming of multiple CFs during bootstrap (CASSANDRA-1992)
 * explicitly set JVM GC new generation size with -Xmn (CASSANDRA-1968)
 * add short options for CLI flags (CASSANDRA-1565)
 * make keyspace argument to "describe keyspace" in CLI optional
   when authenticated to keyspace already (CASSANDRA-2029)
 * added option to specify -Dcassandra.join_ring=false on startup
   to allow "warm spare" nodes or performing JMX maintenance before
   joining the ring (CASSANDRA-526)
 * log migrations at INFO (CASSANDRA-2028)
 * add CLI verbose option in file mode (CASSANDRA-2030)
 * add single-line "--" comments to CLI (CASSANDRA-2032)
 * message serialization tests (CASSANDRA-1923)
 * switch from ivy to maven-ant-tasks (CASSANDRA-2017)
 * CLI attempts to block for new schema to propagate (CASSANDRA-2044)
 * fix potential overflow in nodetool cfstats (CASSANDRA-2057)
 * add JVM shutdownhook to sync commitlog (CASSANDRA-1919)
 * allow nodes to be up without being part of  normal traffic (CASSANDRA-1951)
 * fix CLI "show keyspaces" with null options on NTS (CASSANDRA-2049)
 * fix possible ByteBuffer race conditions (CASSANDRA-2066)
 * reduce garbage generated by MessagingService to prevent load spikes
   (CASSANDRA-2058)
 * fix math in RandomPartitioner.describeOwnership (CASSANDRA-2071)
 * fix deletion of sstable non-data components (CASSANDRA-2059)
 * avoid blocking gossip while deleting handoff hints (CASSANDRA-2073)
 * ignore messages from newer versions, keep track of nodes in gossip 
   regardless of version (CASSANDRA-1970)
 * cache writing moved to CompactionManager to reduce i/o contention and
   updated to use non-cache-polluting writes (CASSANDRA-2053)
 * page through large rows when exporting to JSON (CASSANDRA-2041)
 * add flush_largest_memtables_at and reduce_cache_sizes_at options
   (CASSANDRA-2142)
 * add cli 'describe cluster' command (CASSANDRA-2127)
 * add cli support for setting username/password at 'connect' command 
   (CASSANDRA-2111)
 * add -D option to Stress.java to allow reading hosts from a file 
   (CASSANDRA-2149)
 * bound hints CF throughput between 32M and 256M (CASSANDRA-2148)
 * continue starting when invalid saved cache entries are encountered
   (CASSANDRA-2076)
 * add max_hint_window_in_ms option (CASSANDRA-1459)


0.7.0-final
 * fix offsets to ByteBuffer.get (CASSANDRA-1939)


0.7.0-rc4
 * fix cli crash after backgrounding (CASSANDRA-1875)
 * count timeouts in storageproxy latencies, and include latency 
   histograms in StorageProxyMBean (CASSANDRA-1893)
 * fix CLI get recognition of supercolumns (CASSANDRA-1899)
 * enable keepalive on intra-cluster sockets (CASSANDRA-1766)
 * count timeouts towards dynamicsnitch latencies (CASSANDRA-1905)
 * Expose index-building status in JMX + cli schema description
   (CASSANDRA-1871)
 * allow [LOCAL|EACH]_QUORUM to be used with non-NetworkTopology 
   replication Strategies
 * increased amount of index locks for faster commitlog replay
 * collect secondary index tombstones immediately (CASSANDRA-1914)
 * revert commitlog changes from #1780 (CASSANDRA-1917)
 * change RandomPartitioner min token to -1 to avoid collision w/
   tokens on actual nodes (CASSANDRA-1901)
 * examine the right nibble when validating TimeUUID (CASSANDRA-1910)
 * include secondary indexes in cleanup (CASSANDRA-1916)
 * CFS.scrubDataDirectories should also cleanup invalid secondary indexes
   (CASSANDRA-1904)
 * ability to disable/enable gossip on nodes to force them down
   (CASSANDRA-1108)


0.7.0-rc3
 * expose getNaturalEndpoints in StorageServiceMBean taking byte[]
   key; RMI cannot serialize ByteBuffer (CASSANDRA-1833)
 * infer org.apache.cassandra.locator for replication strategy classes
   when not otherwise specified
 * validation that generates less garbage (CASSANDRA-1814)
 * add TTL support to CLI (CASSANDRA-1838)
 * cli defaults to bytestype for subcomparator when creating
   column families (CASSANDRA-1835)
 * unregister index MBeans when index is dropped (CASSANDRA-1843)
 * make ByteBufferUtil.clone thread-safe (CASSANDRA-1847)
 * change exception for read requests during bootstrap from 
   InvalidRequest to Unavailable (CASSANDRA-1862)
 * respect row-level tombstones post-flush in range scans
   (CASSANDRA-1837)
 * ReadResponseResolver check digests against each other (CASSANDRA-1830)
 * return InvalidRequest when remove of subcolumn without supercolumn
   is requested (CASSANDRA-1866)
 * flush before repair (CASSANDRA-1748)
 * SSTableExport validates key order (CASSANDRA-1884)
 * large row support for SSTableExport (CASSANDRA-1867)
 * Re-cache hot keys post-compaction without hitting disk (CASSANDRA-1878)
 * manage read repair in coordinator instead of data source, to
   provide latency information to dynamic snitch (CASSANDRA-1873)


0.7.0-rc2
 * fix live-column-count of slice ranges including tombstoned supercolumn 
   with live subcolumn (CASSANDRA-1591)
 * rename o.a.c.internal.AntientropyStage -> AntiEntropyStage,
   o.a.c.request.Request_responseStage -> RequestResponseStage,
   o.a.c.internal.Internal_responseStage -> InternalResponseStage
 * add AbstractType.fromString (CASSANDRA-1767)
 * require index_type to be present when specifying index_name
   on ColumnDef (CASSANDRA-1759)
 * fix add/remove index bugs in CFMetadata (CASSANDRA-1768)
 * rebuild Strategy during system_update_keyspace (CASSANDRA-1762)
 * cli updates prompt to ... in continuation lines (CASSANDRA-1770)
 * support multiple Mutations per key in hadoop ColumnFamilyOutputFormat
   (CASSANDRA-1774)
 * improvements to Debian init script (CASSANDRA-1772)
 * use local classloader to check for version.properties (CASSANDRA-1778)
 * Validate that column names in column_metadata are valid for the
   defined comparator, and decode properly in cli (CASSANDRA-1773)
 * use cross-platform newlines in cli (CASSANDRA-1786)
 * add ExpiringColumn support to sstable import/export (CASSANDRA-1754)
 * add flush for each append to periodic commitlog mode; added
   periodic_without_flush option to disable this (CASSANDRA-1780)
 * close file handle used for post-flush truncate (CASSANDRA-1790)
 * various code cleanup (CASSANDRA-1793, -1794, -1795)
 * fix range queries against wrapped range (CASSANDRA-1781)
 * fix consistencylevel calculations for NetworkTopologyStrategy
   (CASSANDRA-1804)
 * cli support index type enum names (CASSANDRA-1810)
 * improved validation of column_metadata (CASSANDRA-1813)
 * reads at ConsistencyLevel > 1 throw UnavailableException
   immediately if insufficient live nodes exist (CASSANDRA-1803)
 * copy bytebuffers for local writes to avoid retaining the entire
   Thrift frame (CASSANDRA-1801)
 * fix NPE adding index to column w/o prior metadata (CASSANDRA-1764)
 * reduce fat client timeout (CASSANDRA-1730)
 * fix botched merge of CASSANDRA-1316


0.7.0-rc1
 * fix compaction and flush races with schema updates (CASSANDRA-1715)
 * add clustertool, config-converter, sstablekeys, and schematool 
   Windows .bat files (CASSANDRA-1723)
 * reject range queries received during bootstrap (CASSANDRA-1739)
 * fix wrapping-range queries on non-minimum token (CASSANDRA-1700)
 * add nodetool cfhistogram (CASSANDRA-1698)
 * limit repaired ranges to what the nodes have in common (CASSANDRA-1674)
 * index scan treats missing columns as not matching secondary
   expressions (CASSANDRA-1745)
 * Fix misuse of DataOutputBuffer.getData in AntiEntropyService
   (CASSANDRA-1729)
 * detect and warn when obsolete version of JNA is present (CASSANDRA-1760)
 * reduce fat client timeout (CASSANDRA-1730)
 * cleanup smallest CFs first to increase free temp space for larger ones
   (CASSANDRA-1811)
 * Update windows .bat files to work outside of main Cassandra
   directory (CASSANDRA-1713)
 * fix read repair regression from 0.6.7 (CASSANDRA-1727)
 * more-efficient read repair (CASSANDRA-1719)
 * fix hinted handoff replay (CASSANDRA-1656)
 * log type of dropped messages (CASSANDRA-1677)
 * upgrade to SLF4J 1.6.1
 * fix ByteBuffer bug in ExpiringColumn.updateDigest (CASSANDRA-1679)
 * fix IntegerType.getString (CASSANDRA-1681)
 * make -Djava.net.preferIPv4Stack=true the default (CASSANDRA-628)
 * add INTERNAL_RESPONSE verb to differentiate from responses related
   to client requests (CASSANDRA-1685)
 * log tpstats when dropping messages (CASSANDRA-1660)
 * include unreachable nodes in describeSchemaVersions (CASSANDRA-1678)
 * Avoid dropping messages off the client request path (CASSANDRA-1676)
 * fix jna errno reporting (CASSANDRA-1694)
 * add friendlier error for UnknownHostException on startup (CASSANDRA-1697)
 * include jna dependency in RPM package (CASSANDRA-1690)
 * add --skip-keys option to stress.py (CASSANDRA-1696)
 * improve cli handling of non-string keys and column names 
   (CASSANDRA-1701, -1693)
 * r/m extra subcomparator line in cli keyspaces output (CASSANDRA-1712)
 * add read repair chance to cli "show keyspaces"
 * upgrade to ConcurrentLinkedHashMap 1.1 (CASSANDRA-975)
 * fix index scan routing (CASSANDRA-1722)
 * fix tombstoning of supercolumns in range queries (CASSANDRA-1734)
 * clear endpoint cache after updating keyspace metadata (CASSANDRA-1741)
 * fix wrapping-range queries on non-minimum token (CASSANDRA-1700)
 * truncate includes secondary indexes (CASSANDRA-1747)
 * retain reference to PendingFile sstables (CASSANDRA-1749)
 * fix sstableimport regression (CASSANDRA-1753)
 * fix for bootstrap when no non-system tables are defined (CASSANDRA-1732)
 * handle replica unavailability in index scan (CASSANDRA-1755)
 * fix service initialization order deadlock (CASSANDRA-1756)
 * multi-line cli commands (CASSANDRA-1742)
 * fix race between snapshot and compaction (CASSANDRA-1736)
 * add listEndpointsPendingHints, deleteHintsForEndpoint JMX methods 
   (CASSANDRA-1551)


0.7.0-beta3
 * add strategy options to describe_keyspace output (CASSANDRA-1560)
 * log warning when using randomly generated token (CASSANDRA-1552)
 * re-organize JMX into .db, .net, .internal, .request (CASSANDRA-1217)
 * allow nodes to change IPs between restarts (CASSANDRA-1518)
 * remember ring state between restarts by default (CASSANDRA-1518)
 * flush index built flag so we can read it before log replay (CASSANDRA-1541)
 * lock row cache updates to prevent race condition (CASSANDRA-1293)
 * remove assertion causing rare (and harmless) error messages in
   commitlog (CASSANDRA-1330)
 * fix moving nodes with no keyspaces defined (CASSANDRA-1574)
 * fix unbootstrap when no data is present in a transfer range (CASSANDRA-1573)
 * take advantage of AVRO-495 to simplify our avro IDL (CASSANDRA-1436)
 * extend authorization hierarchy to column family (CASSANDRA-1554)
 * deletion support in secondary indexes (CASSANDRA-1571)
 * meaningful error message for invalid replication strategy class 
   (CASSANDRA-1566)
 * allow keyspace creation with RF > N (CASSANDRA-1428)
 * improve cli error handling (CASSANDRA-1580)
 * add cache save/load ability (CASSANDRA-1417, 1606, 1647)
 * add StorageService.getDrainProgress (CASSANDRA-1588)
 * Disallow bootstrap to an in-use token (CASSANDRA-1561)
 * Allow dynamic secondary index creation and destruction (CASSANDRA-1532)
 * log auto-guessed memtable thresholds (CASSANDRA-1595)
 * add ColumnDef support to cli (CASSANDRA-1583)
 * reduce index sample time by 75% (CASSANDRA-1572)
 * add cli support for column, strategy metadata (CASSANDRA-1578, 1612)
 * add cli support for schema modification (CASSANDRA-1584)
 * delete temp files on failed compactions (CASSANDRA-1596)
 * avoid blocking for dead nodes during removetoken (CASSANDRA-1605)
 * remove ConsistencyLevel.ZERO (CASSANDRA-1607)
 * expose in-progress compaction type in jmx (CASSANDRA-1586)
 * removed IClock & related classes from internals (CASSANDRA-1502)
 * fix removing tokens from SystemTable on decommission and removetoken
   (CASSANDRA-1609)
 * include CF metadata in cli 'show keyspaces' (CASSANDRA-1613)
 * switch from Properties to HashMap in PropertyFileSnitch to
   avoid synchronization bottleneck (CASSANDRA-1481)
 * PropertyFileSnitch configuration file renamed to 
   cassandra-topology.properties
 * add cli support for get_range_slices (CASSANDRA-1088, CASSANDRA-1619)
 * Make memtable flush thresholds per-CF instead of global 
   (CASSANDRA-1007, 1637)
 * add cli support for binary data without CfDef hints (CASSANDRA-1603)
 * fix building SSTable statistics post-stream (CASSANDRA-1620)
 * fix potential infinite loop in 2ary index queries (CASSANDRA-1623)
 * allow creating NTS keyspaces with no replicas configured (CASSANDRA-1626)
 * add jmx histogram of sstables accessed per read (CASSANDRA-1624)
 * remove system_rename_column_family and system_rename_keyspace from the
   client API until races can be fixed (CASSANDRA-1630, CASSANDRA-1585)
 * add cli sanity tests (CASSANDRA-1582)
 * update GC settings in cassandra.bat (CASSANDRA-1636)
 * cli support for index queries (CASSANDRA-1635)
 * cli support for updating schema memtable settings (CASSANDRA-1634)
 * cli --file option (CASSANDRA-1616)
 * reduce automatically chosen memtable sizes by 50% (CASSANDRA-1641)
 * move endpoint cache from snitch to strategy (CASSANDRA-1643)
 * fix commitlog recovery deleting the newly-created segment as well as
   the old ones (CASSANDRA-1644)
 * upgrade to Thrift 0.5 (CASSANDRA-1367)
 * renamed CL.DCQUORUM to LOCAL_QUORUM and DCQUORUMSYNC to EACH_QUORUM
 * cli truncate support (CASSANDRA-1653)
 * update GC settings in cassandra.bat (CASSANDRA-1636)
 * avoid logging when a node's ip/token is gossipped back to it (CASSANDRA-1666)


0.7-beta2
 * always use UTF-8 for hint keys (CASSANDRA-1439)
 * remove cassandra.yaml dependency from Hadoop and Pig (CASSADRA-1322)
 * expose CfDef metadata in describe_keyspaces (CASSANDRA-1363)
 * restore use of mmap_index_only option (CASSANDRA-1241)
 * dropping a keyspace with no column families generated an error 
   (CASSANDRA-1378)
 * rename RackAwareStrategy to OldNetworkTopologyStrategy, RackUnawareStrategy 
   to SimpleStrategy, DatacenterShardStrategy to NetworkTopologyStrategy,
   AbstractRackAwareSnitch to AbstractNetworkTopologySnitch (CASSANDRA-1392)
 * merge StorageProxy.mutate, mutateBlocking (CASSANDRA-1396)
 * faster UUIDType, LongType comparisons (CASSANDRA-1386, 1393)
 * fix setting read_repair_chance from CLI addColumnFamily (CASSANDRA-1399)
 * fix updates to indexed columns (CASSANDRA-1373)
 * fix race condition leaving to FileNotFoundException (CASSANDRA-1382)
 * fix sharded lock hash on index write path (CASSANDRA-1402)
 * add support for GT/E, LT/E in subordinate index clauses (CASSANDRA-1401)
 * cfId counter got out of sync when CFs were added (CASSANDRA-1403)
 * less chatty schema updates (CASSANDRA-1389)
 * rename column family mbeans. 'type' will now include either 
   'IndexColumnFamilies' or 'ColumnFamilies' depending on the CFS type.
   (CASSANDRA-1385)
 * disallow invalid keyspace and column family names. This includes name that
   matches a '^\w+' regex. (CASSANDRA-1377)
 * use JNA, if present, to take snapshots (CASSANDRA-1371)
 * truncate hints if starting 0.7 for the first time (CASSANDRA-1414)
 * fix FD leak in single-row slicepredicate queries (CASSANDRA-1416)
 * allow index expressions against columns that are not part of the 
   SlicePredicate (CASSANDRA-1410)
 * config-converter properly handles snitches and framed support 
   (CASSANDRA-1420)
 * remove keyspace argument from multiget_count (CASSANDRA-1422)
 * allow specifying cassandra.yaml location as (local or remote) URL
   (CASSANDRA-1126)
 * fix using DynamicEndpointSnitch with NetworkTopologyStrategy
   (CASSANDRA-1429)
 * Add CfDef.default_validation_class (CASSANDRA-891)
 * fix EstimatedHistogram.max (CASSANDRA-1413)
 * quorum read optimization (CASSANDRA-1622)
 * handle zero-length (or missing) rows during HH paging (CASSANDRA-1432)
 * include secondary indexes during schema migrations (CASSANDRA-1406)
 * fix commitlog header race during schema change (CASSANDRA-1435)
 * fix ColumnFamilyStoreMBeanIterator to use new type name (CASSANDRA-1433)
 * correct filename generated by xml->yaml converter (CASSANDRA-1419)
 * add CMSInitiatingOccupancyFraction=75 and UseCMSInitiatingOccupancyOnly
   to default JVM options
 * decrease jvm heap for cassandra-cli (CASSANDRA-1446)
 * ability to modify keyspaces and column family definitions on a live cluster
   (CASSANDRA-1285)
 * support for Hadoop Streaming [non-jvm map/reduce via stdin/out]
   (CASSANDRA-1368)
 * Move persistent sstable stats from the system table to an sstable component
   (CASSANDRA-1430)
 * remove failed bootstrap attempt from pending ranges when gossip times
   it out after 1h (CASSANDRA-1463)
 * eager-create tcp connections to other cluster members (CASSANDRA-1465)
 * enumerate stages and derive stage from message type instead of 
   transmitting separately (CASSANDRA-1465)
 * apply reversed flag during collation from different data sources
   (CASSANDRA-1450)
 * make failure to remove commitlog segment non-fatal (CASSANDRA-1348)
 * correct ordering of drain operations so CL.recover is no longer 
   necessary (CASSANDRA-1408)
 * removed keyspace from describe_splits method (CASSANDRA-1425)
 * rename check_schema_agreement to describe_schema_versions
   (CASSANDRA-1478)
 * fix QUORUM calculation for RF > 3 (CASSANDRA-1487)
 * remove tombstones during non-major compactions when bloom filter
   verifies that row does not exist in other sstables (CASSANDRA-1074)
 * nodes that coordinated a loadbalance in the past could not be seen by
   newly added nodes (CASSANDRA-1467)
 * exposed endpoint states (gossip details) via jmx (CASSANDRA-1467)
 * ensure that compacted sstables are not included when new readers are
   instantiated (CASSANDRA-1477)
 * by default, calculate heap size and memtable thresholds at runtime (CASSANDRA-1469)
 * fix races dealing with adding/dropping keyspaces and column families in
   rapid succession (CASSANDRA-1477)
 * clean up of Streaming system (CASSANDRA-1503, 1504, 1506)
 * add options to configure Thrift socket keepalive and buffer sizes (CASSANDRA-1426)
 * make contrib CassandraServiceDataCleaner recursive (CASSANDRA-1509)
 * min, max compaction threshold are configurable and persistent 
   per-ColumnFamily (CASSANDRA-1468)
 * fix replaying the last mutation in a commitlog unnecessarily 
   (CASSANDRA-1512)
 * invoke getDefaultUncaughtExceptionHandler from DTPE with the original
   exception rather than the ExecutionException wrapper (CASSANDRA-1226)
 * remove Clock from the Thrift (and Avro) API (CASSANDRA-1501)
 * Close intra-node sockets when connection is broken (CASSANDRA-1528)
 * RPM packaging spec file (CASSANDRA-786)
 * weighted request scheduler (CASSANDRA-1485)
 * treat expired columns as deleted (CASSANDRA-1539)
 * make IndexInterval configurable (CASSANDRA-1488)
 * add describe_snitch to Thrift API (CASSANDRA-1490)
 * MD5 authenticator compares plain text submitted password with MD5'd
   saved property, instead of vice versa (CASSANDRA-1447)
 * JMX MessagingService pending and completed counts (CASSANDRA-1533)
 * fix race condition processing repair responses (CASSANDRA-1511)
 * make repair blocking (CASSANDRA-1511)
 * create EndpointSnitchInfo and MBean to expose rack and DC (CASSANDRA-1491)
 * added option to contrib/word_count to output results back to Cassandra
   (CASSANDRA-1342)
 * rewrite Hadoop ColumnFamilyRecordWriter to pool connections, retry to
   multiple Cassandra nodes, and smooth impact on the Cassandra cluster
   by using smaller batch sizes (CASSANDRA-1434)
 * fix setting gc_grace_seconds via CLI (CASSANDRA-1549)
 * support TTL'd index values (CASSANDRA-1536)
 * make removetoken work like decommission (CASSANDRA-1216)
 * make cli comparator-aware and improve quote rules (CASSANDRA-1523,-1524)
 * make nodetool compact and cleanup blocking (CASSANDRA-1449)
 * add memtable, cache information to GCInspector logs (CASSANDRA-1558)
 * enable/disable HintedHandoff via JMX (CASSANDRA-1550)
 * Ignore stray files in the commit log directory (CASSANDRA-1547)
 * Disallow bootstrap to an in-use token (CASSANDRA-1561)


0.7-beta1
 * sstable versioning (CASSANDRA-389)
 * switched to slf4j logging (CASSANDRA-625)
 * add (optional) expiration time for column (CASSANDRA-699)
 * access levels for authentication/authorization (CASSANDRA-900)
 * add ReadRepairChance to CF definition (CASSANDRA-930)
 * fix heisenbug in system tests, especially common on OS X (CASSANDRA-944)
 * convert to byte[] keys internally and all public APIs (CASSANDRA-767)
 * ability to alter schema definitions on a live cluster (CASSANDRA-44)
 * renamed configuration file to cassandra.xml, and log4j.properties to
   log4j-server.properties, which must now be loaded from
   the classpath (which is how our scripts in bin/ have always done it)
   (CASSANDRA-971)
 * change get_count to require a SlicePredicate. create multi_get_count
   (CASSANDRA-744)
 * re-organized endpointsnitch implementations and added SimpleSnitch
   (CASSANDRA-994)
 * Added preload_row_cache option (CASSANDRA-946)
 * add CRC to commitlog header (CASSANDRA-999)
 * removed deprecated batch_insert and get_range_slice methods (CASSANDRA-1065)
 * add truncate thrift method (CASSANDRA-531)
 * http mini-interface using mx4j (CASSANDRA-1068)
 * optimize away copy of sliced row on memtable read path (CASSANDRA-1046)
 * replace constant-size 2GB mmaped segments and special casing for index 
   entries spanning segment boundaries, with SegmentedFile that computes 
   segments that always contain entire entries/rows (CASSANDRA-1117)
 * avoid reading large rows into memory during compaction (CASSANDRA-16)
 * added hadoop OutputFormat (CASSANDRA-1101)
 * efficient Streaming (no more anticompaction) (CASSANDRA-579)
 * split commitlog header into separate file and add size checksum to
   mutations (CASSANDRA-1179)
 * avoid allocating a new byte[] for each mutation on replay (CASSANDRA-1219)
 * revise HH schema to be per-endpoint (CASSANDRA-1142)
 * add joining/leaving status to nodetool ring (CASSANDRA-1115)
 * allow multiple repair sessions per node (CASSANDRA-1190)
 * optimize away MessagingService for local range queries (CASSANDRA-1261)
 * make framed transport the default so malformed requests can't OOM the 
   server (CASSANDRA-475)
 * significantly faster reads from row cache (CASSANDRA-1267)
 * take advantage of row cache during range queries (CASSANDRA-1302)
 * make GCGraceSeconds a per-ColumnFamily value (CASSANDRA-1276)
 * keep persistent row size and column count statistics (CASSANDRA-1155)
 * add IntegerType (CASSANDRA-1282)
 * page within a single row during hinted handoff (CASSANDRA-1327)
 * push DatacenterShardStrategy configuration into keyspace definition,
   eliminating datacenter.properties. (CASSANDRA-1066)
 * optimize forward slices starting with '' and single-index-block name 
   queries by skipping the column index (CASSANDRA-1338)
 * streaming refactor (CASSANDRA-1189)
 * faster comparison for UUID types (CASSANDRA-1043)
 * secondary index support (CASSANDRA-749 and subtasks)
 * make compaction buckets deterministic (CASSANDRA-1265)


0.6.6
 * Allow using DynamicEndpointSnitch with RackAwareStrategy (CASSANDRA-1429)
 * remove the remaining vestiges of the unfinished DatacenterShardStrategy 
   (replaced by NetworkTopologyStrategy in 0.7)
   

0.6.5
 * fix key ordering in range query results with RandomPartitioner
   and ConsistencyLevel > ONE (CASSANDRA-1145)
 * fix for range query starting with the wrong token range (CASSANDRA-1042)
 * page within a single row during hinted handoff (CASSANDRA-1327)
 * fix compilation on non-sun JDKs (CASSANDRA-1061)
 * remove String.trim() call on row keys in batch mutations (CASSANDRA-1235)
 * Log summary of dropped messages instead of spamming log (CASSANDRA-1284)
 * add dynamic endpoint snitch (CASSANDRA-981)
 * fix streaming for keyspaces with hyphens in their name (CASSANDRA-1377)
 * fix errors in hard-coded bloom filter optKPerBucket by computing it
   algorithmically (CASSANDRA-1220
 * remove message deserialization stage, and uncap read/write stages
   so slow reads/writes don't block gossip processing (CASSANDRA-1358)
 * add jmx port configuration to Debian package (CASSANDRA-1202)
 * use mlockall via JNA, if present, to prevent Linux from swapping
   out parts of the JVM (CASSANDRA-1214)


0.6.4
 * avoid queuing multiple hint deliveries for the same endpoint
   (CASSANDRA-1229)
 * better performance for and stricter checking of UTF8 column names
   (CASSANDRA-1232)
 * extend option to lower compaction priority to hinted handoff
   as well (CASSANDRA-1260)
 * log errors in gossip instead of re-throwing (CASSANDRA-1289)
 * avoid aborting commitlog replay prematurely if a flushed-but-
   not-removed commitlog segment is encountered (CASSANDRA-1297)
 * fix duplicate rows being read during mapreduce (CASSANDRA-1142)
 * failure detection wasn't closing command sockets (CASSANDRA-1221)
 * cassandra-cli.bat works on windows (CASSANDRA-1236)
 * pre-emptively drop requests that cannot be processed within RPCTimeout
   (CASSANDRA-685)
 * add ack to Binary write verb and update CassandraBulkLoader
   to wait for acks for each row (CASSANDRA-1093)
 * added describe_partitioner Thrift method (CASSANDRA-1047)
 * Hadoop jobs no longer require the Cassandra storage-conf.xml
   (CASSANDRA-1280, CASSANDRA-1047)
 * log thread pool stats when GC is excessive (CASSANDRA-1275)
 * remove gossip message size limit (CASSANDRA-1138)
 * parallelize local and remote reads during multiget, and respect snitch 
   when determining whether to do local read for CL.ONE (CASSANDRA-1317)
 * fix read repair to use requested consistency level on digest mismatch,
   rather than assuming QUORUM (CASSANDRA-1316)
 * process digest mismatch re-reads in parallel (CASSANDRA-1323)
 * switch hints CF comparator to BytesType (CASSANDRA-1274)


0.6.3
 * retry to make streaming connections up to 8 times. (CASSANDRA-1019)
 * reject describe_ring() calls on invalid keyspaces (CASSANDRA-1111)
 * fix cache size calculation for size of 100% (CASSANDRA-1129)
 * fix cache capacity only being recalculated once (CASSANDRA-1129)
 * remove hourly scan of all hints on the off chance that the gossiper
   missed a status change; instead, expose deliverHintsToEndpoint to JMX
   so it can be done manually, if necessary (CASSANDRA-1141)
 * don't reject reads at CL.ALL (CASSANDRA-1152)
 * reject deletions to supercolumns in CFs containing only standard
   columns (CASSANDRA-1139)
 * avoid preserving login information after client disconnects
   (CASSANDRA-1057)
 * prefer sun jdk to openjdk in debian init script (CASSANDRA-1174)
 * detect partioner config changes between restarts and fail fast 
   (CASSANDRA-1146)
 * use generation time to resolve node token reassignment disagreements
   (CASSANDRA-1118)
 * restructure the startup ordering of Gossiper and MessageService to avoid
   timing anomalies (CASSANDRA-1160)
 * detect incomplete commit log hearders (CASSANDRA-1119)
 * force anti-entropy service to stream files on the stream stage to avoid
   sending streams out of order (CASSANDRA-1169)
 * remove inactive stream managers after AES streams files (CASSANDRA-1169)
 * allow removing entire row through batch_mutate Deletion (CASSANDRA-1027)
 * add JMX metrics for row-level bloom filter false positives (CASSANDRA-1212)
 * added a redhat init script to contrib (CASSANDRA-1201)
 * use midpoint when bootstrapping a new machine into range with not
   much data yet instead of random token (CASSANDRA-1112)
 * kill server on OOM in executor stage as well as Thrift (CASSANDRA-1226)
 * remove opportunistic repairs, when two machines with overlapping replica
   responsibilities happen to finish major compactions of the same CF near
   the same time.  repairs are now fully manual (CASSANDRA-1190)
 * add ability to lower compaction priority (default is no change from 0.6.2)
   (CASSANDRA-1181)


0.6.2
 * fix contrib/word_count build. (CASSANDRA-992)
 * split CommitLogExecutorService into BatchCommitLogExecutorService and 
   PeriodicCommitLogExecutorService (CASSANDRA-1014)
 * add latency histograms to CFSMBean (CASSANDRA-1024)
 * make resolving timestamp ties deterministic by using value bytes
   as a tiebreaker (CASSANDRA-1039)
 * Add option to turn off Hinted Handoff (CASSANDRA-894)
 * fix windows startup (CASSANDRA-948)
 * make concurrent_reads, concurrent_writes configurable at runtime via JMX
   (CASSANDRA-1060)
 * disable GCInspector on non-Sun JVMs (CASSANDRA-1061)
 * fix tombstone handling in sstable rows with no other data (CASSANDRA-1063)
 * fix size of row in spanned index entries (CASSANDRA-1056)
 * install json2sstable, sstable2json, and sstablekeys to Debian package
 * StreamingService.StreamDestinations wouldn't empty itself after streaming
   finished (CASSANDRA-1076)
 * added Collections.shuffle(splits) before returning the splits in 
   ColumnFamilyInputFormat (CASSANDRA-1096)
 * do not recalculate cache capacity post-compaction if it's been manually 
   modified (CASSANDRA-1079)
 * better defaults for flush sorter + writer executor queue sizes
   (CASSANDRA-1100)
 * windows scripts for SSTableImport/Export (CASSANDRA-1051)
 * windows script for nodetool (CASSANDRA-1113)
 * expose PhiConvictThreshold (CASSANDRA-1053)
 * make repair of RF==1 a no-op (CASSANDRA-1090)
 * improve default JVM GC options (CASSANDRA-1014)
 * fix SlicePredicate serialization inside Hadoop jobs (CASSANDRA-1049)
 * close Thrift sockets in Hadoop ColumnFamilyRecordReader (CASSANDRA-1081)


0.6.1
 * fix NPE in sstable2json when no excluded keys are given (CASSANDRA-934)
 * keep the replica set constant throughout the read repair process
   (CASSANDRA-937)
 * allow querying getAllRanges with empty token list (CASSANDRA-933)
 * fix command line arguments inversion in clustertool (CASSANDRA-942)
 * fix race condition that could trigger a false-positive assertion
   during post-flush discard of old commitlog segments (CASSANDRA-936)
 * fix neighbor calculation for anti-entropy repair (CASSANDRA-924)
 * perform repair even for small entropy differences (CASSANDRA-924)
 * Use hostnames in CFInputFormat to allow Hadoop's naive string-based
   locality comparisons to work (CASSANDRA-955)
 * cache read-only BufferedRandomAccessFile length to avoid
   3 system calls per invocation (CASSANDRA-950)
 * nodes with IPv6 (and no IPv4) addresses could not join cluster
   (CASSANDRA-969)
 * Retrieve the correct number of undeleted columns, if any, from
   a supercolumn in a row that had been deleted previously (CASSANDRA-920)
 * fix index scans that cross the 2GB mmap boundaries for both mmap
   and standard i/o modes (CASSANDRA-866)
 * expose drain via nodetool (CASSANDRA-978)


0.6.0-RC1
 * JMX drain to flush memtables and run through commit log (CASSANDRA-880)
 * Bootstrapping can skip ranges under the right conditions (CASSANDRA-902)
 * fix merging row versions in range_slice for CL > ONE (CASSANDRA-884)
 * default write ConsistencyLeven chaned from ZERO to ONE
 * fix for index entries spanning mmap buffer boundaries (CASSANDRA-857)
 * use lexical comparison if time part of TimeUUIDs are the same 
   (CASSANDRA-907)
 * bound read, mutation, and response stages to fix possible OOM
   during log replay (CASSANDRA-885)
 * Use microseconds-since-epoch (UTC) in cli, instead of milliseconds
 * Treat batch_mutate Deletion with null supercolumn as "apply this predicate 
   to top level supercolumns" (CASSANDRA-834)
 * Streaming destination nodes do not update their JMX status (CASSANDRA-916)
 * Fix internal RPC timeout calculation (CASSANDRA-911)
 * Added Pig loadfunc to contrib/pig (CASSANDRA-910)


0.6.0-beta3
 * fix compaction bucketing bug (CASSANDRA-814)
 * update windows batch file (CASSANDRA-824)
 * deprecate KeysCachedFraction configuration directive in favor
   of KeysCached; move to unified-per-CF key cache (CASSANDRA-801)
 * add invalidateRowCache to ColumnFamilyStoreMBean (CASSANDRA-761)
 * send Handoff hints to natural locations to reduce load on
   remaining nodes in a failure scenario (CASSANDRA-822)
 * Add RowWarningThresholdInMB configuration option to warn before very 
   large rows get big enough to threaten node stability, and -x option to
   be able to remove them with sstable2json if the warning is unheeded
   until it's too late (CASSANDRA-843)
 * Add logging of GC activity (CASSANDRA-813)
 * fix ConcurrentModificationException in commitlog discard (CASSANDRA-853)
 * Fix hardcoded row count in Hadoop RecordReader (CASSANDRA-837)
 * Add a jmx status to the streaming service and change several DEBUG
   messages to INFO (CASSANDRA-845)
 * fix classpath in cassandra-cli.bat for Windows (CASSANDRA-858)
 * allow re-specifying host, port to cassandra-cli if invalid ones
   are first tried (CASSANDRA-867)
 * fix race condition handling rpc timeout in the coordinator
   (CASSANDRA-864)
 * Remove CalloutLocation and StagingFileDirectory from storage-conf files 
   since those settings are no longer used (CASSANDRA-878)
 * Parse a long from RowWarningThresholdInMB instead of an int (CASSANDRA-882)
 * Remove obsolete ControlPort code from DatabaseDescriptor (CASSANDRA-886)
 * move skipBytes side effect out of assert (CASSANDRA-899)
 * add "double getLoad" to StorageServiceMBean (CASSANDRA-898)
 * track row stats per CF at compaction time (CASSANDRA-870)
 * disallow CommitLogDirectory matching a DataFileDirectory (CASSANDRA-888)
 * default key cache size is 200k entries, changed from 10% (CASSANDRA-863)
 * add -Dcassandra-foreground=yes to cassandra.bat
 * exit if cluster name is changed unexpectedly (CASSANDRA-769)


0.6.0-beta1/beta2
 * add batch_mutate thrift command, deprecating batch_insert (CASSANDRA-336)
 * remove get_key_range Thrift API, deprecated in 0.5 (CASSANDRA-710)
 * add optional login() Thrift call for authentication (CASSANDRA-547)
 * support fat clients using gossiper and StorageProxy to perform
   replication in-process [jvm-only] (CASSANDRA-535)
 * support mmapped I/O for reads, on by default on 64bit JVMs 
   (CASSANDRA-408, CASSANDRA-669)
 * improve insert concurrency, particularly during Hinted Handoff
   (CASSANDRA-658)
 * faster network code (CASSANDRA-675)
 * stress.py moved to contrib (CASSANDRA-635)
 * row caching [must be explicitly enabled per-CF in config] (CASSANDRA-678)
 * present a useful measure of compaction progress in JMX (CASSANDRA-599)
 * add bin/sstablekeys (CASSNADRA-679)
 * add ConsistencyLevel.ANY (CASSANDRA-687)
 * make removetoken remove nodes from gossip entirely (CASSANDRA-644)
 * add ability to set cache sizes at runtime (CASSANDRA-708)
 * report latency and cache hit rate statistics with lifetime totals
   instead of average over the last minute (CASSANDRA-702)
 * support get_range_slice for RandomPartitioner (CASSANDRA-745)
 * per-keyspace replication factory and replication strategy (CASSANDRA-620)
 * track latency in microseconds (CASSANDRA-733)
 * add describe_ Thrift methods, deprecating get_string_property and 
   get_string_list_property
 * jmx interface for tracking operation mode and streams in general.
   (CASSANDRA-709)
 * keep memtables in sorted order to improve range query performance
   (CASSANDRA-799)
 * use while loop instead of recursion when trimming sstables compaction list 
   to avoid blowing stack in pathological cases (CASSANDRA-804)
 * basic Hadoop map/reduce support (CASSANDRA-342)


0.5.1
 * ensure all files for an sstable are streamed to the same directory.
   (CASSANDRA-716)
 * more accurate load estimate for bootstrapping (CASSANDRA-762)
 * tolerate dead or unavailable bootstrap target on write (CASSANDRA-731)
 * allow larger numbers of keys (> 140M) in a sstable bloom filter
   (CASSANDRA-790)
 * include jvm argument improvements from CASSANDRA-504 in debian package
 * change streaming chunk size to 32MB to accomodate Windows XP limitations
   (was 64MB) (CASSANDRA-795)
 * fix get_range_slice returning results in the wrong order (CASSANDRA-781)
 

0.5.0 final
 * avoid attempting to delete temporary bootstrap files twice (CASSANDRA-681)
 * fix bogus NaN in nodeprobe cfstats output (CASSANDRA-646)
 * provide a policy for dealing with single thread executors w/ a full queue
   (CASSANDRA-694)
 * optimize inner read in MessagingService, vastly improving multiple-node
   performance (CASSANDRA-675)
 * wait for table flush before streaming data back to a bootstrapping node.
   (CASSANDRA-696)
 * keep track of bootstrapping sources by table so that bootstrapping doesn't 
   give the indication of finishing early (CASSANDRA-673)


0.5.0 RC3
 * commit the correct version of the patch for CASSANDRA-663


0.5.0 RC2 (unreleased)
 * fix bugs in converting get_range_slice results to Thrift 
   (CASSANDRA-647, CASSANDRA-649)
 * expose java.util.concurrent.TimeoutException in StorageProxy methods
   (CASSANDRA-600)
 * TcpConnectionManager was holding on to disconnected connections, 
   giving the false indication they were being used. (CASSANDRA-651)
 * Remove duplicated write. (CASSANDRA-662)
 * Abort bootstrap if IP is already in the token ring (CASSANDRA-663)
 * increase default commitlog sync period, and wait for last sync to 
   finish before submitting another (CASSANDRA-668)


0.5.0 RC1
 * Fix potential NPE in get_range_slice (CASSANDRA-623)
 * add CRC32 to commitlog entries (CASSANDRA-605)
 * fix data streaming on windows (CASSANDRA-630)
 * GC compacted sstables after cleanup and compaction (CASSANDRA-621)
 * Speed up anti-entropy validation (CASSANDRA-629)
 * Fix anti-entropy assertion error (CASSANDRA-639)
 * Fix pending range conflicts when bootstapping or moving
   multiple nodes at once (CASSANDRA-603)
 * Handle obsolete gossip related to node movement in the case where
   one or more nodes is down when the movement occurs (CASSANDRA-572)
 * Include dead nodes in gossip to avoid a variety of problems
   and fix HH to removed nodes (CASSANDRA-634)
 * return an InvalidRequestException for mal-formed SlicePredicates
   (CASSANDRA-643)
 * fix bug determining closest neighbor for use in multiple datacenters
   (CASSANDRA-648)
 * Vast improvements in anticompaction speed (CASSANDRA-607)
 * Speed up log replay and writes by avoiding redundant serializations
   (CASSANDRA-652)


0.5.0 beta 2
 * Bootstrap improvements (several tickets)
 * add nodeprobe repair anti-entropy feature (CASSANDRA-193, CASSANDRA-520)
 * fix possibility of partition when many nodes restart at once
   in clusters with multiple seeds (CASSANDRA-150)
 * fix NPE in get_range_slice when no data is found (CASSANDRA-578)
 * fix potential NPE in hinted handoff (CASSANDRA-585)
 * fix cleanup of local "system" keyspace (CASSANDRA-576)
 * improve computation of cluster load balance (CASSANDRA-554)
 * added super column read/write, column count, and column/row delete to
   cassandra-cli (CASSANDRA-567, CASSANDRA-594)
 * fix returning live subcolumns of deleted supercolumns (CASSANDRA-583)
 * respect JAVA_HOME in bin/ scripts (several tickets)
 * add StorageService.initClient for fat clients on the JVM (CASSANDRA-535)
   (see contrib/client_only for an example of use)
 * make consistency_level functional in get_range_slice (CASSANDRA-568)
 * optimize key deserialization for RandomPartitioner (CASSANDRA-581)
 * avoid GCing tombstones except on major compaction (CASSANDRA-604)
 * increase failure conviction threshold, resulting in less nodes
   incorrectly (and temporarily) marked as down (CASSANDRA-610)
 * respect memtable thresholds during log replay (CASSANDRA-609)
 * support ConsistencyLevel.ALL on read (CASSANDRA-584)
 * add nodeprobe removetoken command (CASSANDRA-564)


0.5.0 beta
 * Allow multiple simultaneous flushes, improving flush throughput 
   on multicore systems (CASSANDRA-401)
 * Split up locks to improve write and read throughput on multicore systems
   (CASSANDRA-444, CASSANDRA-414)
 * More efficient use of memory during compaction (CASSANDRA-436)
 * autobootstrap option: when enabled, all non-seed nodes will attempt
   to bootstrap when started, until bootstrap successfully
   completes. -b option is removed.  (CASSANDRA-438)
 * Unless a token is manually specified in the configuration xml,
   a bootstraping node will use a token that gives it half the
   keys from the most-heavily-loaded node in the cluster,
   instead of generating a random token. 
   (CASSANDRA-385, CASSANDRA-517)
 * Miscellaneous bootstrap fixes (several tickets)
 * Ability to change a node's token even after it has data on it
   (CASSANDRA-541)
 * Ability to decommission a live node from the ring (CASSANDRA-435)
 * Semi-automatic loadbalancing via nodeprobe (CASSANDRA-192)
 * Add ability to set compaction thresholds at runtime via
   JMX / nodeprobe.  (CASSANDRA-465)
 * Add "comment" field to ColumnFamily definition. (CASSANDRA-481)
 * Additional JMX metrics (CASSANDRA-482)
 * JSON based export and import tools (several tickets)
 * Hinted Handoff fixes (several tickets)
 * Add key cache to improve read performance (CASSANDRA-423)
 * Simplified construction of custom ReplicationStrategy classes
   (CASSANDRA-497)
 * Graphical application (Swing) for ring integrity verification and 
   visualization was added to contrib (CASSANDRA-252)
 * Add DCQUORUM, DCQUORUMSYNC consistency levels and corresponding
   ReplicationStrategy / EndpointSnitch classes.  Experimental.
   (CASSANDRA-492)
 * Web client interface added to contrib (CASSANDRA-457)
 * More-efficient flush for Random, CollatedOPP partitioners 
   for normal writes (CASSANDRA-446) and bulk load (CASSANDRA-420)
 * Add MemtableFlushAfterMinutes, a global replacement for the old 
   per-CF FlushPeriodInMinutes setting (CASSANDRA-463)
 * optimizations to slice reading (CASSANDRA-350) and supercolumn
   queries (CASSANDRA-510)
 * force binding to given listenaddress for nodes with multiple
   interfaces (CASSANDRA-546)
 * stress.py benchmarking tool improvements (several tickets)
 * optimized replica placement code (CASSANDRA-525)
 * faster log replay on restart (CASSANDRA-539, CASSANDRA-540)
 * optimized local-node writes (CASSANDRA-558)
 * added get_range_slice, deprecating get_key_range (CASSANDRA-344)
 * expose TimedOutException to thrift (CASSANDRA-563)
 

0.4.2
 * Add validation disallowing null keys (CASSANDRA-486)
 * Fix race conditions in TCPConnectionManager (CASSANDRA-487)
 * Fix using non-utf8-aware comparison as a sanity check.
   (CASSANDRA-493)
 * Improve default garbage collector options (CASSANDRA-504)
 * Add "nodeprobe flush" (CASSANDRA-505)
 * remove NotFoundException from get_slice throws list (CASSANDRA-518)
 * fix get (not get_slice) of entire supercolumn (CASSANDRA-508)
 * fix null token during bootstrap (CASSANDRA-501)


0.4.1
 * Fix FlushPeriod columnfamily configuration regression
   (CASSANDRA-455)
 * Fix long column name support (CASSANDRA-460)
 * Fix for serializing a row that only contains tombstones
   (CASSANDRA-458)
 * Fix for discarding unneeded commitlog segments (CASSANDRA-459)
 * Add SnapshotBeforeCompaction configuration option (CASSANDRA-426)
 * Fix compaction abort under insufficient disk space (CASSANDRA-473)
 * Fix reading subcolumn slice from tombstoned CF (CASSANDRA-484)
 * Fix race condition in RVH causing occasional NPE (CASSANDRA-478)


0.4.0
 * fix get_key_range problems when a node is down (CASSANDRA-440)
   and add UnavailableException to more Thrift methods
 * Add example EndPointSnitch contrib code (several tickets)


0.4.0 RC2
 * fix SSTable generation clash during compaction (CASSANDRA-418)
 * reject method calls with null parameters (CASSANDRA-308)
 * properly order ranges in nodeprobe output (CASSANDRA-421)
 * fix logging of certain errors on executor threads (CASSANDRA-425)


0.4.0 RC1
 * Bootstrap feature is live; use -b on startup (several tickets)
 * Added multiget api (CASSANDRA-70)
 * fix Deadlock with SelectorManager.doProcess and TcpConnection.write
   (CASSANDRA-392)
 * remove key cache b/c of concurrency bugs in third-party
   CLHM library (CASSANDRA-405)
 * update non-major compaction logic to use two threshold values
   (CASSANDRA-407)
 * add periodic / batch commitlog sync modes (several tickets)
 * inline BatchMutation into batch_insert params (CASSANDRA-403)
 * allow setting the logging level at runtime via mbean (CASSANDRA-402)
 * change default comparator to BytesType (CASSANDRA-400)
 * add forwards-compatible ConsistencyLevel parameter to get_key_range
   (CASSANDRA-322)
 * r/m special case of blocking for local destination when writing with 
   ConsistencyLevel.ZERO (CASSANDRA-399)
 * Fixes to make BinaryMemtable [bulk load interface] useful (CASSANDRA-337);
   see contrib/bmt_example for an example of using it.
 * More JMX properties added (several tickets)
 * Thrift changes (several tickets)
    - Merged _super get methods with the normal ones; return values
      are now of ColumnOrSuperColumn.
    - Similarly, merged batch_insert_super into batch_insert.



0.4.0 beta
 * On-disk data format has changed to allow billions of keys/rows per
   node instead of only millions
 * Multi-keyspace support
 * Scan all sstables for all queries to avoid situations where
   different types of operation on the same ColumnFamily could
   disagree on what data was present
 * Snapshot support via JMX
 * Thrift API has changed a _lot_:
    - removed time-sorted CFs; instead, user-defined comparators
      may be defined on the column names, which are now byte arrays.
      Default comparators are provided for UTF8, Bytes, Ascii, Long (i64),
      and UUID types.
    - removed colon-delimited strings in thrift api in favor of explicit
      structs such as ColumnPath, ColumnParent, etc.  Also normalized
      thrift struct and argument naming.
    - Added columnFamily argument to get_key_range.
    - Change signature of get_slice to accept starting and ending
      columns as well as an offset.  (This allows use of indexes.)
      Added "ascending" flag to allow reasonably-efficient reverse
      scans as well.  Removed get_slice_by_range as redundant.
    - get_key_range operates on one CF at a time
    - changed `block` boolean on insert methods to ConsistencyLevel enum,
      with options of NONE, ONE, QUORUM, and ALL.
    - added similar consistency_level parameter to read methods
    - column-name-set slice with no names given now returns zero columns
      instead of all of them.  ("all" can run your server out of memory.
      use a range-based slice with a high max column count instead.)
 * Removed the web interface. Node information can now be obtained by 
   using the newly introduced nodeprobe utility.
 * More JMX stats
 * Remove magic values from internals (e.g. special key to indicate
   when to flush memtables)
 * Rename configuration "table" to "keyspace"
 * Moved to crash-only design; no more shutdown (just kill the process)
 * Lots of bug fixes

Full list of issues resolved in 0.4 is at https://issues.apache.org/jira/secure/IssueNavigator.jspa?reset=true&&pid=12310865&fixfor=12313862&resolution=1&sorter/field=issuekey&sorter/order=DESC


0.3.0 RC3
 * Fix potential deadlock under load in TCPConnection.
   (CASSANDRA-220)


0.3.0 RC2
 * Fix possible data loss when server is stopped after replaying
   log but before new inserts force memtable flush.
   (CASSANDRA-204)
 * Added BUGS file


0.3.0 RC1
 * Range queries on keys, including user-defined key collation
 * Remove support
 * Workarounds for a weird bug in JDK select/register that seems
   particularly common on VM environments. Cassandra should deploy
   fine on EC2 now
 * Much improved infrastructure: the beginnings of a decent test suite
   ("ant test" for unit tests; "nosetests" for system tests), code
   coverage reporting, etc.
 * Expanded node status reporting via JMX
 * Improved error reporting/logging on both server and client
 * Reduced memory footprint in default configuration
 * Combined blocking and non-blocking versions of insert APIs
 * Added FlushPeriodInMinutes configuration parameter to force
   flushing of infrequently-updated ColumnFamilies<|MERGE_RESOLUTION|>--- conflicted
+++ resolved
@@ -1,4 +1,3 @@
-<<<<<<< HEAD
 2.2.6
  * Fix bloom filter sizing with LCS (CASSANDRA-11344)
  * (cqlsh) Fix error when result is 0 rows with EXPAND ON (CASSANDRA-11092)
@@ -31,10 +30,7 @@
  * Fix paging on DISTINCT queries repeats result when first row in partition changes
    (CASSANDRA-10010)
 Merged from 2.1:
-=======
-2.1.14
  * Don't do defragmentation if reading from repaired sstables (CASSANDRA-10342)
->>>>>>> 0c53c3a9
  * Fix streaming_socket_timeout_in_ms not enforced (CASSANDRA-11286)
  * Avoid dropping message too quickly due to missing unit conversion (CASSANDRA-11302)
  * COPY FROM on large datasets: fix progress report and debug performance (CASSANDRA-11053)
