2.1.1
 * Invalidate prepared statements when their keyspace or table is
   dropped (CASSANDRA-7566)
 * cassandra-stress: fix support for NetworkTopologyStrategy (CASSANDRA-7945)
 * Fix saving caches when a table is dropped (CASSANDRA-7784)
 * Add better error checking of new stress profile (CASSANDRA-7716)
 * Use ThreadLocalRandom and remove FBUtilities.threadLocalRandom (CASSANDRA-7934)
 * Prevent operator mistakes due to simultaneous bootstrap (CASSANDRA-7069)
 * cassandra-stress supports whitelist mode for node config (CASSANDRA-7658)
 * GCInspector more closely tracks GC; cassandra-stress and nodetool report it (CASSANDRA-7916)
 * nodetool won't output bogus ownership info without a keyspace (CASSANDRA-7173)
 * Add human readable option to nodetool commands (CASSANDRA-5433)
 * Don't try to set repairedAt on old sstables (CASSANDRA-7913)
 * Add metrics for tracking PreparedStatement use (CASSANDRA-7719)
 * (cqlsh) tab-completion for triggers (CASSANDRA-7824)
 * (cqlsh) Support for query paging (CASSANDRA-7514)
 * (cqlsh) Show progress of COPY operations (CASSANDRA-7789)
 * Add syntax to remove multiple elements from a map (CASSANDRA-6599)
 * Support non-equals conditions in lightweight transactions (CASSANDRA-6839)
 * Add IF [NOT] EXISTS to create/drop triggers (CASSANDRA-7606)
 * (cqlsh) Display the current logged-in user (CASSANDRA-7785)
 * (cqlsh) Don't ignore CTRL-C during COPY FROM execution (CASSANDRA-7815)
 * (cqlsh) Order UDTs according to cross-type dependencies in DESCRIBE
   output (CASSANDRA-7659)
 * (cqlsh) Fix handling of CAS statement results (CASSANDRA-7671)
 * (cqlsh) COPY TO/FROM improvements (CASSANDRA-7405)
 * Support list index operations with conditions (CASSANDRA-7499)
 * Add max live/tombstoned cells to nodetool cfstats output (CASSANDRA-7731)
 * Validate IPv6 wildcard addresses properly (CASSANDRA-7680)
 * (cqlsh) Error when tracing query (CASSANDRA-7613)
 * Avoid IOOBE when building SyntaxError message snippet (CASSANDRA-7569)
 * SSTableExport uses correct validator to create string representation of partition
   keys (CASSANDRA-7498)
 * Avoid NPEs when receiving type changes for an unknown keyspace (CASSANDRA-7689)
 * Add support for custom 2i validation (CASSANDRA-7575)
 * Pig support for hadoop CqlInputFormat (CASSANDRA-6454)
 * Add listen_interface and rpc_interface options (CASSANDRA-7417)
 * Improve schema merge performance (CASSANDRA-7444)
 * Adjust MT depth based on # of partition validating (CASSANDRA-5263)
 * Optimise NativeCell comparisons (CASSANDRA-6755)
 * Configurable client timeout for cqlsh (CASSANDRA-7516)
 * Include snippet of CQL query near syntax error in messages (CASSANDRA-7111)
 * Make repair -pr work with -local (CASSANDRA-7450)
Merged from 2.0:
 * Make CQLSSTableWriter sync within partitions (CASSANDRA-7360)
 * Potentially use non-local replicas in CqlConfigHelper (CASSANDRA-7906)
 * Explicitly disallow mixing multi-column and single-column
   relations on clustering columns (CASSANDRA-7711)
 * Better error message when condition is set on PK column (CASSANDRA-7804)
 * Don't send schema change responses and events for no-op DDL
   statements (CASSANDRA-7600)
 * (Hadoop) fix cluster initialisation for a split fetching (CASSANDRA-7774)
 * Throw InvalidRequestException when queries contain relations on entire
   collection columns (CASSANDRA-7506)
 * (cqlsh) enable CTRL-R history search with libedit (CASSANDRA-7577)
 * (Hadoop) allow ACFRW to limit nodes to local DC (CASSANDRA-7252)
 * (cqlsh) cqlsh should automatically disable tracing when selecting
   from system_traces (CASSANDRA-7641)
 * (Hadoop) Add CqlOutputFormat (CASSANDRA-6927)
 * Don't depend on cassandra config for nodetool ring (CASSANDRA-7508)
 * (cqlsh) Fix failing cqlsh formatting tests (CASSANDRA-7703)
 * Fix IncompatibleClassChangeError from hadoop2 (CASSANDRA-7229)
 * Add 'nodetool sethintedhandoffthrottlekb' (CASSANDRA-7635)
 * (cqlsh) Add tab-completion for CREATE/DROP USER IF [NOT] EXISTS (CASSANDRA-7611)
 * Catch errors when the JVM pulls the rug out from GCInspector (CASSANDRA-5345)
 * cqlsh fails when version number parts are not int (CASSANDRA-7524)
Merged from 1.2:
 * Don't index tombstones (CASSANDRA-7828)
 * Improve PasswordAuthenticator default super user setup (CASSANDRA-7788)


2.1.0
 * (cqlsh) Removed "ALTER TYPE <name> RENAME TO <name>" from tab-completion
   (CASSANDRA-7895)
 * Fixed IllegalStateException in anticompaction (CASSANDRA-7892)
 * cqlsh: DESCRIBE support for frozen UDTs, tuples (CASSANDRA-7863)
 * Avoid exposing internal classes over JMX (CASSANDRA-7879)
 * Add null check for keys when freezing collection (CASSANDRA-7869)
 * Improve stress workload realism (CASSANDRA-7519)


2.1.0-rc7
 * Add frozen keyword and require UDT to be frozen (CASSANDRA-7857)
 * Track added sstable size correctly (CASSANDRA-7239)
 * (cqlsh) Fix case insensitivity (CASSANDRA-7834)
 * Fix failure to stream ranges when moving (CASSANDRA-7836)
 * Correctly remove tmplink files (CASSANDRA-7803)
 * (cqlsh) Fix column name formatting for functions, CAS operations,
   and UDT field selections (CASSANDRA-7806)
 * (cqlsh) Fix COPY FROM handling of null/empty primary key
   values (CASSANDRA-7792)
 * Fix ordering of static cells (CASSANDRA-7763)
Merged from 2.0:
 * Forbid re-adding dropped counter columns (CASSANDRA-7831)
 * Fix CFMetaData#isThriftCompatible() for PK-only tables (CASSANDRA-7832)
 * Always reject inequality on the partition key without token()
   (CASSANDRA-7722)
 * Always send Paxos commit to all replicas (CASSANDRA-7479)
 * Make disruptor_thrift_server invocation pool configurable (CASSANDRA-7594)
 * Make repair no-op when RF=1 (CASSANDRA-7864)
<<<<<<< HEAD
=======
 * Fix RowIndexEntry to report correct serializedSize (CASSANDRA-7948)
Merged from 1.2:
 * Don't index tombstones (CASSANDRA-7828)
>>>>>>> 85aa794e


2.0.10
 * Don't send schema change responses and events for no-op DDL
   statements (CASSANDRA-7600)
 * (Hadoop) fix cluster initialisation for a split fetching (CASSANDRA-7774)
 * Configure system.paxos with LeveledCompactionStrategy (CASSANDRA-7753)
 * Fix ALTER clustering column type from DateType to TimestampType when
   using DESC clustering order (CASSANRDA-7797)
 * Throw EOFException if we run out of chunks in compressed datafile
   (CASSANDRA-7664)
 * Fix PRSI handling of CQL3 row markers for row cleanup (CASSANDRA-7787)
 * Fix dropping collection when it's the last regular column (CASSANDRA-7744)
 * Properly reject operations on list index with conditions (CASSANDRA-7499)
 * Make StreamReceiveTask thread safe and gc friendly (CASSANDRA-7795)
 * Validate empty cell names from counter updates (CASSANDRA-7798)
Merged from 1.2:
 * Don't allow compacted sstables to be marked as compacting (CASSANDRA-7145)
 * Track expired tombstones (CASSANDRA-7810)


2.1.0-rc6
 * Fix OOM issue from netty caching over time (CASSANDRA-7743)
 * json2sstable couldn't import JSON for CQL table (CASSANDRA-7477)
 * Invalidate all caches on table drop (CASSANDRA-7561)
 * Skip strict endpoint selection for ranges if RF == nodes (CASSANRA-7765)
 * Fix Thrift range filtering without 2ary index lookups (CASSANDRA-7741)
 * Add tracing entries about concurrent range requests (CASSANDRA-7599)
 * (cqlsh) Fix DESCRIBE for NTS keyspaces (CASSANDRA-7729)
 * Remove netty buffer ref-counting (CASSANDRA-7735)
 * Pass mutated cf to index updater for use by PRSI (CASSANDRA-7742)
 * Include stress yaml example in release and deb (CASSANDRA-7717)
 * workaround for netty issue causing corrupted data off the wire (CASSANDRA-7695)
 * cqlsh DESC CLUSTER fails retrieving ring information (CASSANDRA-7687)
 * Fix binding null values inside UDT (CASSANDRA-7685)
 * Fix UDT field selection with empty fields (CASSANDRA-7670)
 * Bogus deserialization of static cells from sstable (CASSANDRA-7684)
 * Fix NPE on compaction leftover cleanup for dropped table (CASSANDRA-7770)
Merged from 2.0:
 * (cqlsh) Wait up to 10 sec for a tracing session (CASSANDRA-7222)
 * Fix NPE in FileCacheService.sizeInBytes (CASSANDRA-7756)
 * Remove duplicates from StorageService.getJoiningNodes (CASSANDRA-7478)
 * Clone token map outside of hot gossip loops (CASSANDRA-7758)
 * Fix MS expiring map timeout for Paxos messages (CASSANDRA-7752)
 * Do not flush on truncate if durable_writes is false (CASSANDRA-7750)
 * Give CRR a default input_cql Statement (CASSANDRA-7226)
 * Better error message when adding a collection with the same name
   than a previously dropped one (CASSANDRA-6276)
 * Fix validation when adding static columns (CASSANDRA-7730)
 * (Thrift) fix range deletion of supercolumns (CASSANDRA-7733)
 * Fix potential AssertionError in RangeTombstoneList (CASSANDRA-7700)
 * Validate arguments of blobAs* functions (CASSANDRA-7707)
 * Fix potential AssertionError with 2ndary indexes (CASSANDRA-6612)
 * Avoid logging CompactionInterrupted at ERROR (CASSANDRA-7694)
 * Minor leak in sstable2jon (CASSANDRA-7709)
 * Add cassandra.auto_bootstrap system property (CASSANDRA-7650)
 * Update java driver (for hadoop) (CASSANDRA-7618)
 * Remove CqlPagingRecordReader/CqlPagingInputFormat (CASSANDRA-7570)
 * Support connecting to ipv6 jmx with nodetool (CASSANDRA-7669)


2.1.0-rc5
 * Reject counters inside user types (CASSANDRA-7672)
 * Switch to notification-based GCInspector (CASSANDRA-7638)
 * (cqlsh) Handle nulls in UDTs and tuples correctly (CASSANDRA-7656)
 * Don't use strict consistency when replacing (CASSANDRA-7568)
 * Fix min/max cell name collection on 2.0 SSTables with range
   tombstones (CASSANDRA-7593)
 * Tolerate min/max cell names of different lengths (CASSANDRA-7651)
 * Filter cached results correctly (CASSANDRA-7636)
 * Fix tracing on the new SEPExecutor (CASSANDRA-7644)
 * Remove shuffle and taketoken (CASSANDRA-7601)
 * Clean up Windows batch scripts (CASSANDRA-7619)
 * Fix native protocol drop user type notification (CASSANDRA-7571)
 * Give read access to system.schema_usertypes to all authenticated users
   (CASSANDRA-7578)
 * (cqlsh) Fix cqlsh display when zero rows are returned (CASSANDRA-7580)
 * Get java version correctly when JAVA_TOOL_OPTIONS is set (CASSANDRA-7572)
 * Fix NPE when dropping index from non-existent keyspace, AssertionError when
   dropping non-existent index with IF EXISTS (CASSANDRA-7590)
 * Fix sstablelevelresetter hang (CASSANDRA-7614)
 * (cqlsh) Fix deserialization of blobs (CASSANDRA-7603)
 * Use "keyspace updated" schema change message for UDT changes in v1 and
   v2 protocols (CASSANDRA-7617)
 * Fix tracing of range slices and secondary index lookups that are local
   to the coordinator (CASSANDRA-7599)
 * Set -Dcassandra.storagedir for all tool shell scripts (CASSANDRA-7587)
 * Don't swap max/min col names when mutating sstable metadata (CASSANDRA-7596)
 * (cqlsh) Correctly handle paged result sets (CASSANDRA-7625)
 * (cqlsh) Improve waiting for a trace to complete (CASSANDRA-7626)
 * Fix tracing of concurrent range slices and 2ary index queries (CASSANDRA-7626)
 * Fix scrub against collection type (CASSANDRA-7665)
Merged from 2.0:
 * Set gc_grace_seconds to seven days for system schema tables (CASSANDRA-7668)
 * SimpleSeedProvider no longer caches seeds forever (CASSANDRA-7663)
 * Always flush on truncate (CASSANDRA-7511)
 * Fix ReversedType(DateType) mapping to native protocol (CASSANDRA-7576)
 * Always merge ranges owned by a single node (CASSANDRA-6930)
 * Track max/min timestamps for range tombstones (CASSANDRA-7647)
 * Fix NPE when listing saved caches dir (CASSANDRA-7632)


2.1.0-rc4
 * Fix word count hadoop example (CASSANDRA-7200)
 * Updated memtable_cleanup_threshold and memtable_flush_writers defaults 
   (CASSANDRA-7551)
 * (Windows) fix startup when WMI memory query fails (CASSANDRA-7505)
 * Anti-compaction proceeds if any part of the repair failed (CASANDRA-7521)
 * Add missing table name to DROP INDEX responses and notifications (CASSANDRA-7539)
 * Bump CQL version to 3.2.0 and update CQL documentation (CASSANDRA-7527)
 * Fix configuration error message when running nodetool ring (CASSANDRA-7508)
 * Support conditional updates, tuple type, and the v3 protocol in cqlsh (CASSANDRA-7509)
 * Handle queries on multiple secondary index types (CASSANDRA-7525)
 * Fix cqlsh authentication with v3 native protocol (CASSANDRA-7564)
 * Fix NPE when unknown prepared statement ID is used (CASSANDRA-7454)
Merged from 2.0:
 * (Windows) force range-based repair to non-sequential mode (CASSANDRA-7541)
 * Fix range merging when DES scores are zero (CASSANDRA-7535)
 * Warn when SSL certificates have expired (CASSANDRA-7528)
 * Fix error when doing reversed queries with static columns (CASSANDRA-7490)
Merged from 1.2:
 * Set correct stream ID on responses when non-Exception Throwables
   are thrown while handling native protocol messages (CASSANDRA-7470)


2.1.0-rc3
 * Consider expiry when reconciling otherwise equal cells (CASSANDRA-7403)
 * Introduce CQL support for stress tool (CASSANDRA-6146)
 * Fix ClassCastException processing expired messages (CASSANDRA-7496)
 * Fix prepared marker for collections inside UDT (CASSANDRA-7472)
 * Remove left-over populate_io_cache_on_flush and replicate_on_write
   uses (CASSANDRA-7493)
 * (Windows) handle spaces in path names (CASSANDRA-7451)
 * Ensure writes have completed after dropping a table, before recycling
   commit log segments (CASSANDRA-7437)
 * Remove left-over rows_per_partition_to_cache (CASSANDRA-7493)
 * Fix error when CONTAINS is used with a bind marker (CASSANDRA-7502)
 * Properly reject unknown UDT field (CASSANDRA-7484)
Merged from 2.0:
 * Fix CC#collectTimeOrderedData() tombstone optimisations (CASSANDRA-7394)
 * Support DISTINCT for static columns and fix behaviour when DISTINC is
   not use (CASSANDRA-7305).
 * Workaround JVM NPE on JMX bind failure (CASSANDRA-7254)
 * Fix race in FileCacheService RemovalListener (CASSANDRA-7278)
 * Fix inconsistent use of consistencyForCommit that allowed LOCAL_QUORUM
   operations to incorrect become full QUORUM (CASSANDRA-7345)
 * Properly handle unrecognized opcodes and flags (CASSANDRA-7440)
 * (Hadoop) close CqlRecordWriter clients when finished (CASSANDRA-7459)
 * Commit disk failure policy (CASSANDRA-7429)
 * Make sure high level sstables get compacted (CASSANDRA-7414)
 * Fix AssertionError when using empty clustering columns and static columns
   (CASSANDRA-7455)
 * Add option to disable STCS in L0 (CASSANDRA-6621)
 * Upgrade to snappy-java 1.0.5.2 (CASSANDRA-7476)


2.1.0-rc2
 * Fix heap size calculation for CompoundSparseCellName and 
   CompoundSparseCellName.WithCollection (CASSANDRA-7421)
 * Allow counter mutations in UNLOGGED batches (CASSANDRA-7351)
 * Modify reconcile logic to always pick a tombstone over a counter cell
   (CASSANDRA-7346)
 * Avoid incremental compaction on Windows (CASSANDRA-7365)
 * Fix exception when querying a composite-keyed table with a collection index
   (CASSANDRA-7372)
 * Use node's host id in place of counter ids (CASSANDRA-7366)
 * Fix error when doing reversed queries with static columns (CASSANDRA-7490)
 * Backport CASSANDRA-6747 (CASSANDRA-7560)
 * Track max/min timestamps for range tombstones (CASSANDRA-7647)
 * Fix NPE when listing saved caches dir (CASSANDRA-7632)
 * Fix sstableloader unable to connect encrypted node (CASSANDRA-7585)
Merged from 1.2:
 * Clone token map outside of hot gossip loops (CASSANDRA-7758)
 * Add stop method to EmbeddedCassandraService (CASSANDRA-7595)
 * Support connecting to ipv6 jmx with nodetool (CASSANDRA-7669)
 * Set gc_grace_seconds to seven days for system schema tables (CASSANDRA-7668)
 * SimpleSeedProvider no longer caches seeds forever (CASSANDRA-7663)
 * Set correct stream ID on responses when non-Exception Throwables
   are thrown while handling native protocol messages (CASSANDRA-7470)
 * Fix row size miscalculation in LazilyCompactedRow (CASSANDRA-7543)
 * Fix race in background compaction check (CASSANDRA-7745)
 * Don't clear out range tombstones during compaction (CASSANDRA-7808)


2.1.0-rc1
 * Revert flush directory (CASSANDRA-6357)
 * More efficient executor service for fast operations (CASSANDRA-4718)
 * Move less common tools into a new cassandra-tools package (CASSANDRA-7160)
 * Support more concurrent requests in native protocol (CASSANDRA-7231)
 * Add tab-completion to debian nodetool packaging (CASSANDRA-6421)
 * Change concurrent_compactors defaults (CASSANDRA-7139)
 * Add PowerShell Windows launch scripts (CASSANDRA-7001)
 * Make commitlog archive+restore more robust (CASSANDRA-6974)
 * Fix marking commitlogsegments clean (CASSANDRA-6959)
 * Add snapshot "manifest" describing files included (CASSANDRA-6326)
 * Parallel streaming for sstableloader (CASSANDRA-3668)
 * Fix bugs in supercolumns handling (CASSANDRA-7138)
 * Fix ClassClassException on composite dense tables (CASSANDRA-7112)
 * Cleanup and optimize collation and slice iterators (CASSANDRA-7107)
 * Upgrade NBHM lib (CASSANDRA-7128)
 * Optimize netty server (CASSANDRA-6861)
 * Fix repair hang when given CF does not exist (CASSANDRA-7189)
 * Allow c* to be shutdown in an embedded mode (CASSANDRA-5635)
 * Add server side batching to native transport (CASSANDRA-5663)
 * Make batchlog replay asynchronous (CASSANDRA-6134)
 * remove unused classes (CASSANDRA-7197)
 * Limit user types to the keyspace they are defined in (CASSANDRA-6643)
 * Add validate method to CollectionType (CASSANDRA-7208)
 * New serialization format for UDT values (CASSANDRA-7209, CASSANDRA-7261)
 * Fix nodetool netstats (CASSANDRA-7270)
 * Fix potential ClassCastException in HintedHandoffManager (CASSANDRA-7284)
 * Use prepared statements internally (CASSANDRA-6975)
 * Fix broken paging state with prepared statement (CASSANDRA-7120)
 * Fix IllegalArgumentException in CqlStorage (CASSANDRA-7287)
 * Allow nulls/non-existant fields in UDT (CASSANDRA-7206)
 * Backport Thrift MultiSliceRequest (CASSANDRA-7027)
 * Handle overlapping MultiSlices (CASSANDRA-7279)
 * Fix DataOutputTest on Windows (CASSANDRA-7265)
 * Embedded sets in user defined data-types are not updating (CASSANDRA-7267)
 * Add tuple type to CQL/native protocol (CASSANDRA-7248)
 * Fix CqlPagingRecordReader on tables with few rows (CASSANDRA-7322)
Merged from 2.0:
 * Copy compaction options to make sure they are reloaded (CASSANDRA-7290)
 * Add option to do more aggressive tombstone compactions (CASSANDRA-6563)
 * Don't try to compact already-compacting files in HHOM (CASSANDRA-7288)
 * Always reallocate buffers in HSHA (CASSANDRA-6285)
 * (Hadoop) support authentication in CqlRecordReader (CASSANDRA-7221)
 * (Hadoop) Close java driver Cluster in CQLRR.close (CASSANDRA-7228)
 * Warn when 'USING TIMESTAMP' is used on a CAS BATCH (CASSANDRA-7067)
 * return all cpu values from BackgroundActivityMonitor.readAndCompute (CASSANDRA-7183)
 * Correctly delete scheduled range xfers (CASSANDRA-7143)
 * return all cpu values from BackgroundActivityMonitor.readAndCompute (CASSANDRA-7183)  
 * reduce garbage creation in calculatePendingRanges (CASSANDRA-7191)
 * fix c* launch issues on Russian os's due to output of linux 'free' cmd (CASSANDRA-6162)
 * Fix disabling autocompaction (CASSANDRA-7187)
 * Fix potential NumberFormatException when deserializing IntegerType (CASSANDRA-7088)
 * cqlsh can't tab-complete disabling compaction (CASSANDRA-7185)
 * cqlsh: Accept and execute CQL statement(s) from command-line parameter (CASSANDRA-7172)
 * Fix IllegalStateException in CqlPagingRecordReader (CASSANDRA-7198)
 * Fix the InvertedIndex trigger example (CASSANDRA-7211)
 * Add --resolve-ip option to 'nodetool ring' (CASSANDRA-7210)
 * reduce garbage on codec flag deserialization (CASSANDRA-7244) 
 * Fix duplicated error messages on directory creation error at startup (CASSANDRA-5818)
 * Proper null handle for IF with map element access (CASSANDRA-7155)
 * Improve compaction visibility (CASSANDRA-7242)
 * Correctly delete scheduled range xfers (CASSANDRA-7143)
 * Make batchlog replica selection rack-aware (CASSANDRA-6551)
 * Fix CFMetaData#getColumnDefinitionFromColumnName() (CASSANDRA-7074)
 * Fix writetime/ttl functions for static columns (CASSANDRA-7081)
 * Suggest CTRL-C or semicolon after three blank lines in cqlsh (CASSANDRA-7142)
 * Fix 2ndary index queries with DESC clustering order (CASSANDRA-6950)
 * Invalid key cache entries on DROP (CASSANDRA-6525)
 * Fix flapping RecoveryManagerTest (CASSANDRA-7084)
 * Add missing iso8601 patterns for date strings (CASSANDRA-6973)
 * Support selecting multiple rows in a partition using IN (CASSANDRA-6875)
 * Add authentication support to shuffle (CASSANDRA-6484)
 * Swap local and global default read repair chances (CASSANDRA-7320)
 * Add conditional CREATE/DROP USER support (CASSANDRA-7264)
 * Cqlsh counts non-empty lines for "Blank lines" warning (CASSANDRA-7325)
Merged from 1.2:
 * Add Cloudstack snitch (CASSANDRA-7147)
 * Update system.peers correctly when relocating tokens (CASSANDRA-7126)
 * Add Google Compute Engine snitch (CASSANDRA-7132)
 * remove duplicate query for local tokens (CASSANDRA-7182)
 * exit CQLSH with error status code if script fails (CASSANDRA-6344)
 * Fix bug with some IN queries missig results (CASSANDRA-7105)
 * Fix availability validation for LOCAL_ONE CL (CASSANDRA-7319)
 * Hint streaming can cause decommission to fail (CASSANDRA-7219)


2.1.0-beta2
 * Increase default CL space to 8GB (CASSANDRA-7031)
 * Add range tombstones to read repair digests (CASSANDRA-6863)
 * Fix BTree.clear for large updates (CASSANDRA-6943)
 * Fail write instead of logging a warning when unable to append to CL
   (CASSANDRA-6764)
 * Eliminate possibility of CL segment appearing twice in active list 
   (CASSANDRA-6557)
 * Apply DONTNEED fadvise to commitlog segments (CASSANDRA-6759)
 * Switch CRC component to Adler and include it for compressed sstables 
   (CASSANDRA-4165)
 * Allow cassandra-stress to set compaction strategy options (CASSANDRA-6451)
 * Add broadcast_rpc_address option to cassandra.yaml (CASSANDRA-5899)
 * Auto reload GossipingPropertyFileSnitch config (CASSANDRA-5897)
 * Fix overflow of memtable_total_space_in_mb (CASSANDRA-6573)
 * Fix ABTC NPE and apply update function correctly (CASSANDRA-6692)
 * Allow nodetool to use a file or prompt for password (CASSANDRA-6660)
 * Fix AIOOBE when concurrently accessing ABSC (CASSANDRA-6742)
 * Fix assertion error in ALTER TYPE RENAME (CASSANDRA-6705)
 * Scrub should not always clear out repaired status (CASSANDRA-5351)
 * Improve handling of range tombstone for wide partitions (CASSANDRA-6446)
 * Fix ClassCastException for compact table with composites (CASSANDRA-6738)
 * Fix potentially repairing with wrong nodes (CASSANDRA-6808)
 * Change caching option syntax (CASSANDRA-6745)
 * Fix stress to do proper counter reads (CASSANDRA-6835)
 * Fix help message for stress counter_write (CASSANDRA-6824)
 * Fix stress smart Thrift client to pick servers correctly (CASSANDRA-6848)
 * Add logging levels (minimal, normal or verbose) to stress tool (CASSANDRA-6849)
 * Fix race condition in Batch CLE (CASSANDRA-6860)
 * Improve cleanup/scrub/upgradesstables failure handling (CASSANDRA-6774)
 * ByteBuffer write() methods for serializing sstables (CASSANDRA-6781)
 * Proper compare function for CollectionType (CASSANDRA-6783)
 * Update native server to Netty 4 (CASSANDRA-6236)
 * Fix off-by-one error in stress (CASSANDRA-6883)
 * Make OpOrder AutoCloseable (CASSANDRA-6901)
 * Remove sync repair JMX interface (CASSANDRA-6900)
 * Add multiple memory allocation options for memtables (CASSANDRA-6689, 6694)
 * Remove adjusted op rate from stress output (CASSANDRA-6921)
 * Add optimized CF.hasColumns() implementations (CASSANDRA-6941)
 * Serialize batchlog mutations with the version of the target node
   (CASSANDRA-6931)
 * Optimize CounterColumn#reconcile() (CASSANDRA-6953)
 * Properly remove 1.2 sstable support in 2.1 (CASSANDRA-6869)
 * Lock counter cells, not partitions (CASSANDRA-6880)
 * Track presence of legacy counter shards in sstables (CASSANDRA-6888)
 * Ensure safe resource cleanup when replacing sstables (CASSANDRA-6912)
 * Add failure handler to async callback (CASSANDRA-6747)
 * Fix AE when closing SSTable without releasing reference (CASSANDRA-7000)
 * Clean up IndexInfo on keyspace/table drops (CASSANDRA-6924)
 * Only snapshot relative SSTables when sequential repair (CASSANDRA-7024)
 * Require nodetool rebuild_index to specify index names (CASSANDRA-7038)
 * fix cassandra stress errors on reads with native protocol (CASSANDRA-7033)
 * Use OpOrder to guard sstable references for reads (CASSANDRA-6919)
 * Preemptive opening of compaction result (CASSANDRA-6916)
 * Multi-threaded scrub/cleanup/upgradesstables (CASSANDRA-5547)
 * Optimize cellname comparison (CASSANDRA-6934)
 * Native protocol v3 (CASSANDRA-6855)
 * Optimize Cell liveness checks and clean up Cell (CASSANDRA-7119)
 * Support consistent range movements (CASSANDRA-2434)
Merged from 2.0:
 * Avoid race-prone second "scrub" of system keyspace (CASSANDRA-6797)
 * Pool CqlRecordWriter clients by inetaddress rather than Range
   (CASSANDRA-6665)
 * Fix compaction_history timestamps (CASSANDRA-6784)
 * Compare scores of full replica ordering in DES (CASSANDRA-6683)
 * fix CME in SessionInfo updateProgress affecting netstats (CASSANDRA-6577)
 * Allow repairing between specific replicas (CASSANDRA-6440)
 * Allow per-dc enabling of hints (CASSANDRA-6157)
 * Add compatibility for Hadoop 0.2.x (CASSANDRA-5201)
 * Fix EstimatedHistogram races (CASSANDRA-6682)
 * Failure detector correctly converts initial value to nanos (CASSANDRA-6658)
 * Add nodetool taketoken to relocate vnodes (CASSANDRA-4445)
 * Expose bulk loading progress over JMX (CASSANDRA-4757)
 * Correctly handle null with IF conditions and TTL (CASSANDRA-6623)
 * Account for range/row tombstones in tombstone drop
   time histogram (CASSANDRA-6522)
 * Stop CommitLogSegment.close() from calling sync() (CASSANDRA-6652)
 * Make commitlog failure handling configurable (CASSANDRA-6364)
 * Avoid overlaps in LCS (CASSANDRA-6688)
 * Improve support for paginating over composites (CASSANDRA-4851)
 * Fix count(*) queries in a mixed cluster (CASSANDRA-6707)
 * Improve repair tasks(snapshot, differencing) concurrency (CASSANDRA-6566)
 * Fix replaying pre-2.0 commit logs (CASSANDRA-6714)
 * Add static columns to CQL3 (CASSANDRA-6561)
 * Optimize single partition batch statements (CASSANDRA-6737)
 * Disallow post-query re-ordering when paging (CASSANDRA-6722)
 * Fix potential paging bug with deleted columns (CASSANDRA-6748)
 * Fix NPE on BulkLoader caused by losing StreamEvent (CASSANDRA-6636)
 * Fix truncating compression metadata (CASSANDRA-6791)
 * Add CMSClassUnloadingEnabled JVM option (CASSANDRA-6541)
 * Catch memtable flush exceptions during shutdown (CASSANDRA-6735)
 * Fix upgradesstables NPE for non-CF-based indexes (CASSANDRA-6645)
 * Fix UPDATE updating PRIMARY KEY columns implicitly (CASSANDRA-6782)
 * Fix IllegalArgumentException when updating from 1.2 with SuperColumns
   (CASSANDRA-6733)
 * FBUtilities.singleton() should use the CF comparator (CASSANDRA-6778)
 * Fix CQLSStableWriter.addRow(Map<String, Object>) (CASSANDRA-6526)
 * Fix HSHA server introducing corrupt data (CASSANDRA-6285)
 * Fix CAS conditions for COMPACT STORAGE tables (CASSANDRA-6813)
 * Starting threads in OutboundTcpConnectionPool constructor causes race conditions (CASSANDRA-7177)
 * Allow overriding cassandra-rackdc.properties file (CASSANDRA-7072)
 * Set JMX RMI port to 7199 (CASSANDRA-7087)
 * Use LOCAL_QUORUM for data reads at LOCAL_SERIAL (CASSANDRA-6939)
 * Log a warning for large batches (CASSANDRA-6487)
 * Put nodes in hibernate when join_ring is false (CASSANDRA-6961)
 * Avoid early loading of non-system keyspaces before compaction-leftovers 
   cleanup at startup (CASSANDRA-6913)
 * Restrict Windows to parallel repairs (CASSANDRA-6907)
 * (Hadoop) Allow manually specifying start/end tokens in CFIF (CASSANDRA-6436)
 * Fix NPE in MeteredFlusher (CASSANDRA-6820)
 * Fix race processing range scan responses (CASSANDRA-6820)
 * Allow deleting snapshots from dropped keyspaces (CASSANDRA-6821)
 * Add uuid() function (CASSANDRA-6473)
 * Omit tombstones from schema digests (CASSANDRA-6862)
 * Include correct consistencyLevel in LWT timeout (CASSANDRA-6884)
 * Lower chances for losing new SSTables during nodetool refresh and
   ColumnFamilyStore.loadNewSSTables (CASSANDRA-6514)
 * Add support for DELETE ... IF EXISTS to CQL3 (CASSANDRA-5708)
 * Update hadoop_cql3_word_count example (CASSANDRA-6793)
 * Fix handling of RejectedExecution in sync Thrift server (CASSANDRA-6788)
 * Log more information when exceeding tombstone_warn_threshold (CASSANDRA-6865)
 * Fix truncate to not abort due to unreachable fat clients (CASSANDRA-6864)
 * Fix schema concurrency exceptions (CASSANDRA-6841)
 * Fix leaking validator FH in StreamWriter (CASSANDRA-6832)
 * Fix saving triggers to schema (CASSANDRA-6789)
 * Fix trigger mutations when base mutation list is immutable (CASSANDRA-6790)
 * Fix accounting in FileCacheService to allow re-using RAR (CASSANDRA-6838)
 * Fix static counter columns (CASSANDRA-6827)
 * Restore expiring->deleted (cell) compaction optimization (CASSANDRA-6844)
 * Fix CompactionManager.needsCleanup (CASSANDRA-6845)
 * Correctly compare BooleanType values other than 0 and 1 (CASSANDRA-6779)
 * Read message id as string from earlier versions (CASSANDRA-6840)
 * Properly use the Paxos consistency for (non-protocol) batch (CASSANDRA-6837)
 * Add paranoid disk failure option (CASSANDRA-6646)
 * Improve PerRowSecondaryIndex performance (CASSANDRA-6876)
 * Extend triggers to support CAS updates (CASSANDRA-6882)
 * Static columns with IF NOT EXISTS don't always work as expected (CASSANDRA-6873)
 * Fix paging with SELECT DISTINCT (CASSANDRA-6857)
 * Fix UnsupportedOperationException on CAS timeout (CASSANDRA-6923)
 * Improve MeteredFlusher handling of MF-unaffected column families
   (CASSANDRA-6867)
 * Add CqlRecordReader using native pagination (CASSANDRA-6311)
 * Add QueryHandler interface (CASSANDRA-6659)
 * Track liveRatio per-memtable, not per-CF (CASSANDRA-6945)
 * Make sure upgradesstables keeps sstable level (CASSANDRA-6958)
 * Fix LIMIT with static columns (CASSANDRA-6956)
 * Fix clash with CQL column name in thrift validation (CASSANDRA-6892)
 * Fix error with super columns in mixed 1.2-2.0 clusters (CASSANDRA-6966)
 * Fix bad skip of sstables on slice query with composite start/finish (CASSANDRA-6825)
 * Fix unintended update with conditional statement (CASSANDRA-6893)
 * Fix map element access in IF (CASSANDRA-6914)
 * Avoid costly range calculations for range queries on system keyspaces
   (CASSANDRA-6906)
 * Fix SSTable not released if stream session fails (CASSANDRA-6818)
 * Avoid build failure due to ANTLR timeout (CASSANDRA-6991)
 * Queries on compact tables can return more rows that requested (CASSANDRA-7052)
 * USING TIMESTAMP for batches does not work (CASSANDRA-7053)
 * Fix performance regression from CASSANDRA-5614 (CASSANDRA-6949)
 * Ensure that batchlog and hint timeouts do not produce hints (CASSANDRA-7058)
 * Merge groupable mutations in TriggerExecutor#execute() (CASSANDRA-7047)
 * Plug holes in resource release when wiring up StreamSession (CASSANDRA-7073)
 * Re-add parameter columns to tracing session (CASSANDRA-6942)
 * Preserves CQL metadata when updating table from thrift (CASSANDRA-6831)
Merged from 1.2:
 * Fix nodetool display with vnodes (CASSANDRA-7082)
 * Add UNLOGGED, COUNTER options to BATCH documentation (CASSANDRA-6816)
 * add extra SSL cipher suites (CASSANDRA-6613)
 * fix nodetool getsstables for blob PK (CASSANDRA-6803)
 * Fix BatchlogManager#deleteBatch() use of millisecond timestamps
   (CASSANDRA-6822)
 * Continue assassinating even if the endpoint vanishes (CASSANDRA-6787)
 * Schedule schema pulls on change (CASSANDRA-6971)
 * Non-droppable verbs shouldn't be dropped from OTC (CASSANDRA-6980)
 * Shutdown batchlog executor in SS#drain() (CASSANDRA-7025)
 * Fix batchlog to account for CF truncation records (CASSANDRA-6999)
 * Fix CQLSH parsing of functions and BLOB literals (CASSANDRA-7018)
 * Properly load trustore in the native protocol (CASSANDRA-6847)
 * Always clean up references in SerializingCache (CASSANDRA-6994)
 * Don't shut MessagingService down when replacing a node (CASSANDRA-6476)
 * fix npe when doing -Dcassandra.fd_initial_value_ms (CASSANDRA-6751)


2.1.0-beta1
 * Add flush directory distinct from compaction directories (CASSANDRA-6357)
 * Require JNA by default (CASSANDRA-6575)
 * add listsnapshots command to nodetool (CASSANDRA-5742)
 * Introduce AtomicBTreeColumns (CASSANDRA-6271, 6692)
 * Multithreaded commitlog (CASSANDRA-3578)
 * allocate fixed index summary memory pool and resample cold index summaries 
   to use less memory (CASSANDRA-5519)
 * Removed multithreaded compaction (CASSANDRA-6142)
 * Parallelize fetching rows for low-cardinality indexes (CASSANDRA-1337)
 * change logging from log4j to logback (CASSANDRA-5883)
 * switch to LZ4 compression for internode communication (CASSANDRA-5887)
 * Stop using Thrift-generated Index* classes internally (CASSANDRA-5971)
 * Remove 1.2 network compatibility code (CASSANDRA-5960)
 * Remove leveled json manifest migration code (CASSANDRA-5996)
 * Remove CFDefinition (CASSANDRA-6253)
 * Use AtomicIntegerFieldUpdater in RefCountedMemory (CASSANDRA-6278)
 * User-defined types for CQL3 (CASSANDRA-5590)
 * Use of o.a.c.metrics in nodetool (CASSANDRA-5871, 6406)
 * Batch read from OTC's queue and cleanup (CASSANDRA-1632)
 * Secondary index support for collections (CASSANDRA-4511, 6383)
 * SSTable metadata(Stats.db) format change (CASSANDRA-6356)
 * Push composites support in the storage engine
   (CASSANDRA-5417, CASSANDRA-6520)
 * Add snapshot space used to cfstats (CASSANDRA-6231)
 * Add cardinality estimator for key count estimation (CASSANDRA-5906)
 * CF id is changed to be non-deterministic. Data dir/key cache are created
   uniquely for CF id (CASSANDRA-5202)
 * New counters implementation (CASSANDRA-6504)
 * Replace UnsortedColumns, EmptyColumns, TreeMapBackedSortedColumns with new
   ArrayBackedSortedColumns (CASSANDRA-6630, CASSANDRA-6662, CASSANDRA-6690)
 * Add option to use row cache with a given amount of rows (CASSANDRA-5357)
 * Avoid repairing already repaired data (CASSANDRA-5351)
 * Reject counter updates with USING TTL/TIMESTAMP (CASSANDRA-6649)
 * Replace index_interval with min/max_index_interval (CASSANDRA-6379)
 * Lift limitation that order by columns must be selected for IN queries (CASSANDRA-4911)


2.0.5
 * Reduce garbage generated by bloom filter lookups (CASSANDRA-6609)
 * Add ks.cf names to tombstone logging (CASSANDRA-6597)
 * Use LOCAL_QUORUM for LWT operations at LOCAL_SERIAL (CASSANDRA-6495)
 * Wait for gossip to settle before accepting client connections (CASSANDRA-4288)
 * Delete unfinished compaction incrementally (CASSANDRA-6086)
 * Allow specifying custom secondary index options in CQL3 (CASSANDRA-6480)
 * Improve replica pinning for cache efficiency in DES (CASSANDRA-6485)
 * Fix LOCAL_SERIAL from thrift (CASSANDRA-6584)
 * Don't special case received counts in CAS timeout exceptions (CASSANDRA-6595)
 * Add support for 2.1 global counter shards (CASSANDRA-6505)
 * Fix NPE when streaming connection is not yet established (CASSANDRA-6210)
 * Avoid rare duplicate read repair triggering (CASSANDRA-6606)
 * Fix paging discardFirst (CASSANDRA-6555)
 * Fix ArrayIndexOutOfBoundsException in 2ndary index query (CASSANDRA-6470)
 * Release sstables upon rebuilding 2i (CASSANDRA-6635)
 * Add AbstractCompactionStrategy.startup() method (CASSANDRA-6637)
 * SSTableScanner may skip rows during cleanup (CASSANDRA-6638)
 * sstables from stalled repair sessions can resurrect deleted data (CASSANDRA-6503)
 * Switch stress to use ITransportFactory (CASSANDRA-6641)
 * Fix IllegalArgumentException during prepare (CASSANDRA-6592)
 * Fix possible loss of 2ndary index entries during compaction (CASSANDRA-6517)
 * Fix direct Memory on architectures that do not support unaligned long access
   (CASSANDRA-6628)
 * Let scrub optionally skip broken counter partitions (CASSANDRA-5930)
Merged from 1.2:
 * fsync compression metadata (CASSANDRA-6531)
 * Validate CF existence on execution for prepared statement (CASSANDRA-6535)
 * Add ability to throttle batchlog replay (CASSANDRA-6550)
 * Fix executing LOCAL_QUORUM with SimpleStrategy (CASSANDRA-6545)
 * Avoid StackOverflow when using large IN queries (CASSANDRA-6567)
 * Nodetool upgradesstables includes secondary indexes (CASSANDRA-6598)
 * Paginate batchlog replay (CASSANDRA-6569)
 * skip blocking on streaming during drain (CASSANDRA-6603)
 * Improve error message when schema doesn't match loaded sstable (CASSANDRA-6262)
 * Add properties to adjust FD initial value and max interval (CASSANDRA-4375)
 * Fix preparing with batch and delete from collection (CASSANDRA-6607)
 * Fix ABSC reverse iterator's remove() method (CASSANDRA-6629)
 * Handle host ID conflicts properly (CASSANDRA-6615)
 * Move handling of migration event source to solve bootstrap race. (CASSANDRA-6648)
 * Make sure compaction throughput value doesn't overflow with int math (CASSANDRA-6647)


2.0.4
 * Allow removing snapshots of no-longer-existing CFs (CASSANDRA-6418)
 * add StorageService.stopDaemon() (CASSANDRA-4268)
 * add IRE for invalid CF supplied to get_count (CASSANDRA-5701)
 * add client encryption support to sstableloader (CASSANDRA-6378)
 * Fix accept() loop for SSL sockets post-shutdown (CASSANDRA-6468)
 * Fix size-tiered compaction in LCS L0 (CASSANDRA-6496)
 * Fix assertion failure in filterColdSSTables (CASSANDRA-6483)
 * Fix row tombstones in larger-than-memory compactions (CASSANDRA-6008)
 * Fix cleanup ClassCastException (CASSANDRA-6462)
 * Reduce gossip memory use by interning VersionedValue strings (CASSANDRA-6410)
 * Allow specifying datacenters to participate in a repair (CASSANDRA-6218)
 * Fix divide-by-zero in PCI (CASSANDRA-6403)
 * Fix setting last compacted key in the wrong level for LCS (CASSANDRA-6284)
 * Add millisecond precision formats to the timestamp parser (CASSANDRA-6395)
 * Expose a total memtable size metric for a CF (CASSANDRA-6391)
 * cqlsh: handle symlinks properly (CASSANDRA-6425)
 * Fix potential infinite loop when paging query with IN (CASSANDRA-6464)
 * Fix assertion error in AbstractQueryPager.discardFirst (CASSANDRA-6447)
 * Fix streaming older SSTable yields unnecessary tombstones (CASSANDRA-6527)
Merged from 1.2:
 * Improved error message on bad properties in DDL queries (CASSANDRA-6453)
 * Randomize batchlog candidates selection (CASSANDRA-6481)
 * Fix thundering herd on endpoint cache invalidation (CASSANDRA-6345, 6485)
 * Improve batchlog write performance with vnodes (CASSANDRA-6488)
 * cqlsh: quote single quotes in strings inside collections (CASSANDRA-6172)
 * Improve gossip performance for typical messages (CASSANDRA-6409)
 * Throw IRE if a prepared statement has more markers than supported 
   (CASSANDRA-5598)
 * Expose Thread metrics for the native protocol server (CASSANDRA-6234)
 * Change snapshot response message verb to INTERNAL to avoid dropping it 
   (CASSANDRA-6415)
 * Warn when collection read has > 65K elements (CASSANDRA-5428)
 * Fix cache persistence when both row and key cache are enabled 
   (CASSANDRA-6413)
 * (Hadoop) add describe_local_ring (CASSANDRA-6268)
 * Fix handling of concurrent directory creation failure (CASSANDRA-6459)
 * Allow executing CREATE statements multiple times (CASSANDRA-6471)
 * Don't send confusing info with timeouts (CASSANDRA-6491)
 * Don't resubmit counter mutation runnables internally (CASSANDRA-6427)
 * Don't drop local mutations without a hint (CASSANDRA-6510)
 * Don't allow null max_hint_window_in_ms (CASSANDRA-6419)
 * Validate SliceRange start and finish lengths (CASSANDRA-6521)


2.0.3
 * Fix FD leak on slice read path (CASSANDRA-6275)
 * Cancel read meter task when closing SSTR (CASSANDRA-6358)
 * free off-heap IndexSummary during bulk (CASSANDRA-6359)
 * Recover from IOException in accept() thread (CASSANDRA-6349)
 * Improve Gossip tolerance of abnormally slow tasks (CASSANDRA-6338)
 * Fix trying to hint timed out counter writes (CASSANDRA-6322)
 * Allow restoring specific columnfamilies from archived CL (CASSANDRA-4809)
 * Avoid flushing compaction_history after each operation (CASSANDRA-6287)
 * Fix repair assertion error when tombstones expire (CASSANDRA-6277)
 * Skip loading corrupt key cache (CASSANDRA-6260)
 * Fixes for compacting larger-than-memory rows (CASSANDRA-6274)
 * Compact hottest sstables first and optionally omit coldest from
   compaction entirely (CASSANDRA-6109)
 * Fix modifying column_metadata from thrift (CASSANDRA-6182)
 * cqlsh: fix LIST USERS output (CASSANDRA-6242)
 * Add IRequestSink interface (CASSANDRA-6248)
 * Update memtable size while flushing (CASSANDRA-6249)
 * Provide hooks around CQL2/CQL3 statement execution (CASSANDRA-6252)
 * Require Permission.SELECT for CAS updates (CASSANDRA-6247)
 * New CQL-aware SSTableWriter (CASSANDRA-5894)
 * Reject CAS operation when the protocol v1 is used (CASSANDRA-6270)
 * Correctly throw error when frame too large (CASSANDRA-5981)
 * Fix serialization bug in PagedRange with 2ndary indexes (CASSANDRA-6299)
 * Fix CQL3 table validation in Thrift (CASSANDRA-6140)
 * Fix bug missing results with IN clauses (CASSANDRA-6327)
 * Fix paging with reversed slices (CASSANDRA-6343)
 * Set minTimestamp correctly to be able to drop expired sstables (CASSANDRA-6337)
 * Support NaN and Infinity as float literals (CASSANDRA-6003)
 * Remove RF from nodetool ring output (CASSANDRA-6289)
 * Fix attempting to flush empty rows (CASSANDRA-6374)
 * Fix potential out of bounds exception when paging (CASSANDRA-6333)
Merged from 1.2:
 * Optimize FD phi calculation (CASSANDRA-6386)
 * Improve initial FD phi estimate when starting up (CASSANDRA-6385)
 * Don't list CQL3 table in CLI describe even if named explicitely 
   (CASSANDRA-5750)
 * Invalidate row cache when dropping CF (CASSANDRA-6351)
 * add non-jamm path for cached statements (CASSANDRA-6293)
 * add windows bat files for shell commands (CASSANDRA-6145)
 * Require logging in for Thrift CQL2/3 statement preparation (CASSANDRA-6254)
 * restrict max_num_tokens to 1536 (CASSANDRA-6267)
 * Nodetool gets default JMX port from cassandra-env.sh (CASSANDRA-6273)
 * make calculatePendingRanges asynchronous (CASSANDRA-6244)
 * Remove blocking flushes in gossip thread (CASSANDRA-6297)
 * Fix potential socket leak in connectionpool creation (CASSANDRA-6308)
 * Allow LOCAL_ONE/LOCAL_QUORUM to work with SimpleStrategy (CASSANDRA-6238)
 * cqlsh: handle 'null' as session duration (CASSANDRA-6317)
 * Fix json2sstable handling of range tombstones (CASSANDRA-6316)
 * Fix missing one row in reverse query (CASSANDRA-6330)
 * Fix reading expired row value from row cache (CASSANDRA-6325)
 * Fix AssertionError when doing set element deletion (CASSANDRA-6341)
 * Make CL code for the native protocol match the one in C* 2.0
   (CASSANDRA-6347)
 * Disallow altering CQL3 table from thrift (CASSANDRA-6370)
 * Fix size computation of prepared statement (CASSANDRA-6369)


2.0.2
 * Update FailureDetector to use nanontime (CASSANDRA-4925)
 * Fix FileCacheService regressions (CASSANDRA-6149)
 * Never return WriteTimeout for CL.ANY (CASSANDRA-6132)
 * Fix race conditions in bulk loader (CASSANDRA-6129)
 * Add configurable metrics reporting (CASSANDRA-4430)
 * drop queries exceeding a configurable number of tombstones (CASSANDRA-6117)
 * Track and persist sstable read activity (CASSANDRA-5515)
 * Fixes for speculative retry (CASSANDRA-5932, CASSANDRA-6194)
 * Improve memory usage of metadata min/max column names (CASSANDRA-6077)
 * Fix thrift validation refusing row markers on CQL3 tables (CASSANDRA-6081)
 * Fix insertion of collections with CAS (CASSANDRA-6069)
 * Correctly send metadata on SELECT COUNT (CASSANDRA-6080)
 * Track clients' remote addresses in ClientState (CASSANDRA-6070)
 * Create snapshot dir if it does not exist when migrating
   leveled manifest (CASSANDRA-6093)
 * make sequential nodetool repair the default (CASSANDRA-5950)
 * Add more hooks for compaction strategy implementations (CASSANDRA-6111)
 * Fix potential NPE on composite 2ndary indexes (CASSANDRA-6098)
 * Delete can potentially be skipped in batch (CASSANDRA-6115)
 * Allow alter keyspace on system_traces (CASSANDRA-6016)
 * Disallow empty column names in cql (CASSANDRA-6136)
 * Use Java7 file-handling APIs and fix file moving on Windows (CASSANDRA-5383)
 * Save compaction history to system keyspace (CASSANDRA-5078)
 * Fix NPE if StorageService.getOperationMode() is executed before full startup (CASSANDRA-6166)
 * CQL3: support pre-epoch longs for TimestampType (CASSANDRA-6212)
 * Add reloadtriggers command to nodetool (CASSANDRA-4949)
 * cqlsh: ignore empty 'value alias' in DESCRIBE (CASSANDRA-6139)
 * Fix sstable loader (CASSANDRA-6205)
 * Reject bootstrapping if the node already exists in gossip (CASSANDRA-5571)
 * Fix NPE while loading paxos state (CASSANDRA-6211)
 * cqlsh: add SHOW SESSION <tracing-session> command (CASSANDRA-6228)
Merged from 1.2:
 * (Hadoop) Require CFRR batchSize to be at least 2 (CASSANDRA-6114)
 * Add a warning for small LCS sstable size (CASSANDRA-6191)
 * Add ability to list specific KS/CF combinations in nodetool cfstats (CASSANDRA-4191)
 * Mark CF clean if a mutation raced the drop and got it marked dirty (CASSANDRA-5946)
 * Add a LOCAL_ONE consistency level (CASSANDRA-6202)
 * Limit CQL prepared statement cache by size instead of count (CASSANDRA-6107)
 * Tracing should log write failure rather than raw exceptions (CASSANDRA-6133)
 * lock access to TM.endpointToHostIdMap (CASSANDRA-6103)
 * Allow estimated memtable size to exceed slab allocator size (CASSANDRA-6078)
 * Start MeteredFlusher earlier to prevent OOM during CL replay (CASSANDRA-6087)
 * Avoid sending Truncate command to fat clients (CASSANDRA-6088)
 * Allow where clause conditions to be in parenthesis (CASSANDRA-6037)
 * Do not open non-ssl storage port if encryption option is all (CASSANDRA-3916)
 * Move batchlog replay to its own executor (CASSANDRA-6079)
 * Add tombstone debug threshold and histogram (CASSANDRA-6042, 6057)
 * Enable tcp keepalive on incoming connections (CASSANDRA-4053)
 * Fix fat client schema pull NPE (CASSANDRA-6089)
 * Fix memtable flushing for indexed tables (CASSANDRA-6112)
 * Fix skipping columns with multiple slices (CASSANDRA-6119)
 * Expose connected thrift + native client counts (CASSANDRA-5084)
 * Optimize auth setup (CASSANDRA-6122)
 * Trace index selection (CASSANDRA-6001)
 * Update sstablesPerReadHistogram to use biased sampling (CASSANDRA-6164)
 * Log UnknownColumnfamilyException when closing socket (CASSANDRA-5725)
 * Properly error out on CREATE INDEX for counters table (CASSANDRA-6160)
 * Handle JMX notification failure for repair (CASSANDRA-6097)
 * (Hadoop) Fetch no more than 128 splits in parallel (CASSANDRA-6169)
 * stress: add username/password authentication support (CASSANDRA-6068)
 * Fix indexed queries with row cache enabled on parent table (CASSANDRA-5732)
 * Fix compaction race during columnfamily drop (CASSANDRA-5957)
 * Fix validation of empty column names for compact tables (CASSANDRA-6152)
 * Skip replaying mutations that pass CRC but fail to deserialize (CASSANDRA-6183)
 * Rework token replacement to use replace_address (CASSANDRA-5916)
 * Fix altering column types (CASSANDRA-6185)
 * cqlsh: fix CREATE/ALTER WITH completion (CASSANDRA-6196)
 * add windows bat files for shell commands (CASSANDRA-6145)
 * Fix potential stack overflow during range tombstones insertion (CASSANDRA-6181)
 * (Hadoop) Make LOCAL_ONE the default consistency level (CASSANDRA-6214)


2.0.1
 * Fix bug that could allow reading deleted data temporarily (CASSANDRA-6025)
 * Improve memory use defaults (CASSANDRA-6059)
 * Make ThriftServer more easlly extensible (CASSANDRA-6058)
 * Remove Hadoop dependency from ITransportFactory (CASSANDRA-6062)
 * add file_cache_size_in_mb setting (CASSANDRA-5661)
 * Improve error message when yaml contains invalid properties (CASSANDRA-5958)
 * Improve leveled compaction's ability to find non-overlapping L0 compactions
   to work on concurrently (CASSANDRA-5921)
 * Notify indexer of columns shadowed by range tombstones (CASSANDRA-5614)
 * Log Merkle tree stats (CASSANDRA-2698)
 * Switch from crc32 to adler32 for compressed sstable checksums (CASSANDRA-5862)
 * Improve offheap memcpy performance (CASSANDRA-5884)
 * Use a range aware scanner for cleanup (CASSANDRA-2524)
 * Cleanup doesn't need to inspect sstables that contain only local data
   (CASSANDRA-5722)
 * Add ability for CQL3 to list partition keys (CASSANDRA-4536)
 * Improve native protocol serialization (CASSANDRA-5664)
 * Upgrade Thrift to 0.9.1 (CASSANDRA-5923)
 * Require superuser status for adding triggers (CASSANDRA-5963)
 * Make standalone scrubber handle old and new style leveled manifest
   (CASSANDRA-6005)
 * Fix paxos bugs (CASSANDRA-6012, 6013, 6023)
 * Fix paged ranges with multiple replicas (CASSANDRA-6004)
 * Fix potential AssertionError during tracing (CASSANDRA-6041)
 * Fix NPE in sstablesplit (CASSANDRA-6027)
 * Migrate pre-2.0 key/value/column aliases to system.schema_columns
   (CASSANDRA-6009)
 * Paging filter empty rows too agressively (CASSANDRA-6040)
 * Support variadic parameters for IN clauses (CASSANDRA-4210)
 * cqlsh: return the result of CAS writes (CASSANDRA-5796)
 * Fix validation of IN clauses with 2ndary indexes (CASSANDRA-6050)
 * Support named bind variables in CQL (CASSANDRA-6033)
Merged from 1.2:
 * Allow cache-keys-to-save to be set at runtime (CASSANDRA-5980)
 * Avoid second-guessing out-of-space state (CASSANDRA-5605)
 * Tuning knobs for dealing with large blobs and many CFs (CASSANDRA-5982)
 * (Hadoop) Fix CQLRW for thrift tables (CASSANDRA-6002)
 * Fix possible divide-by-zero in HHOM (CASSANDRA-5990)
 * Allow local batchlog writes for CL.ANY (CASSANDRA-5967)
 * Upgrade metrics-core to version 2.2.0 (CASSANDRA-5947)
 * Fix CqlRecordWriter with composite keys (CASSANDRA-5949)
 * Add snitch, schema version, cluster, partitioner to JMX (CASSANDRA-5881)
 * Allow disabling SlabAllocator (CASSANDRA-5935)
 * Make user-defined compaction JMX blocking (CASSANDRA-4952)
 * Fix streaming does not transfer wrapped range (CASSANDRA-5948)
 * Fix loading index summary containing empty key (CASSANDRA-5965)
 * Correctly handle limits in CompositesSearcher (CASSANDRA-5975)
 * Pig: handle CQL collections (CASSANDRA-5867)
 * Pass the updated cf to the PRSI index() method (CASSANDRA-5999)
 * Allow empty CQL3 batches (as no-op) (CASSANDRA-5994)
 * Support null in CQL3 functions (CASSANDRA-5910)
 * Replace the deprecated MapMaker with CacheLoader (CASSANDRA-6007)
 * Add SSTableDeletingNotification to DataTracker (CASSANDRA-6010)
 * Fix snapshots in use get deleted during snapshot repair (CASSANDRA-6011)
 * Move hints and exception count to o.a.c.metrics (CASSANDRA-6017)
 * Fix memory leak in snapshot repair (CASSANDRA-6047)
 * Fix sstable2sjon for CQL3 tables (CASSANDRA-5852)


2.0.0
 * Fix thrift validation when inserting into CQL3 tables (CASSANDRA-5138)
 * Fix periodic memtable flushing behavior with clean memtables (CASSANDRA-5931)
 * Fix dateOf() function for pre-2.0 timestamp columns (CASSANDRA-5928)
 * Fix SSTable unintentionally loads BF when opened for batch (CASSANDRA-5938)
 * Add stream session progress to JMX (CASSANDRA-4757)
 * Fix NPE during CAS operation (CASSANDRA-5925)
Merged from 1.2:
 * Fix getBloomFilterDiskSpaceUsed for AlwaysPresentFilter (CASSANDRA-5900)
 * Don't announce schema version until we've loaded the changes locally
   (CASSANDRA-5904)
 * Fix to support off heap bloom filters size greater than 2 GB (CASSANDRA-5903)
 * Properly handle parsing huge map and set literals (CASSANDRA-5893)


2.0.0-rc2
 * enable vnodes by default (CASSANDRA-5869)
 * fix CAS contention timeout (CASSANDRA-5830)
 * fix HsHa to respect max frame size (CASSANDRA-4573)
 * Fix (some) 2i on composite components omissions (CASSANDRA-5851)
 * cqlsh: add DESCRIBE FULL SCHEMA variant (CASSANDRA-5880)
Merged from 1.2:
 * Correctly validate sparse composite cells in scrub (CASSANDRA-5855)
 * Add KeyCacheHitRate metric to CF metrics (CASSANDRA-5868)
 * cqlsh: add support for multiline comments (CASSANDRA-5798)
 * Handle CQL3 SELECT duplicate IN restrictions on clustering columns
   (CASSANDRA-5856)


2.0.0-rc1
 * improve DecimalSerializer performance (CASSANDRA-5837)
 * fix potential spurious wakeup in AsyncOneResponse (CASSANDRA-5690)
 * fix schema-related trigger issues (CASSANDRA-5774)
 * Better validation when accessing CQL3 table from thrift (CASSANDRA-5138)
 * Fix assertion error during repair (CASSANDRA-5801)
 * Fix range tombstone bug (CASSANDRA-5805)
 * DC-local CAS (CASSANDRA-5797)
 * Add a native_protocol_version column to the system.local table (CASSANRDA-5819)
 * Use index_interval from cassandra.yaml when upgraded (CASSANDRA-5822)
 * Fix buffer underflow on socket close (CASSANDRA-5792)
Merged from 1.2:
 * Fix reading DeletionTime from 1.1-format sstables (CASSANDRA-5814)
 * cqlsh: add collections support to COPY (CASSANDRA-5698)
 * retry important messages for any IOException (CASSANDRA-5804)
 * Allow empty IN relations in SELECT/UPDATE/DELETE statements (CASSANDRA-5626)
 * cqlsh: fix crashing on Windows due to libedit detection (CASSANDRA-5812)
 * fix bulk-loading compressed sstables (CASSANDRA-5820)
 * (Hadoop) fix quoting in CqlPagingRecordReader and CqlRecordWriter 
   (CASSANDRA-5824)
 * update default LCS sstable size to 160MB (CASSANDRA-5727)
 * Allow compacting 2Is via nodetool (CASSANDRA-5670)
 * Hex-encode non-String keys in OPP (CASSANDRA-5793)
 * nodetool history logging (CASSANDRA-5823)
 * (Hadoop) fix support for Thrift tables in CqlPagingRecordReader 
   (CASSANDRA-5752)
 * add "all time blocked" to StatusLogger output (CASSANDRA-5825)
 * Future-proof inter-major-version schema migrations (CASSANDRA-5845)
 * (Hadoop) add CqlPagingRecordReader support for ReversedType in Thrift table
   (CASSANDRA-5718)
 * Add -no-snapshot option to scrub (CASSANDRA-5891)
 * Fix to support off heap bloom filters size greater than 2 GB (CASSANDRA-5903)
 * Properly handle parsing huge map and set literals (CASSANDRA-5893)
 * Fix LCS L0 compaction may overlap in L1 (CASSANDRA-5907)
 * New sstablesplit tool to split large sstables offline (CASSANDRA-4766)
 * Fix potential deadlock in native protocol server (CASSANDRA-5926)
 * Disallow incompatible type change in CQL3 (CASSANDRA-5882)
Merged from 1.1:
 * Correctly validate sparse composite cells in scrub (CASSANDRA-5855)


2.0.0-beta2
 * Replace countPendingHints with Hints Created metric (CASSANDRA-5746)
 * Allow nodetool with no args, and with help to run without a server (CASSANDRA-5734)
 * Cleanup AbstractType/TypeSerializer classes (CASSANDRA-5744)
 * Remove unimplemented cli option schema-mwt (CASSANDRA-5754)
 * Support range tombstones in thrift (CASSANDRA-5435)
 * Normalize table-manipulating CQL3 statements' class names (CASSANDRA-5759)
 * cqlsh: add missing table options to DESCRIBE output (CASSANDRA-5749)
 * Fix assertion error during repair (CASSANDRA-5757)
 * Fix bulkloader (CASSANDRA-5542)
 * Add LZ4 compression to the native protocol (CASSANDRA-5765)
 * Fix bugs in the native protocol v2 (CASSANDRA-5770)
 * CAS on 'primary key only' table (CASSANDRA-5715)
 * Support streaming SSTables of old versions (CASSANDRA-5772)
 * Always respect protocol version in native protocol (CASSANDRA-5778)
 * Fix ConcurrentModificationException during streaming (CASSANDRA-5782)
 * Update deletion timestamp in Commit#updatesWithPaxosTime (CASSANDRA-5787)
 * Thrift cas() method crashes if input columns are not sorted (CASSANDRA-5786)
 * Order columns names correctly when querying for CAS (CASSANDRA-5788)
 * Fix streaming retry (CASSANDRA-5775)
Merged from 1.2:
 * if no seeds can be a reached a node won't start in a ring by itself (CASSANDRA-5768)
 * add cassandra.unsafesystem property (CASSANDRA-5704)
 * (Hadoop) quote identifiers in CqlPagingRecordReader (CASSANDRA-5763)
 * Add replace_node functionality for vnodes (CASSANDRA-5337)
 * Add timeout events to query traces (CASSANDRA-5520)
 * Fix serialization of the LEFT gossip value (CASSANDRA-5696)
 * Pig: support for cql3 tables (CASSANDRA-5234)
 * Fix skipping range tombstones with reverse queries (CASSANDRA-5712)
 * Expire entries out of ThriftSessionManager (CASSANDRA-5719)
 * Don't keep ancestor information in memory (CASSANDRA-5342)
 * Expose native protocol server status in nodetool info (CASSANDRA-5735)
 * Fix pathetic performance of range tombstones (CASSANDRA-5677)
 * Fix querying with an empty (impossible) range (CASSANDRA-5573)
 * cqlsh: handle CUSTOM 2i in DESCRIBE output (CASSANDRA-5760)
 * Fix minor bug in Range.intersects(Bound) (CASSANDRA-5771)
 * cqlsh: handle disabled compression in DESCRIBE output (CASSANDRA-5766)
 * Ensure all UP events are notified on the native protocol (CASSANDRA-5769)
 * Fix formatting of sstable2json with multiple -k arguments (CASSANDRA-5781)
 * Don't rely on row marker for queries in general to hide lost markers
   after TTL expires (CASSANDRA-5762)
 * Sort nodetool help output (CASSANDRA-5776)
 * Fix column expiring during 2 phases compaction (CASSANDRA-5799)
 * now() is being rejected in INSERTs when inside collections (CASSANDRA-5795)


2.0.0-beta1
 * Add support for indexing clustered columns (CASSANDRA-5125)
 * Removed on-heap row cache (CASSANDRA-5348)
 * use nanotime consistently for node-local timeouts (CASSANDRA-5581)
 * Avoid unnecessary second pass on name-based queries (CASSANDRA-5577)
 * Experimental triggers (CASSANDRA-1311)
 * JEMalloc support for off-heap allocation (CASSANDRA-3997)
 * Single-pass compaction (CASSANDRA-4180)
 * Removed token range bisection (CASSANDRA-5518)
 * Removed compatibility with pre-1.2.5 sstables and network messages
   (CASSANDRA-5511)
 * removed PBSPredictor (CASSANDRA-5455)
 * CAS support (CASSANDRA-5062, 5441, 5442, 5443, 5619, 5667)
 * Leveled compaction performs size-tiered compactions in L0 
   (CASSANDRA-5371, 5439)
 * Add yaml network topology snitch for mixed ec2/other envs (CASSANDRA-5339)
 * Log when a node is down longer than the hint window (CASSANDRA-4554)
 * Optimize tombstone creation for ExpiringColumns (CASSANDRA-4917)
 * Improve LeveledScanner work estimation (CASSANDRA-5250, 5407)
 * Replace compaction lock with runWithCompactionsDisabled (CASSANDRA-3430)
 * Change Message IDs to ints (CASSANDRA-5307)
 * Move sstable level information into the Stats component, removing the
   need for a separate Manifest file (CASSANDRA-4872)
 * avoid serializing to byte[] on commitlog append (CASSANDRA-5199)
 * make index_interval configurable per columnfamily (CASSANDRA-3961, CASSANDRA-5650)
 * add default_time_to_live (CASSANDRA-3974)
 * add memtable_flush_period_in_ms (CASSANDRA-4237)
 * replace supercolumns internally by composites (CASSANDRA-3237, 5123)
 * upgrade thrift to 0.9.0 (CASSANDRA-3719)
 * drop unnecessary keyspace parameter from user-defined compaction API 
   (CASSANDRA-5139)
 * more robust solution to incomplete compactions + counters (CASSANDRA-5151)
 * Change order of directory searching for c*.in.sh (CASSANDRA-3983)
 * Add tool to reset SSTable compaction level for LCS (CASSANDRA-5271)
 * Allow custom configuration loader (CASSANDRA-5045)
 * Remove memory emergency pressure valve logic (CASSANDRA-3534)
 * Reduce request latency with eager retry (CASSANDRA-4705)
 * cqlsh: Remove ASSUME command (CASSANDRA-5331)
 * Rebuild BF when loading sstables if bloom_filter_fp_chance
   has changed since compaction (CASSANDRA-5015)
 * remove row-level bloom filters (CASSANDRA-4885)
 * Change Kernel Page Cache skipping into row preheating (disabled by default)
   (CASSANDRA-4937)
 * Improve repair by deciding on a gcBefore before sending
   out TreeRequests (CASSANDRA-4932)
 * Add an official way to disable compactions (CASSANDRA-5074)
 * Reenable ALTER TABLE DROP with new semantics (CASSANDRA-3919)
 * Add binary protocol versioning (CASSANDRA-5436)
 * Swap THshaServer for TThreadedSelectorServer (CASSANDRA-5530)
 * Add alias support to SELECT statement (CASSANDRA-5075)
 * Don't create empty RowMutations in CommitLogReplayer (CASSANDRA-5541)
 * Use range tombstones when dropping cfs/columns from schema (CASSANDRA-5579)
 * cqlsh: drop CQL2/CQL3-beta support (CASSANDRA-5585)
 * Track max/min column names in sstables to be able to optimize slice
   queries (CASSANDRA-5514, CASSANDRA-5595, CASSANDRA-5600)
 * Binary protocol: allow batching already prepared statements (CASSANDRA-4693)
 * Allow preparing timestamp, ttl and limit in CQL3 queries (CASSANDRA-4450)
 * Support native link w/o JNA in Java7 (CASSANDRA-3734)
 * Use SASL authentication in binary protocol v2 (CASSANDRA-5545)
 * Replace Thrift HsHa with LMAX Disruptor based implementation (CASSANDRA-5582)
 * cqlsh: Add row count to SELECT output (CASSANDRA-5636)
 * Include a timestamp with all read commands to determine column expiration
   (CASSANDRA-5149)
 * Streaming 2.0 (CASSANDRA-5286, 5699)
 * Conditional create/drop ks/table/index statements in CQL3 (CASSANDRA-2737)
 * more pre-table creation property validation (CASSANDRA-5693)
 * Redesign repair messages (CASSANDRA-5426)
 * Fix ALTER RENAME post-5125 (CASSANDRA-5702)
 * Disallow renaming a 2ndary indexed column (CASSANDRA-5705)
 * Rename Table to Keyspace (CASSANDRA-5613)
 * Ensure changing column_index_size_in_kb on different nodes don't corrupt the
   sstable (CASSANDRA-5454)
 * Move resultset type information into prepare, not execute (CASSANDRA-5649)
 * Auto paging in binary protocol (CASSANDRA-4415, 5714)
 * Don't tie client side use of AbstractType to JDBC (CASSANDRA-4495)
 * Adds new TimestampType to replace DateType (CASSANDRA-5723, CASSANDRA-5729)
Merged from 1.2:
 * make starting native protocol server idempotent (CASSANDRA-5728)
 * Fix loading key cache when a saved entry is no longer valid (CASSANDRA-5706)
 * Fix serialization of the LEFT gossip value (CASSANDRA-5696)
 * cqlsh: Don't show 'null' in place of empty values (CASSANDRA-5675)
 * Race condition in detecting version on a mixed 1.1/1.2 cluster
   (CASSANDRA-5692)
 * Fix skipping range tombstones with reverse queries (CASSANDRA-5712)
 * Expire entries out of ThriftSessionManager (CASSANRDA-5719)
 * Don't keep ancestor information in memory (CASSANDRA-5342)
 * cqlsh: fix handling of semicolons inside BATCH queries (CASSANDRA-5697)


1.2.6
 * Fix tracing when operation completes before all responses arrive 
   (CASSANDRA-5668)
 * Fix cross-DC mutation forwarding (CASSANDRA-5632)
 * Reduce SSTableLoader memory usage (CASSANDRA-5555)
 * Scale hinted_handoff_throttle_in_kb to cluster size (CASSANDRA-5272)
 * (Hadoop) Add CQL3 input/output formats (CASSANDRA-4421, 5622)
 * (Hadoop) Fix InputKeyRange in CFIF (CASSANDRA-5536)
 * Fix dealing with ridiculously large max sstable sizes in LCS (CASSANDRA-5589)
 * Ignore pre-truncate hints (CASSANDRA-4655)
 * Move System.exit on OOM into a separate thread (CASSANDRA-5273)
 * Write row markers when serializing schema (CASSANDRA-5572)
 * Check only SSTables for the requested range when streaming (CASSANDRA-5569)
 * Improve batchlog replay behavior and hint ttl handling (CASSANDRA-5314)
 * Exclude localTimestamp from validation for tombstones (CASSANDRA-5398)
 * cqlsh: add custom prompt support (CASSANDRA-5539)
 * Reuse prepared statements in hot auth queries (CASSANDRA-5594)
 * cqlsh: add vertical output option (see EXPAND) (CASSANDRA-5597)
 * Add a rate limit option to stress (CASSANDRA-5004)
 * have BulkLoader ignore snapshots directories (CASSANDRA-5587) 
 * fix SnitchProperties logging context (CASSANDRA-5602)
 * Expose whether jna is enabled and memory is locked via JMX (CASSANDRA-5508)
 * cqlsh: fix COPY FROM with ReversedType (CASSANDRA-5610)
 * Allow creating CUSTOM indexes on collections (CASSANDRA-5615)
 * Evaluate now() function at execution time (CASSANDRA-5616)
 * Expose detailed read repair metrics (CASSANDRA-5618)
 * Correct blob literal + ReversedType parsing (CASSANDRA-5629)
 * Allow GPFS to prefer the internal IP like EC2MRS (CASSANDRA-5630)
 * fix help text for -tspw cassandra-cli (CASSANDRA-5643)
 * don't throw away initial causes exceptions for internode encryption issues 
   (CASSANDRA-5644)
 * Fix message spelling errors for cql select statements (CASSANDRA-5647)
 * Suppress custom exceptions thru jmx (CASSANDRA-5652)
 * Update CREATE CUSTOM INDEX syntax (CASSANDRA-5639)
 * Fix PermissionDetails.equals() method (CASSANDRA-5655)
 * Never allow partition key ranges in CQL3 without token() (CASSANDRA-5666)
 * Gossiper incorrectly drops AppState for an upgrading node (CASSANDRA-5660)
 * Connection thrashing during multi-region ec2 during upgrade, due to 
   messaging version (CASSANDRA-5669)
 * Avoid over reconnecting in EC2MRS (CASSANDRA-5678)
 * Fix ReadResponseSerializer.serializedSize() for digest reads (CASSANDRA-5476)
 * allow sstable2json on 2i CFs (CASSANDRA-5694)
Merged from 1.1:
 * Remove buggy thrift max message length option (CASSANDRA-5529)
 * Fix NPE in Pig's widerow mode (CASSANDRA-5488)
 * Add split size parameter to Pig and disable split combination (CASSANDRA-5544)


1.2.5
 * make BytesToken.toString only return hex bytes (CASSANDRA-5566)
 * Ensure that submitBackground enqueues at least one task (CASSANDRA-5554)
 * fix 2i updates with identical values and timestamps (CASSANDRA-5540)
 * fix compaction throttling bursty-ness (CASSANDRA-4316)
 * reduce memory consumption of IndexSummary (CASSANDRA-5506)
 * remove per-row column name bloom filters (CASSANDRA-5492)
 * Include fatal errors in trace events (CASSANDRA-5447)
 * Ensure that PerRowSecondaryIndex is notified of row-level deletes
   (CASSANDRA-5445)
 * Allow empty blob literals in CQL3 (CASSANDRA-5452)
 * Fix streaming RangeTombstones at column index boundary (CASSANDRA-5418)
 * Fix preparing statements when current keyspace is not set (CASSANDRA-5468)
 * Fix SemanticVersion.isSupportedBy minor/patch handling (CASSANDRA-5496)
 * Don't provide oldCfId for post-1.1 system cfs (CASSANDRA-5490)
 * Fix primary range ignores replication strategy (CASSANDRA-5424)
 * Fix shutdown of binary protocol server (CASSANDRA-5507)
 * Fix repair -snapshot not working (CASSANDRA-5512)
 * Set isRunning flag later in binary protocol server (CASSANDRA-5467)
 * Fix use of CQL3 functions with descending clustering order (CASSANDRA-5472)
 * Disallow renaming columns one at a time for thrift table in CQL3
   (CASSANDRA-5531)
 * cqlsh: add CLUSTERING ORDER BY support to DESCRIBE (CASSANDRA-5528)
 * Add custom secondary index support to CQL3 (CASSANDRA-5484)
 * Fix repair hanging silently on unexpected error (CASSANDRA-5229)
 * Fix Ec2Snitch regression introduced by CASSANDRA-5171 (CASSANDRA-5432)
 * Add nodetool enablebackup/disablebackup (CASSANDRA-5556)
 * cqlsh: fix DESCRIBE after case insensitive USE (CASSANDRA-5567)
Merged from 1.1
 * Add retry mechanism to OTC for non-droppable_verbs (CASSANDRA-5393)
 * Use allocator information to improve memtable memory usage estimate
   (CASSANDRA-5497)
 * Fix trying to load deleted row into row cache on startup (CASSANDRA-4463)
 * fsync leveled manifest to avoid corruption (CASSANDRA-5535)
 * Fix Bound intersection computation (CASSANDRA-5551)
 * sstablescrub now respects max memory size in cassandra.in.sh (CASSANDRA-5562)


1.2.4
 * Ensure that PerRowSecondaryIndex updates see the most recent values
   (CASSANDRA-5397)
 * avoid duplicate index entries ind PrecompactedRow and 
   ParallelCompactionIterable (CASSANDRA-5395)
 * remove the index entry on oldColumn when new column is a tombstone 
   (CASSANDRA-5395)
 * Change default stream throughput from 400 to 200 mbps (CASSANDRA-5036)
 * Gossiper logs DOWN for symmetry with UP (CASSANDRA-5187)
 * Fix mixing prepared statements between keyspaces (CASSANDRA-5352)
 * Fix consistency level during bootstrap - strike 3 (CASSANDRA-5354)
 * Fix transposed arguments in AlreadyExistsException (CASSANDRA-5362)
 * Improve asynchronous hint delivery (CASSANDRA-5179)
 * Fix Guava dependency version (12.0 -> 13.0.1) for Maven (CASSANDRA-5364)
 * Validate that provided CQL3 collection value are < 64K (CASSANDRA-5355)
 * Make upgradeSSTable skip current version sstables by default (CASSANDRA-5366)
 * Optimize min/max timestamp collection (CASSANDRA-5373)
 * Invalid streamId in cql binary protocol when using invalid CL 
   (CASSANDRA-5164)
 * Fix validation for IN where clauses with collections (CASSANDRA-5376)
 * Copy resultSet on count query to avoid ConcurrentModificationException 
   (CASSANDRA-5382)
 * Correctly typecheck in CQL3 even with ReversedType (CASSANDRA-5386)
 * Fix streaming compressed files when using encryption (CASSANDRA-5391)
 * cassandra-all 1.2.0 pom missing netty dependency (CASSANDRA-5392)
 * Fix writetime/ttl functions on null values (CASSANDRA-5341)
 * Fix NPE during cql3 select with token() (CASSANDRA-5404)
 * IndexHelper.skipBloomFilters won't skip non-SHA filters (CASSANDRA-5385)
 * cqlsh: Print maps ordered by key, sort sets (CASSANDRA-5413)
 * Add null syntax support in CQL3 for inserts (CASSANDRA-3783)
 * Allow unauthenticated set_keyspace() calls (CASSANDRA-5423)
 * Fix potential incremental backups race (CASSANDRA-5410)
 * Fix prepared BATCH statements with batch-level timestamps (CASSANDRA-5415)
 * Allow overriding superuser setup delay (CASSANDRA-5430)
 * cassandra-shuffle with JMX usernames and passwords (CASSANDRA-5431)
Merged from 1.1:
 * cli: Quote ks and cf names in schema output when needed (CASSANDRA-5052)
 * Fix bad default for min/max timestamp in SSTableMetadata (CASSANDRA-5372)
 * Fix cf name extraction from manifest in Directories.migrateFile() 
   (CASSANDRA-5242)
 * Support pluggable internode authentication (CASSANDRA-5401)


1.2.3
 * add check for sstable overlap within a level on startup (CASSANDRA-5327)
 * replace ipv6 colons in jmx object names (CASSANDRA-5298, 5328)
 * Avoid allocating SSTableBoundedScanner during repair when the range does 
   not intersect the sstable (CASSANDRA-5249)
 * Don't lowercase property map keys (this breaks NTS) (CASSANDRA-5292)
 * Fix composite comparator with super columns (CASSANDRA-5287)
 * Fix insufficient validation of UPDATE queries against counter cfs
   (CASSANDRA-5300)
 * Fix PropertyFileSnitch default DC/Rack behavior (CASSANDRA-5285)
 * Handle null values when executing prepared statement (CASSANDRA-5081)
 * Add netty to pom dependencies (CASSANDRA-5181)
 * Include type arguments in Thrift CQLPreparedResult (CASSANDRA-5311)
 * Fix compaction not removing columns when bf_fp_ratio is 1 (CASSANDRA-5182)
 * cli: Warn about missing CQL3 tables in schema descriptions (CASSANDRA-5309)
 * Re-enable unknown option in replication/compaction strategies option for
   backward compatibility (CASSANDRA-4795)
 * Add binary protocol support to stress (CASSANDRA-4993)
 * cqlsh: Fix COPY FROM value quoting and null handling (CASSANDRA-5305)
 * Fix repair -pr for vnodes (CASSANDRA-5329)
 * Relax CL for auth queries for non-default users (CASSANDRA-5310)
 * Fix AssertionError during repair (CASSANDRA-5245)
 * Don't announce migrations to pre-1.2 nodes (CASSANDRA-5334)
Merged from 1.1:
 * Update offline scrub for 1.0 -> 1.1 directory structure (CASSANDRA-5195)
 * add tmp flag to Descriptor hashcode (CASSANDRA-4021)
 * fix logging of "Found table data in data directories" when only system tables
   are present (CASSANDRA-5289)
 * cli: Add JMX authentication support (CASSANDRA-5080)
 * nodetool: ability to repair specific range (CASSANDRA-5280)
 * Fix possible assertion triggered in SliceFromReadCommand (CASSANDRA-5284)
 * cqlsh: Add inet type support on Windows (ipv4-only) (CASSANDRA-4801)
 * Fix race when initializing ColumnFamilyStore (CASSANDRA-5350)
 * Add UseTLAB JVM flag (CASSANDRA-5361)


1.2.2
 * fix potential for multiple concurrent compactions of the same sstables
   (CASSANDRA-5256)
 * avoid no-op caching of byte[] on commitlog append (CASSANDRA-5199)
 * fix symlinks under data dir not working (CASSANDRA-5185)
 * fix bug in compact storage metadata handling (CASSANDRA-5189)
 * Validate login for USE queries (CASSANDRA-5207)
 * cli: remove default username and password (CASSANDRA-5208)
 * configure populate_io_cache_on_flush per-CF (CASSANDRA-4694)
 * allow configuration of internode socket buffer (CASSANDRA-3378)
 * Make sstable directory picking blacklist-aware again (CASSANDRA-5193)
 * Correctly expire gossip states for edge cases (CASSANDRA-5216)
 * Improve handling of directory creation failures (CASSANDRA-5196)
 * Expose secondary indicies to the rest of nodetool (CASSANDRA-4464)
 * Binary protocol: avoid sending notification for 0.0.0.0 (CASSANDRA-5227)
 * add UseCondCardMark XX jvm settings on jdk 1.7 (CASSANDRA-4366)
 * CQL3 refactor to allow conversion function (CASSANDRA-5226)
 * Fix drop of sstables in some circumstance (CASSANDRA-5232)
 * Implement caching of authorization results (CASSANDRA-4295)
 * Add support for LZ4 compression (CASSANDRA-5038)
 * Fix missing columns in wide rows queries (CASSANDRA-5225)
 * Simplify auth setup and make system_auth ks alterable (CASSANDRA-5112)
 * Stop compactions from hanging during bootstrap (CASSANDRA-5244)
 * fix compressed streaming sending extra chunk (CASSANDRA-5105)
 * Add CQL3-based implementations of IAuthenticator and IAuthorizer
   (CASSANDRA-4898)
 * Fix timestamp-based tomstone removal logic (CASSANDRA-5248)
 * cli: Add JMX authentication support (CASSANDRA-5080)
 * Fix forceFlush behavior (CASSANDRA-5241)
 * cqlsh: Add username autocompletion (CASSANDRA-5231)
 * Fix CQL3 composite partition key error (CASSANDRA-5240)
 * Allow IN clause on last clustering key (CASSANDRA-5230)
Merged from 1.1:
 * fix start key/end token validation for wide row iteration (CASSANDRA-5168)
 * add ConfigHelper support for Thrift frame and max message sizes (CASSANDRA-5188)
 * fix nodetool repair not fail on node down (CASSANDRA-5203)
 * always collect tombstone hints (CASSANDRA-5068)
 * Fix error when sourcing file in cqlsh (CASSANDRA-5235)


1.2.1
 * stream undelivered hints on decommission (CASSANDRA-5128)
 * GossipingPropertyFileSnitch loads saved dc/rack info if needed (CASSANDRA-5133)
 * drain should flush system CFs too (CASSANDRA-4446)
 * add inter_dc_tcp_nodelay setting (CASSANDRA-5148)
 * re-allow wrapping ranges for start_token/end_token range pairitspwng (CASSANDRA-5106)
 * fix validation compaction of empty rows (CASSANDRA-5136)
 * nodetool methods to enable/disable hint storage/delivery (CASSANDRA-4750)
 * disallow bloom filter false positive chance of 0 (CASSANDRA-5013)
 * add threadpool size adjustment methods to JMXEnabledThreadPoolExecutor and 
   CompactionManagerMBean (CASSANDRA-5044)
 * fix hinting for dropped local writes (CASSANDRA-4753)
 * off-heap cache doesn't need mutable column container (CASSANDRA-5057)
 * apply disk_failure_policy to bad disks on initial directory creation 
   (CASSANDRA-4847)
 * Optimize name-based queries to use ArrayBackedSortedColumns (CASSANDRA-5043)
 * Fall back to old manifest if most recent is unparseable (CASSANDRA-5041)
 * pool [Compressed]RandomAccessReader objects on the partitioned read path
   (CASSANDRA-4942)
 * Add debug logging to list filenames processed by Directories.migrateFile 
   method (CASSANDRA-4939)
 * Expose black-listed directories via JMX (CASSANDRA-4848)
 * Log compaction merge counts (CASSANDRA-4894)
 * Minimize byte array allocation by AbstractData{Input,Output} (CASSANDRA-5090)
 * Add SSL support for the binary protocol (CASSANDRA-5031)
 * Allow non-schema system ks modification for shuffle to work (CASSANDRA-5097)
 * cqlsh: Add default limit to SELECT statements (CASSANDRA-4972)
 * cqlsh: fix DESCRIBE for 1.1 cfs in CQL3 (CASSANDRA-5101)
 * Correctly gossip with nodes >= 1.1.7 (CASSANDRA-5102)
 * Ensure CL guarantees on digest mismatch (CASSANDRA-5113)
 * Validate correctly selects on composite partition key (CASSANDRA-5122)
 * Fix exception when adding collection (CASSANDRA-5117)
 * Handle states for non-vnode clusters correctly (CASSANDRA-5127)
 * Refuse unrecognized replication and compaction strategy options (CASSANDRA-4795)
 * Pick the correct value validator in sstable2json for cql3 tables (CASSANDRA-5134)
 * Validate login for describe_keyspace, describe_keyspaces and set_keyspace
   (CASSANDRA-5144)
 * Fix inserting empty maps (CASSANDRA-5141)
 * Don't remove tokens from System table for node we know (CASSANDRA-5121)
 * fix streaming progress report for compresed files (CASSANDRA-5130)
 * Coverage analysis for low-CL queries (CASSANDRA-4858)
 * Stop interpreting dates as valid timeUUID value (CASSANDRA-4936)
 * Adds E notation for floating point numbers (CASSANDRA-4927)
 * Detect (and warn) unintentional use of the cql2 thrift methods when cql3 was
   intended (CASSANDRA-5172)
 * cli: Quote ks and cf names in schema output when needed (CASSANDRA-5052)
 * Fix cf name extraction from manifest in Directories.migrateFile() (CASSANDRA-5242)
 * Replace mistaken usage of commons-logging with slf4j (CASSANDRA-5464)
 * Ensure Jackson dependency matches lib (CASSANDRA-5126)
 * Expose droppable tombstone ratio stats over JMX (CASSANDRA-5159)
Merged from 1.1:
 * Simplify CompressedRandomAccessReader to work around JDK FD bug (CASSANDRA-5088)
 * Improve handling a changing target throttle rate mid-compaction (CASSANDRA-5087)
 * Pig: correctly decode row keys in widerow mode (CASSANDRA-5098)
 * nodetool repair command now prints progress (CASSANDRA-4767)
 * fix user defined compaction to run against 1.1 data directory (CASSANDRA-5118)
 * Fix CQL3 BATCH authorization caching (CASSANDRA-5145)
 * fix get_count returns incorrect value with TTL (CASSANDRA-5099)
 * better handling for mid-compaction failure (CASSANDRA-5137)
 * convert default marshallers list to map for better readability (CASSANDRA-5109)
 * fix ConcurrentModificationException in getBootstrapSource (CASSANDRA-5170)
 * fix sstable maxtimestamp for row deletes and pre-1.1.1 sstables (CASSANDRA-5153)
 * Fix thread growth on node removal (CASSANDRA-5175)
 * Make Ec2Region's datacenter name configurable (CASSANDRA-5155)


1.2.0
 * Disallow counters in collections (CASSANDRA-5082)
 * cqlsh: add unit tests (CASSANDRA-3920)
 * fix default bloom_filter_fp_chance for LeveledCompactionStrategy (CASSANDRA-5093)
Merged from 1.1:
 * add validation for get_range_slices with start_key and end_token (CASSANDRA-5089)


1.2.0-rc2
 * fix nodetool ownership display with vnodes (CASSANDRA-5065)
 * cqlsh: add DESCRIBE KEYSPACES command (CASSANDRA-5060)
 * Fix potential infinite loop when reloading CFS (CASSANDRA-5064)
 * Fix SimpleAuthorizer example (CASSANDRA-5072)
 * cqlsh: force CL.ONE for tracing and system.schema* queries (CASSANDRA-5070)
 * Includes cassandra-shuffle in the debian package (CASSANDRA-5058)
Merged from 1.1:
 * fix multithreaded compaction deadlock (CASSANDRA-4492)
 * fix temporarily missing schema after upgrade from pre-1.1.5 (CASSANDRA-5061)
 * Fix ALTER TABLE overriding compression options with defaults
   (CASSANDRA-4996, 5066)
 * fix specifying and altering crc_check_chance (CASSANDRA-5053)
 * fix Murmur3Partitioner ownership% calculation (CASSANDRA-5076)
 * Don't expire columns sooner than they should in 2ndary indexes (CASSANDRA-5079)


1.2-rc1
 * rename rpc_timeout settings to request_timeout (CASSANDRA-5027)
 * add BF with 0.1 FP to LCS by default (CASSANDRA-5029)
 * Fix preparing insert queries (CASSANDRA-5016)
 * Fix preparing queries with counter increment (CASSANDRA-5022)
 * Fix preparing updates with collections (CASSANDRA-5017)
 * Don't generate UUID based on other node address (CASSANDRA-5002)
 * Fix message when trying to alter a clustering key type (CASSANDRA-5012)
 * Update IAuthenticator to match the new IAuthorizer (CASSANDRA-5003)
 * Fix inserting only a key in CQL3 (CASSANDRA-5040)
 * Fix CQL3 token() function when used with strings (CASSANDRA-5050)
Merged from 1.1:
 * reduce log spam from invalid counter shards (CASSANDRA-5026)
 * Improve schema propagation performance (CASSANDRA-5025)
 * Fix for IndexHelper.IndexFor throws OOB Exception (CASSANDRA-5030)
 * cqlsh: make it possible to describe thrift CFs (CASSANDRA-4827)
 * cqlsh: fix timestamp formatting on some platforms (CASSANDRA-5046)


1.2-beta3
 * make consistency level configurable in cqlsh (CASSANDRA-4829)
 * fix cqlsh rendering of blob fields (CASSANDRA-4970)
 * fix cqlsh DESCRIBE command (CASSANDRA-4913)
 * save truncation position in system table (CASSANDRA-4906)
 * Move CompressionMetadata off-heap (CASSANDRA-4937)
 * allow CLI to GET cql3 columnfamily data (CASSANDRA-4924)
 * Fix rare race condition in getExpireTimeForEndpoint (CASSANDRA-4402)
 * acquire references to overlapping sstables during compaction so bloom filter
   doesn't get free'd prematurely (CASSANDRA-4934)
 * Don't share slice query filter in CQL3 SelectStatement (CASSANDRA-4928)
 * Separate tracing from Log4J (CASSANDRA-4861)
 * Exclude gcable tombstones from merkle-tree computation (CASSANDRA-4905)
 * Better printing of AbstractBounds for tracing (CASSANDRA-4931)
 * Optimize mostRecentTombstone check in CC.collectAllData (CASSANDRA-4883)
 * Change stream session ID to UUID to avoid collision from same node (CASSANDRA-4813)
 * Use Stats.db when bulk loading if present (CASSANDRA-4957)
 * Skip repair on system_trace and keyspaces with RF=1 (CASSANDRA-4956)
 * (cql3) Remove arbitrary SELECT limit (CASSANDRA-4918)
 * Correctly handle prepared operation on collections (CASSANDRA-4945)
 * Fix CQL3 LIMIT (CASSANDRA-4877)
 * Fix Stress for CQL3 (CASSANDRA-4979)
 * Remove cassandra specific exceptions from JMX interface (CASSANDRA-4893)
 * (CQL3) Force using ALLOW FILTERING on potentially inefficient queries (CASSANDRA-4915)
 * (cql3) Fix adding column when the table has collections (CASSANDRA-4982)
 * (cql3) Fix allowing collections with compact storage (CASSANDRA-4990)
 * (cql3) Refuse ttl/writetime function on collections (CASSANDRA-4992)
 * Replace IAuthority with new IAuthorizer (CASSANDRA-4874)
 * clqsh: fix KEY pseudocolumn escaping when describing Thrift tables
   in CQL3 mode (CASSANDRA-4955)
 * add basic authentication support for Pig CassandraStorage (CASSANDRA-3042)
 * fix CQL2 ALTER TABLE compaction_strategy_class altering (CASSANDRA-4965)
Merged from 1.1:
 * Fall back to old describe_splits if d_s_ex is not available (CASSANDRA-4803)
 * Improve error reporting when streaming ranges fail (CASSANDRA-5009)
 * Fix cqlsh timestamp formatting of timezone info (CASSANDRA-4746)
 * Fix assertion failure with leveled compaction (CASSANDRA-4799)
 * Check for null end_token in get_range_slice (CASSANDRA-4804)
 * Remove all remnants of removed nodes (CASSANDRA-4840)
 * Add aut-reloading of the log4j file in debian package (CASSANDRA-4855)
 * Fix estimated row cache entry size (CASSANDRA-4860)
 * reset getRangeSlice filter after finishing a row for get_paged_slice
   (CASSANDRA-4919)
 * expunge row cache post-truncate (CASSANDRA-4940)
 * Allow static CF definition with compact storage (CASSANDRA-4910)
 * Fix endless loop/compaction of schema_* CFs due to broken timestamps (CASSANDRA-4880)
 * Fix 'wrong class type' assertion in CounterColumn (CASSANDRA-4976)


1.2-beta2
 * fp rate of 1.0 disables BF entirely; LCS defaults to 1.0 (CASSANDRA-4876)
 * off-heap bloom filters for row keys (CASSANDRA_4865)
 * add extension point for sstable components (CASSANDRA-4049)
 * improve tracing output (CASSANDRA-4852, 4862)
 * make TRACE verb droppable (CASSANDRA-4672)
 * fix BulkLoader recognition of CQL3 columnfamilies (CASSANDRA-4755)
 * Sort commitlog segments for replay by id instead of mtime (CASSANDRA-4793)
 * Make hint delivery asynchronous (CASSANDRA-4761)
 * Pluggable Thrift transport factories for CLI and cqlsh (CASSANDRA-4609, 4610)
 * cassandra-cli: allow Double value type to be inserted to a column (CASSANDRA-4661)
 * Add ability to use custom TServerFactory implementations (CASSANDRA-4608)
 * optimize batchlog flushing to skip successful batches (CASSANDRA-4667)
 * include metadata for system keyspace itself in schema tables (CASSANDRA-4416)
 * add check to PropertyFileSnitch to verify presence of location for
   local node (CASSANDRA-4728)
 * add PBSPredictor consistency modeler (CASSANDRA-4261)
 * remove vestiges of Thrift unframed mode (CASSANDRA-4729)
 * optimize single-row PK lookups (CASSANDRA-4710)
 * adjust blockFor calculation to account for pending ranges due to node 
   movement (CASSANDRA-833)
 * Change CQL version to 3.0.0 and stop accepting 3.0.0-beta1 (CASSANDRA-4649)
 * (CQL3) Make prepared statement global instead of per connection 
   (CASSANDRA-4449)
 * Fix scrubbing of CQL3 created tables (CASSANDRA-4685)
 * (CQL3) Fix validation when using counter and regular columns in the same 
   table (CASSANDRA-4706)
 * Fix bug starting Cassandra with simple authentication (CASSANDRA-4648)
 * Add support for batchlog in CQL3 (CASSANDRA-4545, 4738)
 * Add support for multiple column family outputs in CFOF (CASSANDRA-4208)
 * Support repairing only the local DC nodes (CASSANDRA-4747)
 * Use rpc_address for binary protocol and change default port (CASSANDRA-4751)
 * Fix use of collections in prepared statements (CASSANDRA-4739)
 * Store more information into peers table (CASSANDRA-4351, 4814)
 * Configurable bucket size for size tiered compaction (CASSANDRA-4704)
 * Run leveled compaction in parallel (CASSANDRA-4310)
 * Fix potential NPE during CFS reload (CASSANDRA-4786)
 * Composite indexes may miss results (CASSANDRA-4796)
 * Move consistency level to the protocol level (CASSANDRA-4734, 4824)
 * Fix Subcolumn slice ends not respected (CASSANDRA-4826)
 * Fix Assertion error in cql3 select (CASSANDRA-4783)
 * Fix list prepend logic (CQL3) (CASSANDRA-4835)
 * Add booleans as literals in CQL3 (CASSANDRA-4776)
 * Allow renaming PK columns in CQL3 (CASSANDRA-4822)
 * Fix binary protocol NEW_NODE event (CASSANDRA-4679)
 * Fix potential infinite loop in tombstone compaction (CASSANDRA-4781)
 * Remove system tables accounting from schema (CASSANDRA-4850)
 * (cql3) Force provided columns in clustering key order in 
   'CLUSTERING ORDER BY' (CASSANDRA-4881)
 * Fix composite index bug (CASSANDRA-4884)
 * Fix short read protection for CQL3 (CASSANDRA-4882)
 * Add tracing support to the binary protocol (CASSANDRA-4699)
 * (cql3) Don't allow prepared marker inside collections (CASSANDRA-4890)
 * Re-allow order by on non-selected columns (CASSANDRA-4645)
 * Bug when composite index is created in a table having collections (CASSANDRA-4909)
 * log index scan subject in CompositesSearcher (CASSANDRA-4904)
Merged from 1.1:
 * add get[Row|Key]CacheEntries to CacheServiceMBean (CASSANDRA-4859)
 * fix get_paged_slice to wrap to next row correctly (CASSANDRA-4816)
 * fix indexing empty column values (CASSANDRA-4832)
 * allow JdbcDate to compose null Date objects (CASSANDRA-4830)
 * fix possible stackoverflow when compacting 1000s of sstables
   (CASSANDRA-4765)
 * fix wrong leveled compaction progress calculation (CASSANDRA-4807)
 * add a close() method to CRAR to prevent leaking file descriptors (CASSANDRA-4820)
 * fix potential infinite loop in get_count (CASSANDRA-4833)
 * fix compositeType.{get/from}String methods (CASSANDRA-4842)
 * (CQL) fix CREATE COLUMNFAMILY permissions check (CASSANDRA-4864)
 * Fix DynamicCompositeType same type comparison (CASSANDRA-4711)
 * Fix duplicate SSTable reference when stream session failed (CASSANDRA-3306)
 * Allow static CF definition with compact storage (CASSANDRA-4910)
 * Fix endless loop/compaction of schema_* CFs due to broken timestamps (CASSANDRA-4880)
 * Fix 'wrong class type' assertion in CounterColumn (CASSANDRA-4976)


1.2-beta1
 * add atomic_batch_mutate (CASSANDRA-4542, -4635)
 * increase default max_hint_window_in_ms to 3h (CASSANDRA-4632)
 * include message initiation time to replicas so they can more
   accurately drop timed-out requests (CASSANDRA-2858)
 * fix clientutil.jar dependencies (CASSANDRA-4566)
 * optimize WriteResponse (CASSANDRA-4548)
 * new metrics (CASSANDRA-4009)
 * redesign KEYS indexes to avoid read-before-write (CASSANDRA-2897)
 * debug tracing (CASSANDRA-1123)
 * parallelize row cache loading (CASSANDRA-4282)
 * Make compaction, flush JBOD-aware (CASSANDRA-4292)
 * run local range scans on the read stage (CASSANDRA-3687)
 * clean up ioexceptions (CASSANDRA-2116)
 * add disk_failure_policy (CASSANDRA-2118)
 * Introduce new json format with row level deletion (CASSANDRA-4054)
 * remove redundant "name" column from schema_keyspaces (CASSANDRA-4433)
 * improve "nodetool ring" handling of multi-dc clusters (CASSANDRA-3047)
 * update NTS calculateNaturalEndpoints to be O(N log N) (CASSANDRA-3881)
 * split up rpc timeout by operation type (CASSANDRA-2819)
 * rewrite key cache save/load to use only sequential i/o (CASSANDRA-3762)
 * update MS protocol with a version handshake + broadcast address id
   (CASSANDRA-4311)
 * multithreaded hint replay (CASSANDRA-4189)
 * add inter-node message compression (CASSANDRA-3127)
 * remove COPP (CASSANDRA-2479)
 * Track tombstone expiration and compact when tombstone content is
   higher than a configurable threshold, default 20% (CASSANDRA-3442, 4234)
 * update MurmurHash to version 3 (CASSANDRA-2975)
 * (CLI) track elapsed time for `delete' operation (CASSANDRA-4060)
 * (CLI) jline version is bumped to 1.0 to properly  support
   'delete' key function (CASSANDRA-4132)
 * Save IndexSummary into new SSTable 'Summary' component (CASSANDRA-2392, 4289)
 * Add support for range tombstones (CASSANDRA-3708)
 * Improve MessagingService efficiency (CASSANDRA-3617)
 * Avoid ID conflicts from concurrent schema changes (CASSANDRA-3794)
 * Set thrift HSHA server thread limit to unlimited by default (CASSANDRA-4277)
 * Avoids double serialization of CF id in RowMutation messages
   (CASSANDRA-4293)
 * stream compressed sstables directly with java nio (CASSANDRA-4297)
 * Support multiple ranges in SliceQueryFilter (CASSANDRA-3885)
 * Add column metadata to system column families (CASSANDRA-4018)
 * (cql3) Always use composite types by default (CASSANDRA-4329)
 * (cql3) Add support for set, map and list (CASSANDRA-3647)
 * Validate date type correctly (CASSANDRA-4441)
 * (cql3) Allow definitions with only a PK (CASSANDRA-4361)
 * (cql3) Add support for row key composites (CASSANDRA-4179)
 * improve DynamicEndpointSnitch by using reservoir sampling (CASSANDRA-4038)
 * (cql3) Add support for 2ndary indexes (CASSANDRA-3680)
 * (cql3) fix defining more than one PK to be invalid (CASSANDRA-4477)
 * remove schema agreement checking from all external APIs (Thrift, CQL and CQL3) (CASSANDRA-4487)
 * add Murmur3Partitioner and make it default for new installations (CASSANDRA-3772, 4621)
 * (cql3) update pseudo-map syntax to use map syntax (CASSANDRA-4497)
 * Finer grained exceptions hierarchy and provides error code with exceptions (CASSANDRA-3979)
 * Adds events push to binary protocol (CASSANDRA-4480)
 * Rewrite nodetool help (CASSANDRA-2293)
 * Make CQL3 the default for CQL (CASSANDRA-4640)
 * update stress tool to be able to use CQL3 (CASSANDRA-4406)
 * Accept all thrift update on CQL3 cf but don't expose their metadata (CASSANDRA-4377)
 * Replace Throttle with Guava's RateLimiter for HintedHandOff (CASSANDRA-4541)
 * fix counter add/get using CQL2 and CQL3 in stress tool (CASSANDRA-4633)
 * Add sstable count per level to cfstats (CASSANDRA-4537)
 * (cql3) Add ALTER KEYSPACE statement (CASSANDRA-4611)
 * (cql3) Allow defining default consistency levels (CASSANDRA-4448)
 * (cql3) Fix queries using LIMIT missing results (CASSANDRA-4579)
 * fix cross-version gossip messaging (CASSANDRA-4576)
 * added inet data type (CASSANDRA-4627)


1.1.6
 * Wait for writes on synchronous read digest mismatch (CASSANDRA-4792)
 * fix commitlog replay for nanotime-infected sstables (CASSANDRA-4782)
 * preflight check ttl for maximum of 20 years (CASSANDRA-4771)
 * (Pig) fix widerow input with single column rows (CASSANDRA-4789)
 * Fix HH to compact with correct gcBefore, which avoids wiping out
   undelivered hints (CASSANDRA-4772)
 * LCS will merge up to 32 L0 sstables as intended (CASSANDRA-4778)
 * NTS will default unconfigured DC replicas to zero (CASSANDRA-4675)
 * use default consistency level in counter validation if none is
   explicitly provide (CASSANDRA-4700)
 * Improve IAuthority interface by introducing fine-grained
   access permissions and grant/revoke commands (CASSANDRA-4490, 4644)
 * fix assumption error in CLI when updating/describing keyspace 
   (CASSANDRA-4322)
 * Adds offline sstablescrub to debian packaging (CASSANDRA-4642)
 * Automatic fixing of overlapping leveled sstables (CASSANDRA-4644)
 * fix error when using ORDER BY with extended selections (CASSANDRA-4689)
 * (CQL3) Fix validation for IN queries for non-PK cols (CASSANDRA-4709)
 * fix re-created keyspace disappering after 1.1.5 upgrade 
   (CASSANDRA-4698, 4752)
 * (CLI) display elapsed time in 2 fraction digits (CASSANDRA-3460)
 * add authentication support to sstableloader (CASSANDRA-4712)
 * Fix CQL3 'is reversed' logic (CASSANDRA-4716, 4759)
 * (CQL3) Don't return ReversedType in result set metadata (CASSANDRA-4717)
 * Backport adding AlterKeyspace statement (CASSANDRA-4611)
 * (CQL3) Correcty accept upper-case data types (CASSANDRA-4770)
 * Add binary protocol events for schema changes (CASSANDRA-4684)
Merged from 1.0:
 * Switch from NBHM to CHM in MessagingService's callback map, which
   prevents OOM in long-running instances (CASSANDRA-4708)


1.1.5
 * add SecondaryIndex.reload API (CASSANDRA-4581)
 * use millis + atomicint for commitlog segment creation instead of
   nanotime, which has issues under some hypervisors (CASSANDRA-4601)
 * fix FD leak in slice queries (CASSANDRA-4571)
 * avoid recursion in leveled compaction (CASSANDRA-4587)
 * increase stack size under Java7 to 180K
 * Log(info) schema changes (CASSANDRA-4547)
 * Change nodetool setcachecapcity to manipulate global caches (CASSANDRA-4563)
 * (cql3) fix setting compaction strategy (CASSANDRA-4597)
 * fix broken system.schema_* timestamps on system startup (CASSANDRA-4561)
 * fix wrong skip of cache saving (CASSANDRA-4533)
 * Avoid NPE when lost+found is in data dir (CASSANDRA-4572)
 * Respect five-minute flush moratorium after initial CL replay (CASSANDRA-4474)
 * Adds ntp as recommended in debian packaging (CASSANDRA-4606)
 * Configurable transport in CF Record{Reader|Writer} (CASSANDRA-4558)
 * (cql3) fix potential NPE with both equal and unequal restriction (CASSANDRA-4532)
 * (cql3) improves ORDER BY validation (CASSANDRA-4624)
 * Fix potential deadlock during counter writes (CASSANDRA-4578)
 * Fix cql error with ORDER BY when using IN (CASSANDRA-4612)
Merged from 1.0:
 * increase Xss to 160k to accomodate latest 1.6 JVMs (CASSANDRA-4602)
 * fix toString of hint destination tokens (CASSANDRA-4568)
 * Fix multiple values for CurrentLocal NodeID (CASSANDRA-4626)


1.1.4
 * fix offline scrub to catch >= out of order rows (CASSANDRA-4411)
 * fix cassandra-env.sh on RHEL and other non-dash-based systems 
   (CASSANDRA-4494)
Merged from 1.0:
 * (Hadoop) fix setting key length for old-style mapred api (CASSANDRA-4534)
 * (Hadoop) fix iterating through a resultset consisting entirely
   of tombstoned rows (CASSANDRA-4466)


1.1.3
 * (cqlsh) add COPY TO (CASSANDRA-4434)
 * munmap commitlog segments before rename (CASSANDRA-4337)
 * (JMX) rename getRangeKeySample to sampleKeyRange to avoid returning
   multi-MB results as an attribute (CASSANDRA-4452)
 * flush based on data size, not throughput; overwritten columns no 
   longer artificially inflate liveRatio (CASSANDRA-4399)
 * update default commitlog segment size to 32MB and total commitlog
   size to 32/1024 MB for 32/64 bit JVMs, respectively (CASSANDRA-4422)
 * avoid using global partitioner to estimate ranges in index sstables
   (CASSANDRA-4403)
 * restore pre-CASSANDRA-3862 approach to removing expired tombstones
   from row cache during compaction (CASSANDRA-4364)
 * (stress) support for CQL prepared statements (CASSANDRA-3633)
 * Correctly catch exception when Snappy cannot be loaded (CASSANDRA-4400)
 * (cql3) Support ORDER BY when IN condition is given in WHERE clause (CASSANDRA-4327)
 * (cql3) delete "component_index" column on DROP TABLE call (CASSANDRA-4420)
 * change nanoTime() to currentTimeInMillis() in schema related code (CASSANDRA-4432)
 * add a token generation tool (CASSANDRA-3709)
 * Fix LCS bug with sstable containing only 1 row (CASSANDRA-4411)
 * fix "Can't Modify Index Name" problem on CF update (CASSANDRA-4439)
 * Fix assertion error in getOverlappingSSTables during repair (CASSANDRA-4456)
 * fix nodetool's setcompactionthreshold command (CASSANDRA-4455)
 * Ensure compacted files are never used, to avoid counter overcount (CASSANDRA-4436)
Merged from 1.0:
 * Push the validation of secondary index values to the SecondaryIndexManager (CASSANDRA-4240)
 * allow dropping columns shadowed by not-yet-expired supercolumn or row
   tombstones in PrecompactedRow (CASSANDRA-4396)


1.1.2
 * Fix cleanup not deleting index entries (CASSANDRA-4379)
 * Use correct partitioner when saving + loading caches (CASSANDRA-4331)
 * Check schema before trying to export sstable (CASSANDRA-2760)
 * Raise a meaningful exception instead of NPE when PFS encounters
   an unconfigured node + no default (CASSANDRA-4349)
 * fix bug in sstable blacklisting with LCS (CASSANDRA-4343)
 * LCS no longer promotes tiny sstables out of L0 (CASSANDRA-4341)
 * skip tombstones during hint replay (CASSANDRA-4320)
 * fix NPE in compactionstats (CASSANDRA-4318)
 * enforce 1m min keycache for auto (CASSANDRA-4306)
 * Have DeletedColumn.isMFD always return true (CASSANDRA-4307)
 * (cql3) exeption message for ORDER BY constraints said primary filter can be
    an IN clause, which is misleading (CASSANDRA-4319)
 * (cql3) Reject (not yet supported) creation of 2ndardy indexes on tables with
   composite primary keys (CASSANDRA-4328)
 * Set JVM stack size to 160k for java 7 (CASSANDRA-4275)
 * cqlsh: add COPY command to load data from CSV flat files (CASSANDRA-4012)
 * CFMetaData.fromThrift to throw ConfigurationException upon error (CASSANDRA-4353)
 * Use CF comparator to sort indexed columns in SecondaryIndexManager
   (CASSANDRA-4365)
 * add strategy_options to the KSMetaData.toString() output (CASSANDRA-4248)
 * (cql3) fix range queries containing unqueried results (CASSANDRA-4372)
 * (cql3) allow updating column_alias types (CASSANDRA-4041)
 * (cql3) Fix deletion bug (CASSANDRA-4193)
 * Fix computation of overlapping sstable for leveled compaction (CASSANDRA-4321)
 * Improve scrub and allow to run it offline (CASSANDRA-4321)
 * Fix assertionError in StorageService.bulkLoad (CASSANDRA-4368)
 * (cqlsh) add option to authenticate to a keyspace at startup (CASSANDRA-4108)
 * (cqlsh) fix ASSUME functionality (CASSANDRA-4352)
 * Fix ColumnFamilyRecordReader to not return progress > 100% (CASSANDRA-3942)
Merged from 1.0:
 * Set gc_grace on index CF to 0 (CASSANDRA-4314)


1.1.1
 * add populate_io_cache_on_flush option (CASSANDRA-2635)
 * allow larger cache capacities than 2GB (CASSANDRA-4150)
 * add getsstables command to nodetool (CASSANDRA-4199)
 * apply parent CF compaction settings to secondary index CFs (CASSANDRA-4280)
 * preserve commitlog size cap when recycling segments at startup
   (CASSANDRA-4201)
 * (Hadoop) fix split generation regression (CASSANDRA-4259)
 * ignore min/max compactions settings in LCS, while preserving
   behavior that min=max=0 disables autocompaction (CASSANDRA-4233)
 * log number of rows read from saved cache (CASSANDRA-4249)
 * calculate exact size required for cleanup operations (CASSANDRA-1404)
 * avoid blocking additional writes during flush when the commitlog
   gets behind temporarily (CASSANDRA-1991)
 * enable caching on index CFs based on data CF cache setting (CASSANDRA-4197)
 * warn on invalid replication strategy creation options (CASSANDRA-4046)
 * remove [Freeable]Memory finalizers (CASSANDRA-4222)
 * include tombstone size in ColumnFamily.size, which can prevent OOM
   during sudden mass delete operations by yielding a nonzero liveRatio
   (CASSANDRA-3741)
 * Open 1 sstableScanner per level for leveled compaction (CASSANDRA-4142)
 * Optimize reads when row deletion timestamps allow us to restrict
   the set of sstables we check (CASSANDRA-4116)
 * add support for commitlog archiving and point-in-time recovery
   (CASSANDRA-3690)
 * avoid generating redundant compaction tasks during streaming
   (CASSANDRA-4174)
 * add -cf option to nodetool snapshot, and takeColumnFamilySnapshot to
   StorageService mbean (CASSANDRA-556)
 * optimize cleanup to drop entire sstables where possible (CASSANDRA-4079)
 * optimize truncate when autosnapshot is disabled (CASSANDRA-4153)
 * update caches to use byte[] keys to reduce memory overhead (CASSANDRA-3966)
 * add column limit to cli (CASSANDRA-3012, 4098)
 * clean up and optimize DataOutputBuffer, used by CQL compression and
   CompositeType (CASSANDRA-4072)
 * optimize commitlog checksumming (CASSANDRA-3610)
 * identify and blacklist corrupted SSTables from future compactions 
   (CASSANDRA-2261)
 * Move CfDef and KsDef validation out of thrift (CASSANDRA-4037)
 * Expose API to repair a user provided range (CASSANDRA-3912)
 * Add way to force the cassandra-cli to refresh its schema (CASSANDRA-4052)
 * Avoid having replicate on write tasks stacking up at CL.ONE (CASSANDRA-2889)
 * (cql3) Backwards compatibility for composite comparators in non-cql3-aware
   clients (CASSANDRA-4093)
 * (cql3) Fix order by for reversed queries (CASSANDRA-4160)
 * (cql3) Add ReversedType support (CASSANDRA-4004)
 * (cql3) Add timeuuid type (CASSANDRA-4194)
 * (cql3) Minor fixes (CASSANDRA-4185)
 * (cql3) Fix prepared statement in BATCH (CASSANDRA-4202)
 * (cql3) Reduce the list of reserved keywords (CASSANDRA-4186)
 * (cql3) Move max/min compaction thresholds to compaction strategy options
   (CASSANDRA-4187)
 * Fix exception during move when localhost is the only source (CASSANDRA-4200)
 * (cql3) Allow paging through non-ordered partitioner results (CASSANDRA-3771)
 * (cql3) Fix drop index (CASSANDRA-4192)
 * (cql3) Don't return range ghosts anymore (CASSANDRA-3982)
 * fix re-creating Keyspaces/ColumnFamilies with the same name as dropped
   ones (CASSANDRA-4219)
 * fix SecondaryIndex LeveledManifest save upon snapshot (CASSANDRA-4230)
 * fix missing arrayOffset in FBUtilities.hash (CASSANDRA-4250)
 * (cql3) Add name of parameters in CqlResultSet (CASSANDRA-4242)
 * (cql3) Correctly validate order by queries (CASSANDRA-4246)
 * rename stress to cassandra-stress for saner packaging (CASSANDRA-4256)
 * Fix exception on colum metadata with non-string comparator (CASSANDRA-4269)
 * Check for unknown/invalid compression options (CASSANDRA-4266)
 * (cql3) Adds simple access to column timestamp and ttl (CASSANDRA-4217)
 * (cql3) Fix range queries with secondary indexes (CASSANDRA-4257)
 * Better error messages from improper input in cli (CASSANDRA-3865)
 * Try to stop all compaction upon Keyspace or ColumnFamily drop (CASSANDRA-4221)
 * (cql3) Allow keyspace properties to contain hyphens (CASSANDRA-4278)
 * (cql3) Correctly validate keyspace access in create table (CASSANDRA-4296)
 * Avoid deadlock in migration stage (CASSANDRA-3882)
 * Take supercolumn names and deletion info into account in memtable throughput
   (CASSANDRA-4264)
 * Add back backward compatibility for old style replication factor (CASSANDRA-4294)
 * Preserve compatibility with pre-1.1 index queries (CASSANDRA-4262)
Merged from 1.0:
 * Fix super columns bug where cache is not updated (CASSANDRA-4190)
 * fix maxTimestamp to include row tombstones (CASSANDRA-4116)
 * (CLI) properly handle quotes in create/update keyspace commands (CASSANDRA-4129)
 * Avoids possible deadlock during bootstrap (CASSANDRA-4159)
 * fix stress tool that hangs forever on timeout or error (CASSANDRA-4128)
 * stress tool to return appropriate exit code on failure (CASSANDRA-4188)
 * fix compaction NPE when out of disk space and assertions disabled
   (CASSANDRA-3985)
 * synchronize LCS getEstimatedTasks to avoid CME (CASSANDRA-4255)
 * ensure unique streaming session id's (CASSANDRA-4223)
 * kick off background compaction when min/max thresholds change 
   (CASSANDRA-4279)
 * improve ability of STCS.getBuckets to deal with 100s of 1000s of
   sstables, such as when convertinb back from LCS (CASSANDRA-4287)
 * Oversize integer in CQL throws NumberFormatException (CASSANDRA-4291)
 * fix 1.0.x node join to mixed version cluster, other nodes >= 1.1 (CASSANDRA-4195)
 * Fix LCS splitting sstable base on uncompressed size (CASSANDRA-4419)
 * Push the validation of secondary index values to the SecondaryIndexManager (CASSANDRA-4240)
 * Don't purge columns during upgradesstables (CASSANDRA-4462)
 * Make cqlsh work with piping (CASSANDRA-4113)
 * Validate arguments for nodetool decommission (CASSANDRA-4061)
 * Report thrift status in nodetool info (CASSANDRA-4010)


1.1.0-final
 * average a reduced liveRatio estimate with the previous one (CASSANDRA-4065)
 * Allow KS and CF names up to 48 characters (CASSANDRA-4157)
 * fix stress build (CASSANDRA-4140)
 * add time remaining estimate to nodetool compactionstats (CASSANDRA-4167)
 * (cql) fix NPE in cql3 ALTER TABLE (CASSANDRA-4163)
 * (cql) Add support for CL.TWO and CL.THREE in CQL (CASSANDRA-4156)
 * (cql) Fix type in CQL3 ALTER TABLE preventing update (CASSANDRA-4170)
 * (cql) Throw invalid exception from CQL3 on obsolete options (CASSANDRA-4171)
 * (cqlsh) fix recognizing uppercase SELECT keyword (CASSANDRA-4161)
 * Pig: wide row support (CASSANDRA-3909)
Merged from 1.0:
 * avoid streaming empty files with bulk loader if sstablewriter errors out
   (CASSANDRA-3946)


1.1-rc1
 * Include stress tool in binary builds (CASSANDRA-4103)
 * (Hadoop) fix wide row iteration when last row read was deleted
   (CASSANDRA-4154)
 * fix read_repair_chance to really default to 0.1 in the cli (CASSANDRA-4114)
 * Adds caching and bloomFilterFpChange to CQL options (CASSANDRA-4042)
 * Adds posibility to autoconfigure size of the KeyCache (CASSANDRA-4087)
 * fix KEYS index from skipping results (CASSANDRA-3996)
 * Remove sliced_buffer_size_in_kb dead option (CASSANDRA-4076)
 * make loadNewSStable preserve sstable version (CASSANDRA-4077)
 * Respect 1.0 cache settings as much as possible when upgrading 
   (CASSANDRA-4088)
 * relax path length requirement for sstable files when upgrading on 
   non-Windows platforms (CASSANDRA-4110)
 * fix terminination of the stress.java when errors were encountered
   (CASSANDRA-4128)
 * Move CfDef and KsDef validation out of thrift (CASSANDRA-4037)
 * Fix get_paged_slice (CASSANDRA-4136)
 * CQL3: Support slice with exclusive start and stop (CASSANDRA-3785)
Merged from 1.0:
 * support PropertyFileSnitch in bulk loader (CASSANDRA-4145)
 * add auto_snapshot option allowing disabling snapshot before drop/truncate
   (CASSANDRA-3710)
 * allow short snitch names (CASSANDRA-4130)


1.1-beta2
 * rename loaded sstables to avoid conflicts with local snapshots
   (CASSANDRA-3967)
 * start hint replay as soon as FD notifies that the target is back up
   (CASSANDRA-3958)
 * avoid unproductive deserializing of cached rows during compaction
   (CASSANDRA-3921)
 * fix concurrency issues with CQL keyspace creation (CASSANDRA-3903)
 * Show Effective Owership via Nodetool ring <keyspace> (CASSANDRA-3412)
 * Update ORDER BY syntax for CQL3 (CASSANDRA-3925)
 * Fix BulkRecordWriter to not throw NPE if reducer gets no map data from Hadoop (CASSANDRA-3944)
 * Fix bug with counters in super columns (CASSANDRA-3821)
 * Remove deprecated merge_shard_chance (CASSANDRA-3940)
 * add a convenient way to reset a node's schema (CASSANDRA-2963)
 * fix for intermittent SchemaDisagreementException (CASSANDRA-3884)
 * CLI `list <CF>` to limit number of columns and their order (CASSANDRA-3012)
 * ignore deprecated KsDef/CfDef/ColumnDef fields in native schema (CASSANDRA-3963)
 * CLI to report when unsupported column_metadata pair was given (CASSANDRA-3959)
 * reincarnate removed and deprecated KsDef/CfDef attributes (CASSANDRA-3953)
 * Fix race between writes and read for cache (CASSANDRA-3862)
 * perform static initialization of StorageProxy on start-up (CASSANDRA-3797)
 * support trickling fsync() on writes (CASSANDRA-3950)
 * expose counters for unavailable/timeout exceptions given to thrift clients (CASSANDRA-3671)
 * avoid quadratic startup time in LeveledManifest (CASSANDRA-3952)
 * Add type information to new schema_ columnfamilies and remove thrift
   serialization for schema (CASSANDRA-3792)
 * add missing column validator options to the CLI help (CASSANDRA-3926)
 * skip reading saved key cache if CF's caching strategy is NONE or ROWS_ONLY (CASSANDRA-3954)
 * Unify migration code (CASSANDRA-4017)
Merged from 1.0:
 * cqlsh: guess correct version of Python for Arch Linux (CASSANDRA-4090)
 * (CLI) properly handle quotes in create/update keyspace commands (CASSANDRA-4129)
 * Avoids possible deadlock during bootstrap (CASSANDRA-4159)
 * fix stress tool that hangs forever on timeout or error (CASSANDRA-4128)
 * Fix super columns bug where cache is not updated (CASSANDRA-4190)
 * stress tool to return appropriate exit code on failure (CASSANDRA-4188)


1.0.9
 * improve index sampling performance (CASSANDRA-4023)
 * always compact away deleted hints immediately after handoff (CASSANDRA-3955)
 * delete hints from dropped ColumnFamilies on handoff instead of
   erroring out (CASSANDRA-3975)
 * add CompositeType ref to the CLI doc for create/update column family (CASSANDRA-3980)
 * Pig: support Counter ColumnFamilies (CASSANDRA-3973)
 * Pig: Composite column support (CASSANDRA-3684)
 * Avoid NPE during repair when a keyspace has no CFs (CASSANDRA-3988)
 * Fix division-by-zero error on get_slice (CASSANDRA-4000)
 * don't change manifest level for cleanup, scrub, and upgradesstables
   operations under LeveledCompactionStrategy (CASSANDRA-3989, 4112)
 * fix race leading to super columns assertion failure (CASSANDRA-3957)
 * fix NPE on invalid CQL delete command (CASSANDRA-3755)
 * allow custom types in CLI's assume command (CASSANDRA-4081)
 * fix totalBytes count for parallel compactions (CASSANDRA-3758)
 * fix intermittent NPE in get_slice (CASSANDRA-4095)
 * remove unnecessary asserts in native code interfaces (CASSANDRA-4096)
 * Validate blank keys in CQL to avoid assertion errors (CASSANDRA-3612)
 * cqlsh: fix bad decoding of some column names (CASSANDRA-4003)
 * cqlsh: fix incorrect padding with unicode chars (CASSANDRA-4033)
 * Fix EC2 snitch incorrectly reporting region (CASSANDRA-4026)
 * Shut down thrift during decommission (CASSANDRA-4086)
 * Expose nodetool cfhistograms for 2ndary indexes (CASSANDRA-4063)
Merged from 0.8:
 * Fix ConcurrentModificationException in gossiper (CASSANDRA-4019)


1.1-beta1
 * (cqlsh)
   + add SOURCE and CAPTURE commands, and --file option (CASSANDRA-3479)
   + add ALTER COLUMNFAMILY WITH (CASSANDRA-3523)
   + bundle Python dependencies with Cassandra (CASSANDRA-3507)
   + added to Debian package (CASSANDRA-3458)
   + display byte data instead of erroring out on decode failure 
     (CASSANDRA-3874)
 * add nodetool rebuild_index (CASSANDRA-3583)
 * add nodetool rangekeysample (CASSANDRA-2917)
 * Fix streaming too much data during move operations (CASSANDRA-3639)
 * Nodetool and CLI connect to localhost by default (CASSANDRA-3568)
 * Reduce memory used by primary index sample (CASSANDRA-3743)
 * (Hadoop) separate input/output configurations (CASSANDRA-3197, 3765)
 * avoid returning internal Cassandra classes over JMX (CASSANDRA-2805)
 * add row-level isolation via SnapTree (CASSANDRA-2893)
 * Optimize key count estimation when opening sstable on startup
   (CASSANDRA-2988)
 * multi-dc replication optimization supporting CL > ONE (CASSANDRA-3577)
 * add command to stop compactions (CASSANDRA-1740, 3566, 3582)
 * multithreaded streaming (CASSANDRA-3494)
 * removed in-tree redhat spec (CASSANDRA-3567)
 * "defragment" rows for name-based queries under STCS, again (CASSANDRA-2503)
 * Recycle commitlog segments for improved performance 
   (CASSANDRA-3411, 3543, 3557, 3615)
 * update size-tiered compaction to prioritize small tiers (CASSANDRA-2407)
 * add message expiration logic to OutboundTcpConnection (CASSANDRA-3005)
 * off-heap cache to use sun.misc.Unsafe instead of JNA (CASSANDRA-3271)
 * EACH_QUORUM is only supported for writes (CASSANDRA-3272)
 * replace compactionlock use in schema migration by checking CFS.isValid
   (CASSANDRA-3116)
 * recognize that "SELECT first ... *" isn't really "SELECT *" (CASSANDRA-3445)
 * Use faster bytes comparison (CASSANDRA-3434)
 * Bulk loader is no longer a fat client, (HADOOP) bulk load output format
   (CASSANDRA-3045)
 * (Hadoop) add support for KeyRange.filter
 * remove assumption that keys and token are in bijection
   (CASSANDRA-1034, 3574, 3604)
 * always remove endpoints from delevery queue in HH (CASSANDRA-3546)
 * fix race between cf flush and its 2ndary indexes flush (CASSANDRA-3547)
 * fix potential race in AES when a repair fails (CASSANDRA-3548)
 * Remove columns shadowed by a deleted container even when we cannot purge
   (CASSANDRA-3538)
 * Improve memtable slice iteration performance (CASSANDRA-3545)
 * more efficient allocation of small bloom filters (CASSANDRA-3618)
 * Use separate writer thread in SSTableSimpleUnsortedWriter (CASSANDRA-3619)
 * fsync the directory after new sstable or commitlog segment are created (CASSANDRA-3250)
 * fix minor issues reported by FindBugs (CASSANDRA-3658)
 * global key/row caches (CASSANDRA-3143, 3849)
 * optimize memtable iteration during range scan (CASSANDRA-3638)
 * introduce 'crc_check_chance' in CompressionParameters to support
   a checksum percentage checking chance similarly to read-repair (CASSANDRA-3611)
 * a way to deactivate global key/row cache on per-CF basis (CASSANDRA-3667)
 * fix LeveledCompactionStrategy broken because of generation pre-allocation
   in LeveledManifest (CASSANDRA-3691)
 * finer-grained control over data directories (CASSANDRA-2749)
 * Fix ClassCastException during hinted handoff (CASSANDRA-3694)
 * Upgrade Thrift to 0.7 (CASSANDRA-3213)
 * Make stress.java insert operation to use microseconds (CASSANDRA-3725)
 * Allows (internally) doing a range query with a limit of columns instead of
   rows (CASSANDRA-3742)
 * Allow rangeSlice queries to be start/end inclusive/exclusive (CASSANDRA-3749)
 * Fix BulkLoader to support new SSTable layout and add stream
   throttling to prevent an NPE when there is no yaml config (CASSANDRA-3752)
 * Allow concurrent schema migrations (CASSANDRA-1391, 3832)
 * Add SnapshotCommand to trigger snapshot on remote node (CASSANDRA-3721)
 * Make CFMetaData conversions to/from thrift/native schema inverses
   (CASSANDRA_3559)
 * Add initial code for CQL 3.0-beta (CASSANDRA-2474, 3781, 3753)
 * Add wide row support for ColumnFamilyInputFormat (CASSANDRA-3264)
 * Allow extending CompositeType comparator (CASSANDRA-3657)
 * Avoids over-paging during get_count (CASSANDRA-3798)
 * Add new command to rebuild a node without (repair) merkle tree calculations
   (CASSANDRA-3483, 3922)
 * respect not only row cache capacity but caching mode when
   trying to read data (CASSANDRA-3812)
 * fix system tests (CASSANDRA-3827)
 * CQL support for altering row key type in ALTER TABLE (CASSANDRA-3781)
 * turn compression on by default (CASSANDRA-3871)
 * make hexToBytes refuse invalid input (CASSANDRA-2851)
 * Make secondary indexes CF inherit compression and compaction from their
   parent CF (CASSANDRA-3877)
 * Finish cleanup up tombstone purge code (CASSANDRA-3872)
 * Avoid NPE on aboarted stream-out sessions (CASSANDRA-3904)
 * BulkRecordWriter throws NPE for counter columns (CASSANDRA-3906)
 * Support compression using BulkWriter (CASSANDRA-3907)


1.0.8
 * fix race between cleanup and flush on secondary index CFSes (CASSANDRA-3712)
 * avoid including non-queried nodes in rangeslice read repair
   (CASSANDRA-3843)
 * Only snapshot CF being compacted for snapshot_before_compaction 
   (CASSANDRA-3803)
 * Log active compactions in StatusLogger (CASSANDRA-3703)
 * Compute more accurate compaction score per level (CASSANDRA-3790)
 * Return InvalidRequest when using a keyspace that doesn't exist
   (CASSANDRA-3764)
 * disallow user modification of System keyspace (CASSANDRA-3738)
 * allow using sstable2json on secondary index data (CASSANDRA-3738)
 * (cqlsh) add DESCRIBE COLUMNFAMILIES (CASSANDRA-3586)
 * (cqlsh) format blobs correctly and use colors to improve output
   readability (CASSANDRA-3726)
 * synchronize BiMap of bootstrapping tokens (CASSANDRA-3417)
 * show index options in CLI (CASSANDRA-3809)
 * add optional socket timeout for streaming (CASSANDRA-3838)
 * fix truncate not to leave behind non-CFS backed secondary indexes
   (CASSANDRA-3844)
 * make CLI `show schema` to use output stream directly instead
   of StringBuilder (CASSANDRA-3842)
 * remove the wait on hint future during write (CASSANDRA-3870)
 * (cqlsh) ignore missing CfDef opts (CASSANDRA-3933)
 * (cqlsh) look for cqlshlib relative to realpath (CASSANDRA-3767)
 * Fix short read protection (CASSANDRA-3934)
 * Make sure infered and actual schema match (CASSANDRA-3371)
 * Fix NPE during HH delivery (CASSANDRA-3677)
 * Don't put boostrapping node in 'hibernate' status (CASSANDRA-3737)
 * Fix double quotes in windows bat files (CASSANDRA-3744)
 * Fix bad validator lookup (CASSANDRA-3789)
 * Fix soft reset in EC2MultiRegionSnitch (CASSANDRA-3835)
 * Don't leave zombie connections with THSHA thrift server (CASSANDRA-3867)
 * (cqlsh) fix deserialization of data (CASSANDRA-3874)
 * Fix removetoken force causing an inconsistent state (CASSANDRA-3876)
 * Fix ahndling of some types with Pig (CASSANDRA-3886)
 * Don't allow to drop the system keyspace (CASSANDRA-3759)
 * Make Pig deletes disabled by default and configurable (CASSANDRA-3628)
Merged from 0.8:
 * (Pig) fix CassandraStorage to use correct comparator in Super ColumnFamily
   case (CASSANDRA-3251)
 * fix thread safety issues in commitlog replay, primarily affecting
   systems with many (100s) of CF definitions (CASSANDRA-3751)
 * Fix relevant tombstone ignored with super columns (CASSANDRA-3875)


1.0.7
 * fix regression in HH page size calculation (CASSANDRA-3624)
 * retry failed stream on IOException (CASSANDRA-3686)
 * allow configuring bloom_filter_fp_chance (CASSANDRA-3497)
 * attempt hint delivery every ten minutes, or when failure detector
   notifies us that a node is back up, whichever comes first.  hint
   handoff throttle delay default changed to 1ms, from 50 (CASSANDRA-3554)
 * add nodetool setstreamthroughput (CASSANDRA-3571)
 * fix assertion when dropping a columnfamily with no sstables (CASSANDRA-3614)
 * more efficient allocation of small bloom filters (CASSANDRA-3618)
 * CLibrary.createHardLinkWithExec() to check for errors (CASSANDRA-3101)
 * Avoid creating empty and non cleaned writer during compaction (CASSANDRA-3616)
 * stop thrift service in shutdown hook so we can quiesce MessagingService
   (CASSANDRA-3335)
 * (CQL) compaction_strategy_options and compression_parameters for
   CREATE COLUMNFAMILY statement (CASSANDRA-3374)
 * Reset min/max compaction threshold when creating size tiered compaction
   strategy (CASSANDRA-3666)
 * Don't ignore IOException during compaction (CASSANDRA-3655)
 * Fix assertion error for CF with gc_grace=0 (CASSANDRA-3579)
 * Shutdown ParallelCompaction reducer executor after use (CASSANDRA-3711)
 * Avoid < 0 value for pending tasks in leveled compaction (CASSANDRA-3693)
 * (Hadoop) Support TimeUUID in Pig CassandraStorage (CASSANDRA-3327)
 * Check schema is ready before continuing boostrapping (CASSANDRA-3629)
 * Catch overflows during parsing of chunk_length_kb (CASSANDRA-3644)
 * Improve stream protocol mismatch errors (CASSANDRA-3652)
 * Avoid multiple thread doing HH to the same target (CASSANDRA-3681)
 * Add JMX property for rp_timeout_in_ms (CASSANDRA-2940)
 * Allow DynamicCompositeType to compare component of different types
   (CASSANDRA-3625)
 * Flush non-cfs backed secondary indexes (CASSANDRA-3659)
 * Secondary Indexes should report memory consumption (CASSANDRA-3155)
 * fix for SelectStatement start/end key are not set correctly
   when a key alias is involved (CASSANDRA-3700)
 * fix CLI `show schema` command insert of an extra comma in
   column_metadata (CASSANDRA-3714)
Merged from 0.8:
 * avoid logging (harmless) exception when GC takes < 1ms (CASSANDRA-3656)
 * prevent new nodes from thinking down nodes are up forever (CASSANDRA-3626)
 * use correct list of replicas for LOCAL_QUORUM reads when read repair
   is disabled (CASSANDRA-3696)
 * block on flush before compacting hints (may prevent OOM) (CASSANDRA-3733)


1.0.6
 * (CQL) fix cqlsh support for replicate_on_write (CASSANDRA-3596)
 * fix adding to leveled manifest after streaming (CASSANDRA-3536)
 * filter out unavailable cipher suites when using encryption (CASSANDRA-3178)
 * (HADOOP) add old-style api support for CFIF and CFRR (CASSANDRA-2799)
 * Support TimeUUIDType column names in Stress.java tool (CASSANDRA-3541)
 * (CQL) INSERT/UPDATE/DELETE/TRUNCATE commands should allow CF names to
   be qualified by keyspace (CASSANDRA-3419)
 * always remove endpoints from delevery queue in HH (CASSANDRA-3546)
 * fix race between cf flush and its 2ndary indexes flush (CASSANDRA-3547)
 * fix potential race in AES when a repair fails (CASSANDRA-3548)
 * fix default value validation usage in CLI SET command (CASSANDRA-3553)
 * Optimize componentsFor method for compaction and startup time
   (CASSANDRA-3532)
 * (CQL) Proper ColumnFamily metadata validation on CREATE COLUMNFAMILY 
   (CASSANDRA-3565)
 * fix compression "chunk_length_kb" option to set correct kb value for 
   thrift/avro (CASSANDRA-3558)
 * fix missing response during range slice repair (CASSANDRA-3551)
 * 'describe ring' moved from CLI to nodetool and available through JMX (CASSANDRA-3220)
 * add back partitioner to sstable metadata (CASSANDRA-3540)
 * fix NPE in get_count for counters (CASSANDRA-3601)
Merged from 0.8:
 * remove invalid assertion that table was opened before dropping it
   (CASSANDRA-3580)
 * range and index scans now only send requests to enough replicas to
   satisfy requested CL + RR (CASSANDRA-3598)
 * use cannonical host for local node in nodetool info (CASSANDRA-3556)
 * remove nonlocal DC write optimization since it only worked with
   CL.ONE or CL.LOCAL_QUORUM (CASSANDRA-3577, 3585)
 * detect misuses of CounterColumnType (CASSANDRA-3422)
 * turn off string interning in json2sstable, take 2 (CASSANDRA-2189)
 * validate compression parameters on add/update of the ColumnFamily 
   (CASSANDRA-3573)
 * Check for 0.0.0.0 is incorrect in CFIF (CASSANDRA-3584)
 * Increase vm.max_map_count in debian packaging (CASSANDRA-3563)
 * gossiper will never add itself to saved endpoints (CASSANDRA-3485)


1.0.5
 * revert CASSANDRA-3407 (see CASSANDRA-3540)
 * fix assertion error while forwarding writes to local nodes (CASSANDRA-3539)


1.0.4
 * fix self-hinting of timed out read repair updates and make hinted handoff
   less prone to OOMing a coordinator (CASSANDRA-3440)
 * expose bloom filter sizes via JMX (CASSANDRA-3495)
 * enforce RP tokens 0..2**127 (CASSANDRA-3501)
 * canonicalize paths exposed through JMX (CASSANDRA-3504)
 * fix "liveSize" stat when sstables are removed (CASSANDRA-3496)
 * add bloom filter FP rates to nodetool cfstats (CASSANDRA-3347)
 * record partitioner in sstable metadata component (CASSANDRA-3407)
 * add new upgradesstables nodetool command (CASSANDRA-3406)
 * skip --debug requirement to see common exceptions in CLI (CASSANDRA-3508)
 * fix incorrect query results due to invalid max timestamp (CASSANDRA-3510)
 * make sstableloader recognize compressed sstables (CASSANDRA-3521)
 * avoids race in OutboundTcpConnection in multi-DC setups (CASSANDRA-3530)
 * use SETLOCAL in cassandra.bat (CASSANDRA-3506)
 * fix ConcurrentModificationException in Table.all() (CASSANDRA-3529)
Merged from 0.8:
 * fix concurrence issue in the FailureDetector (CASSANDRA-3519)
 * fix array out of bounds error in counter shard removal (CASSANDRA-3514)
 * avoid dropping tombstones when they might still be needed to shadow
   data in a different sstable (CASSANDRA-2786)


1.0.3
 * revert name-based query defragmentation aka CASSANDRA-2503 (CASSANDRA-3491)
 * fix invalidate-related test failures (CASSANDRA-3437)
 * add next-gen cqlsh to bin/ (CASSANDRA-3188, 3131, 3493)
 * (CQL) fix handling of rows with no columns (CASSANDRA-3424, 3473)
 * fix querying supercolumns by name returning only a subset of
   subcolumns or old subcolumn versions (CASSANDRA-3446)
 * automatically compute sha1 sum for uncompressed data files (CASSANDRA-3456)
 * fix reading metadata/statistics component for version < h (CASSANDRA-3474)
 * add sstable forward-compatibility (CASSANDRA-3478)
 * report compression ratio in CFSMBean (CASSANDRA-3393)
 * fix incorrect size exception during streaming of counters (CASSANDRA-3481)
 * (CQL) fix for counter decrement syntax (CASSANDRA-3418)
 * Fix race introduced by CASSANDRA-2503 (CASSANDRA-3482)
 * Fix incomplete deletion of delivered hints (CASSANDRA-3466)
 * Avoid rescheduling compactions when no compaction was executed 
   (CASSANDRA-3484)
 * fix handling of the chunk_length_kb compression options (CASSANDRA-3492)
Merged from 0.8:
 * fix updating CF row_cache_provider (CASSANDRA-3414)
 * CFMetaData.convertToThrift method to set RowCacheProvider (CASSANDRA-3405)
 * acquire compactionlock during truncate (CASSANDRA-3399)
 * fix displaying cfdef entries for super columnfamilies (CASSANDRA-3415)
 * Make counter shard merging thread safe (CASSANDRA-3178)
 * Revert CASSANDRA-2855
 * Fix bug preventing the use of efficient cross-DC writes (CASSANDRA-3472)
 * `describe ring` command for CLI (CASSANDRA-3220)
 * (Hadoop) skip empty rows when entire row is requested, redux (CASSANDRA-2855)


1.0.2
 * "defragment" rows for name-based queries under STCS (CASSANDRA-2503)
 * Add timing information to cassandra-cli GET/SET/LIST queries (CASSANDRA-3326)
 * Only create one CompressionMetadata object per sstable (CASSANDRA-3427)
 * cleanup usage of StorageService.setMode() (CASSANDRA-3388)
 * Avoid large array allocation for compressed chunk offsets (CASSANDRA-3432)
 * fix DecimalType bytebuffer marshalling (CASSANDRA-3421)
 * fix bug that caused first column in per row indexes to be ignored 
   (CASSANDRA-3441)
 * add JMX call to clean (failed) repair sessions (CASSANDRA-3316)
 * fix sstableloader reference acquisition bug (CASSANDRA-3438)
 * fix estimated row size regression (CASSANDRA-3451)
 * make sure we don't return more columns than asked (CASSANDRA-3303, 3395)
Merged from 0.8:
 * acquire compactionlock during truncate (CASSANDRA-3399)
 * fix displaying cfdef entries for super columnfamilies (CASSANDRA-3415)


1.0.1
 * acquire references during index build to prevent delete problems
   on Windows (CASSANDRA-3314)
 * describe_ring should include datacenter/topology information (CASSANDRA-2882)
 * Thrift sockets are not properly buffered (CASSANDRA-3261)
 * performance improvement for bytebufferutil compare function (CASSANDRA-3286)
 * add system.versions ColumnFamily (CASSANDRA-3140)
 * reduce network copies (CASSANDRA-3333, 3373)
 * limit nodetool to 32MB of heap (CASSANDRA-3124)
 * (CQL) update parser to accept "timestamp" instead of "date" (CASSANDRA-3149)
 * Fix CLI `show schema` to include "compression_options" (CASSANDRA-3368)
 * Snapshot to include manifest under LeveledCompactionStrategy (CASSANDRA-3359)
 * (CQL) SELECT query should allow CF name to be qualified by keyspace (CASSANDRA-3130)
 * (CQL) Fix internal application error specifying 'using consistency ...'
   in lower case (CASSANDRA-3366)
 * fix Deflate compression when compression actually makes the data bigger
   (CASSANDRA-3370)
 * optimize UUIDGen to avoid lock contention on InetAddress.getLocalHost 
   (CASSANDRA-3387)
 * tolerate index being dropped mid-mutation (CASSANDRA-3334, 3313)
 * CompactionManager is now responsible for checking for new candidates
   post-task execution, enabling more consistent leveled compaction 
   (CASSANDRA-3391)
 * Cache HSHA threads (CASSANDRA-3372)
 * use CF/KS names as snapshot prefix for drop + truncate operations
   (CASSANDRA-2997)
 * Break bloom filters up to avoid heap fragmentation (CASSANDRA-2466)
 * fix cassandra hanging on jsvc stop (CASSANDRA-3302)
 * Avoid leveled compaction getting blocked on errors (CASSANDRA-3408)
 * Make reloading the compaction strategy safe (CASSANDRA-3409)
 * ignore 0.8 hints even if compaction begins before we try to purge
   them (CASSANDRA-3385)
 * remove procrun (bin\daemon) from Cassandra source tree and 
   artifacts (CASSANDRA-3331)
 * make cassandra compile under JDK7 (CASSANDRA-3275)
 * remove dependency of clientutil.jar to FBUtilities (CASSANDRA-3299)
 * avoid truncation errors by using long math on long values (CASSANDRA-3364)
 * avoid clock drift on some Windows machine (CASSANDRA-3375)
 * display cache provider in cli 'describe keyspace' command (CASSANDRA-3384)
 * fix incomplete topology information in describe_ring (CASSANDRA-3403)
 * expire dead gossip states based on time (CASSANDRA-2961)
 * improve CompactionTask extensibility (CASSANDRA-3330)
 * Allow one leveled compaction task to kick off another (CASSANDRA-3363)
 * allow encryption only between datacenters (CASSANDRA-2802)
Merged from 0.8:
 * fix truncate allowing data to be replayed post-restart (CASSANDRA-3297)
 * make iwriter final in IndexWriter to avoid NPE (CASSANDRA-2863)
 * (CQL) update grammar to require key clause in DELETE statement
   (CASSANDRA-3349)
 * (CQL) allow numeric keyspace names in USE statement (CASSANDRA-3350)
 * (Hadoop) skip empty rows when slicing the entire row (CASSANDRA-2855)
 * Fix handling of tombstone by SSTableExport/Import (CASSANDRA-3357)
 * fix ColumnIndexer to use long offsets (CASSANDRA-3358)
 * Improved CLI exceptions (CASSANDRA-3312)
 * Fix handling of tombstone by SSTableExport/Import (CASSANDRA-3357)
 * Only count compaction as active (for throttling) when they have
   successfully acquired the compaction lock (CASSANDRA-3344)
 * Display CLI version string on startup (CASSANDRA-3196)
 * (Hadoop) make CFIF try rpc_address or fallback to listen_address
   (CASSANDRA-3214)
 * (Hadoop) accept comma delimited lists of initial thrift connections
   (CASSANDRA-3185)
 * ColumnFamily min_compaction_threshold should be >= 2 (CASSANDRA-3342)
 * (Pig) add 0.8+ types and key validation type in schema (CASSANDRA-3280)
 * Fix completely removing column metadata using CLI (CASSANDRA-3126)
 * CLI `describe cluster;` output should be on separate lines for separate versions
   (CASSANDRA-3170)
 * fix changing durable_writes keyspace option during CF creation
   (CASSANDRA-3292)
 * avoid locking on update when no indexes are involved (CASSANDRA-3386)
 * fix assertionError during repair with ordered partitioners (CASSANDRA-3369)
 * correctly serialize key_validation_class for avro (CASSANDRA-3391)
 * don't expire counter tombstone after streaming (CASSANDRA-3394)
 * prevent nodes that failed to join from hanging around forever 
   (CASSANDRA-3351)
 * remove incorrect optimization from slice read path (CASSANDRA-3390)
 * Fix race in AntiEntropyService (CASSANDRA-3400)


1.0.0-final
 * close scrubbed sstable fd before deleting it (CASSANDRA-3318)
 * fix bug preventing obsolete commitlog segments from being removed
   (CASSANDRA-3269)
 * tolerate whitespace in seed CDL (CASSANDRA-3263)
 * Change default heap thresholds to max(min(1/2 ram, 1G), min(1/4 ram, 8GB))
   (CASSANDRA-3295)
 * Fix broken CompressedRandomAccessReaderTest (CASSANDRA-3298)
 * (CQL) fix type information returned for wildcard queries (CASSANDRA-3311)
 * add estimated tasks to LeveledCompactionStrategy (CASSANDRA-3322)
 * avoid including compaction cache-warming in keycache stats (CASSANDRA-3325)
 * run compaction and hinted handoff threads at MIN_PRIORITY (CASSANDRA-3308)
 * default hsha thrift server to cpu core count in rpc pool (CASSANDRA-3329)
 * add bin\daemon to binary tarball for Windows service (CASSANDRA-3331)
 * Fix places where uncompressed size of sstables was use in place of the
   compressed one (CASSANDRA-3338)
 * Fix hsha thrift server (CASSANDRA-3346)
 * Make sure repair only stream needed sstables (CASSANDRA-3345)


1.0.0-rc2
 * Log a meaningful warning when a node receives a message for a repair session
   that doesn't exist anymore (CASSANDRA-3256)
 * test for NUMA policy support as well as numactl presence (CASSANDRA-3245)
 * Fix FD leak when internode encryption is enabled (CASSANDRA-3257)
 * Remove incorrect assertion in mergeIterator (CASSANDRA-3260)
 * FBUtilities.hexToBytes(String) to throw NumberFormatException when string
   contains non-hex characters (CASSANDRA-3231)
 * Keep SimpleSnitch proximity ordering unchanged from what the Strategy
   generates, as intended (CASSANDRA-3262)
 * remove Scrub from compactionstats when finished (CASSANDRA-3255)
 * fix counter entry in jdbc TypesMap (CASSANDRA-3268)
 * fix full queue scenario for ParallelCompactionIterator (CASSANDRA-3270)
 * fix bootstrap process (CASSANDRA-3285)
 * don't try delivering hints if when there isn't any (CASSANDRA-3176)
 * CLI documentation change for ColumnFamily `compression_options` (CASSANDRA-3282)
 * ignore any CF ids sent by client for adding CF/KS (CASSANDRA-3288)
 * remove obsolete hints on first startup (CASSANDRA-3291)
 * use correct ISortedColumns for time-optimized reads (CASSANDRA-3289)
 * Evict gossip state immediately when a token is taken over by a new IP 
   (CASSANDRA-3259)


1.0.0-rc1
 * Update CQL to generate microsecond timestamps by default (CASSANDRA-3227)
 * Fix counting CFMetadata towards Memtable liveRatio (CASSANDRA-3023)
 * Kill server on wrapped OOME such as from FileChannel.map (CASSANDRA-3201)
 * remove unnecessary copy when adding to row cache (CASSANDRA-3223)
 * Log message when a full repair operation completes (CASSANDRA-3207)
 * Fix streamOutSession keeping sstables references forever if the remote end
   dies (CASSANDRA-3216)
 * Remove dynamic_snitch boolean from example configuration (defaulting to 
   true) and set default badness threshold to 0.1 (CASSANDRA-3229)
 * Base choice of random or "balanced" token on bootstrap on whether
   schema definitions were found (CASSANDRA-3219)
 * Fixes for LeveledCompactionStrategy score computation, prioritization,
   scheduling, and performance (CASSANDRA-3224, 3234)
 * parallelize sstable open at server startup (CASSANDRA-2988)
 * fix handling of exceptions writing to OutboundTcpConnection (CASSANDRA-3235)
 * Allow using quotes in "USE <keyspace>;" CLI command (CASSANDRA-3208)
 * Don't allow any cache loading exceptions to halt startup (CASSANDRA-3218)
 * Fix sstableloader --ignores option (CASSANDRA-3247)
 * File descriptor limit increased in packaging (CASSANDRA-3206)
 * Fix deadlock in commit log during flush (CASSANDRA-3253) 


1.0.0-beta1
 * removed binarymemtable (CASSANDRA-2692)
 * add commitlog_total_space_in_mb to prevent fragmented logs (CASSANDRA-2427)
 * removed commitlog_rotation_threshold_in_mb configuration (CASSANDRA-2771)
 * make AbstractBounds.normalize de-overlapp overlapping ranges (CASSANDRA-2641)
 * replace CollatingIterator, ReducingIterator with MergeIterator 
   (CASSANDRA-2062)
 * Fixed the ability to set compaction strategy in cli using create column 
   family command (CASSANDRA-2778)
 * clean up tmp files after failed compaction (CASSANDRA-2468)
 * restrict repair streaming to specific columnfamilies (CASSANDRA-2280)
 * don't bother persisting columns shadowed by a row tombstone (CASSANDRA-2589)
 * reset CF and SC deletion times after gc_grace (CASSANDRA-2317)
 * optimize away seek when compacting wide rows (CASSANDRA-2879)
 * single-pass streaming (CASSANDRA-2677, 2906, 2916, 3003)
 * use reference counting for deleting sstables instead of relying on GC
   (CASSANDRA-2521, 3179)
 * store hints as serialized mutations instead of pointers to data row
   (CASSANDRA-2045)
 * store hints in the coordinator node instead of in the closest replica 
   (CASSANDRA-2914)
 * add row_cache_keys_to_save CF option (CASSANDRA-1966)
 * check column family validity in nodetool repair (CASSANDRA-2933)
 * use lazy initialization instead of class initialization in NodeId
   (CASSANDRA-2953)
 * add paging to get_count (CASSANDRA-2894)
 * fix "short reads" in [multi]get (CASSANDRA-2643, 3157, 3192)
 * add optional compression for sstables (CASSANDRA-47, 2994, 3001, 3128)
 * add scheduler JMX metrics (CASSANDRA-2962)
 * add block level checksum for compressed data (CASSANDRA-1717)
 * make column family backed column map pluggable and introduce unsynchronized
   ArrayList backed one to speedup reads (CASSANDRA-2843, 3165, 3205)
 * refactoring of the secondary index api (CASSANDRA-2982)
 * make CL > ONE reads wait for digest reconciliation before returning
   (CASSANDRA-2494)
 * fix missing logging for some exceptions (CASSANDRA-2061)
 * refactor and optimize ColumnFamilyStore.files(...) and Descriptor.fromFilename(String)
   and few other places responsible for work with SSTable files (CASSANDRA-3040)
 * Stop reading from sstables once we know we have the most recent columns,
   for query-by-name requests (CASSANDRA-2498)
 * Add query-by-column mode to stress.java (CASSANDRA-3064)
 * Add "install" command to cassandra.bat (CASSANDRA-292)
 * clean up KSMetadata, CFMetadata from unnecessary
   Thrift<->Avro conversion methods (CASSANDRA-3032)
 * Add timeouts to client request schedulers (CASSANDRA-3079, 3096)
 * Cli to use hashes rather than array of hashes for strategy options (CASSANDRA-3081)
 * LeveledCompactionStrategy (CASSANDRA-1608, 3085, 3110, 3087, 3145, 3154, 3182)
 * Improvements of the CLI `describe` command (CASSANDRA-2630)
 * reduce window where dropped CF sstables may not be deleted (CASSANDRA-2942)
 * Expose gossip/FD info to JMX (CASSANDRA-2806)
 * Fix streaming over SSL when compressed SSTable involved (CASSANDRA-3051)
 * Add support for pluggable secondary index implementations (CASSANDRA-3078)
 * remove compaction_thread_priority setting (CASSANDRA-3104)
 * generate hints for replicas that timeout, not just replicas that are known
   to be down before starting (CASSANDRA-2034)
 * Add throttling for internode streaming (CASSANDRA-3080)
 * make the repair of a range repair all replica (CASSANDRA-2610, 3194)
 * expose the ability to repair the first range (as returned by the
   partitioner) of a node (CASSANDRA-2606)
 * Streams Compression (CASSANDRA-3015)
 * add ability to use multiple threads during a single compaction
   (CASSANDRA-2901)
 * make AbstractBounds.normalize support overlapping ranges (CASSANDRA-2641)
 * fix of the CQL count() behavior (CASSANDRA-3068)
 * use TreeMap backed column families for the SSTable simple writers
   (CASSANDRA-3148)
 * fix inconsistency of the CLI syntax when {} should be used instead of [{}]
   (CASSANDRA-3119)
 * rename CQL type names to match expected SQL behavior (CASSANDRA-3149, 3031)
 * Arena-based allocation for memtables (CASSANDRA-2252, 3162, 3163, 3168)
 * Default RR chance to 0.1 (CASSANDRA-3169)
 * Add RowLevel support to secondary index API (CASSANDRA-3147)
 * Make SerializingCacheProvider the default if JNA is available (CASSANDRA-3183)
 * Fix backwards compatibilty for CQL memtable properties (CASSANDRA-3190)
 * Add five-minute delay before starting compactions on a restarted server
   (CASSANDRA-3181)
 * Reduce copies done for intra-host messages (CASSANDRA-1788, 3144)
 * support of compaction strategy option for stress.java (CASSANDRA-3204)
 * make memtable throughput and column count thresholds no-ops (CASSANDRA-2449)
 * Return schema information along with the resultSet in CQL (CASSANDRA-2734)
 * Add new DecimalType (CASSANDRA-2883)
 * Fix assertion error in RowRepairResolver (CASSANDRA-3156)
 * Reduce unnecessary high buffer sizes (CASSANDRA-3171)
 * Pluggable compaction strategy (CASSANDRA-1610)
 * Add new broadcast_address config option (CASSANDRA-2491)


0.8.7
 * Kill server on wrapped OOME such as from FileChannel.map (CASSANDRA-3201)
 * Allow using quotes in "USE <keyspace>;" CLI command (CASSANDRA-3208)
 * Log message when a full repair operation completes (CASSANDRA-3207)
 * Don't allow any cache loading exceptions to halt startup (CASSANDRA-3218)
 * Fix sstableloader --ignores option (CASSANDRA-3247)
 * File descriptor limit increased in packaging (CASSANDRA-3206)
 * Log a meaningfull warning when a node receive a message for a repair session
   that doesn't exist anymore (CASSANDRA-3256)
 * Fix FD leak when internode encryption is enabled (CASSANDRA-3257)
 * FBUtilities.hexToBytes(String) to throw NumberFormatException when string
   contains non-hex characters (CASSANDRA-3231)
 * Keep SimpleSnitch proximity ordering unchanged from what the Strategy
   generates, as intended (CASSANDRA-3262)
 * remove Scrub from compactionstats when finished (CASSANDRA-3255)
 * Fix tool .bat files when CASSANDRA_HOME contains spaces (CASSANDRA-3258)
 * Force flush of status table when removing/updating token (CASSANDRA-3243)
 * Evict gossip state immediately when a token is taken over by a new IP (CASSANDRA-3259)
 * Fix bug where the failure detector can take too long to mark a host
   down (CASSANDRA-3273)
 * (Hadoop) allow wrapping ranges in queries (CASSANDRA-3137)
 * (Hadoop) check all interfaces for a match with split location
   before falling back to random replica (CASSANDRA-3211)
 * (Hadoop) Make Pig storage handle implements LoadMetadata (CASSANDRA-2777)
 * (Hadoop) Fix exception during PIG 'dump' (CASSANDRA-2810)
 * Fix stress COUNTER_GET option (CASSANDRA-3301)
 * Fix missing fields in CLI `show schema` output (CASSANDRA-3304)
 * Nodetool no longer leaks threads and closes JMX connections (CASSANDRA-3309)
 * fix truncate allowing data to be replayed post-restart (CASSANDRA-3297)
 * Move SimpleAuthority and SimpleAuthenticator to examples (CASSANDRA-2922)
 * Fix handling of tombstone by SSTableExport/Import (CASSANDRA-3357)
 * Fix transposition in cfHistograms (CASSANDRA-3222)
 * Allow using number as DC name when creating keyspace in CQL (CASSANDRA-3239)
 * Force flush of system table after updating/removing a token (CASSANDRA-3243)


0.8.6
 * revert CASSANDRA-2388
 * change TokenRange.endpoints back to listen/broadcast address to match
   pre-1777 behavior, and add TokenRange.rpc_endpoints instead (CASSANDRA-3187)
 * avoid trying to watch cassandra-topology.properties when loaded from jar
   (CASSANDRA-3138)
 * prevent users from creating keyspaces with LocalStrategy replication
   (CASSANDRA-3139)
 * fix CLI `show schema;` to output correct keyspace definition statement
   (CASSANDRA-3129)
 * CustomTThreadPoolServer to log TTransportException at DEBUG level
   (CASSANDRA-3142)
 * allow topology sort to work with non-unique rack names between 
   datacenters (CASSANDRA-3152)
 * Improve caching of same-version Messages on digest and repair paths
   (CASSANDRA-3158)
 * Randomize choice of first replica for counter increment (CASSANDRA-2890)
 * Fix using read_repair_chance instead of merge_shard_change (CASSANDRA-3202)
 * Avoid streaming data to nodes that already have it, on move as well as
   decommission (CASSANDRA-3041)
 * Fix divide by zero error in GCInspector (CASSANDRA-3164)
 * allow quoting of the ColumnFamily name in CLI `create column family`
   statement (CASSANDRA-3195)
 * Fix rolling upgrade from 0.7 to 0.8 problem (CASSANDRA-3166)
 * Accomodate missing encryption_options in IncomingTcpConnection.stream
   (CASSANDRA-3212)


0.8.5
 * fix NPE when encryption_options is unspecified (CASSANDRA-3007)
 * include column name in validation failure exceptions (CASSANDRA-2849)
 * make sure truncate clears out the commitlog so replay won't re-
   populate with truncated data (CASSANDRA-2950)
 * fix NPE when debug logging is enabled and dropped CF is present
   in a commitlog segment (CASSANDRA-3021)
 * fix cassandra.bat when CASSANDRA_HOME contains spaces (CASSANDRA-2952)
 * fix to SSTableSimpleUnsortedWriter bufferSize calculation (CASSANDRA-3027)
 * make cleanup and normal compaction able to skip empty rows
   (rows containing nothing but expired tombstones) (CASSANDRA-3039)
 * work around native memory leak in com.sun.management.GarbageCollectorMXBean
   (CASSANDRA-2868)
 * validate that column names in column_metadata are not equal to key_alias
   on create/update of the ColumnFamily and CQL 'ALTER' statement (CASSANDRA-3036)
 * return an InvalidRequestException if an indexed column is assigned
   a value larger than 64KB (CASSANDRA-3057)
 * fix of numeric-only and string column names handling in CLI "drop index" 
   (CASSANDRA-3054)
 * prune index scan resultset back to original request for lazy
   resultset expansion case (CASSANDRA-2964)
 * (Hadoop) fail jobs when Cassandra node has failed but TaskTracker
   has not (CASSANDRA-2388)
 * fix dynamic snitch ignoring nodes when read_repair_chance is zero
   (CASSANDRA-2662)
 * avoid retaining references to dropped CFS objects in 
   CompactionManager.estimatedCompactions (CASSANDRA-2708)
 * expose rpc timeouts per host in MessagingServiceMBean (CASSANDRA-2941)
 * avoid including cwd in classpath for deb and rpm packages (CASSANDRA-2881)
 * remove gossip state when a new IP takes over a token (CASSANDRA-3071)
 * allow sstable2json to work on index sstable files (CASSANDRA-3059)
 * always hint counters (CASSANDRA-3099)
 * fix log4j initialization in EmbeddedCassandraService (CASSANDRA-2857)
 * remove gossip state when a new IP takes over a token (CASSANDRA-3071)
 * work around native memory leak in com.sun.management.GarbageCollectorMXBean
    (CASSANDRA-2868)
 * fix UnavailableException with writes at CL.EACH_QUORM (CASSANDRA-3084)
 * fix parsing of the Keyspace and ColumnFamily names in numeric
   and string representations in CLI (CASSANDRA-3075)
 * fix corner cases in Range.differenceToFetch (CASSANDRA-3084)
 * fix ip address String representation in the ring cache (CASSANDRA-3044)
 * fix ring cache compatibility when mixing pre-0.8.4 nodes with post-
   in the same cluster (CASSANDRA-3023)
 * make repair report failure when a node participating dies (instead of
   hanging forever) (CASSANDRA-2433)
 * fix handling of the empty byte buffer by ReversedType (CASSANDRA-3111)
 * Add validation that Keyspace names are case-insensitively unique (CASSANDRA-3066)
 * catch invalid key_validation_class before instantiating UpdateColumnFamily (CASSANDRA-3102)
 * make Range and Bounds objects client-safe (CASSANDRA-3108)
 * optionally skip log4j configuration (CASSANDRA-3061)
 * bundle sstableloader with the debian package (CASSANDRA-3113)
 * don't try to build secondary indexes when there is none (CASSANDRA-3123)
 * improve SSTableSimpleUnsortedWriter speed for large rows (CASSANDRA-3122)
 * handle keyspace arguments correctly in nodetool snapshot (CASSANDRA-3038)
 * Fix SSTableImportTest on windows (CASSANDRA-3043)
 * expose compactionThroughputMbPerSec through JMX (CASSANDRA-3117)
 * log keyspace and CF of large rows being compacted


0.8.4
 * change TokenRing.endpoints to be a list of rpc addresses instead of 
   listen/broadcast addresses (CASSANDRA-1777)
 * include files-to-be-streamed in StreamInSession.getSources (CASSANDRA-2972)
 * use JAVA env var in cassandra-env.sh (CASSANDRA-2785, 2992)
 * avoid doing read for no-op replicate-on-write at CL=1 (CASSANDRA-2892)
 * refuse counter write for CL.ANY (CASSANDRA-2990)
 * switch back to only logging recent dropped messages (CASSANDRA-3004)
 * always deserialize RowMutation for counters (CASSANDRA-3006)
 * ignore saved replication_factor strategy_option for NTS (CASSANDRA-3011)
 * make sure pre-truncate CL segments are discarded (CASSANDRA-2950)


0.8.3
 * add ability to drop local reads/writes that are going to timeout
   (CASSANDRA-2943)
 * revamp token removal process, keep gossip states for 3 days (CASSANDRA-2496)
 * don't accept extra args for 0-arg nodetool commands (CASSANDRA-2740)
 * log unavailableexception details at debug level (CASSANDRA-2856)
 * expose data_dir though jmx (CASSANDRA-2770)
 * don't include tmp files as sstable when create cfs (CASSANDRA-2929)
 * log Java classpath on startup (CASSANDRA-2895)
 * keep gossipped version in sync with actual on migration coordinator 
   (CASSANDRA-2946)
 * use lazy initialization instead of class initialization in NodeId
   (CASSANDRA-2953)
 * check column family validity in nodetool repair (CASSANDRA-2933)
 * speedup bytes to hex conversions dramatically (CASSANDRA-2850)
 * Flush memtables on shutdown when durable writes are disabled 
   (CASSANDRA-2958)
 * improved POSIX compatibility of start scripts (CASsANDRA-2965)
 * add counter support to Hadoop InputFormat (CASSANDRA-2981)
 * fix bug where dirty commitlog segments were removed (and avoid keeping 
   segments with no post-flush activity permanently dirty) (CASSANDRA-2829)
 * fix throwing exception with batch mutation of counter super columns
   (CASSANDRA-2949)
 * ignore system tables during repair (CASSANDRA-2979)
 * throw exception when NTS is given replication_factor as an option
   (CASSANDRA-2960)
 * fix assertion error during compaction of counter CFs (CASSANDRA-2968)
 * avoid trying to create index names, when no index exists (CASSANDRA-2867)
 * don't sample the system table when choosing a bootstrap token
   (CASSANDRA-2825)
 * gossiper notifies of local state changes (CASSANDRA-2948)
 * add asynchronous and half-sync/half-async (hsha) thrift servers 
   (CASSANDRA-1405)
 * fix potential use of free'd native memory in SerializingCache 
   (CASSANDRA-2951)
 * prune index scan resultset back to original request for lazy
   resultset expansion case (CASSANDRA-2964)
 * (Hadoop) fail jobs when Cassandra node has failed but TaskTracker
    has not (CASSANDRA-2388)


0.8.2
 * CQL: 
   - include only one row per unique key for IN queries (CASSANDRA-2717)
   - respect client timestamp on full row deletions (CASSANDRA-2912)
 * improve thread-safety in StreamOutSession (CASSANDRA-2792)
 * allow deleting a row and updating indexed columns in it in the
   same mutation (CASSANDRA-2773)
 * Expose number of threads blocked on submitting memtable to flush
   in JMX (CASSANDRA-2817)
 * add ability to return "endpoints" to nodetool (CASSANDRA-2776)
 * Add support for multiple (comma-delimited) coordinator addresses
   to ColumnFamilyInputFormat (CASSANDRA-2807)
 * fix potential NPE while scheduling read repair for range slice
   (CASSANDRA-2823)
 * Fix race in SystemTable.getCurrentLocalNodeId (CASSANDRA-2824)
 * Correctly set default for replicate_on_write (CASSANDRA-2835)
 * improve nodetool compactionstats formatting (CASSANDRA-2844)
 * fix index-building status display (CASSANDRA-2853)
 * fix CLI perpetuating obsolete KsDef.replication_factor (CASSANDRA-2846)
 * improve cli treatment of multiline comments (CASSANDRA-2852)
 * handle row tombstones correctly in EchoedRow (CASSANDRA-2786)
 * add MessagingService.get[Recently]DroppedMessages and
   StorageService.getExceptionCount (CASSANDRA-2804)
 * fix possibility of spurious UnavailableException for LOCAL_QUORUM
   reads with dynamic snitch + read repair disabled (CASSANDRA-2870)
 * add ant-optional as dependence for the debian package (CASSANDRA-2164)
 * add option to specify limit for get_slice in the CLI (CASSANDRA-2646)
 * decrease HH page size (CASSANDRA-2832)
 * reset cli keyspace after dropping the current one (CASSANDRA-2763)
 * add KeyRange option to Hadoop inputformat (CASSANDRA-1125)
 * fix protocol versioning (CASSANDRA-2818, 2860)
 * support spaces in path to log4j configuration (CASSANDRA-2383)
 * avoid including inferred types in CF update (CASSANDRA-2809)
 * fix JMX bulkload call (CASSANDRA-2908)
 * fix updating KS with durable_writes=false (CASSANDRA-2907)
 * add simplified facade to SSTableWriter for bulk loading use
   (CASSANDRA-2911)
 * fix re-using index CF sstable names after drop/recreate (CASSANDRA-2872)
 * prepend CF to default index names (CASSANDRA-2903)
 * fix hint replay (CASSANDRA-2928)
 * Properly synchronize repair's merkle tree computation (CASSANDRA-2816)


0.8.1
 * CQL:
   - support for insert, delete in BATCH (CASSANDRA-2537)
   - support for IN to SELECT, UPDATE (CASSANDRA-2553)
   - timestamp support for INSERT, UPDATE, and BATCH (CASSANDRA-2555)
   - TTL support (CASSANDRA-2476)
   - counter support (CASSANDRA-2473)
   - ALTER COLUMNFAMILY (CASSANDRA-1709)
   - DROP INDEX (CASSANDRA-2617)
   - add SCHEMA/TABLE as aliases for KS/CF (CASSANDRA-2743)
   - server handles wait-for-schema-agreement (CASSANDRA-2756)
   - key alias support (CASSANDRA-2480)
 * add support for comparator parameters and a generic ReverseType
   (CASSANDRA-2355)
 * add CompositeType and DynamicCompositeType (CASSANDRA-2231)
 * optimize batches containing multiple updates to the same row
   (CASSANDRA-2583)
 * adjust hinted handoff page size to avoid OOM with large columns 
   (CASSANDRA-2652)
 * mark BRAF buffer invalid post-flush so we don't re-flush partial
   buffers again, especially on CL writes (CASSANDRA-2660)
 * add DROP INDEX support to CLI (CASSANDRA-2616)
 * don't perform HH to client-mode [storageproxy] nodes (CASSANDRA-2668)
 * Improve forceDeserialize/getCompactedRow encapsulation (CASSANDRA-2659)
 * Don't write CounterUpdateColumn to disk in tests (CASSANDRA-2650)
 * Add sstable bulk loading utility (CASSANDRA-1278)
 * avoid replaying hints to dropped columnfamilies (CASSANDRA-2685)
 * add placeholders for missing rows in range query pseudo-RR (CASSANDRA-2680)
 * remove no-op HHOM.renameHints (CASSANDRA-2693)
 * clone super columns to avoid modifying them during flush (CASSANDRA-2675)
 * allow writes to bypass the commitlog for certain keyspaces (CASSANDRA-2683)
 * avoid NPE when bypassing commitlog during memtable flush (CASSANDRA-2781)
 * Added support for making bootstrap retry if nodes flap (CASSANDRA-2644)
 * Added statusthrift to nodetool to report if thrift server is running (CASSANDRA-2722)
 * Fixed rows being cached if they do not exist (CASSANDRA-2723)
 * Support passing tableName and cfName to RowCacheProviders (CASSANDRA-2702)
 * close scrub file handles (CASSANDRA-2669)
 * throttle migration replay (CASSANDRA-2714)
 * optimize column serializer creation (CASSANDRA-2716)
 * Added support for making bootstrap retry if nodes flap (CASSANDRA-2644)
 * Added statusthrift to nodetool to report if thrift server is running
   (CASSANDRA-2722)
 * Fixed rows being cached if they do not exist (CASSANDRA-2723)
 * fix truncate/compaction race (CASSANDRA-2673)
 * workaround large resultsets causing large allocation retention
   by nio sockets (CASSANDRA-2654)
 * fix nodetool ring use with Ec2Snitch (CASSANDRA-2733)
 * fix removing columns and subcolumns that are supressed by a row or
   supercolumn tombstone during replica resolution (CASSANDRA-2590)
 * support sstable2json against snapshot sstables (CASSANDRA-2386)
 * remove active-pull schema requests (CASSANDRA-2715)
 * avoid marking entire list of sstables as actively being compacted
   in multithreaded compaction (CASSANDRA-2765)
 * seek back after deserializing a row to update cache with (CASSANDRA-2752)
 * avoid skipping rows in scrub for counter column family (CASSANDRA-2759)
 * fix ConcurrentModificationException in repair when dealing with 0.7 node
   (CASSANDRA-2767)
 * use threadsafe collections for StreamInSession (CASSANDRA-2766)
 * avoid infinite loop when creating merkle tree (CASSANDRA-2758)
 * avoids unmarking compacting sstable prematurely in cleanup (CASSANDRA-2769)
 * fix NPE when the commit log is bypassed (CASSANDRA-2718)
 * don't throw an exception in SS.isRPCServerRunning (CASSANDRA-2721)
 * make stress.jar executable (CASSANDRA-2744)
 * add daemon mode to java stress (CASSANDRA-2267)
 * expose the DC and rack of a node through JMX and nodetool ring (CASSANDRA-2531)
 * fix cache mbean getSize (CASSANDRA-2781)
 * Add Date, Float, Double, and Boolean types (CASSANDRA-2530)
 * Add startup flag to renew counter node id (CASSANDRA-2788)
 * add jamm agent to cassandra.bat (CASSANDRA-2787)
 * fix repair hanging if a neighbor has nothing to send (CASSANDRA-2797)
 * purge tombstone even if row is in only one sstable (CASSANDRA-2801)
 * Fix wrong purge of deleted cf during compaction (CASSANDRA-2786)
 * fix race that could result in Hadoop writer failing to throw an
   exception encountered after close() (CASSANDRA-2755)
 * fix scan wrongly throwing assertion error (CASSANDRA-2653)
 * Always use even distribution for merkle tree with RandomPartitionner
   (CASSANDRA-2841)
 * fix describeOwnership for OPP (CASSANDRA-2800)
 * ensure that string tokens do not contain commas (CASSANDRA-2762)


0.8.0-final
 * fix CQL grammar warning and cqlsh regression from CASSANDRA-2622
 * add ant generate-cql-html target (CASSANDRA-2526)
 * update CQL consistency levels (CASSANDRA-2566)
 * debian packaging fixes (CASSANDRA-2481, 2647)
 * fix UUIDType, IntegerType for direct buffers (CASSANDRA-2682, 2684)
 * switch to native Thrift for Hadoop map/reduce (CASSANDRA-2667)
 * fix StackOverflowError when building from eclipse (CASSANDRA-2687)
 * only provide replication_factor to strategy_options "help" for
   SimpleStrategy, OldNetworkTopologyStrategy (CASSANDRA-2678, 2713)
 * fix exception adding validators to non-string columns (CASSANDRA-2696)
 * avoid instantiating DatabaseDescriptor in JDBC (CASSANDRA-2694)
 * fix potential stack overflow during compaction (CASSANDRA-2626)
 * clone super columns to avoid modifying them during flush (CASSANDRA-2675)
 * reset underlying iterator in EchoedRow constructor (CASSANDRA-2653)


0.8.0-rc1
 * faster flushes and compaction from fixing excessively pessimistic 
   rebuffering in BRAF (CASSANDRA-2581)
 * fix returning null column values in the python cql driver (CASSANDRA-2593)
 * fix merkle tree splitting exiting early (CASSANDRA-2605)
 * snapshot_before_compaction directory name fix (CASSANDRA-2598)
 * Disable compaction throttling during bootstrap (CASSANDRA-2612) 
 * fix CQL treatment of > and < operators in range slices (CASSANDRA-2592)
 * fix potential double-application of counter updates on commitlog replay
   by moving replay position from header to sstable metadata (CASSANDRA-2419)
 * JDBC CQL driver exposes getColumn for access to timestamp
 * JDBC ResultSetMetadata properties added to AbstractType
 * r/m clustertool (CASSANDRA-2607)
 * add support for presenting row key as a column in CQL result sets 
   (CASSANDRA-2622)
 * Don't allow {LOCAL|EACH}_QUORUM unless strategy is NTS (CASSANDRA-2627)
 * validate keyspace strategy_options during CQL create (CASSANDRA-2624)
 * fix empty Result with secondary index when limit=1 (CASSANDRA-2628)
 * Fix regression where bootstrapping a node with no schema fails
   (CASSANDRA-2625)
 * Allow removing LocationInfo sstables (CASSANDRA-2632)
 * avoid attempting to replay mutations from dropped keyspaces (CASSANDRA-2631)
 * avoid using cached position of a key when GT is requested (CASSANDRA-2633)
 * fix counting bloom filter true positives (CASSANDRA-2637)
 * initialize local ep state prior to gossip startup if needed (CASSANDRA-2638)
 * fix counter increment lost after restart (CASSANDRA-2642)
 * add quote-escaping via backslash to CLI (CASSANDRA-2623)
 * fix pig example script (CASSANDRA-2487)
 * fix dynamic snitch race in adding latencies (CASSANDRA-2618)
 * Start/stop cassandra after more important services such as mdadm in
   debian packaging (CASSANDRA-2481)


0.8.0-beta2
 * fix NPE compacting index CFs (CASSANDRA-2528)
 * Remove checking all column families on startup for compaction candidates 
   (CASSANDRA-2444)
 * validate CQL create keyspace options (CASSANDRA-2525)
 * fix nodetool setcompactionthroughput (CASSANDRA-2550)
 * move	gossip heartbeat back to its own thread (CASSANDRA-2554)
 * validate cql TRUNCATE columnfamily before truncating (CASSANDRA-2570)
 * fix batch_mutate for mixed standard-counter mutations (CASSANDRA-2457)
 * disallow making schema changes to system keyspace (CASSANDRA-2563)
 * fix sending mutation messages multiple times (CASSANDRA-2557)
 * fix incorrect use of NBHM.size in ReadCallback that could cause
   reads to time out even when responses were received (CASSANDRA-2552)
 * trigger read repair correctly for LOCAL_QUORUM reads (CASSANDRA-2556)
 * Allow configuring the number of compaction thread (CASSANDRA-2558)
 * forceUserDefinedCompaction will attempt to compact what it is given
   even if the pessimistic estimate is that there is not enough disk space;
   automatic compactions will only compact 2 or more sstables (CASSANDRA-2575)
 * refuse to apply migrations with older timestamps than the current 
   schema (CASSANDRA-2536)
 * remove unframed Thrift transport option
 * include indexes in snapshots (CASSANDRA-2596)
 * improve ignoring of obsolete mutations in index maintenance (CASSANDRA-2401)
 * recognize attempt to drop just the index while leaving the column
   definition alone (CASSANDRA-2619)
  

0.8.0-beta1
 * remove Avro RPC support (CASSANDRA-926)
 * support for columns that act as incr/decr counters 
   (CASSANDRA-1072, 1937, 1944, 1936, 2101, 2093, 2288, 2105, 2384, 2236, 2342,
   2454)
 * CQL (CASSANDRA-1703, 1704, 1705, 1706, 1707, 1708, 1710, 1711, 1940, 
   2124, 2302, 2277, 2493)
 * avoid double RowMutation serialization on write path (CASSANDRA-1800)
 * make NetworkTopologyStrategy the default (CASSANDRA-1960)
 * configurable internode encryption (CASSANDRA-1567, 2152)
 * human readable column names in sstable2json output (CASSANDRA-1933)
 * change default JMX port to 7199 (CASSANDRA-2027)
 * backwards compatible internal messaging (CASSANDRA-1015)
 * atomic switch of memtables and sstables (CASSANDRA-2284)
 * add pluggable SeedProvider (CASSANDRA-1669)
 * Fix clustertool to not throw exception when calling get_endpoints (CASSANDRA-2437)
 * upgrade to thrift 0.6 (CASSANDRA-2412) 
 * repair works on a token range instead of full ring (CASSANDRA-2324)
 * purge tombstones from row cache (CASSANDRA-2305)
 * push replication_factor into strategy_options (CASSANDRA-1263)
 * give snapshots the same name on each node (CASSANDRA-1791)
 * remove "nodetool loadbalance" (CASSANDRA-2448)
 * multithreaded compaction (CASSANDRA-2191)
 * compaction throttling (CASSANDRA-2156)
 * add key type information and alias (CASSANDRA-2311, 2396)
 * cli no longer divides read_repair_chance by 100 (CASSANDRA-2458)
 * made CompactionInfo.getTaskType return an enum (CASSANDRA-2482)
 * add a server-wide cap on measured memtable memory usage and aggressively
   flush to keep under that threshold (CASSANDRA-2006)
 * add unified UUIDType (CASSANDRA-2233)
 * add off-heap row cache support (CASSANDRA-1969)


0.7.5
 * improvements/fixes to PIG driver (CASSANDRA-1618, CASSANDRA-2387,
   CASSANDRA-2465, CASSANDRA-2484)
 * validate index names (CASSANDRA-1761)
 * reduce contention on Table.flusherLock (CASSANDRA-1954)
 * try harder to detect failures during streaming, cleaning up temporary
   files more reliably (CASSANDRA-2088)
 * shut down server for OOM on a Thrift thread (CASSANDRA-2269)
 * fix tombstone handling in repair and sstable2json (CASSANDRA-2279)
 * preserve version when streaming data from old sstables (CASSANDRA-2283)
 * don't start repair if a neighboring node is marked as dead (CASSANDRA-2290)
 * purge tombstones from row cache (CASSANDRA-2305)
 * Avoid seeking when sstable2json exports the entire file (CASSANDRA-2318)
 * clear Built flag in system table when dropping an index (CASSANDRA-2320)
 * don't allow arbitrary argument for stress.java (CASSANDRA-2323)
 * validate values for index predicates in get_indexed_slice (CASSANDRA-2328)
 * queue secondary indexes for flush before the parent (CASSANDRA-2330)
 * allow job configuration to set the CL used in Hadoop jobs (CASSANDRA-2331)
 * add memtable_flush_queue_size defaulting to 4 (CASSANDRA-2333)
 * Allow overriding of initial_token, storage_port and rpc_port from system
   properties (CASSANDRA-2343)
 * fix comparator used for non-indexed secondary expressions in index scan
   (CASSANDRA-2347)
 * ensure size calculation and write phase of large-row compaction use
   the same threshold for TTL expiration (CASSANDRA-2349)
 * fix race when iterating CFs during add/drop (CASSANDRA-2350)
 * add ConsistencyLevel command to CLI (CASSANDRA-2354)
 * allow negative numbers in the cli (CASSANDRA-2358)
 * hard code serialVersionUID for tokens class (CASSANDRA-2361)
 * fix potential infinite loop in ByteBufferUtil.inputStream (CASSANDRA-2365)
 * fix encoding bugs in HintedHandoffManager, SystemTable when default
   charset is not UTF8 (CASSANDRA-2367)
 * avoids having removed node reappearing in Gossip (CASSANDRA-2371)
 * fix incorrect truncation of long to int when reading columns via block
   index (CASSANDRA-2376)
 * fix NPE during stream session (CASSANDRA-2377)
 * fix race condition that could leave orphaned data files when dropping CF or
   KS (CASSANDRA-2381)
 * fsync statistics component on write (CASSANDRA-2382)
 * fix duplicate results from CFS.scan (CASSANDRA-2406)
 * add IntegerType to CLI help (CASSANDRA-2414)
 * avoid caching token-only decoratedkeys (CASSANDRA-2416)
 * convert mmap assertion to if/throw so scrub can catch it (CASSANDRA-2417)
 * don't overwrite gc log (CASSANDR-2418)
 * invalidate row cache for streamed row to avoid inconsitencies
   (CASSANDRA-2420)
 * avoid copies in range/index scans (CASSANDRA-2425)
 * make sure we don't wipe data during cleanup if the node has not join
   the ring (CASSANDRA-2428)
 * Try harder to close files after compaction (CASSANDRA-2431)
 * re-set bootstrapped flag after move finishes (CASSANDRA-2435)
 * display validation_class in CLI 'describe keyspace' (CASSANDRA-2442)
 * make cleanup compactions cleanup the row cache (CASSANDRA-2451)
 * add column fields validation to scrub (CASSANDRA-2460)
 * use 64KB flush buffer instead of in_memory_compaction_limit (CASSANDRA-2463)
 * fix backslash substitutions in CLI (CASSANDRA-2492)
 * disable cache saving for system CFS (CASSANDRA-2502)
 * fixes for verifying destination availability under hinted conditions
   so UE can be thrown intead of timing out (CASSANDRA-2514)
 * fix update of validation class in column metadata (CASSANDRA-2512)
 * support LOCAL_QUORUM, EACH_QUORUM CLs outside of NTS (CASSANDRA-2516)
 * preserve version when streaming data from old sstables (CASSANDRA-2283)
 * fix backslash substitutions in CLI (CASSANDRA-2492)
 * count a row deletion as one operation towards memtable threshold 
   (CASSANDRA-2519)
 * support LOCAL_QUORUM, EACH_QUORUM CLs outside of NTS (CASSANDRA-2516)


0.7.4
 * add nodetool join command (CASSANDRA-2160)
 * fix secondary indexes on pre-existing or streamed data (CASSANDRA-2244)
 * initialize endpoint in gossiper earlier (CASSANDRA-2228)
 * add ability to write to Cassandra from Pig (CASSANDRA-1828)
 * add rpc_[min|max]_threads (CASSANDRA-2176)
 * add CL.TWO, CL.THREE (CASSANDRA-2013)
 * avoid exporting an un-requested row in sstable2json, when exporting 
   a key that does not exist (CASSANDRA-2168)
 * add incremental_backups option (CASSANDRA-1872)
 * add configurable row limit to Pig loadfunc (CASSANDRA-2276)
 * validate column values in batches as well as single-Column inserts
   (CASSANDRA-2259)
 * move sample schema from cassandra.yaml to schema-sample.txt,
   a cli scripts (CASSANDRA-2007)
 * avoid writing empty rows when scrubbing tombstoned rows (CASSANDRA-2296)
 * fix assertion error in range and index scans for CL < ALL
   (CASSANDRA-2282)
 * fix commitlog replay when flush position refers to data that didn't
   get synced before server died (CASSANDRA-2285)
 * fix fd leak in sstable2json with non-mmap'd i/o (CASSANDRA-2304)
 * reduce memory use during streaming of multiple sstables (CASSANDRA-2301)
 * purge tombstoned rows from cache after GCGraceSeconds (CASSANDRA-2305)
 * allow zero replicas in a NTS datacenter (CASSANDRA-1924)
 * make range queries respect snitch for local replicas (CASSANDRA-2286)
 * fix HH delivery when column index is larger than 2GB (CASSANDRA-2297)
 * make 2ary indexes use parent CF flush thresholds during initial build
   (CASSANDRA-2294)
 * update memtable_throughput to be a long (CASSANDRA-2158)


0.7.3
 * Keep endpoint state until aVeryLongTime (CASSANDRA-2115)
 * lower-latency read repair (CASSANDRA-2069)
 * add hinted_handoff_throttle_delay_in_ms option (CASSANDRA-2161)
 * fixes for cache save/load (CASSANDRA-2172, -2174)
 * Handle whole-row deletions in CFOutputFormat (CASSANDRA-2014)
 * Make memtable_flush_writers flush in parallel (CASSANDRA-2178)
 * Add compaction_preheat_key_cache option (CASSANDRA-2175)
 * refactor stress.py to have only one copy of the format string 
   used for creating row keys (CASSANDRA-2108)
 * validate index names for \w+ (CASSANDRA-2196)
 * Fix Cassandra cli to respect timeout if schema does not settle 
   (CASSANDRA-2187)
 * fix for compaction and cleanup writing old-format data into new-version 
   sstable (CASSANDRA-2211, -2216)
 * add nodetool scrub (CASSANDRA-2217, -2240)
 * fix sstable2json large-row pagination (CASSANDRA-2188)
 * fix EOFing on requests for the last bytes in a file (CASSANDRA-2213)
 * fix BufferedRandomAccessFile bugs (CASSANDRA-2218, -2241)
 * check for memtable flush_after_mins exceeded every 10s (CASSANDRA-2183)
 * fix cache saving on Windows (CASSANDRA-2207)
 * add validateSchemaAgreement call + synchronization to schema
   modification operations (CASSANDRA-2222)
 * fix for reversed slice queries on large rows (CASSANDRA-2212)
 * fat clients were writing local data (CASSANDRA-2223)
 * set DEFAULT_MEMTABLE_LIFETIME_IN_MINS to 24h
 * improve detection and cleanup of partially-written sstables 
   (CASSANDRA-2206)
 * fix supercolumn de/serialization when subcolumn comparator is different
   from supercolumn's (CASSANDRA-2104)
 * fix starting up on Windows when CASSANDRA_HOME contains whitespace
   (CASSANDRA-2237)
 * add [get|set][row|key]cacheSavePeriod to JMX (CASSANDRA-2100)
 * fix Hadoop ColumnFamilyOutputFormat dropping of mutations
   when batch fills up (CASSANDRA-2255)
 * move file deletions off of scheduledtasks executor (CASSANDRA-2253)


0.7.2
 * copy DecoratedKey.key when inserting into caches to avoid retaining
   a reference to the underlying buffer (CASSANDRA-2102)
 * format subcolumn names with subcomparator (CASSANDRA-2136)
 * fix column bloom filter deserialization (CASSANDRA-2165)


0.7.1
 * refactor MessageDigest creation code. (CASSANDRA-2107)
 * buffer network stack to avoid inefficient small TCP messages while avoiding
   the nagle/delayed ack problem (CASSANDRA-1896)
 * check log4j configuration for changes every 10s (CASSANDRA-1525, 1907)
 * more-efficient cross-DC replication (CASSANDRA-1530, -2051, -2138)
 * avoid polluting page cache with commitlog or sstable writes
   and seq scan operations (CASSANDRA-1470)
 * add RMI authentication options to nodetool (CASSANDRA-1921)
 * make snitches configurable at runtime (CASSANDRA-1374)
 * retry hadoop split requests on connection failure (CASSANDRA-1927)
 * implement describeOwnership for BOP, COPP (CASSANDRA-1928)
 * make read repair behave as expected for ConsistencyLevel > ONE
   (CASSANDRA-982, 2038)
 * distributed test harness (CASSANDRA-1859, 1964)
 * reduce flush lock contention (CASSANDRA-1930)
 * optimize supercolumn deserialization (CASSANDRA-1891)
 * fix CFMetaData.apply to only compare objects of the same class 
   (CASSANDRA-1962)
 * allow specifying specific SSTables to compact from JMX (CASSANDRA-1963)
 * fix race condition in MessagingService.targets (CASSANDRA-1959, 2094, 2081)
 * refuse to open sstables from a future version (CASSANDRA-1935)
 * zero-copy reads (CASSANDRA-1714)
 * fix copy bounds for word Text in wordcount demo (CASSANDRA-1993)
 * fixes for contrib/javautils (CASSANDRA-1979)
 * check more frequently for memtable expiration (CASSANDRA-2000)
 * fix writing SSTable column count statistics (CASSANDRA-1976)
 * fix streaming of multiple CFs during bootstrap (CASSANDRA-1992)
 * explicitly set JVM GC new generation size with -Xmn (CASSANDRA-1968)
 * add short options for CLI flags (CASSANDRA-1565)
 * make keyspace argument to "describe keyspace" in CLI optional
   when authenticated to keyspace already (CASSANDRA-2029)
 * added option to specify -Dcassandra.join_ring=false on startup
   to allow "warm spare" nodes or performing JMX maintenance before
   joining the ring (CASSANDRA-526)
 * log migrations at INFO (CASSANDRA-2028)
 * add CLI verbose option in file mode (CASSANDRA-2030)
 * add single-line "--" comments to CLI (CASSANDRA-2032)
 * message serialization tests (CASSANDRA-1923)
 * switch from ivy to maven-ant-tasks (CASSANDRA-2017)
 * CLI attempts to block for new schema to propagate (CASSANDRA-2044)
 * fix potential overflow in nodetool cfstats (CASSANDRA-2057)
 * add JVM shutdownhook to sync commitlog (CASSANDRA-1919)
 * allow nodes to be up without being part of  normal traffic (CASSANDRA-1951)
 * fix CLI "show keyspaces" with null options on NTS (CASSANDRA-2049)
 * fix possible ByteBuffer race conditions (CASSANDRA-2066)
 * reduce garbage generated by MessagingService to prevent load spikes
   (CASSANDRA-2058)
 * fix math in RandomPartitioner.describeOwnership (CASSANDRA-2071)
 * fix deletion of sstable non-data components (CASSANDRA-2059)
 * avoid blocking gossip while deleting handoff hints (CASSANDRA-2073)
 * ignore messages from newer versions, keep track of nodes in gossip 
   regardless of version (CASSANDRA-1970)
 * cache writing moved to CompactionManager to reduce i/o contention and
   updated to use non-cache-polluting writes (CASSANDRA-2053)
 * page through large rows when exporting to JSON (CASSANDRA-2041)
 * add flush_largest_memtables_at and reduce_cache_sizes_at options
   (CASSANDRA-2142)
 * add cli 'describe cluster' command (CASSANDRA-2127)
 * add cli support for setting username/password at 'connect' command 
   (CASSANDRA-2111)
 * add -D option to Stress.java to allow reading hosts from a file 
   (CASSANDRA-2149)
 * bound hints CF throughput between 32M and 256M (CASSANDRA-2148)
 * continue starting when invalid saved cache entries are encountered
   (CASSANDRA-2076)
 * add max_hint_window_in_ms option (CASSANDRA-1459)


0.7.0-final
 * fix offsets to ByteBuffer.get (CASSANDRA-1939)


0.7.0-rc4
 * fix cli crash after backgrounding (CASSANDRA-1875)
 * count timeouts in storageproxy latencies, and include latency 
   histograms in StorageProxyMBean (CASSANDRA-1893)
 * fix CLI get recognition of supercolumns (CASSANDRA-1899)
 * enable keepalive on intra-cluster sockets (CASSANDRA-1766)
 * count timeouts towards dynamicsnitch latencies (CASSANDRA-1905)
 * Expose index-building status in JMX + cli schema description
   (CASSANDRA-1871)
 * allow [LOCAL|EACH]_QUORUM to be used with non-NetworkTopology 
   replication Strategies
 * increased amount of index locks for faster commitlog replay
 * collect secondary index tombstones immediately (CASSANDRA-1914)
 * revert commitlog changes from #1780 (CASSANDRA-1917)
 * change RandomPartitioner min token to -1 to avoid collision w/
   tokens on actual nodes (CASSANDRA-1901)
 * examine the right nibble when validating TimeUUID (CASSANDRA-1910)
 * include secondary indexes in cleanup (CASSANDRA-1916)
 * CFS.scrubDataDirectories should also cleanup invalid secondary indexes
   (CASSANDRA-1904)
 * ability to disable/enable gossip on nodes to force them down
   (CASSANDRA-1108)


0.7.0-rc3
 * expose getNaturalEndpoints in StorageServiceMBean taking byte[]
   key; RMI cannot serialize ByteBuffer (CASSANDRA-1833)
 * infer org.apache.cassandra.locator for replication strategy classes
   when not otherwise specified
 * validation that generates less garbage (CASSANDRA-1814)
 * add TTL support to CLI (CASSANDRA-1838)
 * cli defaults to bytestype for subcomparator when creating
   column families (CASSANDRA-1835)
 * unregister index MBeans when index is dropped (CASSANDRA-1843)
 * make ByteBufferUtil.clone thread-safe (CASSANDRA-1847)
 * change exception for read requests during bootstrap from 
   InvalidRequest to Unavailable (CASSANDRA-1862)
 * respect row-level tombstones post-flush in range scans
   (CASSANDRA-1837)
 * ReadResponseResolver check digests against each other (CASSANDRA-1830)
 * return InvalidRequest when remove of subcolumn without supercolumn
   is requested (CASSANDRA-1866)
 * flush before repair (CASSANDRA-1748)
 * SSTableExport validates key order (CASSANDRA-1884)
 * large row support for SSTableExport (CASSANDRA-1867)
 * Re-cache hot keys post-compaction without hitting disk (CASSANDRA-1878)
 * manage read repair in coordinator instead of data source, to
   provide latency information to dynamic snitch (CASSANDRA-1873)


0.7.0-rc2
 * fix live-column-count of slice ranges including tombstoned supercolumn 
   with live subcolumn (CASSANDRA-1591)
 * rename o.a.c.internal.AntientropyStage -> AntiEntropyStage,
   o.a.c.request.Request_responseStage -> RequestResponseStage,
   o.a.c.internal.Internal_responseStage -> InternalResponseStage
 * add AbstractType.fromString (CASSANDRA-1767)
 * require index_type to be present when specifying index_name
   on ColumnDef (CASSANDRA-1759)
 * fix add/remove index bugs in CFMetadata (CASSANDRA-1768)
 * rebuild Strategy during system_update_keyspace (CASSANDRA-1762)
 * cli updates prompt to ... in continuation lines (CASSANDRA-1770)
 * support multiple Mutations per key in hadoop ColumnFamilyOutputFormat
   (CASSANDRA-1774)
 * improvements to Debian init script (CASSANDRA-1772)
 * use local classloader to check for version.properties (CASSANDRA-1778)
 * Validate that column names in column_metadata are valid for the
   defined comparator, and decode properly in cli (CASSANDRA-1773)
 * use cross-platform newlines in cli (CASSANDRA-1786)
 * add ExpiringColumn support to sstable import/export (CASSANDRA-1754)
 * add flush for each append to periodic commitlog mode; added
   periodic_without_flush option to disable this (CASSANDRA-1780)
 * close file handle used for post-flush truncate (CASSANDRA-1790)
 * various code cleanup (CASSANDRA-1793, -1794, -1795)
 * fix range queries against wrapped range (CASSANDRA-1781)
 * fix consistencylevel calculations for NetworkTopologyStrategy
   (CASSANDRA-1804)
 * cli support index type enum names (CASSANDRA-1810)
 * improved validation of column_metadata (CASSANDRA-1813)
 * reads at ConsistencyLevel > 1 throw UnavailableException
   immediately if insufficient live nodes exist (CASSANDRA-1803)
 * copy bytebuffers for local writes to avoid retaining the entire
   Thrift frame (CASSANDRA-1801)
 * fix NPE adding index to column w/o prior metadata (CASSANDRA-1764)
 * reduce fat client timeout (CASSANDRA-1730)
 * fix botched merge of CASSANDRA-1316


0.7.0-rc1
 * fix compaction and flush races with schema updates (CASSANDRA-1715)
 * add clustertool, config-converter, sstablekeys, and schematool 
   Windows .bat files (CASSANDRA-1723)
 * reject range queries received during bootstrap (CASSANDRA-1739)
 * fix wrapping-range queries on non-minimum token (CASSANDRA-1700)
 * add nodetool cfhistogram (CASSANDRA-1698)
 * limit repaired ranges to what the nodes have in common (CASSANDRA-1674)
 * index scan treats missing columns as not matching secondary
   expressions (CASSANDRA-1745)
 * Fix misuse of DataOutputBuffer.getData in AntiEntropyService
   (CASSANDRA-1729)
 * detect and warn when obsolete version of JNA is present (CASSANDRA-1760)
 * reduce fat client timeout (CASSANDRA-1730)
 * cleanup smallest CFs first to increase free temp space for larger ones
   (CASSANDRA-1811)
 * Update windows .bat files to work outside of main Cassandra
   directory (CASSANDRA-1713)
 * fix read repair regression from 0.6.7 (CASSANDRA-1727)
 * more-efficient read repair (CASSANDRA-1719)
 * fix hinted handoff replay (CASSANDRA-1656)
 * log type of dropped messages (CASSANDRA-1677)
 * upgrade to SLF4J 1.6.1
 * fix ByteBuffer bug in ExpiringColumn.updateDigest (CASSANDRA-1679)
 * fix IntegerType.getString (CASSANDRA-1681)
 * make -Djava.net.preferIPv4Stack=true the default (CASSANDRA-628)
 * add INTERNAL_RESPONSE verb to differentiate from responses related
   to client requests (CASSANDRA-1685)
 * log tpstats when dropping messages (CASSANDRA-1660)
 * include unreachable nodes in describeSchemaVersions (CASSANDRA-1678)
 * Avoid dropping messages off the client request path (CASSANDRA-1676)
 * fix jna errno reporting (CASSANDRA-1694)
 * add friendlier error for UnknownHostException on startup (CASSANDRA-1697)
 * include jna dependency in RPM package (CASSANDRA-1690)
 * add --skip-keys option to stress.py (CASSANDRA-1696)
 * improve cli handling of non-string keys and column names 
   (CASSANDRA-1701, -1693)
 * r/m extra subcomparator line in cli keyspaces output (CASSANDRA-1712)
 * add read repair chance to cli "show keyspaces"
 * upgrade to ConcurrentLinkedHashMap 1.1 (CASSANDRA-975)
 * fix index scan routing (CASSANDRA-1722)
 * fix tombstoning of supercolumns in range queries (CASSANDRA-1734)
 * clear endpoint cache after updating keyspace metadata (CASSANDRA-1741)
 * fix wrapping-range queries on non-minimum token (CASSANDRA-1700)
 * truncate includes secondary indexes (CASSANDRA-1747)
 * retain reference to PendingFile sstables (CASSANDRA-1749)
 * fix sstableimport regression (CASSANDRA-1753)
 * fix for bootstrap when no non-system tables are defined (CASSANDRA-1732)
 * handle replica unavailability in index scan (CASSANDRA-1755)
 * fix service initialization order deadlock (CASSANDRA-1756)
 * multi-line cli commands (CASSANDRA-1742)
 * fix race between snapshot and compaction (CASSANDRA-1736)
 * add listEndpointsPendingHints, deleteHintsForEndpoint JMX methods 
   (CASSANDRA-1551)


0.7.0-beta3
 * add strategy options to describe_keyspace output (CASSANDRA-1560)
 * log warning when using randomly generated token (CASSANDRA-1552)
 * re-organize JMX into .db, .net, .internal, .request (CASSANDRA-1217)
 * allow nodes to change IPs between restarts (CASSANDRA-1518)
 * remember ring state between restarts by default (CASSANDRA-1518)
 * flush index built flag so we can read it before log replay (CASSANDRA-1541)
 * lock row cache updates to prevent race condition (CASSANDRA-1293)
 * remove assertion causing rare (and harmless) error messages in
   commitlog (CASSANDRA-1330)
 * fix moving nodes with no keyspaces defined (CASSANDRA-1574)
 * fix unbootstrap when no data is present in a transfer range (CASSANDRA-1573)
 * take advantage of AVRO-495 to simplify our avro IDL (CASSANDRA-1436)
 * extend authorization hierarchy to column family (CASSANDRA-1554)
 * deletion support in secondary indexes (CASSANDRA-1571)
 * meaningful error message for invalid replication strategy class 
   (CASSANDRA-1566)
 * allow keyspace creation with RF > N (CASSANDRA-1428)
 * improve cli error handling (CASSANDRA-1580)
 * add cache save/load ability (CASSANDRA-1417, 1606, 1647)
 * add StorageService.getDrainProgress (CASSANDRA-1588)
 * Disallow bootstrap to an in-use token (CASSANDRA-1561)
 * Allow dynamic secondary index creation and destruction (CASSANDRA-1532)
 * log auto-guessed memtable thresholds (CASSANDRA-1595)
 * add ColumnDef support to cli (CASSANDRA-1583)
 * reduce index sample time by 75% (CASSANDRA-1572)
 * add cli support for column, strategy metadata (CASSANDRA-1578, 1612)
 * add cli support for schema modification (CASSANDRA-1584)
 * delete temp files on failed compactions (CASSANDRA-1596)
 * avoid blocking for dead nodes during removetoken (CASSANDRA-1605)
 * remove ConsistencyLevel.ZERO (CASSANDRA-1607)
 * expose in-progress compaction type in jmx (CASSANDRA-1586)
 * removed IClock & related classes from internals (CASSANDRA-1502)
 * fix removing tokens from SystemTable on decommission and removetoken
   (CASSANDRA-1609)
 * include CF metadata in cli 'show keyspaces' (CASSANDRA-1613)
 * switch from Properties to HashMap in PropertyFileSnitch to
   avoid synchronization bottleneck (CASSANDRA-1481)
 * PropertyFileSnitch configuration file renamed to 
   cassandra-topology.properties
 * add cli support for get_range_slices (CASSANDRA-1088, CASSANDRA-1619)
 * Make memtable flush thresholds per-CF instead of global 
   (CASSANDRA-1007, 1637)
 * add cli support for binary data without CfDef hints (CASSANDRA-1603)
 * fix building SSTable statistics post-stream (CASSANDRA-1620)
 * fix potential infinite loop in 2ary index queries (CASSANDRA-1623)
 * allow creating NTS keyspaces with no replicas configured (CASSANDRA-1626)
 * add jmx histogram of sstables accessed per read (CASSANDRA-1624)
 * remove system_rename_column_family and system_rename_keyspace from the
   client API until races can be fixed (CASSANDRA-1630, CASSANDRA-1585)
 * add cli sanity tests (CASSANDRA-1582)
 * update GC settings in cassandra.bat (CASSANDRA-1636)
 * cli support for index queries (CASSANDRA-1635)
 * cli support for updating schema memtable settings (CASSANDRA-1634)
 * cli --file option (CASSANDRA-1616)
 * reduce automatically chosen memtable sizes by 50% (CASSANDRA-1641)
 * move endpoint cache from snitch to strategy (CASSANDRA-1643)
 * fix commitlog recovery deleting the newly-created segment as well as
   the old ones (CASSANDRA-1644)
 * upgrade to Thrift 0.5 (CASSANDRA-1367)
 * renamed CL.DCQUORUM to LOCAL_QUORUM and DCQUORUMSYNC to EACH_QUORUM
 * cli truncate support (CASSANDRA-1653)
 * update GC settings in cassandra.bat (CASSANDRA-1636)
 * avoid logging when a node's ip/token is gossipped back to it (CASSANDRA-1666)


0.7-beta2
 * always use UTF-8 for hint keys (CASSANDRA-1439)
 * remove cassandra.yaml dependency from Hadoop and Pig (CASSADRA-1322)
 * expose CfDef metadata in describe_keyspaces (CASSANDRA-1363)
 * restore use of mmap_index_only option (CASSANDRA-1241)
 * dropping a keyspace with no column families generated an error 
   (CASSANDRA-1378)
 * rename RackAwareStrategy to OldNetworkTopologyStrategy, RackUnawareStrategy 
   to SimpleStrategy, DatacenterShardStrategy to NetworkTopologyStrategy,
   AbstractRackAwareSnitch to AbstractNetworkTopologySnitch (CASSANDRA-1392)
 * merge StorageProxy.mutate, mutateBlocking (CASSANDRA-1396)
 * faster UUIDType, LongType comparisons (CASSANDRA-1386, 1393)
 * fix setting read_repair_chance from CLI addColumnFamily (CASSANDRA-1399)
 * fix updates to indexed columns (CASSANDRA-1373)
 * fix race condition leaving to FileNotFoundException (CASSANDRA-1382)
 * fix sharded lock hash on index write path (CASSANDRA-1402)
 * add support for GT/E, LT/E in subordinate index clauses (CASSANDRA-1401)
 * cfId counter got out of sync when CFs were added (CASSANDRA-1403)
 * less chatty schema updates (CASSANDRA-1389)
 * rename column family mbeans. 'type' will now include either 
   'IndexColumnFamilies' or 'ColumnFamilies' depending on the CFS type.
   (CASSANDRA-1385)
 * disallow invalid keyspace and column family names. This includes name that
   matches a '^\w+' regex. (CASSANDRA-1377)
 * use JNA, if present, to take snapshots (CASSANDRA-1371)
 * truncate hints if starting 0.7 for the first time (CASSANDRA-1414)
 * fix FD leak in single-row slicepredicate queries (CASSANDRA-1416)
 * allow index expressions against columns that are not part of the 
   SlicePredicate (CASSANDRA-1410)
 * config-converter properly handles snitches and framed support 
   (CASSANDRA-1420)
 * remove keyspace argument from multiget_count (CASSANDRA-1422)
 * allow specifying cassandra.yaml location as (local or remote) URL
   (CASSANDRA-1126)
 * fix using DynamicEndpointSnitch with NetworkTopologyStrategy
   (CASSANDRA-1429)
 * Add CfDef.default_validation_class (CASSANDRA-891)
 * fix EstimatedHistogram.max (CASSANDRA-1413)
 * quorum read optimization (CASSANDRA-1622)
 * handle zero-length (or missing) rows during HH paging (CASSANDRA-1432)
 * include secondary indexes during schema migrations (CASSANDRA-1406)
 * fix commitlog header race during schema change (CASSANDRA-1435)
 * fix ColumnFamilyStoreMBeanIterator to use new type name (CASSANDRA-1433)
 * correct filename generated by xml->yaml converter (CASSANDRA-1419)
 * add CMSInitiatingOccupancyFraction=75 and UseCMSInitiatingOccupancyOnly
   to default JVM options
 * decrease jvm heap for cassandra-cli (CASSANDRA-1446)
 * ability to modify keyspaces and column family definitions on a live cluster
   (CASSANDRA-1285)
 * support for Hadoop Streaming [non-jvm map/reduce via stdin/out]
   (CASSANDRA-1368)
 * Move persistent sstable stats from the system table to an sstable component
   (CASSANDRA-1430)
 * remove failed bootstrap attempt from pending ranges when gossip times
   it out after 1h (CASSANDRA-1463)
 * eager-create tcp connections to other cluster members (CASSANDRA-1465)
 * enumerate stages and derive stage from message type instead of 
   transmitting separately (CASSANDRA-1465)
 * apply reversed flag during collation from different data sources
   (CASSANDRA-1450)
 * make failure to remove commitlog segment non-fatal (CASSANDRA-1348)
 * correct ordering of drain operations so CL.recover is no longer 
   necessary (CASSANDRA-1408)
 * removed keyspace from describe_splits method (CASSANDRA-1425)
 * rename check_schema_agreement to describe_schema_versions
   (CASSANDRA-1478)
 * fix QUORUM calculation for RF > 3 (CASSANDRA-1487)
 * remove tombstones during non-major compactions when bloom filter
   verifies that row does not exist in other sstables (CASSANDRA-1074)
 * nodes that coordinated a loadbalance in the past could not be seen by
   newly added nodes (CASSANDRA-1467)
 * exposed endpoint states (gossip details) via jmx (CASSANDRA-1467)
 * ensure that compacted sstables are not included when new readers are
   instantiated (CASSANDRA-1477)
 * by default, calculate heap size and memtable thresholds at runtime (CASSANDRA-1469)
 * fix races dealing with adding/dropping keyspaces and column families in
   rapid succession (CASSANDRA-1477)
 * clean up of Streaming system (CASSANDRA-1503, 1504, 1506)
 * add options to configure Thrift socket keepalive and buffer sizes (CASSANDRA-1426)
 * make contrib CassandraServiceDataCleaner recursive (CASSANDRA-1509)
 * min, max compaction threshold are configurable and persistent 
   per-ColumnFamily (CASSANDRA-1468)
 * fix replaying the last mutation in a commitlog unnecessarily 
   (CASSANDRA-1512)
 * invoke getDefaultUncaughtExceptionHandler from DTPE with the original
   exception rather than the ExecutionException wrapper (CASSANDRA-1226)
 * remove Clock from the Thrift (and Avro) API (CASSANDRA-1501)
 * Close intra-node sockets when connection is broken (CASSANDRA-1528)
 * RPM packaging spec file (CASSANDRA-786)
 * weighted request scheduler (CASSANDRA-1485)
 * treat expired columns as deleted (CASSANDRA-1539)
 * make IndexInterval configurable (CASSANDRA-1488)
 * add describe_snitch to Thrift API (CASSANDRA-1490)
 * MD5 authenticator compares plain text submitted password with MD5'd
   saved property, instead of vice versa (CASSANDRA-1447)
 * JMX MessagingService pending and completed counts (CASSANDRA-1533)
 * fix race condition processing repair responses (CASSANDRA-1511)
 * make repair blocking (CASSANDRA-1511)
 * create EndpointSnitchInfo and MBean to expose rack and DC (CASSANDRA-1491)
 * added option to contrib/word_count to output results back to Cassandra
   (CASSANDRA-1342)
 * rewrite Hadoop ColumnFamilyRecordWriter to pool connections, retry to
   multiple Cassandra nodes, and smooth impact on the Cassandra cluster
   by using smaller batch sizes (CASSANDRA-1434)
 * fix setting gc_grace_seconds via CLI (CASSANDRA-1549)
 * support TTL'd index values (CASSANDRA-1536)
 * make removetoken work like decommission (CASSANDRA-1216)
 * make cli comparator-aware and improve quote rules (CASSANDRA-1523,-1524)
 * make nodetool compact and cleanup blocking (CASSANDRA-1449)
 * add memtable, cache information to GCInspector logs (CASSANDRA-1558)
 * enable/disable HintedHandoff via JMX (CASSANDRA-1550)
 * Ignore stray files in the commit log directory (CASSANDRA-1547)
 * Disallow bootstrap to an in-use token (CASSANDRA-1561)


0.7-beta1
 * sstable versioning (CASSANDRA-389)
 * switched to slf4j logging (CASSANDRA-625)
 * add (optional) expiration time for column (CASSANDRA-699)
 * access levels for authentication/authorization (CASSANDRA-900)
 * add ReadRepairChance to CF definition (CASSANDRA-930)
 * fix heisenbug in system tests, especially common on OS X (CASSANDRA-944)
 * convert to byte[] keys internally and all public APIs (CASSANDRA-767)
 * ability to alter schema definitions on a live cluster (CASSANDRA-44)
 * renamed configuration file to cassandra.xml, and log4j.properties to
   log4j-server.properties, which must now be loaded from
   the classpath (which is how our scripts in bin/ have always done it)
   (CASSANDRA-971)
 * change get_count to require a SlicePredicate. create multi_get_count
   (CASSANDRA-744)
 * re-organized endpointsnitch implementations and added SimpleSnitch
   (CASSANDRA-994)
 * Added preload_row_cache option (CASSANDRA-946)
 * add CRC to commitlog header (CASSANDRA-999)
 * removed deprecated batch_insert and get_range_slice methods (CASSANDRA-1065)
 * add truncate thrift method (CASSANDRA-531)
 * http mini-interface using mx4j (CASSANDRA-1068)
 * optimize away copy of sliced row on memtable read path (CASSANDRA-1046)
 * replace constant-size 2GB mmaped segments and special casing for index 
   entries spanning segment boundaries, with SegmentedFile that computes 
   segments that always contain entire entries/rows (CASSANDRA-1117)
 * avoid reading large rows into memory during compaction (CASSANDRA-16)
 * added hadoop OutputFormat (CASSANDRA-1101)
 * efficient Streaming (no more anticompaction) (CASSANDRA-579)
 * split commitlog header into separate file and add size checksum to
   mutations (CASSANDRA-1179)
 * avoid allocating a new byte[] for each mutation on replay (CASSANDRA-1219)
 * revise HH schema to be per-endpoint (CASSANDRA-1142)
 * add joining/leaving status to nodetool ring (CASSANDRA-1115)
 * allow multiple repair sessions per node (CASSANDRA-1190)
 * optimize away MessagingService for local range queries (CASSANDRA-1261)
 * make framed transport the default so malformed requests can't OOM the 
   server (CASSANDRA-475)
 * significantly faster reads from row cache (CASSANDRA-1267)
 * take advantage of row cache during range queries (CASSANDRA-1302)
 * make GCGraceSeconds a per-ColumnFamily value (CASSANDRA-1276)
 * keep persistent row size and column count statistics (CASSANDRA-1155)
 * add IntegerType (CASSANDRA-1282)
 * page within a single row during hinted handoff (CASSANDRA-1327)
 * push DatacenterShardStrategy configuration into keyspace definition,
   eliminating datacenter.properties. (CASSANDRA-1066)
 * optimize forward slices starting with '' and single-index-block name 
   queries by skipping the column index (CASSANDRA-1338)
 * streaming refactor (CASSANDRA-1189)
 * faster comparison for UUID types (CASSANDRA-1043)
 * secondary index support (CASSANDRA-749 and subtasks)
 * make compaction buckets deterministic (CASSANDRA-1265)


0.6.6
 * Allow using DynamicEndpointSnitch with RackAwareStrategy (CASSANDRA-1429)
 * remove the remaining vestiges of the unfinished DatacenterShardStrategy 
   (replaced by NetworkTopologyStrategy in 0.7)
   

0.6.5
 * fix key ordering in range query results with RandomPartitioner
   and ConsistencyLevel > ONE (CASSANDRA-1145)
 * fix for range query starting with the wrong token range (CASSANDRA-1042)
 * page within a single row during hinted handoff (CASSANDRA-1327)
 * fix compilation on non-sun JDKs (CASSANDRA-1061)
 * remove String.trim() call on row keys in batch mutations (CASSANDRA-1235)
 * Log summary of dropped messages instead of spamming log (CASSANDRA-1284)
 * add dynamic endpoint snitch (CASSANDRA-981)
 * fix streaming for keyspaces with hyphens in their name (CASSANDRA-1377)
 * fix errors in hard-coded bloom filter optKPerBucket by computing it
   algorithmically (CASSANDRA-1220
 * remove message deserialization stage, and uncap read/write stages
   so slow reads/writes don't block gossip processing (CASSANDRA-1358)
 * add jmx port configuration to Debian package (CASSANDRA-1202)
 * use mlockall via JNA, if present, to prevent Linux from swapping
   out parts of the JVM (CASSANDRA-1214)


0.6.4
 * avoid queuing multiple hint deliveries for the same endpoint
   (CASSANDRA-1229)
 * better performance for and stricter checking of UTF8 column names
   (CASSANDRA-1232)
 * extend option to lower compaction priority to hinted handoff
   as well (CASSANDRA-1260)
 * log errors in gossip instead of re-throwing (CASSANDRA-1289)
 * avoid aborting commitlog replay prematurely if a flushed-but-
   not-removed commitlog segment is encountered (CASSANDRA-1297)
 * fix duplicate rows being read during mapreduce (CASSANDRA-1142)
 * failure detection wasn't closing command sockets (CASSANDRA-1221)
 * cassandra-cli.bat works on windows (CASSANDRA-1236)
 * pre-emptively drop requests that cannot be processed within RPCTimeout
   (CASSANDRA-685)
 * add ack to Binary write verb and update CassandraBulkLoader
   to wait for acks for each row (CASSANDRA-1093)
 * added describe_partitioner Thrift method (CASSANDRA-1047)
 * Hadoop jobs no longer require the Cassandra storage-conf.xml
   (CASSANDRA-1280, CASSANDRA-1047)
 * log thread pool stats when GC is excessive (CASSANDRA-1275)
 * remove gossip message size limit (CASSANDRA-1138)
 * parallelize local and remote reads during multiget, and respect snitch 
   when determining whether to do local read for CL.ONE (CASSANDRA-1317)
 * fix read repair to use requested consistency level on digest mismatch,
   rather than assuming QUORUM (CASSANDRA-1316)
 * process digest mismatch re-reads in parallel (CASSANDRA-1323)
 * switch hints CF comparator to BytesType (CASSANDRA-1274)


0.6.3
 * retry to make streaming connections up to 8 times. (CASSANDRA-1019)
 * reject describe_ring() calls on invalid keyspaces (CASSANDRA-1111)
 * fix cache size calculation for size of 100% (CASSANDRA-1129)
 * fix cache capacity only being recalculated once (CASSANDRA-1129)
 * remove hourly scan of all hints on the off chance that the gossiper
   missed a status change; instead, expose deliverHintsToEndpoint to JMX
   so it can be done manually, if necessary (CASSANDRA-1141)
 * don't reject reads at CL.ALL (CASSANDRA-1152)
 * reject deletions to supercolumns in CFs containing only standard
   columns (CASSANDRA-1139)
 * avoid preserving login information after client disconnects
   (CASSANDRA-1057)
 * prefer sun jdk to openjdk in debian init script (CASSANDRA-1174)
 * detect partioner config changes between restarts and fail fast 
   (CASSANDRA-1146)
 * use generation time to resolve node token reassignment disagreements
   (CASSANDRA-1118)
 * restructure the startup ordering of Gossiper and MessageService to avoid
   timing anomalies (CASSANDRA-1160)
 * detect incomplete commit log hearders (CASSANDRA-1119)
 * force anti-entropy service to stream files on the stream stage to avoid
   sending streams out of order (CASSANDRA-1169)
 * remove inactive stream managers after AES streams files (CASSANDRA-1169)
 * allow removing entire row through batch_mutate Deletion (CASSANDRA-1027)
 * add JMX metrics for row-level bloom filter false positives (CASSANDRA-1212)
 * added a redhat init script to contrib (CASSANDRA-1201)
 * use midpoint when bootstrapping a new machine into range with not
   much data yet instead of random token (CASSANDRA-1112)
 * kill server on OOM in executor stage as well as Thrift (CASSANDRA-1226)
 * remove opportunistic repairs, when two machines with overlapping replica
   responsibilities happen to finish major compactions of the same CF near
   the same time.  repairs are now fully manual (CASSANDRA-1190)
 * add ability to lower compaction priority (default is no change from 0.6.2)
   (CASSANDRA-1181)


0.6.2
 * fix contrib/word_count build. (CASSANDRA-992)
 * split CommitLogExecutorService into BatchCommitLogExecutorService and 
   PeriodicCommitLogExecutorService (CASSANDRA-1014)
 * add latency histograms to CFSMBean (CASSANDRA-1024)
 * make resolving timestamp ties deterministic by using value bytes
   as a tiebreaker (CASSANDRA-1039)
 * Add option to turn off Hinted Handoff (CASSANDRA-894)
 * fix windows startup (CASSANDRA-948)
 * make concurrent_reads, concurrent_writes configurable at runtime via JMX
   (CASSANDRA-1060)
 * disable GCInspector on non-Sun JVMs (CASSANDRA-1061)
 * fix tombstone handling in sstable rows with no other data (CASSANDRA-1063)
 * fix size of row in spanned index entries (CASSANDRA-1056)
 * install json2sstable, sstable2json, and sstablekeys to Debian package
 * StreamingService.StreamDestinations wouldn't empty itself after streaming
   finished (CASSANDRA-1076)
 * added Collections.shuffle(splits) before returning the splits in 
   ColumnFamilyInputFormat (CASSANDRA-1096)
 * do not recalculate cache capacity post-compaction if it's been manually 
   modified (CASSANDRA-1079)
 * better defaults for flush sorter + writer executor queue sizes
   (CASSANDRA-1100)
 * windows scripts for SSTableImport/Export (CASSANDRA-1051)
 * windows script for nodetool (CASSANDRA-1113)
 * expose PhiConvictThreshold (CASSANDRA-1053)
 * make repair of RF==1 a no-op (CASSANDRA-1090)
 * improve default JVM GC options (CASSANDRA-1014)
 * fix SlicePredicate serialization inside Hadoop jobs (CASSANDRA-1049)
 * close Thrift sockets in Hadoop ColumnFamilyRecordReader (CASSANDRA-1081)


0.6.1
 * fix NPE in sstable2json when no excluded keys are given (CASSANDRA-934)
 * keep the replica set constant throughout the read repair process
   (CASSANDRA-937)
 * allow querying getAllRanges with empty token list (CASSANDRA-933)
 * fix command line arguments inversion in clustertool (CASSANDRA-942)
 * fix race condition that could trigger a false-positive assertion
   during post-flush discard of old commitlog segments (CASSANDRA-936)
 * fix neighbor calculation for anti-entropy repair (CASSANDRA-924)
 * perform repair even for small entropy differences (CASSANDRA-924)
 * Use hostnames in CFInputFormat to allow Hadoop's naive string-based
   locality comparisons to work (CASSANDRA-955)
 * cache read-only BufferedRandomAccessFile length to avoid
   3 system calls per invocation (CASSANDRA-950)
 * nodes with IPv6 (and no IPv4) addresses could not join cluster
   (CASSANDRA-969)
 * Retrieve the correct number of undeleted columns, if any, from
   a supercolumn in a row that had been deleted previously (CASSANDRA-920)
 * fix index scans that cross the 2GB mmap boundaries for both mmap
   and standard i/o modes (CASSANDRA-866)
 * expose drain via nodetool (CASSANDRA-978)


0.6.0-RC1
 * JMX drain to flush memtables and run through commit log (CASSANDRA-880)
 * Bootstrapping can skip ranges under the right conditions (CASSANDRA-902)
 * fix merging row versions in range_slice for CL > ONE (CASSANDRA-884)
 * default write ConsistencyLeven chaned from ZERO to ONE
 * fix for index entries spanning mmap buffer boundaries (CASSANDRA-857)
 * use lexical comparison if time part of TimeUUIDs are the same 
   (CASSANDRA-907)
 * bound read, mutation, and response stages to fix possible OOM
   during log replay (CASSANDRA-885)
 * Use microseconds-since-epoch (UTC) in cli, instead of milliseconds
 * Treat batch_mutate Deletion with null supercolumn as "apply this predicate 
   to top level supercolumns" (CASSANDRA-834)
 * Streaming destination nodes do not update their JMX status (CASSANDRA-916)
 * Fix internal RPC timeout calculation (CASSANDRA-911)
 * Added Pig loadfunc to contrib/pig (CASSANDRA-910)


0.6.0-beta3
 * fix compaction bucketing bug (CASSANDRA-814)
 * update windows batch file (CASSANDRA-824)
 * deprecate KeysCachedFraction configuration directive in favor
   of KeysCached; move to unified-per-CF key cache (CASSANDRA-801)
 * add invalidateRowCache to ColumnFamilyStoreMBean (CASSANDRA-761)
 * send Handoff hints to natural locations to reduce load on
   remaining nodes in a failure scenario (CASSANDRA-822)
 * Add RowWarningThresholdInMB configuration option to warn before very 
   large rows get big enough to threaten node stability, and -x option to
   be able to remove them with sstable2json if the warning is unheeded
   until it's too late (CASSANDRA-843)
 * Add logging of GC activity (CASSANDRA-813)
 * fix ConcurrentModificationException in commitlog discard (CASSANDRA-853)
 * Fix hardcoded row count in Hadoop RecordReader (CASSANDRA-837)
 * Add a jmx status to the streaming service and change several DEBUG
   messages to INFO (CASSANDRA-845)
 * fix classpath in cassandra-cli.bat for Windows (CASSANDRA-858)
 * allow re-specifying host, port to cassandra-cli if invalid ones
   are first tried (CASSANDRA-867)
 * fix race condition handling rpc timeout in the coordinator
   (CASSANDRA-864)
 * Remove CalloutLocation and StagingFileDirectory from storage-conf files 
   since those settings are no longer used (CASSANDRA-878)
 * Parse a long from RowWarningThresholdInMB instead of an int (CASSANDRA-882)
 * Remove obsolete ControlPort code from DatabaseDescriptor (CASSANDRA-886)
 * move skipBytes side effect out of assert (CASSANDRA-899)
 * add "double getLoad" to StorageServiceMBean (CASSANDRA-898)
 * track row stats per CF at compaction time (CASSANDRA-870)
 * disallow CommitLogDirectory matching a DataFileDirectory (CASSANDRA-888)
 * default key cache size is 200k entries, changed from 10% (CASSANDRA-863)
 * add -Dcassandra-foreground=yes to cassandra.bat
 * exit if cluster name is changed unexpectedly (CASSANDRA-769)


0.6.0-beta1/beta2
 * add batch_mutate thrift command, deprecating batch_insert (CASSANDRA-336)
 * remove get_key_range Thrift API, deprecated in 0.5 (CASSANDRA-710)
 * add optional login() Thrift call for authentication (CASSANDRA-547)
 * support fat clients using gossiper and StorageProxy to perform
   replication in-process [jvm-only] (CASSANDRA-535)
 * support mmapped I/O for reads, on by default on 64bit JVMs 
   (CASSANDRA-408, CASSANDRA-669)
 * improve insert concurrency, particularly during Hinted Handoff
   (CASSANDRA-658)
 * faster network code (CASSANDRA-675)
 * stress.py moved to contrib (CASSANDRA-635)
 * row caching [must be explicitly enabled per-CF in config] (CASSANDRA-678)
 * present a useful measure of compaction progress in JMX (CASSANDRA-599)
 * add bin/sstablekeys (CASSNADRA-679)
 * add ConsistencyLevel.ANY (CASSANDRA-687)
 * make removetoken remove nodes from gossip entirely (CASSANDRA-644)
 * add ability to set cache sizes at runtime (CASSANDRA-708)
 * report latency and cache hit rate statistics with lifetime totals
   instead of average over the last minute (CASSANDRA-702)
 * support get_range_slice for RandomPartitioner (CASSANDRA-745)
 * per-keyspace replication factory and replication strategy (CASSANDRA-620)
 * track latency in microseconds (CASSANDRA-733)
 * add describe_ Thrift methods, deprecating get_string_property and 
   get_string_list_property
 * jmx interface for tracking operation mode and streams in general.
   (CASSANDRA-709)
 * keep memtables in sorted order to improve range query performance
   (CASSANDRA-799)
 * use while loop instead of recursion when trimming sstables compaction list 
   to avoid blowing stack in pathological cases (CASSANDRA-804)
 * basic Hadoop map/reduce support (CASSANDRA-342)


0.5.1
 * ensure all files for an sstable are streamed to the same directory.
   (CASSANDRA-716)
 * more accurate load estimate for bootstrapping (CASSANDRA-762)
 * tolerate dead or unavailable bootstrap target on write (CASSANDRA-731)
 * allow larger numbers of keys (> 140M) in a sstable bloom filter
   (CASSANDRA-790)
 * include jvm argument improvements from CASSANDRA-504 in debian package
 * change streaming chunk size to 32MB to accomodate Windows XP limitations
   (was 64MB) (CASSANDRA-795)
 * fix get_range_slice returning results in the wrong order (CASSANDRA-781)
 

0.5.0 final
 * avoid attempting to delete temporary bootstrap files twice (CASSANDRA-681)
 * fix bogus NaN in nodeprobe cfstats output (CASSANDRA-646)
 * provide a policy for dealing with single thread executors w/ a full queue
   (CASSANDRA-694)
 * optimize inner read in MessagingService, vastly improving multiple-node
   performance (CASSANDRA-675)
 * wait for table flush before streaming data back to a bootstrapping node.
   (CASSANDRA-696)
 * keep track of bootstrapping sources by table so that bootstrapping doesn't 
   give the indication of finishing early (CASSANDRA-673)


0.5.0 RC3
 * commit the correct version of the patch for CASSANDRA-663


0.5.0 RC2 (unreleased)
 * fix bugs in converting get_range_slice results to Thrift 
   (CASSANDRA-647, CASSANDRA-649)
 * expose java.util.concurrent.TimeoutException in StorageProxy methods
   (CASSANDRA-600)
 * TcpConnectionManager was holding on to disconnected connections, 
   giving the false indication they were being used. (CASSANDRA-651)
 * Remove duplicated write. (CASSANDRA-662)
 * Abort bootstrap if IP is already in the token ring (CASSANDRA-663)
 * increase default commitlog sync period, and wait for last sync to 
   finish before submitting another (CASSANDRA-668)


0.5.0 RC1
 * Fix potential NPE in get_range_slice (CASSANDRA-623)
 * add CRC32 to commitlog entries (CASSANDRA-605)
 * fix data streaming on windows (CASSANDRA-630)
 * GC compacted sstables after cleanup and compaction (CASSANDRA-621)
 * Speed up anti-entropy validation (CASSANDRA-629)
 * Fix anti-entropy assertion error (CASSANDRA-639)
 * Fix pending range conflicts when bootstapping or moving
   multiple nodes at once (CASSANDRA-603)
 * Handle obsolete gossip related to node movement in the case where
   one or more nodes is down when the movement occurs (CASSANDRA-572)
 * Include dead nodes in gossip to avoid a variety of problems
   and fix HH to removed nodes (CASSANDRA-634)
 * return an InvalidRequestException for mal-formed SlicePredicates
   (CASSANDRA-643)
 * fix bug determining closest neighbor for use in multiple datacenters
   (CASSANDRA-648)
 * Vast improvements in anticompaction speed (CASSANDRA-607)
 * Speed up log replay and writes by avoiding redundant serializations
   (CASSANDRA-652)


0.5.0 beta 2
 * Bootstrap improvements (several tickets)
 * add nodeprobe repair anti-entropy feature (CASSANDRA-193, CASSANDRA-520)
 * fix possibility of partition when many nodes restart at once
   in clusters with multiple seeds (CASSANDRA-150)
 * fix NPE in get_range_slice when no data is found (CASSANDRA-578)
 * fix potential NPE in hinted handoff (CASSANDRA-585)
 * fix cleanup of local "system" keyspace (CASSANDRA-576)
 * improve computation of cluster load balance (CASSANDRA-554)
 * added super column read/write, column count, and column/row delete to
   cassandra-cli (CASSANDRA-567, CASSANDRA-594)
 * fix returning live subcolumns of deleted supercolumns (CASSANDRA-583)
 * respect JAVA_HOME in bin/ scripts (several tickets)
 * add StorageService.initClient for fat clients on the JVM (CASSANDRA-535)
   (see contrib/client_only for an example of use)
 * make consistency_level functional in get_range_slice (CASSANDRA-568)
 * optimize key deserialization for RandomPartitioner (CASSANDRA-581)
 * avoid GCing tombstones except on major compaction (CASSANDRA-604)
 * increase failure conviction threshold, resulting in less nodes
   incorrectly (and temporarily) marked as down (CASSANDRA-610)
 * respect memtable thresholds during log replay (CASSANDRA-609)
 * support ConsistencyLevel.ALL on read (CASSANDRA-584)
 * add nodeprobe removetoken command (CASSANDRA-564)


0.5.0 beta
 * Allow multiple simultaneous flushes, improving flush throughput 
   on multicore systems (CASSANDRA-401)
 * Split up locks to improve write and read throughput on multicore systems
   (CASSANDRA-444, CASSANDRA-414)
 * More efficient use of memory during compaction (CASSANDRA-436)
 * autobootstrap option: when enabled, all non-seed nodes will attempt
   to bootstrap when started, until bootstrap successfully
   completes. -b option is removed.  (CASSANDRA-438)
 * Unless a token is manually specified in the configuration xml,
   a bootstraping node will use a token that gives it half the
   keys from the most-heavily-loaded node in the cluster,
   instead of generating a random token. 
   (CASSANDRA-385, CASSANDRA-517)
 * Miscellaneous bootstrap fixes (several tickets)
 * Ability to change a node's token even after it has data on it
   (CASSANDRA-541)
 * Ability to decommission a live node from the ring (CASSANDRA-435)
 * Semi-automatic loadbalancing via nodeprobe (CASSANDRA-192)
 * Add ability to set compaction thresholds at runtime via
   JMX / nodeprobe.  (CASSANDRA-465)
 * Add "comment" field to ColumnFamily definition. (CASSANDRA-481)
 * Additional JMX metrics (CASSANDRA-482)
 * JSON based export and import tools (several tickets)
 * Hinted Handoff fixes (several tickets)
 * Add key cache to improve read performance (CASSANDRA-423)
 * Simplified construction of custom ReplicationStrategy classes
   (CASSANDRA-497)
 * Graphical application (Swing) for ring integrity verification and 
   visualization was added to contrib (CASSANDRA-252)
 * Add DCQUORUM, DCQUORUMSYNC consistency levels and corresponding
   ReplicationStrategy / EndpointSnitch classes.  Experimental.
   (CASSANDRA-492)
 * Web client interface added to contrib (CASSANDRA-457)
 * More-efficient flush for Random, CollatedOPP partitioners 
   for normal writes (CASSANDRA-446) and bulk load (CASSANDRA-420)
 * Add MemtableFlushAfterMinutes, a global replacement for the old 
   per-CF FlushPeriodInMinutes setting (CASSANDRA-463)
 * optimizations to slice reading (CASSANDRA-350) and supercolumn
   queries (CASSANDRA-510)
 * force binding to given listenaddress for nodes with multiple
   interfaces (CASSANDRA-546)
 * stress.py benchmarking tool improvements (several tickets)
 * optimized replica placement code (CASSANDRA-525)
 * faster log replay on restart (CASSANDRA-539, CASSANDRA-540)
 * optimized local-node writes (CASSANDRA-558)
 * added get_range_slice, deprecating get_key_range (CASSANDRA-344)
 * expose TimedOutException to thrift (CASSANDRA-563)
 

0.4.2
 * Add validation disallowing null keys (CASSANDRA-486)
 * Fix race conditions in TCPConnectionManager (CASSANDRA-487)
 * Fix using non-utf8-aware comparison as a sanity check.
   (CASSANDRA-493)
 * Improve default garbage collector options (CASSANDRA-504)
 * Add "nodeprobe flush" (CASSANDRA-505)
 * remove NotFoundException from get_slice throws list (CASSANDRA-518)
 * fix get (not get_slice) of entire supercolumn (CASSANDRA-508)
 * fix null token during bootstrap (CASSANDRA-501)


0.4.1
 * Fix FlushPeriod columnfamily configuration regression
   (CASSANDRA-455)
 * Fix long column name support (CASSANDRA-460)
 * Fix for serializing a row that only contains tombstones
   (CASSANDRA-458)
 * Fix for discarding unneeded commitlog segments (CASSANDRA-459)
 * Add SnapshotBeforeCompaction configuration option (CASSANDRA-426)
 * Fix compaction abort under insufficient disk space (CASSANDRA-473)
 * Fix reading subcolumn slice from tombstoned CF (CASSANDRA-484)
 * Fix race condition in RVH causing occasional NPE (CASSANDRA-478)


0.4.0
 * fix get_key_range problems when a node is down (CASSANDRA-440)
   and add UnavailableException to more Thrift methods
 * Add example EndPointSnitch contrib code (several tickets)


0.4.0 RC2
 * fix SSTable generation clash during compaction (CASSANDRA-418)
 * reject method calls with null parameters (CASSANDRA-308)
 * properly order ranges in nodeprobe output (CASSANDRA-421)
 * fix logging of certain errors on executor threads (CASSANDRA-425)


0.4.0 RC1
 * Bootstrap feature is live; use -b on startup (several tickets)
 * Added multiget api (CASSANDRA-70)
 * fix Deadlock with SelectorManager.doProcess and TcpConnection.write
   (CASSANDRA-392)
 * remove key cache b/c of concurrency bugs in third-party
   CLHM library (CASSANDRA-405)
 * update non-major compaction logic to use two threshold values
   (CASSANDRA-407)
 * add periodic / batch commitlog sync modes (several tickets)
 * inline BatchMutation into batch_insert params (CASSANDRA-403)
 * allow setting the logging level at runtime via mbean (CASSANDRA-402)
 * change default comparator to BytesType (CASSANDRA-400)
 * add forwards-compatible ConsistencyLevel parameter to get_key_range
   (CASSANDRA-322)
 * r/m special case of blocking for local destination when writing with 
   ConsistencyLevel.ZERO (CASSANDRA-399)
 * Fixes to make BinaryMemtable [bulk load interface] useful (CASSANDRA-337);
   see contrib/bmt_example for an example of using it.
 * More JMX properties added (several tickets)
 * Thrift changes (several tickets)
    - Merged _super get methods with the normal ones; return values
      are now of ColumnOrSuperColumn.
    - Similarly, merged batch_insert_super into batch_insert.



0.4.0 beta
 * On-disk data format has changed to allow billions of keys/rows per
   node instead of only millions
 * Multi-keyspace support
 * Scan all sstables for all queries to avoid situations where
   different types of operation on the same ColumnFamily could
   disagree on what data was present
 * Snapshot support via JMX
 * Thrift API has changed a _lot_:
    - removed time-sorted CFs; instead, user-defined comparators
      may be defined on the column names, which are now byte arrays.
      Default comparators are provided for UTF8, Bytes, Ascii, Long (i64),
      and UUID types.
    - removed colon-delimited strings in thrift api in favor of explicit
      structs such as ColumnPath, ColumnParent, etc.  Also normalized
      thrift struct and argument naming.
    - Added columnFamily argument to get_key_range.
    - Change signature of get_slice to accept starting and ending
      columns as well as an offset.  (This allows use of indexes.)
      Added "ascending" flag to allow reasonably-efficient reverse
      scans as well.  Removed get_slice_by_range as redundant.
    - get_key_range operates on one CF at a time
    - changed `block` boolean on insert methods to ConsistencyLevel enum,
      with options of NONE, ONE, QUORUM, and ALL.
    - added similar consistency_level parameter to read methods
    - column-name-set slice with no names given now returns zero columns
      instead of all of them.  ("all" can run your server out of memory.
      use a range-based slice with a high max column count instead.)
 * Removed the web interface. Node information can now be obtained by 
   using the newly introduced nodeprobe utility.
 * More JMX stats
 * Remove magic values from internals (e.g. special key to indicate
   when to flush memtables)
 * Rename configuration "table" to "keyspace"
 * Moved to crash-only design; no more shutdown (just kill the process)
 * Lots of bug fixes

Full list of issues resolved in 0.4 is at https://issues.apache.org/jira/secure/IssueNavigator.jspa?reset=true&&pid=12310865&fixfor=12313862&resolution=1&sorter/field=issuekey&sorter/order=DESC


0.3.0 RC3
 * Fix potential deadlock under load in TCPConnection.
   (CASSANDRA-220)


0.3.0 RC2
 * Fix possible data loss when server is stopped after replaying
   log but before new inserts force memtable flush.
   (CASSANDRA-204)
 * Added BUGS file


0.3.0 RC1
 * Range queries on keys, including user-defined key collation
 * Remove support
 * Workarounds for a weird bug in JDK select/register that seems
   particularly common on VM environments. Cassandra should deploy
   fine on EC2 now
 * Much improved infrastructure: the beginnings of a decent test suite
   ("ant test" for unit tests; "nosetests" for system tests), code
   coverage reporting, etc.
 * Expanded node status reporting via JMX
 * Improved error reporting/logging on both server and client
 * Reduced memory footprint in default configuration
 * Combined blocking and non-blocking versions of insert APIs
 * Added FlushPeriodInMinutes configuration parameter to force
   flushing of infrequently-updated ColumnFamilies<|MERGE_RESOLUTION|>--- conflicted
+++ resolved
@@ -42,6 +42,7 @@
  * Include snippet of CQL query near syntax error in messages (CASSANDRA-7111)
  * Make repair -pr work with -local (CASSANDRA-7450)
 Merged from 2.0:
+ * Fix RowIndexEntry to report correct serializedSize (CASSANDRA-7948)
  * Make CQLSSTableWriter sync within partitions (CASSANDRA-7360)
  * Potentially use non-local replicas in CqlConfigHelper (CASSANDRA-7906)
  * Explicitly disallow mixing multi-column and single-column
@@ -98,12 +99,6 @@
  * Always send Paxos commit to all replicas (CASSANDRA-7479)
  * Make disruptor_thrift_server invocation pool configurable (CASSANDRA-7594)
  * Make repair no-op when RF=1 (CASSANDRA-7864)
-<<<<<<< HEAD
-=======
- * Fix RowIndexEntry to report correct serializedSize (CASSANDRA-7948)
-Merged from 1.2:
- * Don't index tombstones (CASSANDRA-7828)
->>>>>>> 85aa794e
 
 
 2.0.10
