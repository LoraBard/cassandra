<<<<<<< HEAD
DSE 5.1.0
 * Remove SelectStatement.execute wrapper and return a fake ResultMessage.Rows instead (APOLLO-267)
 * Improve error message for incompatible authn/authz config (APOLLO-226)
 * Continuous paging (APOLLO-3)
 * Added show-queries, query-log-file and no-progress log options to cassandra-stress (APOLLO-41)
 * Allow large partition generation in cassandra-stress user mode (APOLLO-35)
 * Optimize VIntCoding and BufferedDataOutputStreamPlus (APOLLO-49)
 * Improve metrics and reduce overhead under contention (APOLLO-81)
 * Make SinglePartitionReadCommand::queriesMulticellType() faster (APOLLO-117)
 * Accept internal resource name in GRANT/REVOKE statements (APOLLO-113)
 * Improve StatementRestrictions::getPartitionKeys() execution speed (APOLLO-115)
 * Move responsibility for qualifying ks in authz stmts to IResource (APOLLO-76)
 * Insert default superuser role with fixed timestamp (APOLLO-18)
 * Make Permissions extensible (APOLLO-26)
 * Make IResource more easily extensible (APOLLO-26)
 * Add method to IAuthenticator to login by user as well as by role (APOLLO-70)
 * Add private protocol version (APOLLO-2)
Merged from DSE 5.0.x
 * Perform repair sync sequentially to avoid overloading coordinator (APOLLO-216)
 * Backport CASSANDRA-10134 Always perform collision check before joining ring (CASSANDRA-10134)
 * Backport CASSANDRA-12461 (Add pre- and post-shutdown hooks to Storage Service) (APOLLO-48)
 * Wait for remaining tasks to finish on RepairJob after task failure (APOLLO-87)
 * Allow the prepared statement cache size to be changed. (APOLLO-50)


=======
>>>>>>> e5a77cfe
3.12
 * Move to FastThreadLocalThread and FastThreadLocal (CASSANDRA-13034)
 * nodetool stopdaemon errors out (CASSANDRA-13030)
 * Log message size in trace message in OutboundTcpConnection (CASSANDRA-13028)
 * Add timeUnit Days for cassandra-stress (CASSANDRA-13029)
 * Add mutation size and batch metrics (CASSANDRA-12649)
 * Add method to get size of endpoints to TokenMetadata (CASSANDRA-12999)
 * Fix primary index calculation for SASI (CASSANDRA-12910)
 * Expose time spent waiting in thread pool queue (CASSANDRA-8398)
 * Conditionally update index built status to avoid unnecessary flushes (CASSANDRA-12969)
 * NoReplicationTokenAllocator should work with zero replication factor (CASSANDRA-12983)
 * cqlsh auto completion: refactor definition of compaction strategy options (CASSANDRA-12946)
 * Add support for arithmetic operators (CASSANDRA-11935)
 * Tables in system_distributed should not use gcgs of 0 (CASSANDRA-12954)


3.10
 * Remove outboundBindAny configuration property (CASSANDRA-12673)
 * Use correct bounds for all-data range when filtering (CASSANDRA-12666)
 * Remove timing window in test case (CASSANDRA-12875)
 * Resolve unit testing without JCE security libraries installed (CASSANDRA-12945)
 * Fix inconsistencies in cassandra-stress load balancing policy (CASSANDRA-12919)
 * Fix validation of non-frozen UDT cells (CASSANDRA-12916)
 * Don't shut down socket input/output on StreamSession (CASSANDRA-12903)
 * Fix Murmur3PartitionerTest (CASSANDRA-12858)
 * Move cqlsh syntax rules into separate module and allow easier customization (CASSANDRA-12897)
 * Fix CommitLogSegmentManagerTest (CASSANDRA-12283)
 * Fix cassandra-stress truncate option (CASSANDRA-12695)
 * Fix crossNode value when receiving messages (CASSANDRA-12791)
 * Don't load MX4J beans twice (CASSANDRA-12869)
 * Extend native protocol request flags, add versions to SUPPORTED, and introduce ProtocolVersion enum (CASSANDRA-12838)
 * Set JOINING mode when running pre-join tasks (CASSANDRA-12836)
 * remove net.mintern.primitive library due to license issue (CASSANDRA-12845)
 * Properly format IPv6 addresses when logging JMX service URL (CASSANDRA-12454)
 * Optimize the vnode allocation for single replica per DC (CASSANDRA-12777)
 * Use non-token restrictions for bounds when token restrictions are overridden (CASSANDRA-12419)
 * Fix CQLSH auto completion for PER PARTITION LIMIT (CASSANDRA-12803)
 * Use different build directories for Eclipse and Ant (CASSANDRA-12466)
 * Avoid potential AttributeError in cqlsh due to no table metadata (CASSANDRA-12815)
 * Fix RandomReplicationAwareTokenAllocatorTest.testExistingCluster (CASSANDRA-12812)
 * Upgrade commons-codec to 1.9 (CASSANDRA-12790)
 * Make the fanout size for LeveledCompactionStrategy to be configurable (CASSANDRA-11550)
 * Add duration data type (CASSANDRA-11873)
 * Fix timeout in ReplicationAwareTokenAllocatorTest (CASSANDRA-12784)
 * Improve sum aggregate functions (CASSANDRA-12417)
 * Make cassandra.yaml docs for batch_size_*_threshold_in_kb reflect changes in CASSANDRA-10876 (CASSANDRA-12761)
 * cqlsh fails to format collections when using aliases (CASSANDRA-11534)
 * Check for hash conflicts in prepared statements (CASSANDRA-12733)
 * Exit query parsing upon first error (CASSANDRA-12598)
 * Fix cassandra-stress to use single seed in UUID generation (CASSANDRA-12729)
 * CQLSSTableWriter does not allow Update statement (CASSANDRA-12450)
 * Config class uses boxed types but DD exposes primitive types (CASSANDRA-12199)
 * Add pre- and post-shutdown hooks to Storage Service (CASSANDRA-12461)
 * Add hint delivery metrics (CASSANDRA-12693)
 * Remove IndexInfo cache from FileIndexInfoRetriever (CASSANDRA-12731)
 * ColumnIndex does not reuse buffer (CASSANDRA-12502)
 * cdc column addition still breaks schema migration tasks (CASSANDRA-12697)
 * Upgrade metrics-reporter dependencies (CASSANDRA-12089)
 * Tune compaction thread count via nodetool (CASSANDRA-12248)
 * Add +=/-= shortcut syntax for update queries (CASSANDRA-12232)
 * Include repair session IDs in repair start message (CASSANDRA-12532)
 * Add a blocking task to Index, run before joining the ring (CASSANDRA-12039)
 * Fix NPE when using CQLSSTableWriter (CASSANDRA-12667)
 * Support optional backpressure strategies at the coordinator (CASSANDRA-9318)
 * Make randompartitioner work with new vnode allocation (CASSANDRA-12647)
 * Fix cassandra-stress graphing (CASSANDRA-12237)
 * Allow filtering on partition key columns for queries without secondary indexes (CASSANDRA-11031)
 * Fix Cassandra Stress reporting thread model and precision (CASSANDRA-12585)
 * Add JMH benchmarks.jar (CASSANDRA-12586)
 * Cleanup uses of AlterTableStatementColumn (CASSANDRA-12567)
 * Add keep-alive to streaming (CASSANDRA-11841)
 * Tracing payload is passed through newSession(..) (CASSANDRA-11706)
 * avoid deleting non existing sstable files and improve related log messages (CASSANDRA-12261)
 * json/yaml output format for nodetool compactionhistory (CASSANDRA-12486)
 * Retry all internode messages once after a connection is
   closed and reopened (CASSANDRA-12192)
 * Add support to rebuild from targeted replica (CASSANDRA-9875)
 * Add sequence distribution type to cassandra stress (CASSANDRA-12490)
 * "SELECT * FROM foo LIMIT ;" does not error out (CASSANDRA-12154)
 * Define executeLocally() at the ReadQuery Level (CASSANDRA-12474)
 * Extend read/write failure messages with a map of replica addresses
   to error codes in the v5 native protocol (CASSANDRA-12311)
 * Fix rebuild of SASI indexes with existing index files (CASSANDRA-12374)
 * Let DatabaseDescriptor not implicitly startup services (CASSANDRA-9054, 12550)
 * Fix clustering indexes in presence of static columns in SASI (CASSANDRA-12378)
 * Fix queries on columns with reversed type on SASI indexes (CASSANDRA-12223)
 * Added slow query log (CASSANDRA-12403)
 * Count full coordinated request against timeout (CASSANDRA-12256)
 * Allow TTL with null value on insert and update (CASSANDRA-12216)
 * Make decommission operation resumable (CASSANDRA-12008)
 * Add support to one-way targeted repair (CASSANDRA-9876)
 * Remove clientutil jar (CASSANDRA-11635)
 * Fix compaction throughput throttle (CASSANDRA-12366, CASSANDRA-12717)
 * Delay releasing Memtable memory on flush until PostFlush has finished running (CASSANDRA-12358)
 * Cassandra stress should dump all setting on startup (CASSANDRA-11914)
 * Make it possible to compact a given token range (CASSANDRA-10643)
 * Allow updating DynamicEndpointSnitch properties via JMX (CASSANDRA-12179)
 * Collect metrics on queries by consistency level (CASSANDRA-7384)
 * Add support for GROUP BY to SELECT statement (CASSANDRA-10707)
 * Deprecate memtable_cleanup_threshold and update default for memtable_flush_writers (CASSANDRA-12228)
 * Upgrade to OHC 0.4.4 (CASSANDRA-12133)
 * Add version command to cassandra-stress (CASSANDRA-12258)
 * Create compaction-stress tool (CASSANDRA-11844)
 * Garbage-collecting compaction operation and schema option (CASSANDRA-7019)
 * Add beta protocol flag for v5 native protocol (CASSANDRA-12142)
 * Support filtering on non-PRIMARY KEY columns in the CREATE
   MATERIALIZED VIEW statement's WHERE clause (CASSANDRA-10368)
 * Unify STDOUT and SYSTEMLOG logback format (CASSANDRA-12004)
 * COPY FROM should raise error for non-existing input files (CASSANDRA-12174)
 * Faster write path (CASSANDRA-12269)
 * Option to leave omitted columns in INSERT JSON unset (CASSANDRA-11424)
 * Support json/yaml output in nodetool tpstats (CASSANDRA-12035)
 * Expose metrics for successful/failed authentication attempts (CASSANDRA-10635)
 * Prepend snapshot name with "truncated" or "dropped" when a snapshot
   is taken before truncating or dropping a table (CASSANDRA-12178)
 * Optimize RestrictionSet (CASSANDRA-12153)
 * cqlsh does not automatically downgrade CQL version (CASSANDRA-12150)
 * Omit (de)serialization of state variable in UDAs (CASSANDRA-9613)
 * Create a system table to expose prepared statements (CASSANDRA-8831)
 * Reuse DataOutputBuffer from ColumnIndex (CASSANDRA-11970)
 * Remove DatabaseDescriptor dependency from SegmentedFile (CASSANDRA-11580)
 * Add supplied username to authentication error messages (CASSANDRA-12076)
 * Remove pre-startup check for open JMX port (CASSANDRA-12074)
 * Remove compaction Severity from DynamicEndpointSnitch (CASSANDRA-11738)
 * Restore resumable hints delivery (CASSANDRA-11960)
 * Properly report LWT contention (CASSANDRA-12626)
Merged from 3.0:
<<<<<<< HEAD
=======
 * Fix DELETE and UPDATE queries with empty IN restrictions (CASSANDRA-12829)
>>>>>>> e5a77cfe
 * Mark MVs as built after successful bootstrap (CASSANDRA-12984)
 * Estimated TS drop-time histogram updated with Cell.NO_DELETION_TIME (CASSANDRA-13040)
 * Nodetool compactionstats fails with NullPointerException (CASSANDRA-13021)
 * Thread local pools never cleaned up (CASSANDRA-13033)
 * Set RPC_READY to false when draining or if a node is marked as shutdown (CASSANDRA-12781)
 * CQL often queries static columns unnecessarily (CASSANDRA-12768)
 * Make sure sstables only get committed when it's safe to discard commit log records (CASSANDRA-12956)
 * Reject default_time_to_live option when creating or altering MVs (CASSANDRA-12868)
 * Nodetool should use a more sane max heap size (CASSANDRA-12739)
 * LocalToken ensures token values are cloned on heap (CASSANDRA-12651)
 * AnticompactionRequestSerializer serializedSize is incorrect (CASSANDRA-12934)
 * Prevent reloading of logback.xml from UDF sandbox (CASSANDRA-12535)
 * Reenable HeapPool (CASSANDRA-12900)
<<<<<<< HEAD
 * Disallow offheap_buffers memtable allocation (CASSANDRA-11039)
 * Fix CommitLogSegmentManagerTest (CASSANDRA-12283)
=======
>>>>>>> e5a77cfe
 * Pass root cause to CorruptBlockException when uncompression failed (CASSANDRA-12889)
 * Batch with multiple conditional updates for the same partition causes AssertionError (CASSANDRA-12867)
 * Make AbstractReplicationStrategy extendable from outside its package (CASSANDRA-12788)
 * Don't tell users to turn off consistent rangemovements during rebuild. (CASSANDRA-12296)
 * Fix CommitLogTest.testDeleteIfNotDirty (CASSANDRA-12854)
 * Avoid deadlock due to MV lock contention (CASSANDRA-12689)
 * Fix for KeyCacheCqlTest flakiness (CASSANDRA-12801)
 * Include SSTable filename in compacting large row message (CASSANDRA-12384)
 * Fix potential socket leak (CASSANDRA-12329, CASSANDRA-12330)
 * Fix ViewTest.testCompaction (CASSANDRA-12789)
 * Improve avg aggregate functions (CASSANDRA-12417)
 * Preserve quoted reserved keyword column names in MV creation (CASSANDRA-11803)
 * nodetool stopdaemon errors out (CASSANDRA-12646)
 * Split materialized view mutations on build to prevent OOM (CASSANDRA-12268)
 * mx4j does not work in 3.0.8 (CASSANDRA-12274)
 * Abort cqlsh copy-from in case of no answer after prolonged period of time (CASSANDRA-12740)
 * Avoid sstable corrupt exception due to dropped static column (CASSANDRA-12582)
 * Make stress use client mode to avoid checking commit log size on startup (CASSANDRA-12478)
 * Fix exceptions with new vnode allocation (CASSANDRA-12715)
 * Unify drain and shutdown processes (CASSANDRA-12509)
 * Fix NPE in ComponentOfSlice.isEQ() (CASSANDRA-12706)
 * Fix failure in LogTransactionTest (CASSANDRA-12632)
 * Fix potentially incomplete non-frozen UDT values when querying with the
   full primary key specified (CASSANDRA-12605)
 * Make sure repaired tombstones are dropped when only_purge_repaired_tombstones is enabled (CASSANDRA-12703)
 * Skip writing MV mutations to commitlog on mutation.applyUnsafe() (CASSANDRA-11670)
 * Establish consistent distinction between non-existing partition and NULL value for LWTs on static columns (CASSANDRA-12060)
 * Extend ColumnIdentifier.internedInstances key to include the type that generated the byte buffer (CASSANDRA-12516)
 * Handle composite prefixes with final EOC=0 as in 2.x and refactor LegacyLayout.decodeBound (CASSANDRA-12423)
 * select_distinct_with_deletions_test failing on non-vnode environments (CASSANDRA-11126)
 * Stack Overflow returned to queries while upgrading (CASSANDRA-12527)
 * Fix legacy regex for temporary files from 2.2 (CASSANDRA-12565)
 * Add option to state current gc_grace_seconds to tools/bin/sstablemetadata (CASSANDRA-12208)
 * Fix file system race condition that may cause LogAwareFileLister to fail to classify files (CASSANDRA-11889)
 * Fix file handle leaks due to simultaneous compaction/repair and
   listing snapshots, calculating snapshot sizes, or making schema
   changes (CASSANDRA-11594)
 * Fix nodetool repair exits with 0 for some errors (CASSANDRA-12508)
 * Do not shut down BatchlogManager twice during drain (CASSANDRA-12504)
 * Disk failure policy should not be invoked on out of space (CASSANDRA-12385)
 * Calculate last compacted key on startup (CASSANDRA-6216)
 * Add schema to snapshot manifest, add USING TIMESTAMP clause to ALTER TABLE statements (CASSANDRA-7190)
 * If CF has no clustering columns, any row cache is full partition cache (CASSANDRA-12499)
 * Correct log message for statistics of offheap memtable flush (CASSANDRA-12776)
 * Explicitly set locale for string validation (CASSANDRA-12541,CASSANDRA-12542,CASSANDRA-12543,CASSANDRA-12545)
Merged from 2.2:
 * Temporarily fix bug that creates commit log when running offline tools (CASSANDRA-8616)
 * Reduce granuality of OpOrder.Group during index build (CASSANDRA-12796)
 * Test bind parameters and unset parameters in InsertUpdateIfConditionTest (CASSANDRA-12980)
<<<<<<< HEAD
 * Do not specify local address on outgoing connection when listen_on_broadcast_address is set (CASSANDRA-12673)
=======
>>>>>>> e5a77cfe
 * Use saved tokens when setting local tokens on StorageService.joinRing (CASSANDRA-12935)
 * cqlsh: fix DESC TYPES errors (CASSANDRA-12914)
 * Fix leak on skipped SSTables in sstableupgrade (CASSANDRA-12899)
 * Avoid blocking gossip during pending range calculation (CASSANDRA-12281)
 * Fix purgeability of tombstones with max timestamp (CASSANDRA-12792)
 * Fail repair if participant dies during sync or anticompaction (CASSANDRA-12901)
 * cqlsh COPY: unprotected pk values before converting them if not using prepared statements (CASSANDRA-12863)
 * Fix Util.spinAssertEquals (CASSANDRA-12283)
 * Fix potential NPE for compactionstats (CASSANDRA-12462)
 * Prepare legacy authenticate statement if credentials table initialised after node startup (CASSANDRA-12813)
 * Change cassandra.wait_for_tracing_events_timeout_secs default to 0 (CASSANDRA-12754)
 * Clean up permissions when a UDA is dropped (CASSANDRA-12720)
 * Limit colUpdateTimeDelta histogram updates to reasonable deltas (CASSANDRA-11117)
 * Fix leak errors and execution rejected exceptions when draining (CASSANDRA-12457)
 * Fix merkle tree depth calculation (CASSANDRA-12580)
 * Make Collections deserialization more robust (CASSANDRA-12618)
 * Better handle invalid system roles table (CASSANDRA-12700)
 * Fix exceptions when enabling gossip on nodes that haven't joined the ring (CASSANDRA-12253)
 * Fix authentication problem when invoking cqlsh copy from a SOURCE command (CASSANDRA-12642)
 * Decrement pending range calculator jobs counter in finally block
 * cqlshlib tests: increase default execute timeout (CASSANDRA-12481)
 * Forward writes to replacement node when replace_address != broadcast_address (CASSANDRA-8523)
 * Fail repair on non-existing table (CASSANDRA-12279)
 * Enable repair -pr and -local together (fix regression of CASSANDRA-7450) (CASSANDRA-12522)
 * Split consistent range movement flag correction (CASSANDRA-12786)
Merged from 2.1:
 * Don't skip sstables based on maxLocalDeletionTime (CASSANDRA-12765)


3.8, 3.9
 * Fix value skipping with counter columns (CASSANDRA-11726)
 * Fix nodetool tablestats miss SSTable count (CASSANDRA-12205)
 * Fixed flacky SSTablesIteratedTest (CASSANDRA-12282)
 * Fixed flacky SSTableRewriterTest: check file counts before calling validateCFS (CASSANDRA-12348)
 * cqlsh: Fix handling of $$-escaped strings (CASSANDRA-12189)
 * Fix SSL JMX requiring truststore containing server cert (CASSANDRA-12109)
 * RTE from new CDC column breaks in flight queries (CASSANDRA-12236)
 * Fix hdr logging for single operation workloads (CASSANDRA-12145)
 * Fix SASI PREFIX search in CONTAINS mode with partial terms (CASSANDRA-12073)
 * Increase size of flushExecutor thread pool (CASSANDRA-12071)
 * Partial revert of CASSANDRA-11971, cannot recycle buffer in SP.sendMessagesToNonlocalDC (CASSANDRA-11950)
 * Upgrade netty to 4.0.39 (CASSANDRA-12032, CASSANDRA-12034)
 * Improve details in compaction log message (CASSANDRA-12080)
 * Allow unset values in CQLSSTableWriter (CASSANDRA-11911)
 * Chunk cache to request compressor-compatible buffers if pool space is exhausted (CASSANDRA-11993)
 * Remove DatabaseDescriptor dependencies from SequentialWriter (CASSANDRA-11579)
 * Move skip_stop_words filter before stemming (CASSANDRA-12078)
 * Support seek() in EncryptedFileSegmentInputStream (CASSANDRA-11957)
 * SSTable tools mishandling LocalPartitioner (CASSANDRA-12002)
 * When SEPWorker assigned work, set thread name to match pool (CASSANDRA-11966)
 * Add cross-DC latency metrics (CASSANDRA-11596)
 * Allow terms in selection clause (CASSANDRA-10783)
 * Add bind variables to trace (CASSANDRA-11719)
 * Switch counter shards' clock to timestamps (CASSANDRA-9811)
 * Introduce HdrHistogram and response/service/wait separation to stress tool (CASSANDRA-11853)
 * entry-weighers in QueryProcessor should respect partitionKeyBindIndexes field (CASSANDRA-11718)
 * Support older ant versions (CASSANDRA-11807)
 * Estimate compressed on disk size when deciding if sstable size limit reached (CASSANDRA-11623)
 * cassandra-stress profiles should support case sensitive schemas (CASSANDRA-11546)
 * Remove DatabaseDescriptor dependency from FileUtils (CASSANDRA-11578)
 * Faster streaming (CASSANDRA-9766)
 * Add prepared query parameter to trace for "Execute CQL3 prepared query" session (CASSANDRA-11425)
 * Add repaired percentage metric (CASSANDRA-11503)
 * Add Change-Data-Capture (CASSANDRA-8844)
Merged from 3.0:
 * Fix paging for 2.x to 3.x upgrades (CASSANDRA-11195)
 * Fix clean interval not sent to commit log for empty memtable flush (CASSANDRA-12436)
 * Fix potential resource leak in RMIServerSocketFactoryImpl (CASSANDRA-12331)
 * Make sure compaction stats are updated when compaction is interrupted (CASSANDRA-12100)
 * Change commitlog and sstables to track dirty and clean intervals (CASSANDRA-11828)
 * NullPointerException during compaction on table with static columns (CASSANDRA-12336)
 * Fixed ConcurrentModificationException when reading metrics in GraphiteReporter (CASSANDRA-11823)
 * Fix upgrade of super columns on thrift (CASSANDRA-12335)
 * Fixed flacky BlacklistingCompactionsTest, switched to fixed size types and increased corruption size (CASSANDRA-12359)
 * Rerun ReplicationAwareTokenAllocatorTest on failure to avoid flakiness (CASSANDRA-12277)
 * Exception when computing read-repair for range tombstones (CASSANDRA-12263)
 * Lost counter writes in compact table and static columns (CASSANDRA-12219)
 * AssertionError with MVs on updating a row that isn't indexed due to a null value (CASSANDRA-12247)
 * Disable RR and speculative retry with EACH_QUORUM reads (CASSANDRA-11980)
 * Add option to override compaction space check (CASSANDRA-12180)
 * Faster startup by only scanning each directory for temporary files once (CASSANDRA-12114)
 * Respond with v1/v2 protocol header when responding to driver that attempts
   to connect with too low of a protocol version (CASSANDRA-11464)
 * NullPointerExpception when reading/compacting table (CASSANDRA-11988)
 * Fix problem with undeleteable rows on upgrade to new sstable format (CASSANDRA-12144)
 * Fix potential bad messaging service message for paged range reads
   within mixed-version 3.x clusters (CASSANDRA-12249)
 * Fix paging logic for deleted partitions with static columns (CASSANDRA-12107)
 * Wait until the message is being send to decide which serializer must be used (CASSANDRA-11393)
 * Fix migration of static thrift column names with non-text comparators (CASSANDRA-12147)
 * Fix upgrading sparse tables that are incorrectly marked as dense (CASSANDRA-11315)
 * Fix reverse queries ignoring range tombstones (CASSANDRA-11733)
 * Avoid potential race when rebuilding CFMetaData (CASSANDRA-12098)
 * Avoid missing sstables when getting the canonical sstables (CASSANDRA-11996)
 * Always select the live sstables when getting sstables in bounds (CASSANDRA-11944)
 * Fix column ordering of results with static columns for Thrift requests in
   a mixed 2.x/3.x cluster, also fix potential non-resolved duplication of
   those static columns in query results (CASSANDRA-12123)
 * Avoid digest mismatch with empty but static rows (CASSANDRA-12090)
 * Fix EOF exception when altering column type (CASSANDRA-11820)
 * Fix potential race in schema during new table creation (CASSANDRA-12083)
 * cqlsh: fix error handling in rare COPY FROM failure scenario (CASSANDRA-12070)
 * Disable autocompaction during drain (CASSANDRA-11878)
 * Add a metrics timer to MemtablePool and use it to track time spent blocked on memory in MemtableAllocator (CASSANDRA-11327)
 * Fix upgrading schema with super columns with non-text subcomparators (CASSANDRA-12023)
 * Add TimeWindowCompactionStrategy (CASSANDRA-9666)
 * Fix JsonTransformer output of partition with deletion info (CASSANDRA-12418)
 * Fix NPE in SSTableLoader when specifying partial directory path (CASSANDRA-12609)
Merged from 2.2:
 * Add local address entry in PropertyFileSnitch (CASSANDRA-11332)
 * cqlsh copy: fix missing counter values (CASSANDRA-12476)
 * Move migration tasks to non-periodic queue, assure flush executor shutdown after non-periodic executor (CASSANDRA-12251)
 * cqlsh copy: fixed possible race in initializing feeding thread (CASSANDRA-11701)
 * Only set broadcast_rpc_address on Ec2MultiRegionSnitch if it's not set (CASSANDRA-11357)
 * Update StorageProxy range metrics for timeouts, failures and unavailables (CASSANDRA-9507)
 * Add Sigar to classes included in clientutil.jar (CASSANDRA-11635)
 * Add decay to histograms and timers used for metrics (CASSANDRA-11752)
 * Fix hanging stream session (CASSANDRA-10992)
 * Fix INSERT JSON, fromJson() support of smallint, tinyint types (CASSANDRA-12371)
 * Restore JVM metric export for metric reporters (CASSANDRA-12312)
 * Release sstables of failed stream sessions only when outgoing transfers are finished (CASSANDRA-11345)
 * Wait for tracing events before returning response and query at same consistency level client side (CASSANDRA-11465)
 * cqlsh copyutil should get host metadata by connected address (CASSANDRA-11979)
 * Fixed cqlshlib.test.remove_test_db (CASSANDRA-12214)
 * Synchronize ThriftServer::stop() (CASSANDRA-12105)
 * Use dedicated thread for JMX notifications (CASSANDRA-12146)
 * Improve streaming synchronization and fault tolerance (CASSANDRA-11414)
 * MemoryUtil.getShort() should return an unsigned short also for architectures not supporting unaligned memory accesses (CASSANDRA-11973)
 * Allow nodetool info to run with readonly JMX access (CASSANDRA-11755)
 * Validate bloom_filter_fp_chance against lowest supported
   value when the table is created (CASSANDRA-11920)
 * Don't send erroneous NEW_NODE notifications on restart (CASSANDRA-11038)
 * StorageService shutdown hook should use a volatile variable (CASSANDRA-11984)
Merged from 2.1:
 * Add system property to set the max number of native transport requests in queue (CASSANDRA-11363)
 * Fix queries with empty ByteBuffer values in clustering column restrictions (CASSANDRA-12127) 
 * Disable passing control to post-flush after flush failure to prevent data loss (CASSANDRA-11828)
 * Allow STCS-in-L0 compactions to reduce scope with LCS (CASSANDRA-12040)
 * cannot use cql since upgrading python to 2.7.11+ (CASSANDRA-11850)
 * Fix filtering on clustering columns when 2i is used (CASSANDRA-11907)
 * Avoid stalling paxos when the paxos state expires (CASSANDRA-12043)
 * Remove finished incoming streaming connections from MessagingService (CASSANDRA-11854)
 * Don't try to get sstables for non-repairing column families (CASSANDRA-12077)
 * Avoid marking too many sstables as repaired (CASSANDRA-11696)
 * Prevent select statements with clustering key > 64k (CASSANDRA-11882)
 * Fix clock skew corrupting other nodes with paxos (CASSANDRA-11991)
 * Remove distinction between non-existing static columns and existing but null in LWTs (CASSANDRA-9842)
 * Cache local ranges when calculating repair neighbors (CASSANDRA-11934)
 * Allow LWT operation on static column with only partition keys (CASSANDRA-10532)
 * Create interval tree over canonical sstables to avoid missing sstables during streaming (CASSANDRA-11886)
 * cqlsh COPY FROM: shutdown parent cluster after forking, to avoid corrupting SSL connections (CASSANDRA-11749)


3.7
 * Support multiple folders for user defined compaction tasks (CASSANDRA-11765)
 * Fix race in CompactionStrategyManager's pause/resume (CASSANDRA-11922)
Merged from 3.0:
 * Fix legacy serialization of Thrift-generated non-compound range tombstones
   when communicating with 2.x nodes (CASSANDRA-11930)
 * Fix Directories instantiations where CFS.initialDirectories should be used (CASSANDRA-11849)
 * Avoid referencing DatabaseDescriptor in AbstractType (CASSANDRA-11912)
 * Don't use static dataDirectories field in Directories instances (CASSANDRA-11647)
 * Fix sstables not being protected from removal during index build (CASSANDRA-11905)
 * cqlsh: Suppress stack trace from Read/WriteFailures (CASSANDRA-11032)
 * Remove unneeded code to repair index summaries that have
   been improperly down-sampled (CASSANDRA-11127)
 * Avoid WriteTimeoutExceptions during commit log replay due to materialized
   view lock contention (CASSANDRA-11891)
 * Prevent OOM failures on SSTable corruption, improve tests for corruption detection (CASSANDRA-9530)
 * Use CFS.initialDirectories when clearing snapshots (CASSANDRA-11705)
 * Allow compaction strategies to disable early open (CASSANDRA-11754)
 * Refactor Materialized View code (CASSANDRA-11475)
 * Update Java Driver (CASSANDRA-11615)
Merged from 2.2:
 * Persist local metadata earlier in startup sequence (CASSANDRA-11742)
 * cqlsh: fix tab completion for case-sensitive identifiers (CASSANDRA-11664)
 * Avoid showing estimated key as -1 in tablestats (CASSANDRA-11587)
 * Fix possible race condition in CommitLog.recover (CASSANDRA-11743)
 * Enable client encryption in sstableloader with cli options (CASSANDRA-11708)
 * Possible memory leak in NIODataInputStream (CASSANDRA-11867)
 * Add seconds to cqlsh tracing session duration (CASSANDRA-11753)
 * Fix commit log replay after out-of-order flush completion (CASSANDRA-9669)
 * Prohibit Reversed Counter type as part of the PK (CASSANDRA-9395)
 * cqlsh: correctly handle non-ascii chars in error messages (CASSANDRA-11626)
Merged from 2.1:
 * Run CommitLog tests with different compression settings (CASSANDRA-9039)
 * cqlsh: apply current keyspace to source command (CASSANDRA-11152)
 * Clear out parent repair session if repair coordinator dies (CASSANDRA-11824)
 * Set default streaming_socket_timeout_in_ms to 24 hours (CASSANDRA-11840)
 * Do not consider local node a valid source during replace (CASSANDRA-11848)
 * Add message dropped tasks to nodetool netstats (CASSANDRA-11855)
 * Avoid holding SSTableReaders for duration of incremental repair (CASSANDRA-11739)


3.6
 * Correctly migrate schema for frozen UDTs during 2.x -> 3.x upgrades
   (does not affect any released versions) (CASSANDRA-11613)
 * Allow server startup if JMX is configured directly (CASSANDRA-11725)
 * Prevent direct memory OOM on buffer pool allocations (CASSANDRA-11710)
 * Enhanced Compaction Logging (CASSANDRA-10805)
 * Make prepared statement cache size configurable (CASSANDRA-11555)
 * Integrated JMX authentication and authorization (CASSANDRA-10091)
 * Add units to stress ouput (CASSANDRA-11352)
 * Fix PER PARTITION LIMIT for single and multi partitions queries (CASSANDRA-11603)
 * Add uncompressed chunk cache for RandomAccessReader (CASSANDRA-5863)
 * Clarify ClusteringPrefix hierarchy (CASSANDRA-11213)
 * Always perform collision check before joining ring (CASSANDRA-10134)
 * SSTableWriter output discrepancy (CASSANDRA-11646)
 * Fix potential timeout in NativeTransportService.testConcurrentDestroys (CASSANDRA-10756)
 * Support large partitions on the 3.0 sstable format (CASSANDRA-11206,11763)
 * Add support to rebuild from specific range (CASSANDRA-10406)
 * Optimize the overlapping lookup by calculating all the
   bounds in advance (CASSANDRA-11571)
 * Support json/yaml output in nodetool tablestats (CASSANDRA-5977)
 * (stress) Add datacenter option to -node options (CASSANDRA-11591)
 * Fix handling of empty slices (CASSANDRA-11513)
 * Make number of cores used by cqlsh COPY visible to testing code (CASSANDRA-11437)
 * Allow filtering on clustering columns for queries without secondary indexes (CASSANDRA-11310)
 * Refactor Restriction hierarchy (CASSANDRA-11354)
 * Eliminate allocations in R/W path (CASSANDRA-11421)
 * Update Netty to 4.0.36 (CASSANDRA-11567)
 * Fix PER PARTITION LIMIT for queries requiring post-query ordering (CASSANDRA-11556)
 * Allow instantiation of UDTs and tuples in UDFs (CASSANDRA-10818)
 * Support UDT in CQLSSTableWriter (CASSANDRA-10624)
 * Support for non-frozen user-defined types, updating
   individual fields of user-defined types (CASSANDRA-7423)
 * Make LZ4 compression level configurable (CASSANDRA-11051)
 * Allow per-partition LIMIT clause in CQL (CASSANDRA-7017)
 * Make custom filtering more extensible with UserExpression (CASSANDRA-11295)
 * Improve field-checking and error reporting in cassandra.yaml (CASSANDRA-10649)
 * Print CAS stats in nodetool proxyhistograms (CASSANDRA-11507)
 * More user friendly error when providing an invalid token to nodetool (CASSANDRA-9348)
 * Add static column support to SASI index (CASSANDRA-11183)
 * Support EQ/PREFIX queries in SASI CONTAINS mode without tokenization (CASSANDRA-11434)
 * Support LIKE operator in prepared statements (CASSANDRA-11456)
 * Add a command to see if a Materialized View has finished building (CASSANDRA-9967)
 * Log endpoint and port associated with streaming operation (CASSANDRA-8777)
 * Print sensible units for all log messages (CASSANDRA-9692)
 * Upgrade Netty to version 4.0.34 (CASSANDRA-11096)
 * Break the CQL grammar into separate Parser and Lexer (CASSANDRA-11372)
 * Compress only inter-dc traffic by default (CASSANDRA-8888)
 * Add metrics to track write amplification (CASSANDRA-11420)
 * cassandra-stress: cannot handle "value-less" tables (CASSANDRA-7739)
 * Add/drop multiple columns in one ALTER TABLE statement (CASSANDRA-10411)
 * Add require_endpoint_verification opt for internode encryption (CASSANDRA-9220)
 * Add auto import java.util for UDF code block (CASSANDRA-11392)
 * Add --hex-format option to nodetool getsstables (CASSANDRA-11337)
 * sstablemetadata should print sstable min/max token (CASSANDRA-7159)
 * Do not wrap CassandraException in TriggerExecutor (CASSANDRA-9421)
 * COPY TO should have higher double precision (CASSANDRA-11255)
 * Stress should exit with non-zero status after failure (CASSANDRA-10340)
 * Add client to cqlsh SHOW_SESSION (CASSANDRA-8958)
 * Fix nodetool tablestats keyspace level metrics (CASSANDRA-11226)
 * Store repair options in parent_repair_history (CASSANDRA-11244)
 * Print current leveling in sstableofflinerelevel (CASSANDRA-9588)
 * Change repair message for keyspaces with RF 1 (CASSANDRA-11203)
 * Remove hard-coded SSL cipher suites and protocols (CASSANDRA-10508)
 * Improve concurrency in CompactionStrategyManager (CASSANDRA-10099)
 * (cqlsh) interpret CQL type for formatting blobs (CASSANDRA-11274)
 * Refuse to start and print txn log information in case of disk
   corruption (CASSANDRA-10112)
 * Resolve some eclipse-warnings (CASSANDRA-11086)
 * (cqlsh) Show static columns in a different color (CASSANDRA-11059)
 * Allow to remove TTLs on table with default_time_to_live (CASSANDRA-11207)
Merged from 3.0:
 * Disallow creating view with a static column (CASSANDRA-11602)
 * Reduce the amount of object allocations caused by the getFunctions methods (CASSANDRA-11593)
 * Potential error replaying commitlog with smallint/tinyint/date/time types (CASSANDRA-11618)
 * Fix queries with filtering on counter columns (CASSANDRA-11629)
 * Improve tombstone printing in sstabledump (CASSANDRA-11655)
 * Fix paging for range queries where all clustering columns are specified (CASSANDRA-11669)
 * Don't require HEAP_NEW_SIZE to be set when using G1 (CASSANDRA-11600)
 * Fix sstabledump not showing cells after tombstone marker (CASSANDRA-11654)
 * Ignore all LocalStrategy keyspaces for streaming and other related
   operations (CASSANDRA-11627)
 * Ensure columnfilter covers indexed columns for thrift 2i queries (CASSANDRA-11523)
 * Only open one sstable scanner per sstable (CASSANDRA-11412)
 * Option to specify ProtocolVersion in cassandra-stress (CASSANDRA-11410)
 * ArithmeticException in avgFunctionForDecimal (CASSANDRA-11485)
 * LogAwareFileLister should only use OLD sstable files in current folder to determine disk consistency (CASSANDRA-11470)
 * Notify indexers of expired rows during compaction (CASSANDRA-11329)
 * Properly respond with ProtocolError when a v1/v2 native protocol
   header is received (CASSANDRA-11464)
 * Validate that num_tokens and initial_token are consistent with one another (CASSANDRA-10120)
Merged from 2.2:
 * Exit JVM if JMX server fails to startup (CASSANDRA-11540)
 * Produce a heap dump when exiting on OOM (CASSANDRA-9861)
 * Restore ability to filter on clustering columns when using a 2i (CASSANDRA-11510)
 * JSON datetime formatting needs timezone (CASSANDRA-11137)
 * Fix is_dense recalculation for Thrift-updated tables (CASSANDRA-11502)
 * Remove unnescessary file existence check during anticompaction (CASSANDRA-11660)
 * Add missing files to debian packages (CASSANDRA-11642)
 * Avoid calling Iterables::concat in loops during ModificationStatement::getFunctions (CASSANDRA-11621)
 * cqlsh: COPY FROM should use regular inserts for single statement batches and
   report errors correctly if workers processes crash on initialization (CASSANDRA-11474)
 * Always close cluster with connection in CqlRecordWriter (CASSANDRA-11553)
 * Allow only DISTINCT queries with partition keys restrictions (CASSANDRA-11339)
 * CqlConfigHelper no longer requires both a keystore and truststore to work (CASSANDRA-11532)
 * Make deprecated repair methods backward-compatible with previous notification service (CASSANDRA-11430)
 * IncomingStreamingConnection version check message wrong (CASSANDRA-11462)
Merged from 2.1:
 * Support mlockall on IBM POWER arch (CASSANDRA-11576)
 * Add option to disable use of severity in DynamicEndpointSnitch (CASSANDRA-11737)
 * cqlsh COPY FROM fails for null values with non-prepared statements (CASSANDRA-11631)
 * Make cython optional in pylib/setup.py (CASSANDRA-11630)
 * Change order of directory searching for cassandra.in.sh to favor local one (CASSANDRA-11628)
 * cqlsh COPY FROM fails with []{} chars in UDT/tuple fields/values (CASSANDRA-11633)
 * clqsh: COPY FROM throws TypeError with Cython extensions enabled (CASSANDRA-11574)
 * cqlsh: COPY FROM ignores NULL values in conversion (CASSANDRA-11549)
 * Validate levels when building LeveledScanner to avoid overlaps with orphaned sstables (CASSANDRA-9935)


3.5
 * StaticTokenTreeBuilder should respect posibility of duplicate tokens (CASSANDRA-11525)
 * Correctly fix potential assertion error during compaction (CASSANDRA-11353)
 * Avoid index segment stitching in RAM which lead to OOM on big SSTable files (CASSANDRA-11383)
 * Fix clustering and row filters for LIKE queries on clustering columns (CASSANDRA-11397)
Merged from 3.0:
 * Fix rare NPE on schema upgrade from 2.x to 3.x (CASSANDRA-10943)
 * Improve backoff policy for cqlsh COPY FROM (CASSANDRA-11320)
 * Improve IF NOT EXISTS check in CREATE INDEX (CASSANDRA-11131)
 * Upgrade ohc to 0.4.3
 * Enable SO_REUSEADDR for JMX RMI server sockets (CASSANDRA-11093)
 * Allocate merkletrees with the correct size (CASSANDRA-11390)
 * Support streaming pre-3.0 sstables (CASSANDRA-10990)
 * Add backpressure to compressed or encrypted commit log (CASSANDRA-10971)
 * SSTableExport supports secondary index tables (CASSANDRA-11330)
 * Fix sstabledump to include missing info in debug output (CASSANDRA-11321)
 * Establish and implement canonical bulk reading workload(s) (CASSANDRA-10331)
 * Fix paging for IN queries on tables without clustering columns (CASSANDRA-11208)
 * Remove recursive call from CompositesSearcher (CASSANDRA-11304)
 * Fix filtering on non-primary key columns for queries without index (CASSANDRA-6377)
 * Fix sstableloader fail when using materialized view (CASSANDRA-11275)
Merged from 2.2:
 * DatabaseDescriptor should log stacktrace in case of Eception during seed provider creation (CASSANDRA-11312)
 * Use canonical path for directory in SSTable descriptor (CASSANDRA-10587)
 * Add cassandra-stress keystore option (CASSANDRA-9325)
 * Dont mark sstables as repairing with sub range repairs (CASSANDRA-11451)
 * Notify when sstables change after cancelling compaction (CASSANDRA-11373)
 * cqlsh: COPY FROM should check that explicit column names are valid (CASSANDRA-11333)
 * Add -Dcassandra.start_gossip startup option (CASSANDRA-10809)
 * Fix UTF8Validator.validate() for modified UTF-8 (CASSANDRA-10748)
 * Clarify that now() function is calculated on the coordinator node in CQL documentation (CASSANDRA-10900)
 * Fix bloom filter sizing with LCS (CASSANDRA-11344)
 * (cqlsh) Fix error when result is 0 rows with EXPAND ON (CASSANDRA-11092)
 * Add missing newline at end of bin/cqlsh (CASSANDRA-11325)
 * Unresolved hostname leads to replace being ignored (CASSANDRA-11210)
 * Only log yaml config once, at startup (CASSANDRA-11217)
 * Reference leak with parallel repairs on the same table (CASSANDRA-11215)
Merged from 2.1:
 * Add a -j parameter to scrub/cleanup/upgradesstables to state how
   many threads to use (CASSANDRA-11179)
 * COPY FROM on large datasets: fix progress report and debug performance (CASSANDRA-11053)
 * InvalidateKeys should have a weak ref to key cache (CASSANDRA-11176)


3.4
 * (cqlsh) add cqlshrc option to always connect using ssl (CASSANDRA-10458)
 * Cleanup a few resource warnings (CASSANDRA-11085)
 * Allow custom tracing implementations (CASSANDRA-10392)
 * Extract LoaderOptions to be able to be used from outside (CASSANDRA-10637)
 * fix OnDiskIndexTest to properly treat empty ranges (CASSANDRA-11205)
 * fix TrackerTest to handle new notifications (CASSANDRA-11178)
 * add SASI validation for partitioner and complex columns (CASSANDRA-11169)
 * Add caching of encrypted credentials in PasswordAuthenticator (CASSANDRA-7715)
 * fix SASI memtable switching on flush (CASSANDRA-11159)
 * Remove duplicate offline compaction tracking (CASSANDRA-11148)
 * fix EQ semantics of analyzed SASI indexes (CASSANDRA-11130)
 * Support long name output for nodetool commands (CASSANDRA-7950)
 * Encrypted hints (CASSANDRA-11040)
 * SASI index options validation (CASSANDRA-11136)
 * Optimize disk seek using min/max column name meta data when the LIMIT clause is used
   (CASSANDRA-8180)
 * Add LIKE support to CQL3 (CASSANDRA-11067)
 * Generic Java UDF types (CASSANDRA-10819)
 * cqlsh: Include sub-second precision in timestamps by default (CASSANDRA-10428)
 * Set javac encoding to utf-8 (CASSANDRA-11077)
 * Integrate SASI index into Cassandra (CASSANDRA-10661)
 * Add --skip-flush option to nodetool snapshot
 * Skip values for non-queried columns (CASSANDRA-10657)
 * Add support for secondary indexes on static columns (CASSANDRA-8103)
 * CommitLogUpgradeTestMaker creates broken commit logs (CASSANDRA-11051)
 * Add metric for number of dropped mutations (CASSANDRA-10866)
 * Simplify row cache invalidation code (CASSANDRA-10396)
 * Support user-defined compaction through nodetool (CASSANDRA-10660)
 * Stripe view locks by key and table ID to reduce contention (CASSANDRA-10981)
 * Add nodetool gettimeout and settimeout commands (CASSANDRA-10953)
 * Add 3.0 metadata to sstablemetadata output (CASSANDRA-10838)
Merged from 3.0:
 * MV should only query complex columns included in the view (CASSANDRA-11069)
 * Failed aggregate creation breaks server permanently (CASSANDRA-11064)
 * Add sstabledump tool (CASSANDRA-7464)
 * Introduce backpressure for hints (CASSANDRA-10972)
 * Fix ClusteringPrefix not being able to read tombstone range boundaries (CASSANDRA-11158)
 * Prevent logging in sandboxed state (CASSANDRA-11033)
 * Disallow drop/alter operations of UDTs used by UDAs (CASSANDRA-10721)
 * Add query time validation method on Index (CASSANDRA-11043)
 * Avoid potential AssertionError in mixed version cluster (CASSANDRA-11128)
 * Properly handle hinted handoff after topology changes (CASSANDRA-5902)
 * AssertionError when listing sstable files on inconsistent disk state (CASSANDRA-11156)
 * Fix wrong rack counting and invalid conditions check for TokenAllocation
   (CASSANDRA-11139)
 * Avoid creating empty hint files (CASSANDRA-11090)
 * Fix leak detection strong reference loop using weak reference (CASSANDRA-11120)
 * Configurie BatchlogManager to stop delayed tasks on shutdown (CASSANDRA-11062)
 * Hadoop integration is incompatible with Cassandra Driver 3.0.0 (CASSANDRA-11001)
 * Add dropped_columns to the list of schema table so it gets handled
   properly (CASSANDRA-11050)
 * Fix NPE when using forceRepairRangeAsync without DC (CASSANDRA-11239)
Merged from 2.2:
 * Preserve order for preferred SSL cipher suites (CASSANDRA-11164)
 * Range.compareTo() violates the contract of Comparable (CASSANDRA-11216)
 * Avoid NPE when serializing ErrorMessage with null message (CASSANDRA-11167)
 * Replacing an aggregate with a new version doesn't reset INITCOND (CASSANDRA-10840)
 * (cqlsh) cqlsh cannot be called through symlink (CASSANDRA-11037)
 * fix ohc and java-driver pom dependencies in build.xml (CASSANDRA-10793)
 * Protect from keyspace dropped during repair (CASSANDRA-11065)
 * Handle adding fields to a UDT in SELECT JSON and toJson() (CASSANDRA-11146)
 * Better error message for cleanup (CASSANDRA-10991)
 * cqlsh pg-style-strings broken if line ends with ';' (CASSANDRA-11123)
 * Always persist upsampled index summaries (CASSANDRA-10512)
 * (cqlsh) Fix inconsistent auto-complete (CASSANDRA-10733)
 * Make SELECT JSON and toJson() threadsafe (CASSANDRA-11048)
 * Fix SELECT on tuple relations for mixed ASC/DESC clustering order (CASSANDRA-7281)
 * Use cloned TokenMetadata in size estimates to avoid race against membership check
   (CASSANDRA-10736)
 * (cqlsh) Support utf-8/cp65001 encoding on Windows (CASSANDRA-11030)
 * Fix paging on DISTINCT queries repeats result when first row in partition changes
   (CASSANDRA-10010)
 * (cqlsh) Support timezone conversion using pytz (CASSANDRA-10397)
 * cqlsh: change default encoding to UTF-8 (CASSANDRA-11124)
Merged from 2.1:
 * Checking if an unlogged batch is local is inefficient (CASSANDRA-11529)
 * Fix out-of-space error treatment in memtable flushing (CASSANDRA-11448).
 * Don't do defragmentation if reading from repaired sstables (CASSANDRA-10342)
 * Fix streaming_socket_timeout_in_ms not enforced (CASSANDRA-11286)
 * Avoid dropping message too quickly due to missing unit conversion (CASSANDRA-11302)
 * Don't remove FailureDetector history on removeEndpoint (CASSANDRA-10371)
 * Only notify if repair status changed (CASSANDRA-11172)
 * Use logback setting for 'cassandra -v' command (CASSANDRA-10767)
 * Fix sstableloader to unthrottle streaming by default (CASSANDRA-9714)
 * Fix incorrect warning in 'nodetool status' (CASSANDRA-10176)
 * Properly release sstable ref when doing offline scrub (CASSANDRA-10697)
 * Improve nodetool status performance for large cluster (CASSANDRA-7238)
 * Gossiper#isEnabled is not thread safe (CASSANDRA-11116)
 * Avoid major compaction mixing repaired and unrepaired sstables in DTCS (CASSANDRA-11113)
 * Make it clear what DTCS timestamp_resolution is used for (CASSANDRA-11041)
 * (cqlsh) Display milliseconds when datetime overflows (CASSANDRA-10625)


3.3
 * Avoid infinite loop if owned range is smaller than number of
   data dirs (CASSANDRA-11034)
 * Avoid bootstrap hanging when existing nodes have no data to stream (CASSANDRA-11010)
Merged from 3.0:
 * Remove double initialization of newly added tables (CASSANDRA-11027)
 * Filter keys searcher results by target range (CASSANDRA-11104)
 * Fix deserialization of legacy read commands (CASSANDRA-11087)
 * Fix incorrect computation of deletion time in sstable metadata (CASSANDRA-11102)
 * Avoid memory leak when collecting sstable metadata (CASSANDRA-11026)
 * Mutations do not block for completion under view lock contention (CASSANDRA-10779)
 * Invalidate legacy schema tables when unloading them (CASSANDRA-11071)
 * (cqlsh) handle INSERT and UPDATE statements with LWT conditions correctly
   (CASSANDRA-11003)
 * Fix DISTINCT queries in mixed version clusters (CASSANDRA-10762)
 * Migrate build status for indexes along with legacy schema (CASSANDRA-11046)
 * Ensure SSTables for legacy KEYS indexes can be read (CASSANDRA-11045)
 * Added support for IBM zSystems architecture (CASSANDRA-11054)
 * Update CQL documentation (CASSANDRA-10899)
 * Check the column name, not cell name, for dropped columns when reading
   legacy sstables (CASSANDRA-11018)
 * Don't attempt to index clustering values of static rows (CASSANDRA-11021)
 * Remove checksum files after replaying hints (CASSANDRA-10947)
 * Support passing base table metadata to custom 2i validation (CASSANDRA-10924)
 * Ensure stale index entries are purged during reads (CASSANDRA-11013)
 * (cqlsh) Also apply --connect-timeout to control connection
   timeout (CASSANDRA-10959)
 * Fix AssertionError when removing from list using UPDATE (CASSANDRA-10954)
 * Fix UnsupportedOperationException when reading old sstable with range
   tombstone (CASSANDRA-10743)
 * MV should use the maximum timestamp of the primary key (CASSANDRA-10910)
 * Fix potential assertion error during compaction (CASSANDRA-10944)
Merged from 2.2:
 * maxPurgeableTimestamp needs to check memtables too (CASSANDRA-9949)
 * Apply change to compaction throughput in real time (CASSANDRA-10025)
 * (cqlsh) encode input correctly when saving history
 * Fix potential NPE on ORDER BY queries with IN (CASSANDRA-10955)
 * Start L0 STCS-compactions even if there is a L0 -> L1 compaction
   going (CASSANDRA-10979)
 * Make UUID LSB unique per process (CASSANDRA-7925)
 * Avoid NPE when performing sstable tasks (scrub etc.) (CASSANDRA-10980)
 * Make sure client gets tombstone overwhelmed warning (CASSANDRA-9465)
 * Fix error streaming section more than 2GB (CASSANDRA-10961)
 * Histogram buckets exposed in jmx are sorted incorrectly (CASSANDRA-10975)
 * Enable GC logging by default (CASSANDRA-10140)
 * Optimize pending range computation (CASSANDRA-9258)
 * Skip commit log and saved cache directories in SSTable version startup check (CASSANDRA-10902)
 * drop/alter user should be case sensitive (CASSANDRA-10817)
Merged from 2.1:
 * test_bulk_round_trip_blogposts is failing occasionally (CASSANDRA-10938)
 * Fix isJoined return true only after becoming cluster member (CASANDRA-11007)
 * Fix bad gossip generation seen in long-running clusters (CASSANDRA-10969)
 * Avoid NPE when incremental repair fails (CASSANDRA-10909)
 * Unmark sstables compacting once they are done in cleanup/scrub/upgradesstables (CASSANDRA-10829)
 * Allow simultaneous bootstrapping with strict consistency when no vnodes are used (CASSANDRA-11005)
 * Log a message when major compaction does not result in a single file (CASSANDRA-10847)
 * (cqlsh) fix cqlsh_copy_tests when vnodes are disabled (CASSANDRA-10997)
 * (cqlsh) Add request timeout option to cqlsh (CASSANDRA-10686)
 * Avoid AssertionError while submitting hint with LWT (CASSANDRA-10477)
 * If CompactionMetadata is not in stats file, use index summary instead (CASSANDRA-10676)
 * Retry sending gossip syn multiple times during shadow round (CASSANDRA-8072)
 * Fix pending range calculation during moves (CASSANDRA-10887)
 * Sane default (200Mbps) for inter-DC streaming througput (CASSANDRA-8708)



3.2
 * Make sure tokens don't exist in several data directories (CASSANDRA-6696)
 * Add requireAuthorization method to IAuthorizer (CASSANDRA-10852)
 * Move static JVM options to conf/jvm.options file (CASSANDRA-10494)
 * Fix CassandraVersion to accept x.y version string (CASSANDRA-10931)
 * Add forceUserDefinedCleanup to allow more flexible cleanup (CASSANDRA-10708)
 * (cqlsh) allow setting TTL with COPY (CASSANDRA-9494)
 * Fix counting of received sstables in streaming (CASSANDRA-10949)
 * Implement hints compression (CASSANDRA-9428)
 * Fix potential assertion error when reading static columns (CASSANDRA-10903)
 * Fix EstimatedHistogram creation in nodetool tablehistograms (CASSANDRA-10859)
 * Establish bootstrap stream sessions sequentially (CASSANDRA-6992)
 * Sort compactionhistory output by timestamp (CASSANDRA-10464)
 * More efficient BTree removal (CASSANDRA-9991)
 * Make tablehistograms accept the same syntax as tablestats (CASSANDRA-10149)
 * Group pending compactions based on table (CASSANDRA-10718)
 * Add compressor name in sstablemetadata output (CASSANDRA-9879)
 * Fix type casting for counter columns (CASSANDRA-10824)
 * Prevent running Cassandra as root (CASSANDRA-8142)
 * bound maximum in-flight commit log replay mutation bytes to 64 megabytes (CASSANDRA-8639)
 * Normalize all scripts (CASSANDRA-10679)
 * Make compression ratio much more accurate (CASSANDRA-10225)
 * Optimize building of Clustering object when only one is created (CASSANDRA-10409)
 * Make index building pluggable (CASSANDRA-10681)
 * Add sstable flush observer (CASSANDRA-10678)
 * Improve NTS endpoints calculation (CASSANDRA-10200)
 * Improve performance of the folderSize function (CASSANDRA-10677)
 * Add support for type casting in selection clause (CASSANDRA-10310)
 * Added graphing option to cassandra-stress (CASSANDRA-7918)
 * Abort in-progress queries that time out (CASSANDRA-7392)
 * Add transparent data encryption core classes (CASSANDRA-9945)
Merged from 3.0:
 * Better handling of SSL connection errors inter-node (CASSANDRA-10816)
 * Avoid NoSuchElementException when executing empty batch (CASSANDRA-10711)
 * Avoid building PartitionUpdate in toString (CASSANDRA-10897)
 * Reduce heap spent when receiving many SSTables (CASSANDRA-10797)
 * Add back support for 3rd party auth providers to bulk loader (CASSANDRA-10873)
 * Eliminate the dependency on jgrapht for UDT resolution (CASSANDRA-10653)
 * (Hadoop) Close Clusters and Sessions in Hadoop Input/Output classes (CASSANDRA-10837)
 * Fix sstableloader not working with upper case keyspace name (CASSANDRA-10806)
Merged from 2.2:
 * jemalloc detection fails due to quoting issues in regexv (CASSANDRA-10946)
 * (cqlsh) show correct column names for empty result sets (CASSANDRA-9813)
 * Add new types to Stress (CASSANDRA-9556)
 * Add property to allow listening on broadcast interface (CASSANDRA-9748)
Merged from 2.1:
 * Match cassandra-loader options in COPY FROM (CASSANDRA-9303)
 * Fix binding to any address in CqlBulkRecordWriter (CASSANDRA-9309)
 * cqlsh fails to decode utf-8 characters for text typed columns (CASSANDRA-10875)
 * Log error when stream session fails (CASSANDRA-9294)
 * Fix bugs in commit log archiving startup behavior (CASSANDRA-10593)
 * (cqlsh) further optimise COPY FROM (CASSANDRA-9302)
 * Allow CREATE TABLE WITH ID (CASSANDRA-9179)
 * Make Stress compiles within eclipse (CASSANDRA-10807)
 * Cassandra Daemon should print JVM arguments (CASSANDRA-10764)
 * Allow cancellation of index summary redistribution (CASSANDRA-8805)


3.1.1
Merged from 3.0:
  * Fix upgrade data loss due to range tombstone deleting more data than then should
    (CASSANDRA-10822)


3.1
Merged from 3.0:
 * Avoid MV race during node decommission (CASSANDRA-10674)
 * Disable reloading of GossipingPropertyFileSnitch (CASSANDRA-9474)
 * Handle single-column deletions correction in materialized views
   when the column is part of the view primary key (CASSANDRA-10796)
 * Fix issue with datadir migration on upgrade (CASSANDRA-10788)
 * Fix bug with range tombstones on reverse queries and test coverage for
   AbstractBTreePartition (CASSANDRA-10059)
 * Remove 64k limit on collection elements (CASSANDRA-10374)
 * Remove unclear Indexer.indexes() method (CASSANDRA-10690)
 * Fix NPE on stream read error (CASSANDRA-10771)
 * Normalize cqlsh DESC output (CASSANDRA-10431)
 * Rejects partition range deletions when columns are specified (CASSANDRA-10739)
 * Fix error when saving cached key for old format sstable (CASSANDRA-10778)
 * Invalidate prepared statements on DROP INDEX (CASSANDRA-10758)
 * Fix SELECT statement with IN restrictions on partition key,
   ORDER BY and LIMIT (CASSANDRA-10729)
 * Improve stress performance over 1k threads (CASSANDRA-7217)
 * Wait for migration responses to complete before bootstrapping (CASSANDRA-10731)
 * Unable to create a function with argument of type Inet (CASSANDRA-10741)
 * Fix backward incompatibiliy in CqlInputFormat (CASSANDRA-10717)
 * Correctly preserve deletion info on updated rows when notifying indexers
   of single-row deletions (CASSANDRA-10694)
 * Notify indexers of partition delete during cleanup (CASSANDRA-10685)
 * Keep the file open in trySkipCache (CASSANDRA-10669)
 * Updated trigger example (CASSANDRA-10257)
Merged from 2.2:
 * Verify tables in pseudo-system keyspaces at startup (CASSANDRA-10761)
 * Fix IllegalArgumentException in DataOutputBuffer.reallocate for large buffers (CASSANDRA-10592)
 * Show CQL help in cqlsh in web browser (CASSANDRA-7225)
 * Serialize on disk the proper SSTable compression ratio (CASSANDRA-10775)
 * Reject index queries while the index is building (CASSANDRA-8505)
 * CQL.textile syntax incorrectly includes optional keyspace for aggregate SFUNC and FINALFUNC (CASSANDRA-10747)
 * Fix JSON update with prepared statements (CASSANDRA-10631)
 * Don't do anticompaction after subrange repair (CASSANDRA-10422)
 * Fix SimpleDateType type compatibility (CASSANDRA-10027)
 * (Hadoop) fix splits calculation (CASSANDRA-10640)
 * (Hadoop) ensure that Cluster instances are always closed (CASSANDRA-10058)
Merged from 2.1:
 * Fix Stress profile parsing on Windows (CASSANDRA-10808)
 * Fix incremental repair hang when replica is down (CASSANDRA-10288)
 * Optimize the way we check if a token is repaired in anticompaction (CASSANDRA-10768)
 * Add proper error handling to stream receiver (CASSANDRA-10774)
 * Warn or fail when changing cluster topology live (CASSANDRA-10243)
 * Status command in debian/ubuntu init script doesn't work (CASSANDRA-10213)
 * Some DROP ... IF EXISTS incorrectly result in exceptions on non-existing KS (CASSANDRA-10658)
 * DeletionTime.compareTo wrong in rare cases (CASSANDRA-10749)
 * Force encoding when computing statement ids (CASSANDRA-10755)
 * Properly reject counters as map keys (CASSANDRA-10760)
 * Fix the sstable-needs-cleanup check (CASSANDRA-10740)
 * (cqlsh) Print column names before COPY operation (CASSANDRA-8935)
 * Fix CompressedInputStream for proper cleanup (CASSANDRA-10012)
 * (cqlsh) Support counters in COPY commands (CASSANDRA-9043)
 * Try next replica if not possible to connect to primary replica on
   ColumnFamilyRecordReader (CASSANDRA-2388)
 * Limit window size in DTCS (CASSANDRA-10280)
 * sstableloader does not use MAX_HEAP_SIZE env parameter (CASSANDRA-10188)
 * (cqlsh) Improve COPY TO performance and error handling (CASSANDRA-9304)
 * Create compression chunk for sending file only (CASSANDRA-10680)
 * Forbid compact clustering column type changes in ALTER TABLE (CASSANDRA-8879)
 * Reject incremental repair with subrange repair (CASSANDRA-10422)
 * Add a nodetool command to refresh size_estimates (CASSANDRA-9579)
 * Invalidate cache after stream receive task is completed (CASSANDRA-10341)
 * Reject counter writes in CQLSSTableWriter (CASSANDRA-10258)
 * Remove superfluous COUNTER_MUTATION stage mapping (CASSANDRA-10605)


3.0
 * Fix AssertionError while flushing memtable due to materialized views
   incorrectly inserting empty rows (CASSANDRA-10614)
 * Store UDA initcond as CQL literal in the schema table, instead of a blob (CASSANDRA-10650)
 * Don't use -1 for the position of partition key in schema (CASSANDRA-10491)
 * Fix distinct queries in mixed version cluster (CASSANDRA-10573)
 * Skip sstable on clustering in names query (CASSANDRA-10571)
 * Remove value skipping as it breaks read-repair (CASSANDRA-10655)
 * Fix bootstrapping with MVs (CASSANDRA-10621)
 * Make sure EACH_QUORUM reads are using NTS (CASSANDRA-10584)
 * Fix MV replica filtering for non-NetworkTopologyStrategy (CASSANDRA-10634)
 * (Hadoop) fix CIF describeSplits() not handling 0 size estimates (CASSANDRA-10600)
 * Fix reading of legacy sstables (CASSANDRA-10590)
 * Use CQL type names in schema metadata tables (CASSANDRA-10365)
 * Guard batchlog replay against integer division by zero (CASSANDRA-9223)
 * Fix bug when adding a column to thrift with the same name than a primary key (CASSANDRA-10608)
 * Add client address argument to IAuthenticator::newSaslNegotiator (CASSANDRA-8068)
 * Fix implementation of LegacyLayout.LegacyBoundComparator (CASSANDRA-10602)
 * Don't use 'names query' read path for counters (CASSANDRA-10572)
 * Fix backward compatibility for counters (CASSANDRA-10470)
 * Remove memory_allocator paramter from cassandra.yaml (CASSANDRA-10581,10628)
 * Execute the metadata reload task of all registered indexes on CFS::reload (CASSANDRA-10604)
 * Fix thrift cas operations with defined columns (CASSANDRA-10576)
 * Fix PartitionUpdate.operationCount()for updates with static column operations (CASSANDRA-10606)
 * Fix thrift get() queries with defined columns (CASSANDRA-10586)
 * Fix marking of indexes as built and removed (CASSANDRA-10601)
 * Skip initialization of non-registered 2i instances, remove Index::getIndexName (CASSANDRA-10595)
 * Fix batches on multiple tables (CASSANDRA-10554)
 * Ensure compaction options are validated when updating KeyspaceMetadata (CASSANDRA-10569)
 * Flatten Iterator Transformation Hierarchy (CASSANDRA-9975)
 * Remove token generator (CASSANDRA-5261)
 * RolesCache should not be created for any authenticator that does not requireAuthentication (CASSANDRA-10562)
 * Fix LogTransaction checking only a single directory for files (CASSANDRA-10421)
 * Fix handling of range tombstones when reading old format sstables (CASSANDRA-10360)
 * Aggregate with Initial Condition fails with C* 3.0 (CASSANDRA-10367)
Merged from 2.2:
 * (cqlsh) show partial trace if incomplete after max_trace_wait (CASSANDRA-7645)
 * Use most up-to-date version of schema for system tables (CASSANDRA-10652)
 * Deprecate memory_allocator in cassandra.yaml (CASSANDRA-10581,10628)
 * Expose phi values from failure detector via JMX and tweak debug
   and trace logging (CASSANDRA-9526)
 * Fix IllegalArgumentException in DataOutputBuffer.reallocate for large buffers (CASSANDRA-10592)
Merged from 2.1:
 * Shutdown compaction in drain to prevent leak (CASSANDRA-10079)
 * (cqlsh) fix COPY using wrong variable name for time_format (CASSANDRA-10633)
 * Do not run SizeEstimatesRecorder if a node is not a member of the ring (CASSANDRA-9912)
 * Improve handling of dead nodes in gossip (CASSANDRA-10298)
 * Fix logback-tools.xml incorrectly configured for outputing to System.err
   (CASSANDRA-9937)
 * Fix streaming to catch exception so retry not fail (CASSANDRA-10557)
 * Add validation method to PerRowSecondaryIndex (CASSANDRA-10092)
 * Support encrypted and plain traffic on the same port (CASSANDRA-10559)
 * Do STCS in DTCS windows (CASSANDRA-10276)
 * Avoid repetition of JVM_OPTS in debian package (CASSANDRA-10251)
 * Fix potential NPE from handling result of SIM.highestSelectivityIndex (CASSANDRA-10550)
 * Fix paging issues with partitions containing only static columns data (CASSANDRA-10381)
 * Fix conditions on static columns (CASSANDRA-10264)
 * AssertionError: attempted to delete non-existing file CommitLog (CASSANDRA-10377)
 * Fix sorting for queries with an IN condition on partition key columns (CASSANDRA-10363)


3.0-rc2
 * Fix SELECT DISTINCT queries between 2.2.2 nodes and 3.0 nodes (CASSANDRA-10473)
 * Remove circular references in SegmentedFile (CASSANDRA-10543)
 * Ensure validation of indexed values only occurs once per-partition (CASSANDRA-10536)
 * Fix handling of static columns for range tombstones in thrift (CASSANDRA-10174)
 * Support empty ColumnFilter for backward compatility on empty IN (CASSANDRA-10471)
 * Remove Pig support (CASSANDRA-10542)
 * Fix LogFile throws Exception when assertion is disabled (CASSANDRA-10522)
 * Revert CASSANDRA-7486, make CMS default GC, move GC config to
   conf/jvm.options (CASSANDRA-10403)
 * Fix TeeingAppender causing some logs to be truncated/empty (CASSANDRA-10447)
 * Allow EACH_QUORUM for reads (CASSANDRA-9602)
 * Fix potential ClassCastException while upgrading (CASSANDRA-10468)
 * Fix NPE in MVs on update (CASSANDRA-10503)
 * Only include modified cell data in indexing deltas (CASSANDRA-10438)
 * Do not load keyspace when creating sstable writer (CASSANDRA-10443)
 * If node is not yet gossiping write all MV updates to batchlog only (CASSANDRA-10413)
 * Re-populate token metadata after commit log recovery (CASSANDRA-10293)
 * Provide additional metrics for materialized views (CASSANDRA-10323)
 * Flush system schema tables after local schema changes (CASSANDRA-10429)
Merged from 2.2:
 * Reduce contention getting instances of CompositeType (CASSANDRA-10433)
 * Fix the regression when using LIMIT with aggregates (CASSANDRA-10487)
 * Avoid NoClassDefFoundError during DataDescriptor initialization on windows (CASSANDRA-10412)
 * Preserve case of quoted Role & User names (CASSANDRA-10394)
 * cqlsh pg-style-strings broken (CASSANDRA-10484)
 * cqlsh prompt includes name of keyspace after failed `use` statement (CASSANDRA-10369)
Merged from 2.1:
 * (cqlsh) Distinguish negative and positive infinity in output (CASSANDRA-10523)
 * (cqlsh) allow custom time_format for COPY TO (CASSANDRA-8970)
 * Don't allow startup if the node's rack has changed (CASSANDRA-10242)
 * (cqlsh) show partial trace if incomplete after max_trace_wait (CASSANDRA-7645)
 * Allow LOCAL_JMX to be easily overridden (CASSANDRA-10275)
 * Mark nodes as dead even if they've already left (CASSANDRA-10205)


3.0.0-rc1
 * Fix mixed version read request compatibility for compact static tables
   (CASSANDRA-10373)
 * Fix paging of DISTINCT with static and IN (CASSANDRA-10354)
 * Allow MATERIALIZED VIEW's SELECT statement to restrict primary key
   columns (CASSANDRA-9664)
 * Move crc_check_chance out of compression options (CASSANDRA-9839)
 * Fix descending iteration past end of BTreeSearchIterator (CASSANDRA-10301)
 * Transfer hints to a different node on decommission (CASSANDRA-10198)
 * Check partition keys for CAS operations during stmt validation (CASSANDRA-10338)
 * Add custom query expressions to SELECT (CASSANDRA-10217)
 * Fix minor bugs in MV handling (CASSANDRA-10362)
 * Allow custom indexes with 0,1 or multiple target columns (CASSANDRA-10124)
 * Improve MV schema representation (CASSANDRA-9921)
 * Add flag to enable/disable coordinator batchlog for MV writes (CASSANDRA-10230)
 * Update cqlsh COPY for new internal driver serialization interface (CASSANDRA-10318)
 * Give index implementations more control over rebuild operations (CASSANDRA-10312)
 * Update index file format (CASSANDRA-10314)
 * Add "shadowable" row tombstones to deal with mv timestamp issues (CASSANDRA-10261)
 * CFS.loadNewSSTables() broken for pre-3.0 sstables
 * Cache selected index in read command to reduce lookups (CASSANDRA-10215)
 * Small optimizations of sstable index serialization (CASSANDRA-10232)
 * Support for both encrypted and unencrypted native transport connections (CASSANDRA-9590)
Merged from 2.2:
 * Configurable page size in cqlsh (CASSANDRA-9855)
 * Defer default role manager setup until all nodes are on 2.2+ (CASSANDRA-9761)
 * Handle missing RoleManager in config after upgrade to 2.2 (CASSANDRA-10209)
Merged from 2.1:
 * Bulk Loader API could not tolerate even node failure (CASSANDRA-10347)
 * Avoid misleading pushed notifications when multiple nodes
   share an rpc_address (CASSANDRA-10052)
 * Fix dropping undroppable when message queue is full (CASSANDRA-10113)
 * Fix potential ClassCastException during paging (CASSANDRA-10352)
 * Prevent ALTER TYPE from creating circular references (CASSANDRA-10339)
 * Fix cache handling of 2i and base tables (CASSANDRA-10155, 10359)
 * Fix NPE in nodetool compactionhistory (CASSANDRA-9758)
 * (Pig) support BulkOutputFormat as a URL parameter (CASSANDRA-7410)
 * BATCH statement is broken in cqlsh (CASSANDRA-10272)
 * (cqlsh) Make cqlsh PEP8 Compliant (CASSANDRA-10066)
 * (cqlsh) Fix error when starting cqlsh with --debug (CASSANDRA-10282)
 * Scrub, Cleanup and Upgrade do not unmark compacting until all operations
   have completed, regardless of the occurence of exceptions (CASSANDRA-10274)


3.0.0-beta2
 * Fix columns returned by AbstractBtreePartitions (CASSANDRA-10220)
 * Fix backward compatibility issue due to AbstractBounds serialization bug (CASSANDRA-9857)
 * Fix startup error when upgrading nodes (CASSANDRA-10136)
 * Base table PRIMARY KEY can be assumed to be NOT NULL in MV creation (CASSANDRA-10147)
 * Improve batchlog write patch (CASSANDRA-9673)
 * Re-apply MaterializedView updates on commitlog replay (CASSANDRA-10164)
 * Require AbstractType.isByteOrderComparable declaration in constructor (CASSANDRA-9901)
 * Avoid digest mismatch on upgrade to 3.0 (CASSANDRA-9554)
 * Fix Materialized View builder when adding multiple MVs (CASSANDRA-10156)
 * Choose better poolingOptions for protocol v4 in cassandra-stress (CASSANDRA-10182)
 * Fix LWW bug affecting Materialized Views (CASSANDRA-10197)
 * Ensures frozen sets and maps are always sorted (CASSANDRA-10162)
 * Don't deadlock when flushing CFS backed custom indexes (CASSANDRA-10181)
 * Fix double flushing of secondary index tables (CASSANDRA-10180)
 * Fix incorrect handling of range tombstones in thrift (CASSANDRA-10046)
 * Only use batchlog when paired materialized view replica is remote (CASSANDRA-10061)
 * Reuse TemporalRow when updating multiple MaterializedViews (CASSANDRA-10060)
 * Validate gc_grace_seconds for batchlog writes and MVs (CASSANDRA-9917)
 * Fix sstablerepairedset (CASSANDRA-10132)
Merged from 2.2:
 * Cancel transaction for sstables we wont redistribute index summary
   for (CASSANDRA-10270)
 * Retry snapshot deletion after compaction and gc on Windows (CASSANDRA-10222)
 * Fix failure to start with space in directory path on Windows (CASSANDRA-10239)
 * Fix repair hang when snapshot failed (CASSANDRA-10057)
 * Fall back to 1/4 commitlog volume for commitlog_total_space on small disks
   (CASSANDRA-10199)
Merged from 2.1:
 * Added configurable warning threshold for GC duration (CASSANDRA-8907)
 * Fix handling of streaming EOF (CASSANDRA-10206)
 * Only check KeyCache when it is enabled
 * Change streaming_socket_timeout_in_ms default to 1 hour (CASSANDRA-8611)
 * (cqlsh) update list of CQL keywords (CASSANDRA-9232)
 * Add nodetool gettraceprobability command (CASSANDRA-10234)
Merged from 2.0:
 * Fix rare race where older gossip states can be shadowed (CASSANDRA-10366)
 * Fix consolidating racks violating the RF contract (CASSANDRA-10238)
 * Disallow decommission when node is in drained state (CASSANDRA-8741)


2.2.1
 * Fix race during construction of commit log (CASSANDRA-10049)
 * Fix LeveledCompactionStrategyTest (CASSANDRA-9757)
 * Fix broken UnbufferedDataOutputStreamPlus.writeUTF (CASSANDRA-10203)
 * (cqlsh) default load-from-file encoding to utf-8 (CASSANDRA-9898)
 * Avoid returning Permission.NONE when failing to query users table (CASSANDRA-10168)
 * (cqlsh) add CLEAR command (CASSANDRA-10086)
 * Support string literals as Role names for compatibility (CASSANDRA-10135)
Merged from 2.1:
 * Only check KeyCache when it is enabled
 * Change streaming_socket_timeout_in_ms default to 1 hour (CASSANDRA-8611)
 * (cqlsh) update list of CQL keywords (CASSANDRA-9232)


3.0.0-beta1
 * Redesign secondary index API (CASSANDRA-9459, 7771, 9041)
 * Fix throwing ReadFailure instead of ReadTimeout on range queries (CASSANDRA-10125)
 * Rewrite hinted handoff (CASSANDRA-6230)
 * Fix query on static compact tables (CASSANDRA-10093)
 * Fix race during construction of commit log (CASSANDRA-10049)
 * Add option to only purge repaired tombstones (CASSANDRA-6434)
 * Change authorization handling for MVs (CASSANDRA-9927)
 * Add custom JMX enabled executor for UDF sandbox (CASSANDRA-10026)
 * Fix row deletion bug for Materialized Views (CASSANDRA-10014)
 * Support mixed-version clusters with Cassandra 2.1 and 2.2 (CASSANDRA-9704)
 * Fix multiple slices on RowSearchers (CASSANDRA-10002)
 * Fix bug in merging of collections (CASSANDRA-10001)
 * Optimize batchlog replay to avoid full scans (CASSANDRA-7237)
 * Repair improvements when using vnodes (CASSANDRA-5220)
 * Disable scripted UDFs by default (CASSANDRA-9889)
 * Bytecode inspection for Java-UDFs (CASSANDRA-9890)
 * Use byte to serialize MT hash length (CASSANDRA-9792)
 * Replace usage of Adler32 with CRC32 (CASSANDRA-8684)
 * Fix migration to new format from 2.1 SSTable (CASSANDRA-10006)
 * SequentialWriter should extend BufferedDataOutputStreamPlus (CASSANDRA-9500)
 * Use the same repairedAt timestamp within incremental repair session (CASSANDRA-9111)
Merged from 2.2:
 * Allow count(*) and count(1) to be use as normal aggregation (CASSANDRA-10114)
 * An NPE is thrown if the column name is unknown for an IN relation (CASSANDRA-10043)
 * Apply commit_failure_policy to more errors on startup (CASSANDRA-9749)
 * Fix histogram overflow exception (CASSANDRA-9973)
 * Route gossip messages over dedicated socket (CASSANDRA-9237)
 * Add checksum to saved cache files (CASSANDRA-9265)
 * Log warning when using an aggregate without partition key (CASSANDRA-9737)
Merged from 2.1:
 * (cqlsh) Allow encoding to be set through command line (CASSANDRA-10004)
 * Add new JMX methods to change local compaction strategy (CASSANDRA-9965)
 * Write hints for paxos commits (CASSANDRA-7342)
 * (cqlsh) Fix timestamps before 1970 on Windows, always
   use UTC for timestamp display (CASSANDRA-10000)
 * (cqlsh) Avoid overwriting new config file with old config
   when both exist (CASSANDRA-9777)
 * Release snapshot selfRef when doing snapshot repair (CASSANDRA-9998)
 * Cannot replace token does not exist - DN node removed as Fat Client (CASSANDRA-9871)
Merged from 2.0:
 * Don't cast expected bf size to an int (CASSANDRA-9959)
 * Make getFullyExpiredSSTables less expensive (CASSANDRA-9882)


3.0.0-alpha1
 * Implement proper sandboxing for UDFs (CASSANDRA-9402)
 * Simplify (and unify) cleanup of compaction leftovers (CASSANDRA-7066)
 * Allow extra schema definitions in cassandra-stress yaml (CASSANDRA-9850)
 * Metrics should use up to date nomenclature (CASSANDRA-9448)
 * Change CREATE/ALTER TABLE syntax for compression (CASSANDRA-8384)
 * Cleanup crc and adler code for java 8 (CASSANDRA-9650)
 * Storage engine refactor (CASSANDRA-8099, 9743, 9746, 9759, 9781, 9808, 9825,
   9848, 9705, 9859, 9867, 9874, 9828, 9801)
 * Update Guava to 18.0 (CASSANDRA-9653)
 * Bloom filter false positive ratio is not honoured (CASSANDRA-8413)
 * New option for cassandra-stress to leave a ratio of columns null (CASSANDRA-9522)
 * Change hinted_handoff_enabled yaml setting, JMX (CASSANDRA-9035)
 * Add algorithmic token allocation (CASSANDRA-7032)
 * Add nodetool command to replay batchlog (CASSANDRA-9547)
 * Make file buffer cache independent of paths being read (CASSANDRA-8897)
 * Remove deprecated legacy Hadoop code (CASSANDRA-9353)
 * Decommissioned nodes will not rejoin the cluster (CASSANDRA-8801)
 * Change gossip stabilization to use endpoit size (CASSANDRA-9401)
 * Change default garbage collector to G1 (CASSANDRA-7486)
 * Populate TokenMetadata early during startup (CASSANDRA-9317)
 * Undeprecate cache recentHitRate (CASSANDRA-6591)
 * Add support for selectively varint encoding fields (CASSANDRA-9499, 9865)
 * Materialized Views (CASSANDRA-6477)
Merged from 2.2:
 * Avoid grouping sstables for anticompaction with DTCS (CASSANDRA-9900)
 * UDF / UDA execution time in trace (CASSANDRA-9723)
 * Fix broken internode SSL (CASSANDRA-9884)
Merged from 2.1:
 * Add new JMX methods to change local compaction strategy (CASSANDRA-9965)
 * Fix handling of enable/disable autocompaction (CASSANDRA-9899)
 * Add consistency level to tracing ouput (CASSANDRA-9827)
 * Remove repair snapshot leftover on startup (CASSANDRA-7357)
 * Use random nodes for batch log when only 2 racks (CASSANDRA-8735)
 * Ensure atomicity inside thrift and stream session (CASSANDRA-7757)
 * Fix nodetool info error when the node is not joined (CASSANDRA-9031)
Merged from 2.0:
 * Log when messages are dropped due to cross_node_timeout (CASSANDRA-9793)
 * Don't track hotness when opening from snapshot for validation (CASSANDRA-9382)


2.2.0
 * Allow the selection of columns together with aggregates (CASSANDRA-9767)
 * Fix cqlsh copy methods and other windows specific issues (CASSANDRA-9795)
 * Don't wrap byte arrays in SequentialWriter (CASSANDRA-9797)
 * sum() and avg() functions missing for smallint and tinyint types (CASSANDRA-9671)
 * Revert CASSANDRA-9542 (allow native functions in UDA) (CASSANDRA-9771)
Merged from 2.1:
 * Fix MarshalException when upgrading superColumn family (CASSANDRA-9582)
 * Fix broken logging for "empty" flushes in Memtable (CASSANDRA-9837)
 * Handle corrupt files on startup (CASSANDRA-9686)
 * Fix clientutil jar and tests (CASSANDRA-9760)
 * (cqlsh) Allow the SSL protocol version to be specified through the
    config file or environment variables (CASSANDRA-9544)
Merged from 2.0:
 * Add tool to find why expired sstables are not getting dropped (CASSANDRA-10015)
 * Remove erroneous pending HH tasks from tpstats/jmx (CASSANDRA-9129)
 * Don't cast expected bf size to an int (CASSANDRA-9959)
 * checkForEndpointCollision fails for legitimate collisions (CASSANDRA-9765)
 * Complete CASSANDRA-8448 fix (CASSANDRA-9519)
 * Don't include auth credentials in debug log (CASSANDRA-9682)
 * Can't transition from write survey to normal mode (CASSANDRA-9740)
 * Scrub (recover) sstables even when -Index.db is missing (CASSANDRA-9591)
 * Fix growing pending background compaction (CASSANDRA-9662)


2.2.0-rc2
 * Re-enable memory-mapped I/O on Windows (CASSANDRA-9658)
 * Warn when an extra-large partition is compacted (CASSANDRA-9643)
 * (cqlsh) Allow setting the initial connection timeout (CASSANDRA-9601)
 * BulkLoader has --transport-factory option but does not use it (CASSANDRA-9675)
 * Allow JMX over SSL directly from nodetool (CASSANDRA-9090)
 * Update cqlsh for UDFs (CASSANDRA-7556)
 * Change Windows kernel default timer resolution (CASSANDRA-9634)
 * Deprected sstable2json and json2sstable (CASSANDRA-9618)
 * Allow native functions in user-defined aggregates (CASSANDRA-9542)
 * Don't repair system_distributed by default (CASSANDRA-9621)
 * Fix mixing min, max, and count aggregates for blob type (CASSANRA-9622)
 * Rename class for DATE type in Java driver (CASSANDRA-9563)
 * Duplicate compilation of UDFs on coordinator (CASSANDRA-9475)
 * Fix connection leak in CqlRecordWriter (CASSANDRA-9576)
 * Mlockall before opening system sstables & remove boot_without_jna option (CASSANDRA-9573)
 * Add functions to convert timeuuid to date or time, deprecate dateOf and unixTimestampOf (CASSANDRA-9229)
 * Make sure we cancel non-compacting sstables from LifecycleTransaction (CASSANDRA-9566)
 * Fix deprecated repair JMX API (CASSANDRA-9570)
 * Add logback metrics (CASSANDRA-9378)
 * Update and refactor ant test/test-compression to run the tests in parallel (CASSANDRA-9583)
 * Fix upgrading to new directory for secondary index (CASSANDRA-9687)
Merged from 2.1:
 * (cqlsh) Fix bad check for CQL compatibility when DESCRIBE'ing
   COMPACT STORAGE tables with no clustering columns
 * Eliminate strong self-reference chains in sstable ref tidiers (CASSANDRA-9656)
 * Ensure StreamSession uses canonical sstable reader instances (CASSANDRA-9700)
 * Ensure memtable book keeping is not corrupted in the event we shrink usage (CASSANDRA-9681)
 * Update internal python driver for cqlsh (CASSANDRA-9064)
 * Fix IndexOutOfBoundsException when inserting tuple with too many
   elements using the string literal notation (CASSANDRA-9559)
 * Enable describe on indices (CASSANDRA-7814)
 * Fix incorrect result for IN queries where column not found (CASSANDRA-9540)
 * ColumnFamilyStore.selectAndReference may block during compaction (CASSANDRA-9637)
 * Fix bug in cardinality check when compacting (CASSANDRA-9580)
 * Fix memory leak in Ref due to ConcurrentLinkedQueue.remove() behaviour (CASSANDRA-9549)
 * Make rebuild only run one at a time (CASSANDRA-9119)
Merged from 2.0:
 * Avoid NPE in AuthSuccess#decode (CASSANDRA-9727)
 * Add listen_address to system.local (CASSANDRA-9603)
 * Bug fixes to resultset metadata construction (CASSANDRA-9636)
 * Fix setting 'durable_writes' in ALTER KEYSPACE (CASSANDRA-9560)
 * Avoids ballot clash in Paxos (CASSANDRA-9649)
 * Improve trace messages for RR (CASSANDRA-9479)
 * Fix suboptimal secondary index selection when restricted
   clustering column is also indexed (CASSANDRA-9631)
 * (cqlsh) Add min_threshold to DTCS option autocomplete (CASSANDRA-9385)
 * Fix error message when attempting to create an index on a column
   in a COMPACT STORAGE table with clustering columns (CASSANDRA-9527)
 * 'WITH WITH' in alter keyspace statements causes NPE (CASSANDRA-9565)
 * Expose some internals of SelectStatement for inspection (CASSANDRA-9532)
 * ArrivalWindow should use primitives (CASSANDRA-9496)
 * Periodically submit background compaction tasks (CASSANDRA-9592)
 * Set HAS_MORE_PAGES flag to false when PagingState is null (CASSANDRA-9571)


2.2.0-rc1
 * Compressed commit log should measure compressed space used (CASSANDRA-9095)
 * Fix comparison bug in CassandraRoleManager#collectRoles (CASSANDRA-9551)
 * Add tinyint,smallint,time,date support for UDFs (CASSANDRA-9400)
 * Deprecates SSTableSimpleWriter and SSTableSimpleUnsortedWriter (CASSANDRA-9546)
 * Empty INITCOND treated as null in aggregate (CASSANDRA-9457)
 * Remove use of Cell in Thrift MapReduce classes (CASSANDRA-8609)
 * Integrate pre-release Java Driver 2.2-rc1, custom build (CASSANDRA-9493)
 * Clean up gossiper logic for old versions (CASSANDRA-9370)
 * Fix custom payload coding/decoding to match the spec (CASSANDRA-9515)
 * ant test-all results incomplete when parsed (CASSANDRA-9463)
 * Disallow frozen<> types in function arguments and return types for
   clarity (CASSANDRA-9411)
 * Static Analysis to warn on unsafe use of Autocloseable instances (CASSANDRA-9431)
 * Update commitlog archiving examples now that commitlog segments are
   not recycled (CASSANDRA-9350)
 * Extend Transactional API to sstable lifecycle management (CASSANDRA-8568)
 * (cqlsh) Add support for native protocol 4 (CASSANDRA-9399)
 * Ensure that UDF and UDAs are keyspace-isolated (CASSANDRA-9409)
 * Revert CASSANDRA-7807 (tracing completion client notifications) (CASSANDRA-9429)
 * Add ability to stop compaction by ID (CASSANDRA-7207)
 * Let CassandraVersion handle SNAPSHOT version (CASSANDRA-9438)
Merged from 2.1:
 * (cqlsh) Fix using COPY through SOURCE or -f (CASSANDRA-9083)
 * Fix occasional lack of `system` keyspace in schema tables (CASSANDRA-8487)
 * Use ProtocolError code instead of ServerError code for native protocol
   error responses to unsupported protocol versions (CASSANDRA-9451)
 * Default commitlog_sync_batch_window_in_ms changed to 2ms (CASSANDRA-9504)
 * Fix empty partition assertion in unsorted sstable writing tools (CASSANDRA-9071)
 * Ensure truncate without snapshot cannot produce corrupt responses (CASSANDRA-9388)
 * Consistent error message when a table mixes counter and non-counter
   columns (CASSANDRA-9492)
 * Avoid getting unreadable keys during anticompaction (CASSANDRA-9508)
 * (cqlsh) Better float precision by default (CASSANDRA-9224)
 * Improve estimated row count (CASSANDRA-9107)
 * Optimize range tombstone memory footprint (CASSANDRA-8603)
 * Use configured gcgs in anticompaction (CASSANDRA-9397)
Merged from 2.0:
 * Don't accumulate more range than necessary in RangeTombstone.Tracker (CASSANDRA-9486)
 * Add broadcast and rpc addresses to system.local (CASSANDRA-9436)
 * Always mark sstable suspect when corrupted (CASSANDRA-9478)
 * Add database users and permissions to CQL3 documentation (CASSANDRA-7558)
 * Allow JVM_OPTS to be passed to standalone tools (CASSANDRA-5969)
 * Fix bad condition in RangeTombstoneList (CASSANDRA-9485)
 * Fix potential StackOverflow when setting CrcCheckChance over JMX (CASSANDRA-9488)
 * Fix null static columns in pages after the first, paged reversed
   queries (CASSANDRA-8502)
 * Fix counting cache serialization in request metrics (CASSANDRA-9466)
 * Add option not to validate atoms during scrub (CASSANDRA-9406)


2.2.0-beta1
 * Introduce Transactional API for internal state changes (CASSANDRA-8984)
 * Add a flag in cassandra.yaml to enable UDFs (CASSANDRA-9404)
 * Better support of null for UDF (CASSANDRA-8374)
 * Use ecj instead of javassist for UDFs (CASSANDRA-8241)
 * faster async logback configuration for tests (CASSANDRA-9376)
 * Add `smallint` and `tinyint` data types (CASSANDRA-8951)
 * Avoid thrift schema creation when native driver is used in stress tool (CASSANDRA-9374)
 * Make Functions.declared thread-safe
 * Add client warnings to native protocol v4 (CASSANDRA-8930)
 * Allow roles cache to be invalidated (CASSANDRA-8967)
 * Upgrade Snappy (CASSANDRA-9063)
 * Don't start Thrift rpc by default (CASSANDRA-9319)
 * Only stream from unrepaired sstables with incremental repair (CASSANDRA-8267)
 * Aggregate UDFs allow SFUNC return type to differ from STYPE if FFUNC specified (CASSANDRA-9321)
 * Remove Thrift dependencies in bundled tools (CASSANDRA-8358)
 * Disable memory mapping of hsperfdata file for JVM statistics (CASSANDRA-9242)
 * Add pre-startup checks to detect potential incompatibilities (CASSANDRA-8049)
 * Distinguish between null and unset in protocol v4 (CASSANDRA-7304)
 * Add user/role permissions for user-defined functions (CASSANDRA-7557)
 * Allow cassandra config to be updated to restart daemon without unloading classes (CASSANDRA-9046)
 * Don't initialize compaction writer before checking if iter is empty (CASSANDRA-9117)
 * Don't execute any functions at prepare-time (CASSANDRA-9037)
 * Share file handles between all instances of a SegmentedFile (CASSANDRA-8893)
 * Make it possible to major compact LCS (CASSANDRA-7272)
 * Make FunctionExecutionException extend RequestExecutionException
   (CASSANDRA-9055)
 * Add support for SELECT JSON, INSERT JSON syntax and new toJson(), fromJson()
   functions (CASSANDRA-7970)
 * Optimise max purgeable timestamp calculation in compaction (CASSANDRA-8920)
 * Constrain internode message buffer sizes, and improve IO class hierarchy (CASSANDRA-8670)
 * New tool added to validate all sstables in a node (CASSANDRA-5791)
 * Push notification when tracing completes for an operation (CASSANDRA-7807)
 * Delay "node up" and "node added" notifications until native protocol server is started (CASSANDRA-8236)
 * Compressed Commit Log (CASSANDRA-6809)
 * Optimise IntervalTree (CASSANDRA-8988)
 * Add a key-value payload for third party usage (CASSANDRA-8553, 9212)
 * Bump metrics-reporter-config dependency for metrics 3.0 (CASSANDRA-8149)
 * Partition intra-cluster message streams by size, not type (CASSANDRA-8789)
 * Add WriteFailureException to native protocol, notify coordinator of
   write failures (CASSANDRA-8592)
 * Convert SequentialWriter to nio (CASSANDRA-8709)
 * Add role based access control (CASSANDRA-7653, 8650, 7216, 8760, 8849, 8761, 8850)
 * Record client ip address in tracing sessions (CASSANDRA-8162)
 * Indicate partition key columns in response metadata for prepared
   statements (CASSANDRA-7660)
 * Merge UUIDType and TimeUUIDType parse logic (CASSANDRA-8759)
 * Avoid memory allocation when searching index summary (CASSANDRA-8793)
 * Optimise (Time)?UUIDType Comparisons (CASSANDRA-8730)
 * Make CRC32Ex into a separate maven dependency (CASSANDRA-8836)
 * Use preloaded jemalloc w/ Unsafe (CASSANDRA-8714, 9197)
 * Avoid accessing partitioner through StorageProxy (CASSANDRA-8244, 8268)
 * Upgrade Metrics library and remove depricated metrics (CASSANDRA-5657)
 * Serializing Row cache alternative, fully off heap (CASSANDRA-7438)
 * Duplicate rows returned when in clause has repeated values (CASSANDRA-6706)
 * Make CassandraException unchecked, extend RuntimeException (CASSANDRA-8560)
 * Support direct buffer decompression for reads (CASSANDRA-8464)
 * DirectByteBuffer compatible LZ4 methods (CASSANDRA-7039)
 * Group sstables for anticompaction correctly (CASSANDRA-8578)
 * Add ReadFailureException to native protocol, respond
   immediately when replicas encounter errors while handling
   a read request (CASSANDRA-7886)
 * Switch CommitLogSegment from RandomAccessFile to nio (CASSANDRA-8308)
 * Allow mixing token and partition key restrictions (CASSANDRA-7016)
 * Support index key/value entries on map collections (CASSANDRA-8473)
 * Modernize schema tables (CASSANDRA-8261)
 * Support for user-defined aggregation functions (CASSANDRA-8053)
 * Fix NPE in SelectStatement with empty IN values (CASSANDRA-8419)
 * Refactor SelectStatement, return IN results in natural order instead
   of IN value list order and ignore duplicate values in partition key IN restrictions (CASSANDRA-7981)
 * Support UDTs, tuples, and collections in user-defined
   functions (CASSANDRA-7563)
 * Fix aggregate fn results on empty selection, result column name,
   and cqlsh parsing (CASSANDRA-8229)
 * Mark sstables as repaired after full repair (CASSANDRA-7586)
 * Extend Descriptor to include a format value and refactor reader/writer
   APIs (CASSANDRA-7443)
 * Integrate JMH for microbenchmarks (CASSANDRA-8151)
 * Keep sstable levels when bootstrapping (CASSANDRA-7460)
 * Add Sigar library and perform basic OS settings check on startup (CASSANDRA-7838)
 * Support for aggregation functions (CASSANDRA-4914)
 * Remove cassandra-cli (CASSANDRA-7920)
 * Accept dollar quoted strings in CQL (CASSANDRA-7769)
 * Make assassinate a first class command (CASSANDRA-7935)
 * Support IN clause on any partition key column (CASSANDRA-7855)
 * Support IN clause on any clustering column (CASSANDRA-4762)
 * Improve compaction logging (CASSANDRA-7818)
 * Remove YamlFileNetworkTopologySnitch (CASSANDRA-7917)
 * Do anticompaction in groups (CASSANDRA-6851)
 * Support user-defined functions (CASSANDRA-7395, 7526, 7562, 7740, 7781, 7929,
   7924, 7812, 8063, 7813, 7708)
 * Permit configurable timestamps with cassandra-stress (CASSANDRA-7416)
 * Move sstable RandomAccessReader to nio2, which allows using the
   FILE_SHARE_DELETE flag on Windows (CASSANDRA-4050)
 * Remove CQL2 (CASSANDRA-5918)
 * Optimize fetching multiple cells by name (CASSANDRA-6933)
 * Allow compilation in java 8 (CASSANDRA-7028)
 * Make incremental repair default (CASSANDRA-7250)
 * Enable code coverage thru JaCoCo (CASSANDRA-7226)
 * Switch external naming of 'column families' to 'tables' (CASSANDRA-4369)
 * Shorten SSTable path (CASSANDRA-6962)
 * Use unsafe mutations for most unit tests (CASSANDRA-6969)
 * Fix race condition during calculation of pending ranges (CASSANDRA-7390)
 * Fail on very large batch sizes (CASSANDRA-8011)
 * Improve concurrency of repair (CASSANDRA-6455, 8208, 9145)
 * Select optimal CRC32 implementation at runtime (CASSANDRA-8614)
 * Evaluate MurmurHash of Token once per query (CASSANDRA-7096)
 * Generalize progress reporting (CASSANDRA-8901)
 * Resumable bootstrap streaming (CASSANDRA-8838, CASSANDRA-8942)
 * Allow scrub for secondary index (CASSANDRA-5174)
 * Save repair data to system table (CASSANDRA-5839)
 * fix nodetool names that reference column families (CASSANDRA-8872)
 Merged from 2.1:
 * Warn on misuse of unlogged batches (CASSANDRA-9282)
 * Failure detector detects and ignores local pauses (CASSANDRA-9183)
 * Add utility class to support for rate limiting a given log statement (CASSANDRA-9029)
 * Add missing consistency levels to cassandra-stess (CASSANDRA-9361)
 * Fix commitlog getCompletedTasks to not increment (CASSANDRA-9339)
 * Fix for harmless exceptions logged as ERROR (CASSANDRA-8564)
 * Delete processed sstables in sstablesplit/sstableupgrade (CASSANDRA-8606)
 * Improve sstable exclusion from partition tombstones (CASSANDRA-9298)
 * Validate the indexed column rather than the cell's contents for 2i (CASSANDRA-9057)
 * Add support for top-k custom 2i queries (CASSANDRA-8717)
 * Fix error when dropping table during compaction (CASSANDRA-9251)
 * cassandra-stress supports validation operations over user profiles (CASSANDRA-8773)
 * Add support for rate limiting log messages (CASSANDRA-9029)
 * Log the partition key with tombstone warnings (CASSANDRA-8561)
 * Reduce runWithCompactionsDisabled poll interval to 1ms (CASSANDRA-9271)
 * Fix PITR commitlog replay (CASSANDRA-9195)
 * GCInspector logs very different times (CASSANDRA-9124)
 * Fix deleting from an empty list (CASSANDRA-9198)
 * Update tuple and collection types that use a user-defined type when that UDT
   is modified (CASSANDRA-9148, CASSANDRA-9192)
 * Use higher timeout for prepair and snapshot in repair (CASSANDRA-9261)
 * Fix anticompaction blocking ANTI_ENTROPY stage (CASSANDRA-9151)
 * Repair waits for anticompaction to finish (CASSANDRA-9097)
 * Fix streaming not holding ref when stream error (CASSANDRA-9295)
 * Fix canonical view returning early opened SSTables (CASSANDRA-9396)
Merged from 2.0:
 * (cqlsh) Add LOGIN command to switch users (CASSANDRA-7212)
 * Clone SliceQueryFilter in AbstractReadCommand implementations (CASSANDRA-8940)
 * Push correct protocol notification for DROP INDEX (CASSANDRA-9310)
 * token-generator - generated tokens too long (CASSANDRA-9300)
 * Fix counting of tombstones for TombstoneOverwhelmingException (CASSANDRA-9299)
 * Fix ReconnectableSnitch reconnecting to peers during upgrade (CASSANDRA-6702)
 * Include keyspace and table name in error log for collections over the size
   limit (CASSANDRA-9286)
 * Avoid potential overlap in LCS with single-partition sstables (CASSANDRA-9322)
 * Log warning message when a table is queried before the schema has fully
   propagated (CASSANDRA-9136)
 * Overload SecondaryIndex#indexes to accept the column definition (CASSANDRA-9314)
 * (cqlsh) Add SERIAL and LOCAL_SERIAL consistency levels (CASSANDRA-8051)
 * Fix index selection during rebuild with certain table layouts (CASSANDRA-9281)
 * Fix partition-level-delete-only workload accounting (CASSANDRA-9194)
 * Allow scrub to handle corrupted compressed chunks (CASSANDRA-9140)
 * Fix assertion error when resetlocalschema is run during repair (CASSANDRA-9249)
 * Disable single sstable tombstone compactions for DTCS by default (CASSANDRA-9234)
 * IncomingTcpConnection thread is not named (CASSANDRA-9262)
 * Close incoming connections when MessagingService is stopped (CASSANDRA-9238)
 * Fix streaming hang when retrying (CASSANDRA-9132)


2.1.5
 * Re-add deprecated cold_reads_to_omit param for backwards compat (CASSANDRA-9203)
 * Make anticompaction visible in compactionstats (CASSANDRA-9098)
 * Improve nodetool getendpoints documentation about the partition
   key parameter (CASSANDRA-6458)
 * Don't check other keyspaces for schema changes when an user-defined
   type is altered (CASSANDRA-9187)
 * Add generate-idea-files target to build.xml (CASSANDRA-9123)
 * Allow takeColumnFamilySnapshot to take a list of tables (CASSANDRA-8348)
 * Limit major sstable operations to their canonical representation (CASSANDRA-8669)
 * cqlsh: Add tests for INSERT and UPDATE tab completion (CASSANDRA-9125)
 * cqlsh: quote column names when needed in COPY FROM inserts (CASSANDRA-9080)
 * Do not load read meter for offline operations (CASSANDRA-9082)
 * cqlsh: Make CompositeType data readable (CASSANDRA-8919)
 * cqlsh: Fix display of triggers (CASSANDRA-9081)
 * Fix NullPointerException when deleting or setting an element by index on
   a null list collection (CASSANDRA-9077)
 * Buffer bloom filter serialization (CASSANDRA-9066)
 * Fix anti-compaction target bloom filter size (CASSANDRA-9060)
 * Make FROZEN and TUPLE unreserved keywords in CQL (CASSANDRA-9047)
 * Prevent AssertionError from SizeEstimatesRecorder (CASSANDRA-9034)
 * Avoid overwriting index summaries for sstables with an older format that
   does not support downsampling; rebuild summaries on startup when this
   is detected (CASSANDRA-8993)
 * Fix potential data loss in CompressedSequentialWriter (CASSANDRA-8949)
 * Make PasswordAuthenticator number of hashing rounds configurable (CASSANDRA-8085)
 * Fix AssertionError when binding nested collections in DELETE (CASSANDRA-8900)
 * Check for overlap with non-early sstables in LCS (CASSANDRA-8739)
 * Only calculate max purgable timestamp if we have to (CASSANDRA-8914)
 * (cqlsh) Greatly improve performance of COPY FROM (CASSANDRA-8225)
 * IndexSummary effectiveIndexInterval is now a guideline, not a rule (CASSANDRA-8993)
 * Use correct bounds for page cache eviction of compressed files (CASSANDRA-8746)
 * SSTableScanner enforces its bounds (CASSANDRA-8946)
 * Cleanup cell equality (CASSANDRA-8947)
 * Introduce intra-cluster message coalescing (CASSANDRA-8692)
 * DatabaseDescriptor throws NPE when rpc_interface is used (CASSANDRA-8839)
 * Don't check if an sstable is live for offline compactions (CASSANDRA-8841)
 * Don't set clientMode in SSTableLoader (CASSANDRA-8238)
 * Fix SSTableRewriter with disabled early open (CASSANDRA-8535)
 * Fix cassandra-stress so it respects the CL passed in user mode (CASSANDRA-8948)
 * Fix rare NPE in ColumnDefinition#hasIndexOption() (CASSANDRA-8786)
 * cassandra-stress reports per-operation statistics, plus misc (CASSANDRA-8769)
 * Add SimpleDate (cql date) and Time (cql time) types (CASSANDRA-7523)
 * Use long for key count in cfstats (CASSANDRA-8913)
 * Make SSTableRewriter.abort() more robust to failure (CASSANDRA-8832)
 * Remove cold_reads_to_omit from STCS (CASSANDRA-8860)
 * Make EstimatedHistogram#percentile() use ceil instead of floor (CASSANDRA-8883)
 * Fix top partitions reporting wrong cardinality (CASSANDRA-8834)
 * Fix rare NPE in KeyCacheSerializer (CASSANDRA-8067)
 * Pick sstables for validation as late as possible inc repairs (CASSANDRA-8366)
 * Fix commitlog getPendingTasks to not increment (CASSANDRA-8862)
 * Fix parallelism adjustment in range and secondary index queries
   when the first fetch does not satisfy the limit (CASSANDRA-8856)
 * Check if the filtered sstables is non-empty in STCS (CASSANDRA-8843)
 * Upgrade java-driver used for cassandra-stress (CASSANDRA-8842)
 * Fix CommitLog.forceRecycleAllSegments() memory access error (CASSANDRA-8812)
 * Improve assertions in Memory (CASSANDRA-8792)
 * Fix SSTableRewriter cleanup (CASSANDRA-8802)
 * Introduce SafeMemory for CompressionMetadata.Writer (CASSANDRA-8758)
 * 'nodetool info' prints exception against older node (CASSANDRA-8796)
 * Ensure SSTableReader.last corresponds exactly with the file end (CASSANDRA-8750)
 * Make SSTableWriter.openEarly more robust and obvious (CASSANDRA-8747)
 * Enforce SSTableReader.first/last (CASSANDRA-8744)
 * Cleanup SegmentedFile API (CASSANDRA-8749)
 * Avoid overlap with early compaction replacement (CASSANDRA-8683)
 * Safer Resource Management++ (CASSANDRA-8707)
 * Write partition size estimates into a system table (CASSANDRA-7688)
 * cqlsh: Fix keys() and full() collection indexes in DESCRIBE output
   (CASSANDRA-8154)
 * Show progress of streaming in nodetool netstats (CASSANDRA-8886)
 * IndexSummaryBuilder utilises offheap memory, and shares data between
   each IndexSummary opened from it (CASSANDRA-8757)
 * markCompacting only succeeds if the exact SSTableReader instances being
   marked are in the live set (CASSANDRA-8689)
 * cassandra-stress support for varint (CASSANDRA-8882)
 * Fix Adler32 digest for compressed sstables (CASSANDRA-8778)
 * Add nodetool statushandoff/statusbackup (CASSANDRA-8912)
 * Use stdout for progress and stats in sstableloader (CASSANDRA-8982)
 * Correctly identify 2i datadir from older versions (CASSANDRA-9116)
Merged from 2.0:
 * Ignore gossip SYNs after shutdown (CASSANDRA-9238)
 * Avoid overflow when calculating max sstable size in LCS (CASSANDRA-9235)
 * Make sstable blacklisting work with compression (CASSANDRA-9138)
 * Do not attempt to rebuild indexes if no index accepts any column (CASSANDRA-9196)
 * Don't initiate snitch reconnection for dead states (CASSANDRA-7292)
 * Fix ArrayIndexOutOfBoundsException in CQLSSTableWriter (CASSANDRA-8978)
 * Add shutdown gossip state to prevent timeouts during rolling restarts (CASSANDRA-8336)
 * Fix running with java.net.preferIPv6Addresses=true (CASSANDRA-9137)
 * Fix failed bootstrap/replace attempts being persisted in system.peers (CASSANDRA-9180)
 * Flush system.IndexInfo after marking index built (CASSANDRA-9128)
 * Fix updates to min/max_compaction_threshold through cassandra-cli
   (CASSANDRA-8102)
 * Don't include tmp files when doing offline relevel (CASSANDRA-9088)
 * Use the proper CAS WriteType when finishing a previous round during Paxos
   preparation (CASSANDRA-8672)
 * Avoid race in cancelling compactions (CASSANDRA-9070)
 * More aggressive check for expired sstables in DTCS (CASSANDRA-8359)
 * Fix ignored index_interval change in ALTER TABLE statements (CASSANDRA-7976)
 * Do more aggressive compaction in old time windows in DTCS (CASSANDRA-8360)
 * java.lang.AssertionError when reading saved cache (CASSANDRA-8740)
 * "disk full" when running cleanup (CASSANDRA-9036)
 * Lower logging level from ERROR to DEBUG when a scheduled schema pull
   cannot be completed due to a node being down (CASSANDRA-9032)
 * Fix MOVED_NODE client event (CASSANDRA-8516)
 * Allow overriding MAX_OUTSTANDING_REPLAY_COUNT (CASSANDRA-7533)
 * Fix malformed JMX ObjectName containing IPv6 addresses (CASSANDRA-9027)
 * (cqlsh) Allow increasing CSV field size limit through
   cqlshrc config option (CASSANDRA-8934)
 * Stop logging range tombstones when exceeding the threshold
   (CASSANDRA-8559)
 * Fix NullPointerException when nodetool getendpoints is run
   against invalid keyspaces or tables (CASSANDRA-8950)
 * Allow specifying the tmp dir (CASSANDRA-7712)
 * Improve compaction estimated tasks estimation (CASSANDRA-8904)
 * Fix duplicate up/down messages sent to native clients (CASSANDRA-7816)
 * Expose commit log archive status via JMX (CASSANDRA-8734)
 * Provide better exceptions for invalid replication strategy parameters
   (CASSANDRA-8909)
 * Fix regression in mixed single and multi-column relation support for
   SELECT statements (CASSANDRA-8613)
 * Add ability to limit number of native connections (CASSANDRA-8086)
 * Fix CQLSSTableWriter throwing exception and spawning threads
   (CASSANDRA-8808)
 * Fix MT mismatch between empty and GC-able data (CASSANDRA-8979)
 * Fix incorrect validation when snapshotting single table (CASSANDRA-8056)
 * Add offline tool to relevel sstables (CASSANDRA-8301)
 * Preserve stream ID for more protocol errors (CASSANDRA-8848)
 * Fix combining token() function with multi-column relations on
   clustering columns (CASSANDRA-8797)
 * Make CFS.markReferenced() resistant to bad refcounting (CASSANDRA-8829)
 * Fix StreamTransferTask abort/complete bad refcounting (CASSANDRA-8815)
 * Fix AssertionError when querying a DESC clustering ordered
   table with ASC ordering and paging (CASSANDRA-8767)
 * AssertionError: "Memory was freed" when running cleanup (CASSANDRA-8716)
 * Make it possible to set max_sstable_age to fractional days (CASSANDRA-8406)
 * Fix some multi-column relations with indexes on some clustering
   columns (CASSANDRA-8275)
 * Fix memory leak in SSTableSimple*Writer and SSTableReader.validate()
   (CASSANDRA-8748)
 * Throw OOM if allocating memory fails to return a valid pointer (CASSANDRA-8726)
 * Fix SSTableSimpleUnsortedWriter ConcurrentModificationException (CASSANDRA-8619)
 * 'nodetool info' prints exception against older node (CASSANDRA-8796)
 * Ensure SSTableSimpleUnsortedWriter.close() terminates if
   disk writer has crashed (CASSANDRA-8807)


2.1.4
 * Bind JMX to localhost unless explicitly configured otherwise (CASSANDRA-9085)


2.1.3
 * Fix HSHA/offheap_objects corruption (CASSANDRA-8719)
 * Upgrade libthrift to 0.9.2 (CASSANDRA-8685)
 * Don't use the shared ref in sstableloader (CASSANDRA-8704)
 * Purge internal prepared statements if related tables or
   keyspaces are dropped (CASSANDRA-8693)
 * (cqlsh) Handle unicode BOM at start of files (CASSANDRA-8638)
 * Stop compactions before exiting offline tools (CASSANDRA-8623)
 * Update tools/stress/README.txt to match current behaviour (CASSANDRA-7933)
 * Fix schema from Thrift conversion with empty metadata (CASSANDRA-8695)
 * Safer Resource Management (CASSANDRA-7705)
 * Make sure we compact highly overlapping cold sstables with
   STCS (CASSANDRA-8635)
 * rpc_interface and listen_interface generate NPE on startup when specified
   interface doesn't exist (CASSANDRA-8677)
 * Fix ArrayIndexOutOfBoundsException in nodetool cfhistograms (CASSANDRA-8514)
 * Switch from yammer metrics for nodetool cf/proxy histograms (CASSANDRA-8662)
 * Make sure we don't add tmplink files to the compaction
   strategy (CASSANDRA-8580)
 * (cqlsh) Handle maps with blob keys (CASSANDRA-8372)
 * (cqlsh) Handle DynamicCompositeType schemas correctly (CASSANDRA-8563)
 * Duplicate rows returned when in clause has repeated values (CASSANDRA-6706)
 * Add tooling to detect hot partitions (CASSANDRA-7974)
 * Fix cassandra-stress user-mode truncation of partition generation (CASSANDRA-8608)
 * Only stream from unrepaired sstables during inc repair (CASSANDRA-8267)
 * Don't allow starting multiple inc repairs on the same sstables (CASSANDRA-8316)
 * Invalidate prepared BATCH statements when related tables
   or keyspaces are dropped (CASSANDRA-8652)
 * Fix missing results in secondary index queries on collections
   with ALLOW FILTERING (CASSANDRA-8421)
 * Expose EstimatedHistogram metrics for range slices (CASSANDRA-8627)
 * (cqlsh) Escape clqshrc passwords properly (CASSANDRA-8618)
 * Fix NPE when passing wrong argument in ALTER TABLE statement (CASSANDRA-8355)
 * Pig: Refactor and deprecate CqlStorage (CASSANDRA-8599)
 * Don't reuse the same cleanup strategy for all sstables (CASSANDRA-8537)
 * Fix case-sensitivity of index name on CREATE and DROP INDEX
   statements (CASSANDRA-8365)
 * Better detection/logging for corruption in compressed sstables (CASSANDRA-8192)
 * Use the correct repairedAt value when closing writer (CASSANDRA-8570)
 * (cqlsh) Handle a schema mismatch being detected on startup (CASSANDRA-8512)
 * Properly calculate expected write size during compaction (CASSANDRA-8532)
 * Invalidate affected prepared statements when a table's columns
   are altered (CASSANDRA-7910)
 * Stress - user defined writes should populate sequentally (CASSANDRA-8524)
 * Fix regression in SSTableRewriter causing some rows to become unreadable
   during compaction (CASSANDRA-8429)
 * Run major compactions for repaired/unrepaired in parallel (CASSANDRA-8510)
 * (cqlsh) Fix compression options in DESCRIBE TABLE output when compression
   is disabled (CASSANDRA-8288)
 * (cqlsh) Fix DESCRIBE output after keyspaces are altered (CASSANDRA-7623)
 * Make sure we set lastCompactedKey correctly (CASSANDRA-8463)
 * (cqlsh) Fix output of CONSISTENCY command (CASSANDRA-8507)
 * (cqlsh) Fixed the handling of LIST statements (CASSANDRA-8370)
 * Make sstablescrub check leveled manifest again (CASSANDRA-8432)
 * Check first/last keys in sstable when giving out positions (CASSANDRA-8458)
 * Disable mmap on Windows (CASSANDRA-6993)
 * Add missing ConsistencyLevels to cassandra-stress (CASSANDRA-8253)
 * Add auth support to cassandra-stress (CASSANDRA-7985)
 * Fix ArrayIndexOutOfBoundsException when generating error message
   for some CQL syntax errors (CASSANDRA-8455)
 * Scale memtable slab allocation logarithmically (CASSANDRA-7882)
 * cassandra-stress simultaneous inserts over same seed (CASSANDRA-7964)
 * Reduce cassandra-stress sampling memory requirements (CASSANDRA-7926)
 * Ensure memtable flush cannot expire commit log entries from its future (CASSANDRA-8383)
 * Make read "defrag" async to reclaim memtables (CASSANDRA-8459)
 * Remove tmplink files for offline compactions (CASSANDRA-8321)
 * Reduce maxHintsInProgress (CASSANDRA-8415)
 * BTree updates may call provided update function twice (CASSANDRA-8018)
 * Release sstable references after anticompaction (CASSANDRA-8386)
 * Handle abort() in SSTableRewriter properly (CASSANDRA-8320)
 * Centralize shared executors (CASSANDRA-8055)
 * Fix filtering for CONTAINS (KEY) relations on frozen collection
   clustering columns when the query is restricted to a single
   partition (CASSANDRA-8203)
 * Do more aggressive entire-sstable TTL expiry checks (CASSANDRA-8243)
 * Add more log info if readMeter is null (CASSANDRA-8238)
 * add check of the system wall clock time at startup (CASSANDRA-8305)
 * Support for frozen collections (CASSANDRA-7859)
 * Fix overflow on histogram computation (CASSANDRA-8028)
 * Have paxos reuse the timestamp generation of normal queries (CASSANDRA-7801)
 * Fix incremental repair not remove parent session on remote (CASSANDRA-8291)
 * Improve JBOD disk utilization (CASSANDRA-7386)
 * Log failed host when preparing incremental repair (CASSANDRA-8228)
 * Force config client mode in CQLSSTableWriter (CASSANDRA-8281)
 * Fix sstableupgrade throws exception (CASSANDRA-8688)
 * Fix hang when repairing empty keyspace (CASSANDRA-8694)
Merged from 2.0:
 * Fix IllegalArgumentException in dynamic snitch (CASSANDRA-8448)
 * Add support for UPDATE ... IF EXISTS (CASSANDRA-8610)
 * Fix reversal of list prepends (CASSANDRA-8733)
 * Prevent non-zero default_time_to_live on tables with counters
   (CASSANDRA-8678)
 * Fix SSTableSimpleUnsortedWriter ConcurrentModificationException
   (CASSANDRA-8619)
 * Round up time deltas lower than 1ms in BulkLoader (CASSANDRA-8645)
 * Add batch remove iterator to ABSC (CASSANDRA-8414, 8666)
 * Round up time deltas lower than 1ms in BulkLoader (CASSANDRA-8645)
 * Fix isClientMode check in Keyspace (CASSANDRA-8687)
 * Use more efficient slice size for querying internal secondary
   index tables (CASSANDRA-8550)
 * Fix potentially returning deleted rows with range tombstone (CASSANDRA-8558)
 * Check for available disk space before starting a compaction (CASSANDRA-8562)
 * Fix DISTINCT queries with LIMITs or paging when some partitions
   contain only tombstones (CASSANDRA-8490)
 * Introduce background cache refreshing to permissions cache
   (CASSANDRA-8194)
 * Fix race condition in StreamTransferTask that could lead to
   infinite loops and premature sstable deletion (CASSANDRA-7704)
 * Add an extra version check to MigrationTask (CASSANDRA-8462)
 * Ensure SSTableWriter cleans up properly after failure (CASSANDRA-8499)
 * Increase bf true positive count on key cache hit (CASSANDRA-8525)
 * Move MeteredFlusher to its own thread (CASSANDRA-8485)
 * Fix non-distinct results in DISTNCT queries on static columns when
   paging is enabled (CASSANDRA-8087)
 * Move all hints related tasks to hints internal executor (CASSANDRA-8285)
 * Fix paging for multi-partition IN queries (CASSANDRA-8408)
 * Fix MOVED_NODE topology event never being emitted when a node
   moves its token (CASSANDRA-8373)
 * Fix validation of indexes in COMPACT tables (CASSANDRA-8156)
 * Avoid StackOverflowError when a large list of IN values
   is used for a clustering column (CASSANDRA-8410)
 * Fix NPE when writetime() or ttl() calls are wrapped by
   another function call (CASSANDRA-8451)
 * Fix NPE after dropping a keyspace (CASSANDRA-8332)
 * Fix error message on read repair timeouts (CASSANDRA-7947)
 * Default DTCS base_time_seconds changed to 60 (CASSANDRA-8417)
 * Refuse Paxos operation with more than one pending endpoint (CASSANDRA-8346, 8640)
 * Throw correct exception when trying to bind a keyspace or table
   name (CASSANDRA-6952)
 * Make HHOM.compact synchronized (CASSANDRA-8416)
 * cancel latency-sampling task when CF is dropped (CASSANDRA-8401)
 * don't block SocketThread for MessagingService (CASSANDRA-8188)
 * Increase quarantine delay on replacement (CASSANDRA-8260)
 * Expose off-heap memory usage stats (CASSANDRA-7897)
 * Ignore Paxos commits for truncated tables (CASSANDRA-7538)
 * Validate size of indexed column values (CASSANDRA-8280)
 * Make LCS split compaction results over all data directories (CASSANDRA-8329)
 * Fix some failing queries that use multi-column relations
   on COMPACT STORAGE tables (CASSANDRA-8264)
 * Fix InvalidRequestException with ORDER BY (CASSANDRA-8286)
 * Disable SSLv3 for POODLE (CASSANDRA-8265)
 * Fix millisecond timestamps in Tracing (CASSANDRA-8297)
 * Include keyspace name in error message when there are insufficient
   live nodes to stream from (CASSANDRA-8221)
 * Avoid overlap in L1 when L0 contains many nonoverlapping
   sstables (CASSANDRA-8211)
 * Improve PropertyFileSnitch logging (CASSANDRA-8183)
 * Add DC-aware sequential repair (CASSANDRA-8193)
 * Use live sstables in snapshot repair if possible (CASSANDRA-8312)
 * Fix hints serialized size calculation (CASSANDRA-8587)


2.1.2
 * (cqlsh) parse_for_table_meta errors out on queries with undefined
   grammars (CASSANDRA-8262)
 * (cqlsh) Fix SELECT ... TOKEN() function broken in C* 2.1.1 (CASSANDRA-8258)
 * Fix Cassandra crash when running on JDK8 update 40 (CASSANDRA-8209)
 * Optimize partitioner tokens (CASSANDRA-8230)
 * Improve compaction of repaired/unrepaired sstables (CASSANDRA-8004)
 * Make cache serializers pluggable (CASSANDRA-8096)
 * Fix issues with CONTAINS (KEY) queries on secondary indexes
   (CASSANDRA-8147)
 * Fix read-rate tracking of sstables for some queries (CASSANDRA-8239)
 * Fix default timestamp in QueryOptions (CASSANDRA-8246)
 * Set socket timeout when reading remote version (CASSANDRA-8188)
 * Refactor how we track live size (CASSANDRA-7852)
 * Make sure unfinished compaction files are removed (CASSANDRA-8124)
 * Fix shutdown when run as Windows service (CASSANDRA-8136)
 * Fix DESCRIBE TABLE with custom indexes (CASSANDRA-8031)
 * Fix race in RecoveryManagerTest (CASSANDRA-8176)
 * Avoid IllegalArgumentException while sorting sstables in
   IndexSummaryManager (CASSANDRA-8182)
 * Shutdown JVM on file descriptor exhaustion (CASSANDRA-7579)
 * Add 'die' policy for commit log and disk failure (CASSANDRA-7927)
 * Fix installing as service on Windows (CASSANDRA-8115)
 * Fix CREATE TABLE for CQL2 (CASSANDRA-8144)
 * Avoid boxing in ColumnStats min/max trackers (CASSANDRA-8109)
Merged from 2.0:
 * Correctly handle non-text column names in cql3 (CASSANDRA-8178)
 * Fix deletion for indexes on primary key columns (CASSANDRA-8206)
 * Add 'nodetool statusgossip' (CASSANDRA-8125)
 * Improve client notification that nodes are ready for requests (CASSANDRA-7510)
 * Handle negative timestamp in writetime method (CASSANDRA-8139)
 * Pig: Remove errant LIMIT clause in CqlNativeStorage (CASSANDRA-8166)
 * Throw ConfigurationException when hsha is used with the default
   rpc_max_threads setting of 'unlimited' (CASSANDRA-8116)
 * Allow concurrent writing of the same table in the same JVM using
   CQLSSTableWriter (CASSANDRA-7463)
 * Fix totalDiskSpaceUsed calculation (CASSANDRA-8205)


2.1.1
 * Fix spin loop in AtomicSortedColumns (CASSANDRA-7546)
 * Dont notify when replacing tmplink files (CASSANDRA-8157)
 * Fix validation with multiple CONTAINS clause (CASSANDRA-8131)
 * Fix validation of collections in TriggerExecutor (CASSANDRA-8146)
 * Fix IllegalArgumentException when a list of IN values containing tuples
   is passed as a single arg to a prepared statement with the v1 or v2
   protocol (CASSANDRA-8062)
 * Fix ClassCastException in DISTINCT query on static columns with
   query paging (CASSANDRA-8108)
 * Fix NPE on null nested UDT inside a set (CASSANDRA-8105)
 * Fix exception when querying secondary index on set items or map keys
   when some clustering columns are specified (CASSANDRA-8073)
 * Send proper error response when there is an error during native
   protocol message decode (CASSANDRA-8118)
 * Gossip should ignore generation numbers too far in the future (CASSANDRA-8113)
 * Fix NPE when creating a table with frozen sets, lists (CASSANDRA-8104)
 * Fix high memory use due to tracking reads on incrementally opened sstable
   readers (CASSANDRA-8066)
 * Fix EXECUTE request with skipMetadata=false returning no metadata
   (CASSANDRA-8054)
 * Allow concurrent use of CQLBulkOutputFormat (CASSANDRA-7776)
 * Shutdown JVM on OOM (CASSANDRA-7507)
 * Upgrade netty version and enable epoll event loop (CASSANDRA-7761)
 * Don't duplicate sstables smaller than split size when using
   the sstablesplitter tool (CASSANDRA-7616)
 * Avoid re-parsing already prepared statements (CASSANDRA-7923)
 * Fix some Thrift slice deletions and updates of COMPACT STORAGE
   tables with some clustering columns omitted (CASSANDRA-7990)
 * Fix filtering for CONTAINS on sets (CASSANDRA-8033)
 * Properly track added size (CASSANDRA-7239)
 * Allow compilation in java 8 (CASSANDRA-7208)
 * Fix Assertion error on RangeTombstoneList diff (CASSANDRA-8013)
 * Release references to overlapping sstables during compaction (CASSANDRA-7819)
 * Send notification when opening compaction results early (CASSANDRA-8034)
 * Make native server start block until properly bound (CASSANDRA-7885)
 * (cqlsh) Fix IPv6 support (CASSANDRA-7988)
 * Ignore fat clients when checking for endpoint collision (CASSANDRA-7939)
 * Make sstablerepairedset take a list of files (CASSANDRA-7995)
 * (cqlsh) Tab completeion for indexes on map keys (CASSANDRA-7972)
 * (cqlsh) Fix UDT field selection in select clause (CASSANDRA-7891)
 * Fix resource leak in event of corrupt sstable
 * (cqlsh) Add command line option for cqlshrc file path (CASSANDRA-7131)
 * Provide visibility into prepared statements churn (CASSANDRA-7921, CASSANDRA-7930)
 * Invalidate prepared statements when their keyspace or table is
   dropped (CASSANDRA-7566)
 * cassandra-stress: fix support for NetworkTopologyStrategy (CASSANDRA-7945)
 * Fix saving caches when a table is dropped (CASSANDRA-7784)
 * Add better error checking of new stress profile (CASSANDRA-7716)
 * Use ThreadLocalRandom and remove FBUtilities.threadLocalRandom (CASSANDRA-7934)
 * Prevent operator mistakes due to simultaneous bootstrap (CASSANDRA-7069)
 * cassandra-stress supports whitelist mode for node config (CASSANDRA-7658)
 * GCInspector more closely tracks GC; cassandra-stress and nodetool report it (CASSANDRA-7916)
 * nodetool won't output bogus ownership info without a keyspace (CASSANDRA-7173)
 * Add human readable option to nodetool commands (CASSANDRA-5433)
 * Don't try to set repairedAt on old sstables (CASSANDRA-7913)
 * Add metrics for tracking PreparedStatement use (CASSANDRA-7719)
 * (cqlsh) tab-completion for triggers (CASSANDRA-7824)
 * (cqlsh) Support for query paging (CASSANDRA-7514)
 * (cqlsh) Show progress of COPY operations (CASSANDRA-7789)
 * Add syntax to remove multiple elements from a map (CASSANDRA-6599)
 * Support non-equals conditions in lightweight transactions (CASSANDRA-6839)
 * Add IF [NOT] EXISTS to create/drop triggers (CASSANDRA-7606)
 * (cqlsh) Display the current logged-in user (CASSANDRA-7785)
 * (cqlsh) Don't ignore CTRL-C during COPY FROM execution (CASSANDRA-7815)
 * (cqlsh) Order UDTs according to cross-type dependencies in DESCRIBE
   output (CASSANDRA-7659)
 * (cqlsh) Fix handling of CAS statement results (CASSANDRA-7671)
 * (cqlsh) COPY TO/FROM improvements (CASSANDRA-7405)
 * Support list index operations with conditions (CASSANDRA-7499)
 * Add max live/tombstoned cells to nodetool cfstats output (CASSANDRA-7731)
 * Validate IPv6 wildcard addresses properly (CASSANDRA-7680)
 * (cqlsh) Error when tracing query (CASSANDRA-7613)
 * Avoid IOOBE when building SyntaxError message snippet (CASSANDRA-7569)
 * SSTableExport uses correct validator to create string representation of partition
   keys (CASSANDRA-7498)
 * Avoid NPEs when receiving type changes for an unknown keyspace (CASSANDRA-7689)
 * Add support for custom 2i validation (CASSANDRA-7575)
 * Pig support for hadoop CqlInputFormat (CASSANDRA-6454)
 * Add duration mode to cassandra-stress (CASSANDRA-7468)
 * Add listen_interface and rpc_interface options (CASSANDRA-7417)
 * Improve schema merge performance (CASSANDRA-7444)
 * Adjust MT depth based on # of partition validating (CASSANDRA-5263)
 * Optimise NativeCell comparisons (CASSANDRA-6755)
 * Configurable client timeout for cqlsh (CASSANDRA-7516)
 * Include snippet of CQL query near syntax error in messages (CASSANDRA-7111)
 * Make repair -pr work with -local (CASSANDRA-7450)
 * Fix error in sstableloader with -cph > 1 (CASSANDRA-8007)
 * Fix snapshot repair error on indexed tables (CASSANDRA-8020)
 * Do not exit nodetool repair when receiving JMX NOTIF_LOST (CASSANDRA-7909)
 * Stream to private IP when available (CASSANDRA-8084)
Merged from 2.0:
 * Reject conditions on DELETE unless full PK is given (CASSANDRA-6430)
 * Properly reject the token function DELETE (CASSANDRA-7747)
 * Force batchlog replay before decommissioning a node (CASSANDRA-7446)
 * Fix hint replay with many accumulated expired hints (CASSANDRA-6998)
 * Fix duplicate results in DISTINCT queries on static columns with query
   paging (CASSANDRA-8108)
 * Add DateTieredCompactionStrategy (CASSANDRA-6602)
 * Properly validate ascii and utf8 string literals in CQL queries (CASSANDRA-8101)
 * (cqlsh) Fix autocompletion for alter keyspace (CASSANDRA-8021)
 * Create backup directories for commitlog archiving during startup (CASSANDRA-8111)
 * Reduce totalBlockFor() for LOCAL_* consistency levels (CASSANDRA-8058)
 * Fix merging schemas with re-dropped keyspaces (CASSANDRA-7256)
 * Fix counters in supercolumns during live upgrades from 1.2 (CASSANDRA-7188)
 * Notify DT subscribers when a column family is truncated (CASSANDRA-8088)
 * Add sanity check of $JAVA on startup (CASSANDRA-7676)
 * Schedule fat client schema pull on join (CASSANDRA-7993)
 * Don't reset nodes' versions when closing IncomingTcpConnections
   (CASSANDRA-7734)
 * Record the real messaging version in all cases in OutboundTcpConnection
   (CASSANDRA-8057)
 * SSL does not work in cassandra-cli (CASSANDRA-7899)
 * Fix potential exception when using ReversedType in DynamicCompositeType
   (CASSANDRA-7898)
 * Better validation of collection values (CASSANDRA-7833)
 * Track min/max timestamps correctly (CASSANDRA-7969)
 * Fix possible overflow while sorting CL segments for replay (CASSANDRA-7992)
 * Increase nodetool Xmx (CASSANDRA-7956)
 * Archive any commitlog segments present at startup (CASSANDRA-6904)
 * CrcCheckChance should adjust based on live CFMetadata not
   sstable metadata (CASSANDRA-7978)
 * token() should only accept columns in the partitioning
   key order (CASSANDRA-6075)
 * Add method to invalidate permission cache via JMX (CASSANDRA-7977)
 * Allow propagating multiple gossip states atomically (CASSANDRA-6125)
 * Log exceptions related to unclean native protocol client disconnects
   at DEBUG or INFO (CASSANDRA-7849)
 * Allow permissions cache to be set via JMX (CASSANDRA-7698)
 * Include schema_triggers CF in readable system resources (CASSANDRA-7967)
 * Fix RowIndexEntry to report correct serializedSize (CASSANDRA-7948)
 * Make CQLSSTableWriter sync within partitions (CASSANDRA-7360)
 * Potentially use non-local replicas in CqlConfigHelper (CASSANDRA-7906)
 * Explicitly disallow mixing multi-column and single-column
   relations on clustering columns (CASSANDRA-7711)
 * Better error message when condition is set on PK column (CASSANDRA-7804)
 * Don't send schema change responses and events for no-op DDL
   statements (CASSANDRA-7600)
 * (Hadoop) fix cluster initialisation for a split fetching (CASSANDRA-7774)
 * Throw InvalidRequestException when queries contain relations on entire
   collection columns (CASSANDRA-7506)
 * (cqlsh) enable CTRL-R history search with libedit (CASSANDRA-7577)
 * (Hadoop) allow ACFRW to limit nodes to local DC (CASSANDRA-7252)
 * (cqlsh) cqlsh should automatically disable tracing when selecting
   from system_traces (CASSANDRA-7641)
 * (Hadoop) Add CqlOutputFormat (CASSANDRA-6927)
 * Don't depend on cassandra config for nodetool ring (CASSANDRA-7508)
 * (cqlsh) Fix failing cqlsh formatting tests (CASSANDRA-7703)
 * Fix IncompatibleClassChangeError from hadoop2 (CASSANDRA-7229)
 * Add 'nodetool sethintedhandoffthrottlekb' (CASSANDRA-7635)
 * (cqlsh) Add tab-completion for CREATE/DROP USER IF [NOT] EXISTS (CASSANDRA-7611)
 * Catch errors when the JVM pulls the rug out from GCInspector (CASSANDRA-5345)
 * cqlsh fails when version number parts are not int (CASSANDRA-7524)
 * Fix NPE when table dropped during streaming (CASSANDRA-7946)
 * Fix wrong progress when streaming uncompressed (CASSANDRA-7878)
 * Fix possible infinite loop in creating repair range (CASSANDRA-7983)
 * Fix unit in nodetool for streaming throughput (CASSANDRA-7375)
Merged from 1.2:
 * Don't index tombstones (CASSANDRA-7828)
 * Improve PasswordAuthenticator default super user setup (CASSANDRA-7788)


2.1.0
 * (cqlsh) Removed "ALTER TYPE <name> RENAME TO <name>" from tab-completion
   (CASSANDRA-7895)
 * Fixed IllegalStateException in anticompaction (CASSANDRA-7892)
 * cqlsh: DESCRIBE support for frozen UDTs, tuples (CASSANDRA-7863)
 * Avoid exposing internal classes over JMX (CASSANDRA-7879)
 * Add null check for keys when freezing collection (CASSANDRA-7869)
 * Improve stress workload realism (CASSANDRA-7519)
Merged from 2.0:
 * Configure system.paxos with LeveledCompactionStrategy (CASSANDRA-7753)
 * Fix ALTER clustering column type from DateType to TimestampType when
   using DESC clustering order (CASSANRDA-7797)
 * Throw EOFException if we run out of chunks in compressed datafile
   (CASSANDRA-7664)
 * Fix PRSI handling of CQL3 row markers for row cleanup (CASSANDRA-7787)
 * Fix dropping collection when it's the last regular column (CASSANDRA-7744)
 * Make StreamReceiveTask thread safe and gc friendly (CASSANDRA-7795)
 * Validate empty cell names from counter updates (CASSANDRA-7798)
Merged from 1.2:
 * Don't allow compacted sstables to be marked as compacting (CASSANDRA-7145)
 * Track expired tombstones (CASSANDRA-7810)


2.1.0-rc7
 * Add frozen keyword and require UDT to be frozen (CASSANDRA-7857)
 * Track added sstable size correctly (CASSANDRA-7239)
 * (cqlsh) Fix case insensitivity (CASSANDRA-7834)
 * Fix failure to stream ranges when moving (CASSANDRA-7836)
 * Correctly remove tmplink files (CASSANDRA-7803)
 * (cqlsh) Fix column name formatting for functions, CAS operations,
   and UDT field selections (CASSANDRA-7806)
 * (cqlsh) Fix COPY FROM handling of null/empty primary key
   values (CASSANDRA-7792)
 * Fix ordering of static cells (CASSANDRA-7763)
Merged from 2.0:
 * Forbid re-adding dropped counter columns (CASSANDRA-7831)
 * Fix CFMetaData#isThriftCompatible() for PK-only tables (CASSANDRA-7832)
 * Always reject inequality on the partition key without token()
   (CASSANDRA-7722)
 * Always send Paxos commit to all replicas (CASSANDRA-7479)
 * Make disruptor_thrift_server invocation pool configurable (CASSANDRA-7594)
 * Make repair no-op when RF=1 (CASSANDRA-7864)


2.1.0-rc6
 * Fix OOM issue from netty caching over time (CASSANDRA-7743)
 * json2sstable couldn't import JSON for CQL table (CASSANDRA-7477)
 * Invalidate all caches on table drop (CASSANDRA-7561)
 * Skip strict endpoint selection for ranges if RF == nodes (CASSANRA-7765)
 * Fix Thrift range filtering without 2ary index lookups (CASSANDRA-7741)
 * Add tracing entries about concurrent range requests (CASSANDRA-7599)
 * (cqlsh) Fix DESCRIBE for NTS keyspaces (CASSANDRA-7729)
 * Remove netty buffer ref-counting (CASSANDRA-7735)
 * Pass mutated cf to index updater for use by PRSI (CASSANDRA-7742)
 * Include stress yaml example in release and deb (CASSANDRA-7717)
 * workaround for netty issue causing corrupted data off the wire (CASSANDRA-7695)
 * cqlsh DESC CLUSTER fails retrieving ring information (CASSANDRA-7687)
 * Fix binding null values inside UDT (CASSANDRA-7685)
 * Fix UDT field selection with empty fields (CASSANDRA-7670)
 * Bogus deserialization of static cells from sstable (CASSANDRA-7684)
 * Fix NPE on compaction leftover cleanup for dropped table (CASSANDRA-7770)
Merged from 2.0:
 * Fix race condition in StreamTransferTask that could lead to
   infinite loops and premature sstable deletion (CASSANDRA-7704)
 * (cqlsh) Wait up to 10 sec for a tracing session (CASSANDRA-7222)
 * Fix NPE in FileCacheService.sizeInBytes (CASSANDRA-7756)
 * Remove duplicates from StorageService.getJoiningNodes (CASSANDRA-7478)
 * Clone token map outside of hot gossip loops (CASSANDRA-7758)
 * Fix MS expiring map timeout for Paxos messages (CASSANDRA-7752)
 * Do not flush on truncate if durable_writes is false (CASSANDRA-7750)
 * Give CRR a default input_cql Statement (CASSANDRA-7226)
 * Better error message when adding a collection with the same name
   than a previously dropped one (CASSANDRA-6276)
 * Fix validation when adding static columns (CASSANDRA-7730)
 * (Thrift) fix range deletion of supercolumns (CASSANDRA-7733)
 * Fix potential AssertionError in RangeTombstoneList (CASSANDRA-7700)
 * Validate arguments of blobAs* functions (CASSANDRA-7707)
 * Fix potential AssertionError with 2ndary indexes (CASSANDRA-6612)
 * Avoid logging CompactionInterrupted at ERROR (CASSANDRA-7694)
 * Minor leak in sstable2jon (CASSANDRA-7709)
 * Add cassandra.auto_bootstrap system property (CASSANDRA-7650)
 * Update java driver (for hadoop) (CASSANDRA-7618)
 * Remove CqlPagingRecordReader/CqlPagingInputFormat (CASSANDRA-7570)
 * Support connecting to ipv6 jmx with nodetool (CASSANDRA-7669)


2.1.0-rc5
 * Reject counters inside user types (CASSANDRA-7672)
 * Switch to notification-based GCInspector (CASSANDRA-7638)
 * (cqlsh) Handle nulls in UDTs and tuples correctly (CASSANDRA-7656)
 * Don't use strict consistency when replacing (CASSANDRA-7568)
 * Fix min/max cell name collection on 2.0 SSTables with range
   tombstones (CASSANDRA-7593)
 * Tolerate min/max cell names of different lengths (CASSANDRA-7651)
 * Filter cached results correctly (CASSANDRA-7636)
 * Fix tracing on the new SEPExecutor (CASSANDRA-7644)
 * Remove shuffle and taketoken (CASSANDRA-7601)
 * Clean up Windows batch scripts (CASSANDRA-7619)
 * Fix native protocol drop user type notification (CASSANDRA-7571)
 * Give read access to system.schema_usertypes to all authenticated users
   (CASSANDRA-7578)
 * (cqlsh) Fix cqlsh display when zero rows are returned (CASSANDRA-7580)
 * Get java version correctly when JAVA_TOOL_OPTIONS is set (CASSANDRA-7572)
 * Fix NPE when dropping index from non-existent keyspace, AssertionError when
   dropping non-existent index with IF EXISTS (CASSANDRA-7590)
 * Fix sstablelevelresetter hang (CASSANDRA-7614)
 * (cqlsh) Fix deserialization of blobs (CASSANDRA-7603)
 * Use "keyspace updated" schema change message for UDT changes in v1 and
   v2 protocols (CASSANDRA-7617)
 * Fix tracing of range slices and secondary index lookups that are local
   to the coordinator (CASSANDRA-7599)
 * Set -Dcassandra.storagedir for all tool shell scripts (CASSANDRA-7587)
 * Don't swap max/min col names when mutating sstable metadata (CASSANDRA-7596)
 * (cqlsh) Correctly handle paged result sets (CASSANDRA-7625)
 * (cqlsh) Improve waiting for a trace to complete (CASSANDRA-7626)
 * Fix tracing of concurrent range slices and 2ary index queries (CASSANDRA-7626)
 * Fix scrub against collection type (CASSANDRA-7665)
Merged from 2.0:
 * Set gc_grace_seconds to seven days for system schema tables (CASSANDRA-7668)
 * SimpleSeedProvider no longer caches seeds forever (CASSANDRA-7663)
 * Always flush on truncate (CASSANDRA-7511)
 * Fix ReversedType(DateType) mapping to native protocol (CASSANDRA-7576)
 * Always merge ranges owned by a single node (CASSANDRA-6930)
 * Track max/min timestamps for range tombstones (CASSANDRA-7647)
 * Fix NPE when listing saved caches dir (CASSANDRA-7632)


2.1.0-rc4
 * Fix word count hadoop example (CASSANDRA-7200)
 * Updated memtable_cleanup_threshold and memtable_flush_writers defaults
   (CASSANDRA-7551)
 * (Windows) fix startup when WMI memory query fails (CASSANDRA-7505)
 * Anti-compaction proceeds if any part of the repair failed (CASSANDRA-7521)
 * Add missing table name to DROP INDEX responses and notifications (CASSANDRA-7539)
 * Bump CQL version to 3.2.0 and update CQL documentation (CASSANDRA-7527)
 * Fix configuration error message when running nodetool ring (CASSANDRA-7508)
 * Support conditional updates, tuple type, and the v3 protocol in cqlsh (CASSANDRA-7509)
 * Handle queries on multiple secondary index types (CASSANDRA-7525)
 * Fix cqlsh authentication with v3 native protocol (CASSANDRA-7564)
 * Fix NPE when unknown prepared statement ID is used (CASSANDRA-7454)
Merged from 2.0:
 * (Windows) force range-based repair to non-sequential mode (CASSANDRA-7541)
 * Fix range merging when DES scores are zero (CASSANDRA-7535)
 * Warn when SSL certificates have expired (CASSANDRA-7528)
 * Fix error when doing reversed queries with static columns (CASSANDRA-7490)
Merged from 1.2:
 * Set correct stream ID on responses when non-Exception Throwables
   are thrown while handling native protocol messages (CASSANDRA-7470)


2.1.0-rc3
 * Consider expiry when reconciling otherwise equal cells (CASSANDRA-7403)
 * Introduce CQL support for stress tool (CASSANDRA-6146)
 * Fix ClassCastException processing expired messages (CASSANDRA-7496)
 * Fix prepared marker for collections inside UDT (CASSANDRA-7472)
 * Remove left-over populate_io_cache_on_flush and replicate_on_write
   uses (CASSANDRA-7493)
 * (Windows) handle spaces in path names (CASSANDRA-7451)
 * Ensure writes have completed after dropping a table, before recycling
   commit log segments (CASSANDRA-7437)
 * Remove left-over rows_per_partition_to_cache (CASSANDRA-7493)
 * Fix error when CONTAINS is used with a bind marker (CASSANDRA-7502)
 * Properly reject unknown UDT field (CASSANDRA-7484)
Merged from 2.0:
 * Fix CC#collectTimeOrderedData() tombstone optimisations (CASSANDRA-7394)
 * Support DISTINCT for static columns and fix behaviour when DISTINC is
   not use (CASSANDRA-7305).
 * Workaround JVM NPE on JMX bind failure (CASSANDRA-7254)
 * Fix race in FileCacheService RemovalListener (CASSANDRA-7278)
 * Fix inconsistent use of consistencyForCommit that allowed LOCAL_QUORUM
   operations to incorrect become full QUORUM (CASSANDRA-7345)
 * Properly handle unrecognized opcodes and flags (CASSANDRA-7440)
 * (Hadoop) close CqlRecordWriter clients when finished (CASSANDRA-7459)
 * Commit disk failure policy (CASSANDRA-7429)
 * Make sure high level sstables get compacted (CASSANDRA-7414)
 * Fix AssertionError when using empty clustering columns and static columns
   (CASSANDRA-7455)
 * Add option to disable STCS in L0 (CASSANDRA-6621)
 * Upgrade to snappy-java 1.0.5.2 (CASSANDRA-7476)


2.1.0-rc2
 * Fix heap size calculation for CompoundSparseCellName and
   CompoundSparseCellName.WithCollection (CASSANDRA-7421)
 * Allow counter mutations in UNLOGGED batches (CASSANDRA-7351)
 * Modify reconcile logic to always pick a tombstone over a counter cell
   (CASSANDRA-7346)
 * Avoid incremental compaction on Windows (CASSANDRA-7365)
 * Fix exception when querying a composite-keyed table with a collection index
   (CASSANDRA-7372)
 * Use node's host id in place of counter ids (CASSANDRA-7366)
 * Fix error when doing reversed queries with static columns (CASSANDRA-7490)
 * Backport CASSANDRA-6747 (CASSANDRA-7560)
 * Track max/min timestamps for range tombstones (CASSANDRA-7647)
 * Fix NPE when listing saved caches dir (CASSANDRA-7632)
 * Fix sstableloader unable to connect encrypted node (CASSANDRA-7585)
Merged from 1.2:
 * Clone token map outside of hot gossip loops (CASSANDRA-7758)
 * Add stop method to EmbeddedCassandraService (CASSANDRA-7595)
 * Support connecting to ipv6 jmx with nodetool (CASSANDRA-7669)
 * Set gc_grace_seconds to seven days for system schema tables (CASSANDRA-7668)
 * SimpleSeedProvider no longer caches seeds forever (CASSANDRA-7663)
 * Set correct stream ID on responses when non-Exception Throwables
   are thrown while handling native protocol messages (CASSANDRA-7470)
 * Fix row size miscalculation in LazilyCompactedRow (CASSANDRA-7543)
 * Fix race in background compaction check (CASSANDRA-7745)
 * Don't clear out range tombstones during compaction (CASSANDRA-7808)


2.1.0-rc1
 * Revert flush directory (CASSANDRA-6357)
 * More efficient executor service for fast operations (CASSANDRA-4718)
 * Move less common tools into a new cassandra-tools package (CASSANDRA-7160)
 * Support more concurrent requests in native protocol (CASSANDRA-7231)
 * Add tab-completion to debian nodetool packaging (CASSANDRA-6421)
 * Change concurrent_compactors defaults (CASSANDRA-7139)
 * Add PowerShell Windows launch scripts (CASSANDRA-7001)
 * Make commitlog archive+restore more robust (CASSANDRA-6974)
 * Fix marking commitlogsegments clean (CASSANDRA-6959)
 * Add snapshot "manifest" describing files included (CASSANDRA-6326)
 * Parallel streaming for sstableloader (CASSANDRA-3668)
 * Fix bugs in supercolumns handling (CASSANDRA-7138)
 * Fix ClassClassException on composite dense tables (CASSANDRA-7112)
 * Cleanup and optimize collation and slice iterators (CASSANDRA-7107)
 * Upgrade NBHM lib (CASSANDRA-7128)
 * Optimize netty server (CASSANDRA-6861)
 * Fix repair hang when given CF does not exist (CASSANDRA-7189)
 * Allow c* to be shutdown in an embedded mode (CASSANDRA-5635)
 * Add server side batching to native transport (CASSANDRA-5663)
 * Make batchlog replay asynchronous (CASSANDRA-6134)
 * remove unused classes (CASSANDRA-7197)
 * Limit user types to the keyspace they are defined in (CASSANDRA-6643)
 * Add validate method to CollectionType (CASSANDRA-7208)
 * New serialization format for UDT values (CASSANDRA-7209, CASSANDRA-7261)
 * Fix nodetool netstats (CASSANDRA-7270)
 * Fix potential ClassCastException in HintedHandoffManager (CASSANDRA-7284)
 * Use prepared statements internally (CASSANDRA-6975)
 * Fix broken paging state with prepared statement (CASSANDRA-7120)
 * Fix IllegalArgumentException in CqlStorage (CASSANDRA-7287)
 * Allow nulls/non-existant fields in UDT (CASSANDRA-7206)
 * Add Thrift MultiSliceRequest (CASSANDRA-6757, CASSANDRA-7027)
 * Handle overlapping MultiSlices (CASSANDRA-7279)
 * Fix DataOutputTest on Windows (CASSANDRA-7265)
 * Embedded sets in user defined data-types are not updating (CASSANDRA-7267)
 * Add tuple type to CQL/native protocol (CASSANDRA-7248)
 * Fix CqlPagingRecordReader on tables with few rows (CASSANDRA-7322)
Merged from 2.0:
 * Copy compaction options to make sure they are reloaded (CASSANDRA-7290)
 * Add option to do more aggressive tombstone compactions (CASSANDRA-6563)
 * Don't try to compact already-compacting files in HHOM (CASSANDRA-7288)
 * Always reallocate buffers in HSHA (CASSANDRA-6285)
 * (Hadoop) support authentication in CqlRecordReader (CASSANDRA-7221)
 * (Hadoop) Close java driver Cluster in CQLRR.close (CASSANDRA-7228)
 * Warn when 'USING TIMESTAMP' is used on a CAS BATCH (CASSANDRA-7067)
 * return all cpu values from BackgroundActivityMonitor.readAndCompute (CASSANDRA-7183)
 * Correctly delete scheduled range xfers (CASSANDRA-7143)
 * return all cpu values from BackgroundActivityMonitor.readAndCompute (CASSANDRA-7183)
 * reduce garbage creation in calculatePendingRanges (CASSANDRA-7191)
 * fix c* launch issues on Russian os's due to output of linux 'free' cmd (CASSANDRA-6162)
 * Fix disabling autocompaction (CASSANDRA-7187)
 * Fix potential NumberFormatException when deserializing IntegerType (CASSANDRA-7088)
 * cqlsh can't tab-complete disabling compaction (CASSANDRA-7185)
 * cqlsh: Accept and execute CQL statement(s) from command-line parameter (CASSANDRA-7172)
 * Fix IllegalStateException in CqlPagingRecordReader (CASSANDRA-7198)
 * Fix the InvertedIndex trigger example (CASSANDRA-7211)
 * Add --resolve-ip option to 'nodetool ring' (CASSANDRA-7210)
 * reduce garbage on codec flag deserialization (CASSANDRA-7244)
 * Fix duplicated error messages on directory creation error at startup (CASSANDRA-5818)
 * Proper null handle for IF with map element access (CASSANDRA-7155)
 * Improve compaction visibility (CASSANDRA-7242)
 * Correctly delete scheduled range xfers (CASSANDRA-7143)
 * Make batchlog replica selection rack-aware (CASSANDRA-6551)
 * Fix CFMetaData#getColumnDefinitionFromColumnName() (CASSANDRA-7074)
 * Fix writetime/ttl functions for static columns (CASSANDRA-7081)
 * Suggest CTRL-C or semicolon after three blank lines in cqlsh (CASSANDRA-7142)
 * Fix 2ndary index queries with DESC clustering order (CASSANDRA-6950)
 * Invalid key cache entries on DROP (CASSANDRA-6525)
 * Fix flapping RecoveryManagerTest (CASSANDRA-7084)
 * Add missing iso8601 patterns for date strings (CASSANDRA-6973)
 * Support selecting multiple rows in a partition using IN (CASSANDRA-6875)
 * Add authentication support to shuffle (CASSANDRA-6484)
 * Swap local and global default read repair chances (CASSANDRA-7320)
 * Add conditional CREATE/DROP USER support (CASSANDRA-7264)
 * Cqlsh counts non-empty lines for "Blank lines" warning (CASSANDRA-7325)
Merged from 1.2:
 * Add Cloudstack snitch (CASSANDRA-7147)
 * Update system.peers correctly when relocating tokens (CASSANDRA-7126)
 * Add Google Compute Engine snitch (CASSANDRA-7132)
 * remove duplicate query for local tokens (CASSANDRA-7182)
 * exit CQLSH with error status code if script fails (CASSANDRA-6344)
 * Fix bug with some IN queries missig results (CASSANDRA-7105)
 * Fix availability validation for LOCAL_ONE CL (CASSANDRA-7319)
 * Hint streaming can cause decommission to fail (CASSANDRA-7219)


2.1.0-beta2
 * Increase default CL space to 8GB (CASSANDRA-7031)
 * Add range tombstones to read repair digests (CASSANDRA-6863)
 * Fix BTree.clear for large updates (CASSANDRA-6943)
 * Fail write instead of logging a warning when unable to append to CL
   (CASSANDRA-6764)
 * Eliminate possibility of CL segment appearing twice in active list
   (CASSANDRA-6557)
 * Apply DONTNEED fadvise to commitlog segments (CASSANDRA-6759)
 * Switch CRC component to Adler and include it for compressed sstables
   (CASSANDRA-4165)
 * Allow cassandra-stress to set compaction strategy options (CASSANDRA-6451)
 * Add broadcast_rpc_address option to cassandra.yaml (CASSANDRA-5899)
 * Auto reload GossipingPropertyFileSnitch config (CASSANDRA-5897)
 * Fix overflow of memtable_total_space_in_mb (CASSANDRA-6573)
 * Fix ABTC NPE and apply update function correctly (CASSANDRA-6692)
 * Allow nodetool to use a file or prompt for password (CASSANDRA-6660)
 * Fix AIOOBE when concurrently accessing ABSC (CASSANDRA-6742)
 * Fix assertion error in ALTER TYPE RENAME (CASSANDRA-6705)
 * Scrub should not always clear out repaired status (CASSANDRA-5351)
 * Improve handling of range tombstone for wide partitions (CASSANDRA-6446)
 * Fix ClassCastException for compact table with composites (CASSANDRA-6738)
 * Fix potentially repairing with wrong nodes (CASSANDRA-6808)
 * Change caching option syntax (CASSANDRA-6745)
 * Fix stress to do proper counter reads (CASSANDRA-6835)
 * Fix help message for stress counter_write (CASSANDRA-6824)
 * Fix stress smart Thrift client to pick servers correctly (CASSANDRA-6848)
 * Add logging levels (minimal, normal or verbose) to stress tool (CASSANDRA-6849)
 * Fix race condition in Batch CLE (CASSANDRA-6860)
 * Improve cleanup/scrub/upgradesstables failure handling (CASSANDRA-6774)
 * ByteBuffer write() methods for serializing sstables (CASSANDRA-6781)
 * Proper compare function for CollectionType (CASSANDRA-6783)
 * Update native server to Netty 4 (CASSANDRA-6236)
 * Fix off-by-one error in stress (CASSANDRA-6883)
 * Make OpOrder AutoCloseable (CASSANDRA-6901)
 * Remove sync repair JMX interface (CASSANDRA-6900)
 * Add multiple memory allocation options for memtables (CASSANDRA-6689, 6694)
 * Remove adjusted op rate from stress output (CASSANDRA-6921)
 * Add optimized CF.hasColumns() implementations (CASSANDRA-6941)
 * Serialize batchlog mutations with the version of the target node
   (CASSANDRA-6931)
 * Optimize CounterColumn#reconcile() (CASSANDRA-6953)
 * Properly remove 1.2 sstable support in 2.1 (CASSANDRA-6869)
 * Lock counter cells, not partitions (CASSANDRA-6880)
 * Track presence of legacy counter shards in sstables (CASSANDRA-6888)
 * Ensure safe resource cleanup when replacing sstables (CASSANDRA-6912)
 * Add failure handler to async callback (CASSANDRA-6747)
 * Fix AE when closing SSTable without releasing reference (CASSANDRA-7000)
 * Clean up IndexInfo on keyspace/table drops (CASSANDRA-6924)
 * Only snapshot relative SSTables when sequential repair (CASSANDRA-7024)
 * Require nodetool rebuild_index to specify index names (CASSANDRA-7038)
 * fix cassandra stress errors on reads with native protocol (CASSANDRA-7033)
 * Use OpOrder to guard sstable references for reads (CASSANDRA-6919)
 * Preemptive opening of compaction result (CASSANDRA-6916)
 * Multi-threaded scrub/cleanup/upgradesstables (CASSANDRA-5547)
 * Optimize cellname comparison (CASSANDRA-6934)
 * Native protocol v3 (CASSANDRA-6855)
 * Optimize Cell liveness checks and clean up Cell (CASSANDRA-7119)
 * Support consistent range movements (CASSANDRA-2434)
 * Display min timestamp in sstablemetadata viewer (CASSANDRA-6767)
Merged from 2.0:
 * Avoid race-prone second "scrub" of system keyspace (CASSANDRA-6797)
 * Pool CqlRecordWriter clients by inetaddress rather than Range
   (CASSANDRA-6665)
 * Fix compaction_history timestamps (CASSANDRA-6784)
 * Compare scores of full replica ordering in DES (CASSANDRA-6683)
 * fix CME in SessionInfo updateProgress affecting netstats (CASSANDRA-6577)
 * Allow repairing between specific replicas (CASSANDRA-6440)
 * Allow per-dc enabling of hints (CASSANDRA-6157)
 * Add compatibility for Hadoop 0.2.x (CASSANDRA-5201)
 * Fix EstimatedHistogram races (CASSANDRA-6682)
 * Failure detector correctly converts initial value to nanos (CASSANDRA-6658)
 * Add nodetool taketoken to relocate vnodes (CASSANDRA-4445)
 * Expose bulk loading progress over JMX (CASSANDRA-4757)
 * Correctly handle null with IF conditions and TTL (CASSANDRA-6623)
 * Account for range/row tombstones in tombstone drop
   time histogram (CASSANDRA-6522)
 * Stop CommitLogSegment.close() from calling sync() (CASSANDRA-6652)
 * Make commitlog failure handling configurable (CASSANDRA-6364)
 * Avoid overlaps in LCS (CASSANDRA-6688)
 * Improve support for paginating over composites (CASSANDRA-4851)
 * Fix count(*) queries in a mixed cluster (CASSANDRA-6707)
 * Improve repair tasks(snapshot, differencing) concurrency (CASSANDRA-6566)
 * Fix replaying pre-2.0 commit logs (CASSANDRA-6714)
 * Add static columns to CQL3 (CASSANDRA-6561)
 * Optimize single partition batch statements (CASSANDRA-6737)
 * Disallow post-query re-ordering when paging (CASSANDRA-6722)
 * Fix potential paging bug with deleted columns (CASSANDRA-6748)
 * Fix NPE on BulkLoader caused by losing StreamEvent (CASSANDRA-6636)
 * Fix truncating compression metadata (CASSANDRA-6791)
 * Add CMSClassUnloadingEnabled JVM option (CASSANDRA-6541)
 * Catch memtable flush exceptions during shutdown (CASSANDRA-6735)
 * Fix upgradesstables NPE for non-CF-based indexes (CASSANDRA-6645)
 * Fix UPDATE updating PRIMARY KEY columns implicitly (CASSANDRA-6782)
 * Fix IllegalArgumentException when updating from 1.2 with SuperColumns
   (CASSANDRA-6733)
 * FBUtilities.singleton() should use the CF comparator (CASSANDRA-6778)
 * Fix CQLSStableWriter.addRow(Map<String, Object>) (CASSANDRA-6526)
 * Fix HSHA server introducing corrupt data (CASSANDRA-6285)
 * Fix CAS conditions for COMPACT STORAGE tables (CASSANDRA-6813)
 * Starting threads in OutboundTcpConnectionPool constructor causes race conditions (CASSANDRA-7177)
 * Allow overriding cassandra-rackdc.properties file (CASSANDRA-7072)
 * Set JMX RMI port to 7199 (CASSANDRA-7087)
 * Use LOCAL_QUORUM for data reads at LOCAL_SERIAL (CASSANDRA-6939)
 * Log a warning for large batches (CASSANDRA-6487)
 * Put nodes in hibernate when join_ring is false (CASSANDRA-6961)
 * Avoid early loading of non-system keyspaces before compaction-leftovers
   cleanup at startup (CASSANDRA-6913)
 * Restrict Windows to parallel repairs (CASSANDRA-6907)
 * (Hadoop) Allow manually specifying start/end tokens in CFIF (CASSANDRA-6436)
 * Fix NPE in MeteredFlusher (CASSANDRA-6820)
 * Fix race processing range scan responses (CASSANDRA-6820)
 * Allow deleting snapshots from dropped keyspaces (CASSANDRA-6821)
 * Add uuid() function (CASSANDRA-6473)
 * Omit tombstones from schema digests (CASSANDRA-6862)
 * Include correct consistencyLevel in LWT timeout (CASSANDRA-6884)
 * Lower chances for losing new SSTables during nodetool refresh and
   ColumnFamilyStore.loadNewSSTables (CASSANDRA-6514)
 * Add support for DELETE ... IF EXISTS to CQL3 (CASSANDRA-5708)
 * Update hadoop_cql3_word_count example (CASSANDRA-6793)
 * Fix handling of RejectedExecution in sync Thrift server (CASSANDRA-6788)
 * Log more information when exceeding tombstone_warn_threshold (CASSANDRA-6865)
 * Fix truncate to not abort due to unreachable fat clients (CASSANDRA-6864)
 * Fix schema concurrency exceptions (CASSANDRA-6841)
 * Fix leaking validator FH in StreamWriter (CASSANDRA-6832)
 * Fix saving triggers to schema (CASSANDRA-6789)
 * Fix trigger mutations when base mutation list is immutable (CASSANDRA-6790)
 * Fix accounting in FileCacheService to allow re-using RAR (CASSANDRA-6838)
 * Fix static counter columns (CASSANDRA-6827)
 * Restore expiring->deleted (cell) compaction optimization (CASSANDRA-6844)
 * Fix CompactionManager.needsCleanup (CASSANDRA-6845)
 * Correctly compare BooleanType values other than 0 and 1 (CASSANDRA-6779)
 * Read message id as string from earlier versions (CASSANDRA-6840)
 * Properly use the Paxos consistency for (non-protocol) batch (CASSANDRA-6837)
 * Add paranoid disk failure option (CASSANDRA-6646)
 * Improve PerRowSecondaryIndex performance (CASSANDRA-6876)
 * Extend triggers to support CAS updates (CASSANDRA-6882)
 * Static columns with IF NOT EXISTS don't always work as expected (CASSANDRA-6873)
 * Fix paging with SELECT DISTINCT (CASSANDRA-6857)
 * Fix UnsupportedOperationException on CAS timeout (CASSANDRA-6923)
 * Improve MeteredFlusher handling of MF-unaffected column families
   (CASSANDRA-6867)
 * Add CqlRecordReader using native pagination (CASSANDRA-6311)
 * Add QueryHandler interface (CASSANDRA-6659)
 * Track liveRatio per-memtable, not per-CF (CASSANDRA-6945)
 * Make sure upgradesstables keeps sstable level (CASSANDRA-6958)
 * Fix LIMIT with static columns (CASSANDRA-6956)
 * Fix clash with CQL column name in thrift validation (CASSANDRA-6892)
 * Fix error with super columns in mixed 1.2-2.0 clusters (CASSANDRA-6966)
 * Fix bad skip of sstables on slice query with composite start/finish (CASSANDRA-6825)
 * Fix unintended update with conditional statement (CASSANDRA-6893)
 * Fix map element access in IF (CASSANDRA-6914)
 * Avoid costly range calculations for range queries on system keyspaces
   (CASSANDRA-6906)
 * Fix SSTable not released if stream session fails (CASSANDRA-6818)
 * Avoid build failure due to ANTLR timeout (CASSANDRA-6991)
 * Queries on compact tables can return more rows that requested (CASSANDRA-7052)
 * USING TIMESTAMP for batches does not work (CASSANDRA-7053)
 * Fix performance regression from CASSANDRA-5614 (CASSANDRA-6949)
 * Ensure that batchlog and hint timeouts do not produce hints (CASSANDRA-7058)
 * Merge groupable mutations in TriggerExecutor#execute() (CASSANDRA-7047)
 * Plug holes in resource release when wiring up StreamSession (CASSANDRA-7073)
 * Re-add parameter columns to tracing session (CASSANDRA-6942)
 * Preserves CQL metadata when updating table from thrift (CASSANDRA-6831)
Merged from 1.2:
 * Fix nodetool display with vnodes (CASSANDRA-7082)
 * Add UNLOGGED, COUNTER options to BATCH documentation (CASSANDRA-6816)
 * add extra SSL cipher suites (CASSANDRA-6613)
 * fix nodetool getsstables for blob PK (CASSANDRA-6803)
 * Fix BatchlogManager#deleteBatch() use of millisecond timestamps
   (CASSANDRA-6822)
 * Continue assassinating even if the endpoint vanishes (CASSANDRA-6787)
 * Schedule schema pulls on change (CASSANDRA-6971)
 * Non-droppable verbs shouldn't be dropped from OTC (CASSANDRA-6980)
 * Shutdown batchlog executor in SS#drain() (CASSANDRA-7025)
 * Fix batchlog to account for CF truncation records (CASSANDRA-6999)
 * Fix CQLSH parsing of functions and BLOB literals (CASSANDRA-7018)
 * Properly load trustore in the native protocol (CASSANDRA-6847)
 * Always clean up references in SerializingCache (CASSANDRA-6994)
 * Don't shut MessagingService down when replacing a node (CASSANDRA-6476)
 * fix npe when doing -Dcassandra.fd_initial_value_ms (CASSANDRA-6751)


2.1.0-beta1
 * Add flush directory distinct from compaction directories (CASSANDRA-6357)
 * Require JNA by default (CASSANDRA-6575)
 * add listsnapshots command to nodetool (CASSANDRA-5742)
 * Introduce AtomicBTreeColumns (CASSANDRA-6271, 6692)
 * Multithreaded commitlog (CASSANDRA-3578)
 * allocate fixed index summary memory pool and resample cold index summaries
   to use less memory (CASSANDRA-5519)
 * Removed multithreaded compaction (CASSANDRA-6142)
 * Parallelize fetching rows for low-cardinality indexes (CASSANDRA-1337)
 * change logging from log4j to logback (CASSANDRA-5883)
 * switch to LZ4 compression for internode communication (CASSANDRA-5887)
 * Stop using Thrift-generated Index* classes internally (CASSANDRA-5971)
 * Remove 1.2 network compatibility code (CASSANDRA-5960)
 * Remove leveled json manifest migration code (CASSANDRA-5996)
 * Remove CFDefinition (CASSANDRA-6253)
 * Use AtomicIntegerFieldUpdater in RefCountedMemory (CASSANDRA-6278)
 * User-defined types for CQL3 (CASSANDRA-5590)
 * Use of o.a.c.metrics in nodetool (CASSANDRA-5871, 6406)
 * Batch read from OTC's queue and cleanup (CASSANDRA-1632)
 * Secondary index support for collections (CASSANDRA-4511, 6383)
 * SSTable metadata(Stats.db) format change (CASSANDRA-6356)
 * Push composites support in the storage engine
   (CASSANDRA-5417, CASSANDRA-6520)
 * Add snapshot space used to cfstats (CASSANDRA-6231)
 * Add cardinality estimator for key count estimation (CASSANDRA-5906)
 * CF id is changed to be non-deterministic. Data dir/key cache are created
   uniquely for CF id (CASSANDRA-5202)
 * New counters implementation (CASSANDRA-6504)
 * Replace UnsortedColumns, EmptyColumns, TreeMapBackedSortedColumns with new
   ArrayBackedSortedColumns (CASSANDRA-6630, CASSANDRA-6662, CASSANDRA-6690)
 * Add option to use row cache with a given amount of rows (CASSANDRA-5357)
 * Avoid repairing already repaired data (CASSANDRA-5351)
 * Reject counter updates with USING TTL/TIMESTAMP (CASSANDRA-6649)
 * Replace index_interval with min/max_index_interval (CASSANDRA-6379)
 * Lift limitation that order by columns must be selected for IN queries (CASSANDRA-4911)


2.0.5
 * Reduce garbage generated by bloom filter lookups (CASSANDRA-6609)
 * Add ks.cf names to tombstone logging (CASSANDRA-6597)
 * Use LOCAL_QUORUM for LWT operations at LOCAL_SERIAL (CASSANDRA-6495)
 * Wait for gossip to settle before accepting client connections (CASSANDRA-4288)
 * Delete unfinished compaction incrementally (CASSANDRA-6086)
 * Allow specifying custom secondary index options in CQL3 (CASSANDRA-6480)
 * Improve replica pinning for cache efficiency in DES (CASSANDRA-6485)
 * Fix LOCAL_SERIAL from thrift (CASSANDRA-6584)
 * Don't special case received counts in CAS timeout exceptions (CASSANDRA-6595)
 * Add support for 2.1 global counter shards (CASSANDRA-6505)
 * Fix NPE when streaming connection is not yet established (CASSANDRA-6210)
 * Avoid rare duplicate read repair triggering (CASSANDRA-6606)
 * Fix paging discardFirst (CASSANDRA-6555)
 * Fix ArrayIndexOutOfBoundsException in 2ndary index query (CASSANDRA-6470)
 * Release sstables upon rebuilding 2i (CASSANDRA-6635)
 * Add AbstractCompactionStrategy.startup() method (CASSANDRA-6637)
 * SSTableScanner may skip rows during cleanup (CASSANDRA-6638)
 * sstables from stalled repair sessions can resurrect deleted data (CASSANDRA-6503)
 * Switch stress to use ITransportFactory (CASSANDRA-6641)
 * Fix IllegalArgumentException during prepare (CASSANDRA-6592)
 * Fix possible loss of 2ndary index entries during compaction (CASSANDRA-6517)
 * Fix direct Memory on architectures that do not support unaligned long access
   (CASSANDRA-6628)
 * Let scrub optionally skip broken counter partitions (CASSANDRA-5930)
Merged from 1.2:
 * fsync compression metadata (CASSANDRA-6531)
 * Validate CF existence on execution for prepared statement (CASSANDRA-6535)
 * Add ability to throttle batchlog replay (CASSANDRA-6550)
 * Fix executing LOCAL_QUORUM with SimpleStrategy (CASSANDRA-6545)
 * Avoid StackOverflow when using large IN queries (CASSANDRA-6567)
 * Nodetool upgradesstables includes secondary indexes (CASSANDRA-6598)
 * Paginate batchlog replay (CASSANDRA-6569)
 * skip blocking on streaming during drain (CASSANDRA-6603)
 * Improve error message when schema doesn't match loaded sstable (CASSANDRA-6262)
 * Add properties to adjust FD initial value and max interval (CASSANDRA-4375)
 * Fix preparing with batch and delete from collection (CASSANDRA-6607)
 * Fix ABSC reverse iterator's remove() method (CASSANDRA-6629)
 * Handle host ID conflicts properly (CASSANDRA-6615)
 * Move handling of migration event source to solve bootstrap race. (CASSANDRA-6648)
 * Make sure compaction throughput value doesn't overflow with int math (CASSANDRA-6647)


2.0.4
 * Allow removing snapshots of no-longer-existing CFs (CASSANDRA-6418)
 * add StorageService.stopDaemon() (CASSANDRA-4268)
 * add IRE for invalid CF supplied to get_count (CASSANDRA-5701)
 * add client encryption support to sstableloader (CASSANDRA-6378)
 * Fix accept() loop for SSL sockets post-shutdown (CASSANDRA-6468)
 * Fix size-tiered compaction in LCS L0 (CASSANDRA-6496)
 * Fix assertion failure in filterColdSSTables (CASSANDRA-6483)
 * Fix row tombstones in larger-than-memory compactions (CASSANDRA-6008)
 * Fix cleanup ClassCastException (CASSANDRA-6462)
 * Reduce gossip memory use by interning VersionedValue strings (CASSANDRA-6410)
 * Allow specifying datacenters to participate in a repair (CASSANDRA-6218)
 * Fix divide-by-zero in PCI (CASSANDRA-6403)
 * Fix setting last compacted key in the wrong level for LCS (CASSANDRA-6284)
 * Add millisecond precision formats to the timestamp parser (CASSANDRA-6395)
 * Expose a total memtable size metric for a CF (CASSANDRA-6391)
 * cqlsh: handle symlinks properly (CASSANDRA-6425)
 * Fix potential infinite loop when paging query with IN (CASSANDRA-6464)
 * Fix assertion error in AbstractQueryPager.discardFirst (CASSANDRA-6447)
 * Fix streaming older SSTable yields unnecessary tombstones (CASSANDRA-6527)
Merged from 1.2:
 * Improved error message on bad properties in DDL queries (CASSANDRA-6453)
 * Randomize batchlog candidates selection (CASSANDRA-6481)
 * Fix thundering herd on endpoint cache invalidation (CASSANDRA-6345, 6485)
 * Improve batchlog write performance with vnodes (CASSANDRA-6488)
 * cqlsh: quote single quotes in strings inside collections (CASSANDRA-6172)
 * Improve gossip performance for typical messages (CASSANDRA-6409)
 * Throw IRE if a prepared statement has more markers than supported
   (CASSANDRA-5598)
 * Expose Thread metrics for the native protocol server (CASSANDRA-6234)
 * Change snapshot response message verb to INTERNAL to avoid dropping it
   (CASSANDRA-6415)
 * Warn when collection read has > 65K elements (CASSANDRA-5428)
 * Fix cache persistence when both row and key cache are enabled
   (CASSANDRA-6413)
 * (Hadoop) add describe_local_ring (CASSANDRA-6268)
 * Fix handling of concurrent directory creation failure (CASSANDRA-6459)
 * Allow executing CREATE statements multiple times (CASSANDRA-6471)
 * Don't send confusing info with timeouts (CASSANDRA-6491)
 * Don't resubmit counter mutation runnables internally (CASSANDRA-6427)
 * Don't drop local mutations without a hint (CASSANDRA-6510)
 * Don't allow null max_hint_window_in_ms (CASSANDRA-6419)
 * Validate SliceRange start and finish lengths (CASSANDRA-6521)


2.0.3
 * Fix FD leak on slice read path (CASSANDRA-6275)
 * Cancel read meter task when closing SSTR (CASSANDRA-6358)
 * free off-heap IndexSummary during bulk (CASSANDRA-6359)
 * Recover from IOException in accept() thread (CASSANDRA-6349)
 * Improve Gossip tolerance of abnormally slow tasks (CASSANDRA-6338)
 * Fix trying to hint timed out counter writes (CASSANDRA-6322)
 * Allow restoring specific columnfamilies from archived CL (CASSANDRA-4809)
 * Avoid flushing compaction_history after each operation (CASSANDRA-6287)
 * Fix repair assertion error when tombstones expire (CASSANDRA-6277)
 * Skip loading corrupt key cache (CASSANDRA-6260)
 * Fixes for compacting larger-than-memory rows (CASSANDRA-6274)
 * Compact hottest sstables first and optionally omit coldest from
   compaction entirely (CASSANDRA-6109)
 * Fix modifying column_metadata from thrift (CASSANDRA-6182)
 * cqlsh: fix LIST USERS output (CASSANDRA-6242)
 * Add IRequestSink interface (CASSANDRA-6248)
 * Update memtable size while flushing (CASSANDRA-6249)
 * Provide hooks around CQL2/CQL3 statement execution (CASSANDRA-6252)
 * Require Permission.SELECT for CAS updates (CASSANDRA-6247)
 * New CQL-aware SSTableWriter (CASSANDRA-5894)
 * Reject CAS operation when the protocol v1 is used (CASSANDRA-6270)
 * Correctly throw error when frame too large (CASSANDRA-5981)
 * Fix serialization bug in PagedRange with 2ndary indexes (CASSANDRA-6299)
 * Fix CQL3 table validation in Thrift (CASSANDRA-6140)
 * Fix bug missing results with IN clauses (CASSANDRA-6327)
 * Fix paging with reversed slices (CASSANDRA-6343)
 * Set minTimestamp correctly to be able to drop expired sstables (CASSANDRA-6337)
 * Support NaN and Infinity as float literals (CASSANDRA-6003)
 * Remove RF from nodetool ring output (CASSANDRA-6289)
 * Fix attempting to flush empty rows (CASSANDRA-6374)
 * Fix potential out of bounds exception when paging (CASSANDRA-6333)
Merged from 1.2:
 * Optimize FD phi calculation (CASSANDRA-6386)
 * Improve initial FD phi estimate when starting up (CASSANDRA-6385)
 * Don't list CQL3 table in CLI describe even if named explicitely
   (CASSANDRA-5750)
 * Invalidate row cache when dropping CF (CASSANDRA-6351)
 * add non-jamm path for cached statements (CASSANDRA-6293)
 * add windows bat files for shell commands (CASSANDRA-6145)
 * Require logging in for Thrift CQL2/3 statement preparation (CASSANDRA-6254)
 * restrict max_num_tokens to 1536 (CASSANDRA-6267)
 * Nodetool gets default JMX port from cassandra-env.sh (CASSANDRA-6273)
 * make calculatePendingRanges asynchronous (CASSANDRA-6244)
 * Remove blocking flushes in gossip thread (CASSANDRA-6297)
 * Fix potential socket leak in connectionpool creation (CASSANDRA-6308)
 * Allow LOCAL_ONE/LOCAL_QUORUM to work with SimpleStrategy (CASSANDRA-6238)
 * cqlsh: handle 'null' as session duration (CASSANDRA-6317)
 * Fix json2sstable handling of range tombstones (CASSANDRA-6316)
 * Fix missing one row in reverse query (CASSANDRA-6330)
 * Fix reading expired row value from row cache (CASSANDRA-6325)
 * Fix AssertionError when doing set element deletion (CASSANDRA-6341)
 * Make CL code for the native protocol match the one in C* 2.0
   (CASSANDRA-6347)
 * Disallow altering CQL3 table from thrift (CASSANDRA-6370)
 * Fix size computation of prepared statement (CASSANDRA-6369)


2.0.2
 * Update FailureDetector to use nanontime (CASSANDRA-4925)
 * Fix FileCacheService regressions (CASSANDRA-6149)
 * Never return WriteTimeout for CL.ANY (CASSANDRA-6132)
 * Fix race conditions in bulk loader (CASSANDRA-6129)
 * Add configurable metrics reporting (CASSANDRA-4430)
 * drop queries exceeding a configurable number of tombstones (CASSANDRA-6117)
 * Track and persist sstable read activity (CASSANDRA-5515)
 * Fixes for speculative retry (CASSANDRA-5932, CASSANDRA-6194)
 * Improve memory usage of metadata min/max column names (CASSANDRA-6077)
 * Fix thrift validation refusing row markers on CQL3 tables (CASSANDRA-6081)
 * Fix insertion of collections with CAS (CASSANDRA-6069)
 * Correctly send metadata on SELECT COUNT (CASSANDRA-6080)
 * Track clients' remote addresses in ClientState (CASSANDRA-6070)
 * Create snapshot dir if it does not exist when migrating
   leveled manifest (CASSANDRA-6093)
 * make sequential nodetool repair the default (CASSANDRA-5950)
 * Add more hooks for compaction strategy implementations (CASSANDRA-6111)
 * Fix potential NPE on composite 2ndary indexes (CASSANDRA-6098)
 * Delete can potentially be skipped in batch (CASSANDRA-6115)
 * Allow alter keyspace on system_traces (CASSANDRA-6016)
 * Disallow empty column names in cql (CASSANDRA-6136)
 * Use Java7 file-handling APIs and fix file moving on Windows (CASSANDRA-5383)
 * Save compaction history to system keyspace (CASSANDRA-5078)
 * Fix NPE if StorageService.getOperationMode() is executed before full startup (CASSANDRA-6166)
 * CQL3: support pre-epoch longs for TimestampType (CASSANDRA-6212)
 * Add reloadtriggers command to nodetool (CASSANDRA-4949)
 * cqlsh: ignore empty 'value alias' in DESCRIBE (CASSANDRA-6139)
 * Fix sstable loader (CASSANDRA-6205)
 * Reject bootstrapping if the node already exists in gossip (CASSANDRA-5571)
 * Fix NPE while loading paxos state (CASSANDRA-6211)
 * cqlsh: add SHOW SESSION <tracing-session> command (CASSANDRA-6228)
Merged from 1.2:
 * (Hadoop) Require CFRR batchSize to be at least 2 (CASSANDRA-6114)
 * Add a warning for small LCS sstable size (CASSANDRA-6191)
 * Add ability to list specific KS/CF combinations in nodetool cfstats (CASSANDRA-4191)
 * Mark CF clean if a mutation raced the drop and got it marked dirty (CASSANDRA-5946)
 * Add a LOCAL_ONE consistency level (CASSANDRA-6202)
 * Limit CQL prepared statement cache by size instead of count (CASSANDRA-6107)
 * Tracing should log write failure rather than raw exceptions (CASSANDRA-6133)
 * lock access to TM.endpointToHostIdMap (CASSANDRA-6103)
 * Allow estimated memtable size to exceed slab allocator size (CASSANDRA-6078)
 * Start MeteredFlusher earlier to prevent OOM during CL replay (CASSANDRA-6087)
 * Avoid sending Truncate command to fat clients (CASSANDRA-6088)
 * Allow where clause conditions to be in parenthesis (CASSANDRA-6037)
 * Do not open non-ssl storage port if encryption option is all (CASSANDRA-3916)
 * Move batchlog replay to its own executor (CASSANDRA-6079)
 * Add tombstone debug threshold and histogram (CASSANDRA-6042, 6057)
 * Enable tcp keepalive on incoming connections (CASSANDRA-4053)
 * Fix fat client schema pull NPE (CASSANDRA-6089)
 * Fix memtable flushing for indexed tables (CASSANDRA-6112)
 * Fix skipping columns with multiple slices (CASSANDRA-6119)
 * Expose connected thrift + native client counts (CASSANDRA-5084)
 * Optimize auth setup (CASSANDRA-6122)
 * Trace index selection (CASSANDRA-6001)
 * Update sstablesPerReadHistogram to use biased sampling (CASSANDRA-6164)
 * Log UnknownColumnfamilyException when closing socket (CASSANDRA-5725)
 * Properly error out on CREATE INDEX for counters table (CASSANDRA-6160)
 * Handle JMX notification failure for repair (CASSANDRA-6097)
 * (Hadoop) Fetch no more than 128 splits in parallel (CASSANDRA-6169)
 * stress: add username/password authentication support (CASSANDRA-6068)
 * Fix indexed queries with row cache enabled on parent table (CASSANDRA-5732)
 * Fix compaction race during columnfamily drop (CASSANDRA-5957)
 * Fix validation of empty column names for compact tables (CASSANDRA-6152)
 * Skip replaying mutations that pass CRC but fail to deserialize (CASSANDRA-6183)
 * Rework token replacement to use replace_address (CASSANDRA-5916)
 * Fix altering column types (CASSANDRA-6185)
 * cqlsh: fix CREATE/ALTER WITH completion (CASSANDRA-6196)
 * add windows bat files for shell commands (CASSANDRA-6145)
 * Fix potential stack overflow during range tombstones insertion (CASSANDRA-6181)
 * (Hadoop) Make LOCAL_ONE the default consistency level (CASSANDRA-6214)


2.0.1
 * Fix bug that could allow reading deleted data temporarily (CASSANDRA-6025)
 * Improve memory use defaults (CASSANDRA-6059)
 * Make ThriftServer more easlly extensible (CASSANDRA-6058)
 * Remove Hadoop dependency from ITransportFactory (CASSANDRA-6062)
 * add file_cache_size_in_mb setting (CASSANDRA-5661)
 * Improve error message when yaml contains invalid properties (CASSANDRA-5958)
 * Improve leveled compaction's ability to find non-overlapping L0 compactions
   to work on concurrently (CASSANDRA-5921)
 * Notify indexer of columns shadowed by range tombstones (CASSANDRA-5614)
 * Log Merkle tree stats (CASSANDRA-2698)
 * Switch from crc32 to adler32 for compressed sstable checksums (CASSANDRA-5862)
 * Improve offheap memcpy performance (CASSANDRA-5884)
 * Use a range aware scanner for cleanup (CASSANDRA-2524)
 * Cleanup doesn't need to inspect sstables that contain only local data
   (CASSANDRA-5722)
 * Add ability for CQL3 to list partition keys (CASSANDRA-4536)
 * Improve native protocol serialization (CASSANDRA-5664)
 * Upgrade Thrift to 0.9.1 (CASSANDRA-5923)
 * Require superuser status for adding triggers (CASSANDRA-5963)
 * Make standalone scrubber handle old and new style leveled manifest
   (CASSANDRA-6005)
 * Fix paxos bugs (CASSANDRA-6012, 6013, 6023)
 * Fix paged ranges with multiple replicas (CASSANDRA-6004)
 * Fix potential AssertionError during tracing (CASSANDRA-6041)
 * Fix NPE in sstablesplit (CASSANDRA-6027)
 * Migrate pre-2.0 key/value/column aliases to system.schema_columns
   (CASSANDRA-6009)
 * Paging filter empty rows too agressively (CASSANDRA-6040)
 * Support variadic parameters for IN clauses (CASSANDRA-4210)
 * cqlsh: return the result of CAS writes (CASSANDRA-5796)
 * Fix validation of IN clauses with 2ndary indexes (CASSANDRA-6050)
 * Support named bind variables in CQL (CASSANDRA-6033)
Merged from 1.2:
 * Allow cache-keys-to-save to be set at runtime (CASSANDRA-5980)
 * Avoid second-guessing out-of-space state (CASSANDRA-5605)
 * Tuning knobs for dealing with large blobs and many CFs (CASSANDRA-5982)
 * (Hadoop) Fix CQLRW for thrift tables (CASSANDRA-6002)
 * Fix possible divide-by-zero in HHOM (CASSANDRA-5990)
 * Allow local batchlog writes for CL.ANY (CASSANDRA-5967)
 * Upgrade metrics-core to version 2.2.0 (CASSANDRA-5947)
 * Fix CqlRecordWriter with composite keys (CASSANDRA-5949)
 * Add snitch, schema version, cluster, partitioner to JMX (CASSANDRA-5881)
 * Allow disabling SlabAllocator (CASSANDRA-5935)
 * Make user-defined compaction JMX blocking (CASSANDRA-4952)
 * Fix streaming does not transfer wrapped range (CASSANDRA-5948)
 * Fix loading index summary containing empty key (CASSANDRA-5965)
 * Correctly handle limits in CompositesSearcher (CASSANDRA-5975)
 * Pig: handle CQL collections (CASSANDRA-5867)
 * Pass the updated cf to the PRSI index() method (CASSANDRA-5999)
 * Allow empty CQL3 batches (as no-op) (CASSANDRA-5994)
 * Support null in CQL3 functions (CASSANDRA-5910)
 * Replace the deprecated MapMaker with CacheLoader (CASSANDRA-6007)
 * Add SSTableDeletingNotification to DataTracker (CASSANDRA-6010)
 * Fix snapshots in use get deleted during snapshot repair (CASSANDRA-6011)
 * Move hints and exception count to o.a.c.metrics (CASSANDRA-6017)
 * Fix memory leak in snapshot repair (CASSANDRA-6047)
 * Fix sstable2sjon for CQL3 tables (CASSANDRA-5852)


2.0.0
 * Fix thrift validation when inserting into CQL3 tables (CASSANDRA-5138)
 * Fix periodic memtable flushing behavior with clean memtables (CASSANDRA-5931)
 * Fix dateOf() function for pre-2.0 timestamp columns (CASSANDRA-5928)
 * Fix SSTable unintentionally loads BF when opened for batch (CASSANDRA-5938)
 * Add stream session progress to JMX (CASSANDRA-4757)
 * Fix NPE during CAS operation (CASSANDRA-5925)
Merged from 1.2:
 * Fix getBloomFilterDiskSpaceUsed for AlwaysPresentFilter (CASSANDRA-5900)
 * Don't announce schema version until we've loaded the changes locally
   (CASSANDRA-5904)
 * Fix to support off heap bloom filters size greater than 2 GB (CASSANDRA-5903)
 * Properly handle parsing huge map and set literals (CASSANDRA-5893)


2.0.0-rc2
 * enable vnodes by default (CASSANDRA-5869)
 * fix CAS contention timeout (CASSANDRA-5830)
 * fix HsHa to respect max frame size (CASSANDRA-4573)
 * Fix (some) 2i on composite components omissions (CASSANDRA-5851)
 * cqlsh: add DESCRIBE FULL SCHEMA variant (CASSANDRA-5880)
Merged from 1.2:
 * Correctly validate sparse composite cells in scrub (CASSANDRA-5855)
 * Add KeyCacheHitRate metric to CF metrics (CASSANDRA-5868)
 * cqlsh: add support for multiline comments (CASSANDRA-5798)
 * Handle CQL3 SELECT duplicate IN restrictions on clustering columns
   (CASSANDRA-5856)


2.0.0-rc1
 * improve DecimalSerializer performance (CASSANDRA-5837)
 * fix potential spurious wakeup in AsyncOneResponse (CASSANDRA-5690)
 * fix schema-related trigger issues (CASSANDRA-5774)
 * Better validation when accessing CQL3 table from thrift (CASSANDRA-5138)
 * Fix assertion error during repair (CASSANDRA-5801)
 * Fix range tombstone bug (CASSANDRA-5805)
 * DC-local CAS (CASSANDRA-5797)
 * Add a native_protocol_version column to the system.local table (CASSANRDA-5819)
 * Use index_interval from cassandra.yaml when upgraded (CASSANDRA-5822)
 * Fix buffer underflow on socket close (CASSANDRA-5792)
Merged from 1.2:
 * Fix reading DeletionTime from 1.1-format sstables (CASSANDRA-5814)
 * cqlsh: add collections support to COPY (CASSANDRA-5698)
 * retry important messages for any IOException (CASSANDRA-5804)
 * Allow empty IN relations in SELECT/UPDATE/DELETE statements (CASSANDRA-5626)
 * cqlsh: fix crashing on Windows due to libedit detection (CASSANDRA-5812)
 * fix bulk-loading compressed sstables (CASSANDRA-5820)
 * (Hadoop) fix quoting in CqlPagingRecordReader and CqlRecordWriter
   (CASSANDRA-5824)
 * update default LCS sstable size to 160MB (CASSANDRA-5727)
 * Allow compacting 2Is via nodetool (CASSANDRA-5670)
 * Hex-encode non-String keys in OPP (CASSANDRA-5793)
 * nodetool history logging (CASSANDRA-5823)
 * (Hadoop) fix support for Thrift tables in CqlPagingRecordReader
   (CASSANDRA-5752)
 * add "all time blocked" to StatusLogger output (CASSANDRA-5825)
 * Future-proof inter-major-version schema migrations (CASSANDRA-5845)
 * (Hadoop) add CqlPagingRecordReader support for ReversedType in Thrift table
   (CASSANDRA-5718)
 * Add -no-snapshot option to scrub (CASSANDRA-5891)
 * Fix to support off heap bloom filters size greater than 2 GB (CASSANDRA-5903)
 * Properly handle parsing huge map and set literals (CASSANDRA-5893)
 * Fix LCS L0 compaction may overlap in L1 (CASSANDRA-5907)
 * New sstablesplit tool to split large sstables offline (CASSANDRA-4766)
 * Fix potential deadlock in native protocol server (CASSANDRA-5926)
 * Disallow incompatible type change in CQL3 (CASSANDRA-5882)
Merged from 1.1:
 * Correctly validate sparse composite cells in scrub (CASSANDRA-5855)


2.0.0-beta2
 * Replace countPendingHints with Hints Created metric (CASSANDRA-5746)
 * Allow nodetool with no args, and with help to run without a server (CASSANDRA-5734)
 * Cleanup AbstractType/TypeSerializer classes (CASSANDRA-5744)
 * Remove unimplemented cli option schema-mwt (CASSANDRA-5754)
 * Support range tombstones in thrift (CASSANDRA-5435)
 * Normalize table-manipulating CQL3 statements' class names (CASSANDRA-5759)
 * cqlsh: add missing table options to DESCRIBE output (CASSANDRA-5749)
 * Fix assertion error during repair (CASSANDRA-5757)
 * Fix bulkloader (CASSANDRA-5542)
 * Add LZ4 compression to the native protocol (CASSANDRA-5765)
 * Fix bugs in the native protocol v2 (CASSANDRA-5770)
 * CAS on 'primary key only' table (CASSANDRA-5715)
 * Support streaming SSTables of old versions (CASSANDRA-5772)
 * Always respect protocol version in native protocol (CASSANDRA-5778)
 * Fix ConcurrentModificationException during streaming (CASSANDRA-5782)
 * Update deletion timestamp in Commit#updatesWithPaxosTime (CASSANDRA-5787)
 * Thrift cas() method crashes if input columns are not sorted (CASSANDRA-5786)
 * Order columns names correctly when querying for CAS (CASSANDRA-5788)
 * Fix streaming retry (CASSANDRA-5775)
Merged from 1.2:
 * if no seeds can be a reached a node won't start in a ring by itself (CASSANDRA-5768)
 * add cassandra.unsafesystem property (CASSANDRA-5704)
 * (Hadoop) quote identifiers in CqlPagingRecordReader (CASSANDRA-5763)
 * Add replace_node functionality for vnodes (CASSANDRA-5337)
 * Add timeout events to query traces (CASSANDRA-5520)
 * Fix serialization of the LEFT gossip value (CASSANDRA-5696)
 * Pig: support for cql3 tables (CASSANDRA-5234)
 * Fix skipping range tombstones with reverse queries (CASSANDRA-5712)
 * Expire entries out of ThriftSessionManager (CASSANDRA-5719)
 * Don't keep ancestor information in memory (CASSANDRA-5342)
 * Expose native protocol server status in nodetool info (CASSANDRA-5735)
 * Fix pathetic performance of range tombstones (CASSANDRA-5677)
 * Fix querying with an empty (impossible) range (CASSANDRA-5573)
 * cqlsh: handle CUSTOM 2i in DESCRIBE output (CASSANDRA-5760)
 * Fix minor bug in Range.intersects(Bound) (CASSANDRA-5771)
 * cqlsh: handle disabled compression in DESCRIBE output (CASSANDRA-5766)
 * Ensure all UP events are notified on the native protocol (CASSANDRA-5769)
 * Fix formatting of sstable2json with multiple -k arguments (CASSANDRA-5781)
 * Don't rely on row marker for queries in general to hide lost markers
   after TTL expires (CASSANDRA-5762)
 * Sort nodetool help output (CASSANDRA-5776)
 * Fix column expiring during 2 phases compaction (CASSANDRA-5799)
 * now() is being rejected in INSERTs when inside collections (CASSANDRA-5795)


2.0.0-beta1
 * Add support for indexing clustered columns (CASSANDRA-5125)
 * Removed on-heap row cache (CASSANDRA-5348)
 * use nanotime consistently for node-local timeouts (CASSANDRA-5581)
 * Avoid unnecessary second pass on name-based queries (CASSANDRA-5577)
 * Experimental triggers (CASSANDRA-1311)
 * JEMalloc support for off-heap allocation (CASSANDRA-3997)
 * Single-pass compaction (CASSANDRA-4180)
 * Removed token range bisection (CASSANDRA-5518)
 * Removed compatibility with pre-1.2.5 sstables and network messages
   (CASSANDRA-5511)
 * removed PBSPredictor (CASSANDRA-5455)
 * CAS support (CASSANDRA-5062, 5441, 5442, 5443, 5619, 5667)
 * Leveled compaction performs size-tiered compactions in L0
   (CASSANDRA-5371, 5439)
 * Add yaml network topology snitch for mixed ec2/other envs (CASSANDRA-5339)
 * Log when a node is down longer than the hint window (CASSANDRA-4554)
 * Optimize tombstone creation for ExpiringColumns (CASSANDRA-4917)
 * Improve LeveledScanner work estimation (CASSANDRA-5250, 5407)
 * Replace compaction lock with runWithCompactionsDisabled (CASSANDRA-3430)
 * Change Message IDs to ints (CASSANDRA-5307)
 * Move sstable level information into the Stats component, removing the
   need for a separate Manifest file (CASSANDRA-4872)
 * avoid serializing to byte[] on commitlog append (CASSANDRA-5199)
 * make index_interval configurable per columnfamily (CASSANDRA-3961, CASSANDRA-5650)
 * add default_time_to_live (CASSANDRA-3974)
 * add memtable_flush_period_in_ms (CASSANDRA-4237)
 * replace supercolumns internally by composites (CASSANDRA-3237, 5123)
 * upgrade thrift to 0.9.0 (CASSANDRA-3719)
 * drop unnecessary keyspace parameter from user-defined compaction API
   (CASSANDRA-5139)
 * more robust solution to incomplete compactions + counters (CASSANDRA-5151)
 * Change order of directory searching for c*.in.sh (CASSANDRA-3983)
 * Add tool to reset SSTable compaction level for LCS (CASSANDRA-5271)
 * Allow custom configuration loader (CASSANDRA-5045)
 * Remove memory emergency pressure valve logic (CASSANDRA-3534)
 * Reduce request latency with eager retry (CASSANDRA-4705)
 * cqlsh: Remove ASSUME command (CASSANDRA-5331)
 * Rebuild BF when loading sstables if bloom_filter_fp_chance
   has changed since compaction (CASSANDRA-5015)
 * remove row-level bloom filters (CASSANDRA-4885)
 * Change Kernel Page Cache skipping into row preheating (disabled by default)
   (CASSANDRA-4937)
 * Improve repair by deciding on a gcBefore before sending
   out TreeRequests (CASSANDRA-4932)
 * Add an official way to disable compactions (CASSANDRA-5074)
 * Reenable ALTER TABLE DROP with new semantics (CASSANDRA-3919)
 * Add binary protocol versioning (CASSANDRA-5436)
 * Swap THshaServer for TThreadedSelectorServer (CASSANDRA-5530)
 * Add alias support to SELECT statement (CASSANDRA-5075)
 * Don't create empty RowMutations in CommitLogReplayer (CASSANDRA-5541)
 * Use range tombstones when dropping cfs/columns from schema (CASSANDRA-5579)
 * cqlsh: drop CQL2/CQL3-beta support (CASSANDRA-5585)
 * Track max/min column names in sstables to be able to optimize slice
   queries (CASSANDRA-5514, CASSANDRA-5595, CASSANDRA-5600)
 * Binary protocol: allow batching already prepared statements (CASSANDRA-4693)
 * Allow preparing timestamp, ttl and limit in CQL3 queries (CASSANDRA-4450)
 * Support native link w/o JNA in Java7 (CASSANDRA-3734)
 * Use SASL authentication in binary protocol v2 (CASSANDRA-5545)
 * Replace Thrift HsHa with LMAX Disruptor based implementation (CASSANDRA-5582)
 * cqlsh: Add row count to SELECT output (CASSANDRA-5636)
 * Include a timestamp with all read commands to determine column expiration
   (CASSANDRA-5149)
 * Streaming 2.0 (CASSANDRA-5286, 5699)
 * Conditional create/drop ks/table/index statements in CQL3 (CASSANDRA-2737)
 * more pre-table creation property validation (CASSANDRA-5693)
 * Redesign repair messages (CASSANDRA-5426)
 * Fix ALTER RENAME post-5125 (CASSANDRA-5702)
 * Disallow renaming a 2ndary indexed column (CASSANDRA-5705)
 * Rename Table to Keyspace (CASSANDRA-5613)
 * Ensure changing column_index_size_in_kb on different nodes don't corrupt the
   sstable (CASSANDRA-5454)
 * Move resultset type information into prepare, not execute (CASSANDRA-5649)
 * Auto paging in binary protocol (CASSANDRA-4415, 5714)
 * Don't tie client side use of AbstractType to JDBC (CASSANDRA-4495)
 * Adds new TimestampType to replace DateType (CASSANDRA-5723, CASSANDRA-5729)
Merged from 1.2:
 * make starting native protocol server idempotent (CASSANDRA-5728)
 * Fix loading key cache when a saved entry is no longer valid (CASSANDRA-5706)
 * Fix serialization of the LEFT gossip value (CASSANDRA-5696)
 * cqlsh: Don't show 'null' in place of empty values (CASSANDRA-5675)
 * Race condition in detecting version on a mixed 1.1/1.2 cluster
   (CASSANDRA-5692)
 * Fix skipping range tombstones with reverse queries (CASSANDRA-5712)
 * Expire entries out of ThriftSessionManager (CASSANRDA-5719)
 * Don't keep ancestor information in memory (CASSANDRA-5342)
 * cqlsh: fix handling of semicolons inside BATCH queries (CASSANDRA-5697)


1.2.6
 * Fix tracing when operation completes before all responses arrive
   (CASSANDRA-5668)
 * Fix cross-DC mutation forwarding (CASSANDRA-5632)
 * Reduce SSTableLoader memory usage (CASSANDRA-5555)
 * Scale hinted_handoff_throttle_in_kb to cluster size (CASSANDRA-5272)
 * (Hadoop) Add CQL3 input/output formats (CASSANDRA-4421, 5622)
 * (Hadoop) Fix InputKeyRange in CFIF (CASSANDRA-5536)
 * Fix dealing with ridiculously large max sstable sizes in LCS (CASSANDRA-5589)
 * Ignore pre-truncate hints (CASSANDRA-4655)
 * Move System.exit on OOM into a separate thread (CASSANDRA-5273)
 * Write row markers when serializing schema (CASSANDRA-5572)
 * Check only SSTables for the requested range when streaming (CASSANDRA-5569)
 * Improve batchlog replay behavior and hint ttl handling (CASSANDRA-5314)
 * Exclude localTimestamp from validation for tombstones (CASSANDRA-5398)
 * cqlsh: add custom prompt support (CASSANDRA-5539)
 * Reuse prepared statements in hot auth queries (CASSANDRA-5594)
 * cqlsh: add vertical output option (see EXPAND) (CASSANDRA-5597)
 * Add a rate limit option to stress (CASSANDRA-5004)
 * have BulkLoader ignore snapshots directories (CASSANDRA-5587)
 * fix SnitchProperties logging context (CASSANDRA-5602)
 * Expose whether jna is enabled and memory is locked via JMX (CASSANDRA-5508)
 * cqlsh: fix COPY FROM with ReversedType (CASSANDRA-5610)
 * Allow creating CUSTOM indexes on collections (CASSANDRA-5615)
 * Evaluate now() function at execution time (CASSANDRA-5616)
 * Expose detailed read repair metrics (CASSANDRA-5618)
 * Correct blob literal + ReversedType parsing (CASSANDRA-5629)
 * Allow GPFS to prefer the internal IP like EC2MRS (CASSANDRA-5630)
 * fix help text for -tspw cassandra-cli (CASSANDRA-5643)
 * don't throw away initial causes exceptions for internode encryption issues
   (CASSANDRA-5644)
 * Fix message spelling errors for cql select statements (CASSANDRA-5647)
 * Suppress custom exceptions thru jmx (CASSANDRA-5652)
 * Update CREATE CUSTOM INDEX syntax (CASSANDRA-5639)
 * Fix PermissionDetails.equals() method (CASSANDRA-5655)
 * Never allow partition key ranges in CQL3 without token() (CASSANDRA-5666)
 * Gossiper incorrectly drops AppState for an upgrading node (CASSANDRA-5660)
 * Connection thrashing during multi-region ec2 during upgrade, due to
   messaging version (CASSANDRA-5669)
 * Avoid over reconnecting in EC2MRS (CASSANDRA-5678)
 * Fix ReadResponseSerializer.serializedSize() for digest reads (CASSANDRA-5476)
 * allow sstable2json on 2i CFs (CASSANDRA-5694)
Merged from 1.1:
 * Remove buggy thrift max message length option (CASSANDRA-5529)
 * Fix NPE in Pig's widerow mode (CASSANDRA-5488)
 * Add split size parameter to Pig and disable split combination (CASSANDRA-5544)


1.2.5
 * make BytesToken.toString only return hex bytes (CASSANDRA-5566)
 * Ensure that submitBackground enqueues at least one task (CASSANDRA-5554)
 * fix 2i updates with identical values and timestamps (CASSANDRA-5540)
 * fix compaction throttling bursty-ness (CASSANDRA-4316)
 * reduce memory consumption of IndexSummary (CASSANDRA-5506)
 * remove per-row column name bloom filters (CASSANDRA-5492)
 * Include fatal errors in trace events (CASSANDRA-5447)
 * Ensure that PerRowSecondaryIndex is notified of row-level deletes
   (CASSANDRA-5445)
 * Allow empty blob literals in CQL3 (CASSANDRA-5452)
 * Fix streaming RangeTombstones at column index boundary (CASSANDRA-5418)
 * Fix preparing statements when current keyspace is not set (CASSANDRA-5468)
 * Fix SemanticVersion.isSupportedBy minor/patch handling (CASSANDRA-5496)
 * Don't provide oldCfId for post-1.1 system cfs (CASSANDRA-5490)
 * Fix primary range ignores replication strategy (CASSANDRA-5424)
 * Fix shutdown of binary protocol server (CASSANDRA-5507)
 * Fix repair -snapshot not working (CASSANDRA-5512)
 * Set isRunning flag later in binary protocol server (CASSANDRA-5467)
 * Fix use of CQL3 functions with descending clustering order (CASSANDRA-5472)
 * Disallow renaming columns one at a time for thrift table in CQL3
   (CASSANDRA-5531)
 * cqlsh: add CLUSTERING ORDER BY support to DESCRIBE (CASSANDRA-5528)
 * Add custom secondary index support to CQL3 (CASSANDRA-5484)
 * Fix repair hanging silently on unexpected error (CASSANDRA-5229)
 * Fix Ec2Snitch regression introduced by CASSANDRA-5171 (CASSANDRA-5432)
 * Add nodetool enablebackup/disablebackup (CASSANDRA-5556)
 * cqlsh: fix DESCRIBE after case insensitive USE (CASSANDRA-5567)
Merged from 1.1
 * Add retry mechanism to OTC for non-droppable_verbs (CASSANDRA-5393)
 * Use allocator information to improve memtable memory usage estimate
   (CASSANDRA-5497)
 * Fix trying to load deleted row into row cache on startup (CASSANDRA-4463)
 * fsync leveled manifest to avoid corruption (CASSANDRA-5535)
 * Fix Bound intersection computation (CASSANDRA-5551)
 * sstablescrub now respects max memory size in cassandra.in.sh (CASSANDRA-5562)


1.2.4
 * Ensure that PerRowSecondaryIndex updates see the most recent values
   (CASSANDRA-5397)
 * avoid duplicate index entries ind PrecompactedRow and
   ParallelCompactionIterable (CASSANDRA-5395)
 * remove the index entry on oldColumn when new column is a tombstone
   (CASSANDRA-5395)
 * Change default stream throughput from 400 to 200 mbps (CASSANDRA-5036)
 * Gossiper logs DOWN for symmetry with UP (CASSANDRA-5187)
 * Fix mixing prepared statements between keyspaces (CASSANDRA-5352)
 * Fix consistency level during bootstrap - strike 3 (CASSANDRA-5354)
 * Fix transposed arguments in AlreadyExistsException (CASSANDRA-5362)
 * Improve asynchronous hint delivery (CASSANDRA-5179)
 * Fix Guava dependency version (12.0 -> 13.0.1) for Maven (CASSANDRA-5364)
 * Validate that provided CQL3 collection value are < 64K (CASSANDRA-5355)
 * Make upgradeSSTable skip current version sstables by default (CASSANDRA-5366)
 * Optimize min/max timestamp collection (CASSANDRA-5373)
 * Invalid streamId in cql binary protocol when using invalid CL
   (CASSANDRA-5164)
 * Fix validation for IN where clauses with collections (CASSANDRA-5376)
 * Copy resultSet on count query to avoid ConcurrentModificationException
   (CASSANDRA-5382)
 * Correctly typecheck in CQL3 even with ReversedType (CASSANDRA-5386)
 * Fix streaming compressed files when using encryption (CASSANDRA-5391)
 * cassandra-all 1.2.0 pom missing netty dependency (CASSANDRA-5392)
 * Fix writetime/ttl functions on null values (CASSANDRA-5341)
 * Fix NPE during cql3 select with token() (CASSANDRA-5404)
 * IndexHelper.skipBloomFilters won't skip non-SHA filters (CASSANDRA-5385)
 * cqlsh: Print maps ordered by key, sort sets (CASSANDRA-5413)
 * Add null syntax support in CQL3 for inserts (CASSANDRA-3783)
 * Allow unauthenticated set_keyspace() calls (CASSANDRA-5423)
 * Fix potential incremental backups race (CASSANDRA-5410)
 * Fix prepared BATCH statements with batch-level timestamps (CASSANDRA-5415)
 * Allow overriding superuser setup delay (CASSANDRA-5430)
 * cassandra-shuffle with JMX usernames and passwords (CASSANDRA-5431)
Merged from 1.1:
 * cli: Quote ks and cf names in schema output when needed (CASSANDRA-5052)
 * Fix bad default for min/max timestamp in SSTableMetadata (CASSANDRA-5372)
 * Fix cf name extraction from manifest in Directories.migrateFile()
   (CASSANDRA-5242)
 * Support pluggable internode authentication (CASSANDRA-5401)


1.2.3
 * add check for sstable overlap within a level on startup (CASSANDRA-5327)
 * replace ipv6 colons in jmx object names (CASSANDRA-5298, 5328)
 * Avoid allocating SSTableBoundedScanner during repair when the range does
   not intersect the sstable (CASSANDRA-5249)
 * Don't lowercase property map keys (this breaks NTS) (CASSANDRA-5292)
 * Fix composite comparator with super columns (CASSANDRA-5287)
 * Fix insufficient validation of UPDATE queries against counter cfs
   (CASSANDRA-5300)
 * Fix PropertyFileSnitch default DC/Rack behavior (CASSANDRA-5285)
 * Handle null values when executing prepared statement (CASSANDRA-5081)
 * Add netty to pom dependencies (CASSANDRA-5181)
 * Include type arguments in Thrift CQLPreparedResult (CASSANDRA-5311)
 * Fix compaction not removing columns when bf_fp_ratio is 1 (CASSANDRA-5182)
 * cli: Warn about missing CQL3 tables in schema descriptions (CASSANDRA-5309)
 * Re-enable unknown option in replication/compaction strategies option for
   backward compatibility (CASSANDRA-4795)
 * Add binary protocol support to stress (CASSANDRA-4993)
 * cqlsh: Fix COPY FROM value quoting and null handling (CASSANDRA-5305)
 * Fix repair -pr for vnodes (CASSANDRA-5329)
 * Relax CL for auth queries for non-default users (CASSANDRA-5310)
 * Fix AssertionError during repair (CASSANDRA-5245)
 * Don't announce migrations to pre-1.2 nodes (CASSANDRA-5334)
Merged from 1.1:
 * Update offline scrub for 1.0 -> 1.1 directory structure (CASSANDRA-5195)
 * add tmp flag to Descriptor hashcode (CASSANDRA-4021)
 * fix logging of "Found table data in data directories" when only system tables
   are present (CASSANDRA-5289)
 * cli: Add JMX authentication support (CASSANDRA-5080)
 * nodetool: ability to repair specific range (CASSANDRA-5280)
 * Fix possible assertion triggered in SliceFromReadCommand (CASSANDRA-5284)
 * cqlsh: Add inet type support on Windows (ipv4-only) (CASSANDRA-4801)
 * Fix race when initializing ColumnFamilyStore (CASSANDRA-5350)
 * Add UseTLAB JVM flag (CASSANDRA-5361)


1.2.2
 * fix potential for multiple concurrent compactions of the same sstables
   (CASSANDRA-5256)
 * avoid no-op caching of byte[] on commitlog append (CASSANDRA-5199)
 * fix symlinks under data dir not working (CASSANDRA-5185)
 * fix bug in compact storage metadata handling (CASSANDRA-5189)
 * Validate login for USE queries (CASSANDRA-5207)
 * cli: remove default username and password (CASSANDRA-5208)
 * configure populate_io_cache_on_flush per-CF (CASSANDRA-4694)
 * allow configuration of internode socket buffer (CASSANDRA-3378)
 * Make sstable directory picking blacklist-aware again (CASSANDRA-5193)
 * Correctly expire gossip states for edge cases (CASSANDRA-5216)
 * Improve handling of directory creation failures (CASSANDRA-5196)
 * Expose secondary indicies to the rest of nodetool (CASSANDRA-4464)
 * Binary protocol: avoid sending notification for 0.0.0.0 (CASSANDRA-5227)
 * add UseCondCardMark XX jvm settings on jdk 1.7 (CASSANDRA-4366)
 * CQL3 refactor to allow conversion function (CASSANDRA-5226)
 * Fix drop of sstables in some circumstance (CASSANDRA-5232)
 * Implement caching of authorization results (CASSANDRA-4295)
 * Add support for LZ4 compression (CASSANDRA-5038)
 * Fix missing columns in wide rows queries (CASSANDRA-5225)
 * Simplify auth setup and make system_auth ks alterable (CASSANDRA-5112)
 * Stop compactions from hanging during bootstrap (CASSANDRA-5244)
 * fix compressed streaming sending extra chunk (CASSANDRA-5105)
 * Add CQL3-based implementations of IAuthenticator and IAuthorizer
   (CASSANDRA-4898)
 * Fix timestamp-based tomstone removal logic (CASSANDRA-5248)
 * cli: Add JMX authentication support (CASSANDRA-5080)
 * Fix forceFlush behavior (CASSANDRA-5241)
 * cqlsh: Add username autocompletion (CASSANDRA-5231)
 * Fix CQL3 composite partition key error (CASSANDRA-5240)
 * Allow IN clause on last clustering key (CASSANDRA-5230)
Merged from 1.1:
 * fix start key/end token validation for wide row iteration (CASSANDRA-5168)
 * add ConfigHelper support for Thrift frame and max message sizes (CASSANDRA-5188)
 * fix nodetool repair not fail on node down (CASSANDRA-5203)
 * always collect tombstone hints (CASSANDRA-5068)
 * Fix error when sourcing file in cqlsh (CASSANDRA-5235)


1.2.1
 * stream undelivered hints on decommission (CASSANDRA-5128)
 * GossipingPropertyFileSnitch loads saved dc/rack info if needed (CASSANDRA-5133)
 * drain should flush system CFs too (CASSANDRA-4446)
 * add inter_dc_tcp_nodelay setting (CASSANDRA-5148)
 * re-allow wrapping ranges for start_token/end_token range pairitspwng (CASSANDRA-5106)
 * fix validation compaction of empty rows (CASSANDRA-5136)
 * nodetool methods to enable/disable hint storage/delivery (CASSANDRA-4750)
 * disallow bloom filter false positive chance of 0 (CASSANDRA-5013)
 * add threadpool size adjustment methods to JMXEnabledThreadPoolExecutor and
   CompactionManagerMBean (CASSANDRA-5044)
 * fix hinting for dropped local writes (CASSANDRA-4753)
 * off-heap cache doesn't need mutable column container (CASSANDRA-5057)
 * apply disk_failure_policy to bad disks on initial directory creation
   (CASSANDRA-4847)
 * Optimize name-based queries to use ArrayBackedSortedColumns (CASSANDRA-5043)
 * Fall back to old manifest if most recent is unparseable (CASSANDRA-5041)
 * pool [Compressed]RandomAccessReader objects on the partitioned read path
   (CASSANDRA-4942)
 * Add debug logging to list filenames processed by Directories.migrateFile
   method (CASSANDRA-4939)
 * Expose black-listed directories via JMX (CASSANDRA-4848)
 * Log compaction merge counts (CASSANDRA-4894)
 * Minimize byte array allocation by AbstractData{Input,Output} (CASSANDRA-5090)
 * Add SSL support for the binary protocol (CASSANDRA-5031)
 * Allow non-schema system ks modification for shuffle to work (CASSANDRA-5097)
 * cqlsh: Add default limit to SELECT statements (CASSANDRA-4972)
 * cqlsh: fix DESCRIBE for 1.1 cfs in CQL3 (CASSANDRA-5101)
 * Correctly gossip with nodes >= 1.1.7 (CASSANDRA-5102)
 * Ensure CL guarantees on digest mismatch (CASSANDRA-5113)
 * Validate correctly selects on composite partition key (CASSANDRA-5122)
 * Fix exception when adding collection (CASSANDRA-5117)
 * Handle states for non-vnode clusters correctly (CASSANDRA-5127)
 * Refuse unrecognized replication and compaction strategy options (CASSANDRA-4795)
 * Pick the correct value validator in sstable2json for cql3 tables (CASSANDRA-5134)
 * Validate login for describe_keyspace, describe_keyspaces and set_keyspace
   (CASSANDRA-5144)
 * Fix inserting empty maps (CASSANDRA-5141)
 * Don't remove tokens from System table for node we know (CASSANDRA-5121)
 * fix streaming progress report for compresed files (CASSANDRA-5130)
 * Coverage analysis for low-CL queries (CASSANDRA-4858)
 * Stop interpreting dates as valid timeUUID value (CASSANDRA-4936)
 * Adds E notation for floating point numbers (CASSANDRA-4927)
 * Detect (and warn) unintentional use of the cql2 thrift methods when cql3 was
   intended (CASSANDRA-5172)
 * cli: Quote ks and cf names in schema output when needed (CASSANDRA-5052)
 * Fix cf name extraction from manifest in Directories.migrateFile() (CASSANDRA-5242)
 * Replace mistaken usage of commons-logging with slf4j (CASSANDRA-5464)
 * Ensure Jackson dependency matches lib (CASSANDRA-5126)
 * Expose droppable tombstone ratio stats over JMX (CASSANDRA-5159)
Merged from 1.1:
 * Simplify CompressedRandomAccessReader to work around JDK FD bug (CASSANDRA-5088)
 * Improve handling a changing target throttle rate mid-compaction (CASSANDRA-5087)
 * Pig: correctly decode row keys in widerow mode (CASSANDRA-5098)
 * nodetool repair command now prints progress (CASSANDRA-4767)
 * fix user defined compaction to run against 1.1 data directory (CASSANDRA-5118)
 * Fix CQL3 BATCH authorization caching (CASSANDRA-5145)
 * fix get_count returns incorrect value with TTL (CASSANDRA-5099)
 * better handling for mid-compaction failure (CASSANDRA-5137)
 * convert default marshallers list to map for better readability (CASSANDRA-5109)
 * fix ConcurrentModificationException in getBootstrapSource (CASSANDRA-5170)
 * fix sstable maxtimestamp for row deletes and pre-1.1.1 sstables (CASSANDRA-5153)
 * Fix thread growth on node removal (CASSANDRA-5175)
 * Make Ec2Region's datacenter name configurable (CASSANDRA-5155)


1.2.0
 * Disallow counters in collections (CASSANDRA-5082)
 * cqlsh: add unit tests (CASSANDRA-3920)
 * fix default bloom_filter_fp_chance for LeveledCompactionStrategy (CASSANDRA-5093)
Merged from 1.1:
 * add validation for get_range_slices with start_key and end_token (CASSANDRA-5089)


1.2.0-rc2
 * fix nodetool ownership display with vnodes (CASSANDRA-5065)
 * cqlsh: add DESCRIBE KEYSPACES command (CASSANDRA-5060)
 * Fix potential infinite loop when reloading CFS (CASSANDRA-5064)
 * Fix SimpleAuthorizer example (CASSANDRA-5072)
 * cqlsh: force CL.ONE for tracing and system.schema* queries (CASSANDRA-5070)
 * Includes cassandra-shuffle in the debian package (CASSANDRA-5058)
Merged from 1.1:
 * fix multithreaded compaction deadlock (CASSANDRA-4492)
 * fix temporarily missing schema after upgrade from pre-1.1.5 (CASSANDRA-5061)
 * Fix ALTER TABLE overriding compression options with defaults
   (CASSANDRA-4996, 5066)
 * fix specifying and altering crc_check_chance (CASSANDRA-5053)
 * fix Murmur3Partitioner ownership% calculation (CASSANDRA-5076)
 * Don't expire columns sooner than they should in 2ndary indexes (CASSANDRA-5079)


1.2-rc1
 * rename rpc_timeout settings to request_timeout (CASSANDRA-5027)
 * add BF with 0.1 FP to LCS by default (CASSANDRA-5029)
 * Fix preparing insert queries (CASSANDRA-5016)
 * Fix preparing queries with counter increment (CASSANDRA-5022)
 * Fix preparing updates with collections (CASSANDRA-5017)
 * Don't generate UUID based on other node address (CASSANDRA-5002)
 * Fix message when trying to alter a clustering key type (CASSANDRA-5012)
 * Update IAuthenticator to match the new IAuthorizer (CASSANDRA-5003)
 * Fix inserting only a key in CQL3 (CASSANDRA-5040)
 * Fix CQL3 token() function when used with strings (CASSANDRA-5050)
Merged from 1.1:
 * reduce log spam from invalid counter shards (CASSANDRA-5026)
 * Improve schema propagation performance (CASSANDRA-5025)
 * Fix for IndexHelper.IndexFor throws OOB Exception (CASSANDRA-5030)
 * cqlsh: make it possible to describe thrift CFs (CASSANDRA-4827)
 * cqlsh: fix timestamp formatting on some platforms (CASSANDRA-5046)


1.2-beta3
 * make consistency level configurable in cqlsh (CASSANDRA-4829)
 * fix cqlsh rendering of blob fields (CASSANDRA-4970)
 * fix cqlsh DESCRIBE command (CASSANDRA-4913)
 * save truncation position in system table (CASSANDRA-4906)
 * Move CompressionMetadata off-heap (CASSANDRA-4937)
 * allow CLI to GET cql3 columnfamily data (CASSANDRA-4924)
 * Fix rare race condition in getExpireTimeForEndpoint (CASSANDRA-4402)
 * acquire references to overlapping sstables during compaction so bloom filter
   doesn't get free'd prematurely (CASSANDRA-4934)
 * Don't share slice query filter in CQL3 SelectStatement (CASSANDRA-4928)
 * Separate tracing from Log4J (CASSANDRA-4861)
 * Exclude gcable tombstones from merkle-tree computation (CASSANDRA-4905)
 * Better printing of AbstractBounds for tracing (CASSANDRA-4931)
 * Optimize mostRecentTombstone check in CC.collectAllData (CASSANDRA-4883)
 * Change stream session ID to UUID to avoid collision from same node (CASSANDRA-4813)
 * Use Stats.db when bulk loading if present (CASSANDRA-4957)
 * Skip repair on system_trace and keyspaces with RF=1 (CASSANDRA-4956)
 * (cql3) Remove arbitrary SELECT limit (CASSANDRA-4918)
 * Correctly handle prepared operation on collections (CASSANDRA-4945)
 * Fix CQL3 LIMIT (CASSANDRA-4877)
 * Fix Stress for CQL3 (CASSANDRA-4979)
 * Remove cassandra specific exceptions from JMX interface (CASSANDRA-4893)
 * (CQL3) Force using ALLOW FILTERING on potentially inefficient queries (CASSANDRA-4915)
 * (cql3) Fix adding column when the table has collections (CASSANDRA-4982)
 * (cql3) Fix allowing collections with compact storage (CASSANDRA-4990)
 * (cql3) Refuse ttl/writetime function on collections (CASSANDRA-4992)
 * Replace IAuthority with new IAuthorizer (CASSANDRA-4874)
 * clqsh: fix KEY pseudocolumn escaping when describing Thrift tables
   in CQL3 mode (CASSANDRA-4955)
 * add basic authentication support for Pig CassandraStorage (CASSANDRA-3042)
 * fix CQL2 ALTER TABLE compaction_strategy_class altering (CASSANDRA-4965)
Merged from 1.1:
 * Fall back to old describe_splits if d_s_ex is not available (CASSANDRA-4803)
 * Improve error reporting when streaming ranges fail (CASSANDRA-5009)
 * Fix cqlsh timestamp formatting of timezone info (CASSANDRA-4746)
 * Fix assertion failure with leveled compaction (CASSANDRA-4799)
 * Check for null end_token in get_range_slice (CASSANDRA-4804)
 * Remove all remnants of removed nodes (CASSANDRA-4840)
 * Add aut-reloading of the log4j file in debian package (CASSANDRA-4855)
 * Fix estimated row cache entry size (CASSANDRA-4860)
 * reset getRangeSlice filter after finishing a row for get_paged_slice
   (CASSANDRA-4919)
 * expunge row cache post-truncate (CASSANDRA-4940)
 * Allow static CF definition with compact storage (CASSANDRA-4910)
 * Fix endless loop/compaction of schema_* CFs due to broken timestamps (CASSANDRA-4880)
 * Fix 'wrong class type' assertion in CounterColumn (CASSANDRA-4976)


1.2-beta2
 * fp rate of 1.0 disables BF entirely; LCS defaults to 1.0 (CASSANDRA-4876)
 * off-heap bloom filters for row keys (CASSANDRA_4865)
 * add extension point for sstable components (CASSANDRA-4049)
 * improve tracing output (CASSANDRA-4852, 4862)
 * make TRACE verb droppable (CASSANDRA-4672)
 * fix BulkLoader recognition of CQL3 columnfamilies (CASSANDRA-4755)
 * Sort commitlog segments for replay by id instead of mtime (CASSANDRA-4793)
 * Make hint delivery asynchronous (CASSANDRA-4761)
 * Pluggable Thrift transport factories for CLI and cqlsh (CASSANDRA-4609, 4610)
 * cassandra-cli: allow Double value type to be inserted to a column (CASSANDRA-4661)
 * Add ability to use custom TServerFactory implementations (CASSANDRA-4608)
 * optimize batchlog flushing to skip successful batches (CASSANDRA-4667)
 * include metadata for system keyspace itself in schema tables (CASSANDRA-4416)
 * add check to PropertyFileSnitch to verify presence of location for
   local node (CASSANDRA-4728)
 * add PBSPredictor consistency modeler (CASSANDRA-4261)
 * remove vestiges of Thrift unframed mode (CASSANDRA-4729)
 * optimize single-row PK lookups (CASSANDRA-4710)
 * adjust blockFor calculation to account for pending ranges due to node
   movement (CASSANDRA-833)
 * Change CQL version to 3.0.0 and stop accepting 3.0.0-beta1 (CASSANDRA-4649)
 * (CQL3) Make prepared statement global instead of per connection
   (CASSANDRA-4449)
 * Fix scrubbing of CQL3 created tables (CASSANDRA-4685)
 * (CQL3) Fix validation when using counter and regular columns in the same
   table (CASSANDRA-4706)
 * Fix bug starting Cassandra with simple authentication (CASSANDRA-4648)
 * Add support for batchlog in CQL3 (CASSANDRA-4545, 4738)
 * Add support for multiple column family outputs in CFOF (CASSANDRA-4208)
 * Support repairing only the local DC nodes (CASSANDRA-4747)
 * Use rpc_address for binary protocol and change default port (CASSANDRA-4751)
 * Fix use of collections in prepared statements (CASSANDRA-4739)
 * Store more information into peers table (CASSANDRA-4351, 4814)
 * Configurable bucket size for size tiered compaction (CASSANDRA-4704)
 * Run leveled compaction in parallel (CASSANDRA-4310)
 * Fix potential NPE during CFS reload (CASSANDRA-4786)
 * Composite indexes may miss results (CASSANDRA-4796)
 * Move consistency level to the protocol level (CASSANDRA-4734, 4824)
 * Fix Subcolumn slice ends not respected (CASSANDRA-4826)
 * Fix Assertion error in cql3 select (CASSANDRA-4783)
 * Fix list prepend logic (CQL3) (CASSANDRA-4835)
 * Add booleans as literals in CQL3 (CASSANDRA-4776)
 * Allow renaming PK columns in CQL3 (CASSANDRA-4822)
 * Fix binary protocol NEW_NODE event (CASSANDRA-4679)
 * Fix potential infinite loop in tombstone compaction (CASSANDRA-4781)
 * Remove system tables accounting from schema (CASSANDRA-4850)
 * (cql3) Force provided columns in clustering key order in
   'CLUSTERING ORDER BY' (CASSANDRA-4881)
 * Fix composite index bug (CASSANDRA-4884)
 * Fix short read protection for CQL3 (CASSANDRA-4882)
 * Add tracing support to the binary protocol (CASSANDRA-4699)
 * (cql3) Don't allow prepared marker inside collections (CASSANDRA-4890)
 * Re-allow order by on non-selected columns (CASSANDRA-4645)
 * Bug when composite index is created in a table having collections (CASSANDRA-4909)
 * log index scan subject in CompositesSearcher (CASSANDRA-4904)
Merged from 1.1:
 * add get[Row|Key]CacheEntries to CacheServiceMBean (CASSANDRA-4859)
 * fix get_paged_slice to wrap to next row correctly (CASSANDRA-4816)
 * fix indexing empty column values (CASSANDRA-4832)
 * allow JdbcDate to compose null Date objects (CASSANDRA-4830)
 * fix possible stackoverflow when compacting 1000s of sstables
   (CASSANDRA-4765)
 * fix wrong leveled compaction progress calculation (CASSANDRA-4807)
 * add a close() method to CRAR to prevent leaking file descriptors (CASSANDRA-4820)
 * fix potential infinite loop in get_count (CASSANDRA-4833)
 * fix compositeType.{get/from}String methods (CASSANDRA-4842)
 * (CQL) fix CREATE COLUMNFAMILY permissions check (CASSANDRA-4864)
 * Fix DynamicCompositeType same type comparison (CASSANDRA-4711)
 * Fix duplicate SSTable reference when stream session failed (CASSANDRA-3306)
 * Allow static CF definition with compact storage (CASSANDRA-4910)
 * Fix endless loop/compaction of schema_* CFs due to broken timestamps (CASSANDRA-4880)
 * Fix 'wrong class type' assertion in CounterColumn (CASSANDRA-4976)


1.2-beta1
 * add atomic_batch_mutate (CASSANDRA-4542, -4635)
 * increase default max_hint_window_in_ms to 3h (CASSANDRA-4632)
 * include message initiation time to replicas so they can more
   accurately drop timed-out requests (CASSANDRA-2858)
 * fix clientutil.jar dependencies (CASSANDRA-4566)
 * optimize WriteResponse (CASSANDRA-4548)
 * new metrics (CASSANDRA-4009)
 * redesign KEYS indexes to avoid read-before-write (CASSANDRA-2897)
 * debug tracing (CASSANDRA-1123)
 * parallelize row cache loading (CASSANDRA-4282)
 * Make compaction, flush JBOD-aware (CASSANDRA-4292)
 * run local range scans on the read stage (CASSANDRA-3687)
 * clean up ioexceptions (CASSANDRA-2116)
 * add disk_failure_policy (CASSANDRA-2118)
 * Introduce new json format with row level deletion (CASSANDRA-4054)
 * remove redundant "name" column from schema_keyspaces (CASSANDRA-4433)
 * improve "nodetool ring" handling of multi-dc clusters (CASSANDRA-3047)
 * update NTS calculateNaturalEndpoints to be O(N log N) (CASSANDRA-3881)
 * split up rpc timeout by operation type (CASSANDRA-2819)
 * rewrite key cache save/load to use only sequential i/o (CASSANDRA-3762)
 * update MS protocol with a version handshake + broadcast address id
   (CASSANDRA-4311)
 * multithreaded hint replay (CASSANDRA-4189)
 * add inter-node message compression (CASSANDRA-3127)
 * remove COPP (CASSANDRA-2479)
 * Track tombstone expiration and compact when tombstone content is
   higher than a configurable threshold, default 20% (CASSANDRA-3442, 4234)
 * update MurmurHash to version 3 (CASSANDRA-2975)
 * (CLI) track elapsed time for `delete' operation (CASSANDRA-4060)
 * (CLI) jline version is bumped to 1.0 to properly  support
   'delete' key function (CASSANDRA-4132)
 * Save IndexSummary into new SSTable 'Summary' component (CASSANDRA-2392, 4289)
 * Add support for range tombstones (CASSANDRA-3708)
 * Improve MessagingService efficiency (CASSANDRA-3617)
 * Avoid ID conflicts from concurrent schema changes (CASSANDRA-3794)
 * Set thrift HSHA server thread limit to unlimited by default (CASSANDRA-4277)
 * Avoids double serialization of CF id in RowMutation messages
   (CASSANDRA-4293)
 * stream compressed sstables directly with java nio (CASSANDRA-4297)
 * Support multiple ranges in SliceQueryFilter (CASSANDRA-3885)
 * Add column metadata to system column families (CASSANDRA-4018)
 * (cql3) Always use composite types by default (CASSANDRA-4329)
 * (cql3) Add support for set, map and list (CASSANDRA-3647)
 * Validate date type correctly (CASSANDRA-4441)
 * (cql3) Allow definitions with only a PK (CASSANDRA-4361)
 * (cql3) Add support for row key composites (CASSANDRA-4179)
 * improve DynamicEndpointSnitch by using reservoir sampling (CASSANDRA-4038)
 * (cql3) Add support for 2ndary indexes (CASSANDRA-3680)
 * (cql3) fix defining more than one PK to be invalid (CASSANDRA-4477)
 * remove schema agreement checking from all external APIs (Thrift, CQL and CQL3) (CASSANDRA-4487)
 * add Murmur3Partitioner and make it default for new installations (CASSANDRA-3772, 4621)
 * (cql3) update pseudo-map syntax to use map syntax (CASSANDRA-4497)
 * Finer grained exceptions hierarchy and provides error code with exceptions (CASSANDRA-3979)
 * Adds events push to binary protocol (CASSANDRA-4480)
 * Rewrite nodetool help (CASSANDRA-2293)
 * Make CQL3 the default for CQL (CASSANDRA-4640)
 * update stress tool to be able to use CQL3 (CASSANDRA-4406)
 * Accept all thrift update on CQL3 cf but don't expose their metadata (CASSANDRA-4377)
 * Replace Throttle with Guava's RateLimiter for HintedHandOff (CASSANDRA-4541)
 * fix counter add/get using CQL2 and CQL3 in stress tool (CASSANDRA-4633)
 * Add sstable count per level to cfstats (CASSANDRA-4537)
 * (cql3) Add ALTER KEYSPACE statement (CASSANDRA-4611)
 * (cql3) Allow defining default consistency levels (CASSANDRA-4448)
 * (cql3) Fix queries using LIMIT missing results (CASSANDRA-4579)
 * fix cross-version gossip messaging (CASSANDRA-4576)
 * added inet data type (CASSANDRA-4627)


1.1.6
 * Wait for writes on synchronous read digest mismatch (CASSANDRA-4792)
 * fix commitlog replay for nanotime-infected sstables (CASSANDRA-4782)
 * preflight check ttl for maximum of 20 years (CASSANDRA-4771)
 * (Pig) fix widerow input with single column rows (CASSANDRA-4789)
 * Fix HH to compact with correct gcBefore, which avoids wiping out
   undelivered hints (CASSANDRA-4772)
 * LCS will merge up to 32 L0 sstables as intended (CASSANDRA-4778)
 * NTS will default unconfigured DC replicas to zero (CASSANDRA-4675)
 * use default consistency level in counter validation if none is
   explicitly provide (CASSANDRA-4700)
 * Improve IAuthority interface by introducing fine-grained
   access permissions and grant/revoke commands (CASSANDRA-4490, 4644)
 * fix assumption error in CLI when updating/describing keyspace
   (CASSANDRA-4322)
 * Adds offline sstablescrub to debian packaging (CASSANDRA-4642)
 * Automatic fixing of overlapping leveled sstables (CASSANDRA-4644)
 * fix error when using ORDER BY with extended selections (CASSANDRA-4689)
 * (CQL3) Fix validation for IN queries for non-PK cols (CASSANDRA-4709)
 * fix re-created keyspace disappering after 1.1.5 upgrade
   (CASSANDRA-4698, 4752)
 * (CLI) display elapsed time in 2 fraction digits (CASSANDRA-3460)
 * add authentication support to sstableloader (CASSANDRA-4712)
 * Fix CQL3 'is reversed' logic (CASSANDRA-4716, 4759)
 * (CQL3) Don't return ReversedType in result set metadata (CASSANDRA-4717)
 * Backport adding AlterKeyspace statement (CASSANDRA-4611)
 * (CQL3) Correcty accept upper-case data types (CASSANDRA-4770)
 * Add binary protocol events for schema changes (CASSANDRA-4684)
Merged from 1.0:
 * Switch from NBHM to CHM in MessagingService's callback map, which
   prevents OOM in long-running instances (CASSANDRA-4708)


1.1.5
 * add SecondaryIndex.reload API (CASSANDRA-4581)
 * use millis + atomicint for commitlog segment creation instead of
   nanotime, which has issues under some hypervisors (CASSANDRA-4601)
 * fix FD leak in slice queries (CASSANDRA-4571)
 * avoid recursion in leveled compaction (CASSANDRA-4587)
 * increase stack size under Java7 to 180K
 * Log(info) schema changes (CASSANDRA-4547)
 * Change nodetool setcachecapcity to manipulate global caches (CASSANDRA-4563)
 * (cql3) fix setting compaction strategy (CASSANDRA-4597)
 * fix broken system.schema_* timestamps on system startup (CASSANDRA-4561)
 * fix wrong skip of cache saving (CASSANDRA-4533)
 * Avoid NPE when lost+found is in data dir (CASSANDRA-4572)
 * Respect five-minute flush moratorium after initial CL replay (CASSANDRA-4474)
 * Adds ntp as recommended in debian packaging (CASSANDRA-4606)
 * Configurable transport in CF Record{Reader|Writer} (CASSANDRA-4558)
 * (cql3) fix potential NPE with both equal and unequal restriction (CASSANDRA-4532)
 * (cql3) improves ORDER BY validation (CASSANDRA-4624)
 * Fix potential deadlock during counter writes (CASSANDRA-4578)
 * Fix cql error with ORDER BY when using IN (CASSANDRA-4612)
Merged from 1.0:
 * increase Xss to 160k to accomodate latest 1.6 JVMs (CASSANDRA-4602)
 * fix toString of hint destination tokens (CASSANDRA-4568)
 * Fix multiple values for CurrentLocal NodeID (CASSANDRA-4626)


1.1.4
 * fix offline scrub to catch >= out of order rows (CASSANDRA-4411)
 * fix cassandra-env.sh on RHEL and other non-dash-based systems
   (CASSANDRA-4494)
Merged from 1.0:
 * (Hadoop) fix setting key length for old-style mapred api (CASSANDRA-4534)
 * (Hadoop) fix iterating through a resultset consisting entirely
   of tombstoned rows (CASSANDRA-4466)


1.1.3
 * (cqlsh) add COPY TO (CASSANDRA-4434)
 * munmap commitlog segments before rename (CASSANDRA-4337)
 * (JMX) rename getRangeKeySample to sampleKeyRange to avoid returning
   multi-MB results as an attribute (CASSANDRA-4452)
 * flush based on data size, not throughput; overwritten columns no
   longer artificially inflate liveRatio (CASSANDRA-4399)
 * update default commitlog segment size to 32MB and total commitlog
   size to 32/1024 MB for 32/64 bit JVMs, respectively (CASSANDRA-4422)
 * avoid using global partitioner to estimate ranges in index sstables
   (CASSANDRA-4403)
 * restore pre-CASSANDRA-3862 approach to removing expired tombstones
   from row cache during compaction (CASSANDRA-4364)
 * (stress) support for CQL prepared statements (CASSANDRA-3633)
 * Correctly catch exception when Snappy cannot be loaded (CASSANDRA-4400)
 * (cql3) Support ORDER BY when IN condition is given in WHERE clause (CASSANDRA-4327)
 * (cql3) delete "component_index" column on DROP TABLE call (CASSANDRA-4420)
 * change nanoTime() to currentTimeInMillis() in schema related code (CASSANDRA-4432)
 * add a token generation tool (CASSANDRA-3709)
 * Fix LCS bug with sstable containing only 1 row (CASSANDRA-4411)
 * fix "Can't Modify Index Name" problem on CF update (CASSANDRA-4439)
 * Fix assertion error in getOverlappingSSTables during repair (CASSANDRA-4456)
 * fix nodetool's setcompactionthreshold command (CASSANDRA-4455)
 * Ensure compacted files are never used, to avoid counter overcount (CASSANDRA-4436)
Merged from 1.0:
 * Push the validation of secondary index values to the SecondaryIndexManager (CASSANDRA-4240)
 * allow dropping columns shadowed by not-yet-expired supercolumn or row
   tombstones in PrecompactedRow (CASSANDRA-4396)


1.1.2
 * Fix cleanup not deleting index entries (CASSANDRA-4379)
 * Use correct partitioner when saving + loading caches (CASSANDRA-4331)
 * Check schema before trying to export sstable (CASSANDRA-2760)
 * Raise a meaningful exception instead of NPE when PFS encounters
   an unconfigured node + no default (CASSANDRA-4349)
 * fix bug in sstable blacklisting with LCS (CASSANDRA-4343)
 * LCS no longer promotes tiny sstables out of L0 (CASSANDRA-4341)
 * skip tombstones during hint replay (CASSANDRA-4320)
 * fix NPE in compactionstats (CASSANDRA-4318)
 * enforce 1m min keycache for auto (CASSANDRA-4306)
 * Have DeletedColumn.isMFD always return true (CASSANDRA-4307)
 * (cql3) exeption message for ORDER BY constraints said primary filter can be
    an IN clause, which is misleading (CASSANDRA-4319)
 * (cql3) Reject (not yet supported) creation of 2ndardy indexes on tables with
   composite primary keys (CASSANDRA-4328)
 * Set JVM stack size to 160k for java 7 (CASSANDRA-4275)
 * cqlsh: add COPY command to load data from CSV flat files (CASSANDRA-4012)
 * CFMetaData.fromThrift to throw ConfigurationException upon error (CASSANDRA-4353)
 * Use CF comparator to sort indexed columns in SecondaryIndexManager
   (CASSANDRA-4365)
 * add strategy_options to the KSMetaData.toString() output (CASSANDRA-4248)
 * (cql3) fix range queries containing unqueried results (CASSANDRA-4372)
 * (cql3) allow updating column_alias types (CASSANDRA-4041)
 * (cql3) Fix deletion bug (CASSANDRA-4193)
 * Fix computation of overlapping sstable for leveled compaction (CASSANDRA-4321)
 * Improve scrub and allow to run it offline (CASSANDRA-4321)
 * Fix assertionError in StorageService.bulkLoad (CASSANDRA-4368)
 * (cqlsh) add option to authenticate to a keyspace at startup (CASSANDRA-4108)
 * (cqlsh) fix ASSUME functionality (CASSANDRA-4352)
 * Fix ColumnFamilyRecordReader to not return progress > 100% (CASSANDRA-3942)
Merged from 1.0:
 * Set gc_grace on index CF to 0 (CASSANDRA-4314)


1.1.1
 * add populate_io_cache_on_flush option (CASSANDRA-2635)
 * allow larger cache capacities than 2GB (CASSANDRA-4150)
 * add getsstables command to nodetool (CASSANDRA-4199)
 * apply parent CF compaction settings to secondary index CFs (CASSANDRA-4280)
 * preserve commitlog size cap when recycling segments at startup
   (CASSANDRA-4201)
 * (Hadoop) fix split generation regression (CASSANDRA-4259)
 * ignore min/max compactions settings in LCS, while preserving
   behavior that min=max=0 disables autocompaction (CASSANDRA-4233)
 * log number of rows read from saved cache (CASSANDRA-4249)
 * calculate exact size required for cleanup operations (CASSANDRA-1404)
 * avoid blocking additional writes during flush when the commitlog
   gets behind temporarily (CASSANDRA-1991)
 * enable caching on index CFs based on data CF cache setting (CASSANDRA-4197)
 * warn on invalid replication strategy creation options (CASSANDRA-4046)
 * remove [Freeable]Memory finalizers (CASSANDRA-4222)
 * include tombstone size in ColumnFamily.size, which can prevent OOM
   during sudden mass delete operations by yielding a nonzero liveRatio
   (CASSANDRA-3741)
 * Open 1 sstableScanner per level for leveled compaction (CASSANDRA-4142)
 * Optimize reads when row deletion timestamps allow us to restrict
   the set of sstables we check (CASSANDRA-4116)
 * add support for commitlog archiving and point-in-time recovery
   (CASSANDRA-3690)
 * avoid generating redundant compaction tasks during streaming
   (CASSANDRA-4174)
 * add -cf option to nodetool snapshot, and takeColumnFamilySnapshot to
   StorageService mbean (CASSANDRA-556)
 * optimize cleanup to drop entire sstables where possible (CASSANDRA-4079)
 * optimize truncate when autosnapshot is disabled (CASSANDRA-4153)
 * update caches to use byte[] keys to reduce memory overhead (CASSANDRA-3966)
 * add column limit to cli (CASSANDRA-3012, 4098)
 * clean up and optimize DataOutputBuffer, used by CQL compression and
   CompositeType (CASSANDRA-4072)
 * optimize commitlog checksumming (CASSANDRA-3610)
 * identify and blacklist corrupted SSTables from future compactions
   (CASSANDRA-2261)
 * Move CfDef and KsDef validation out of thrift (CASSANDRA-4037)
 * Expose API to repair a user provided range (CASSANDRA-3912)
 * Add way to force the cassandra-cli to refresh its schema (CASSANDRA-4052)
 * Avoid having replicate on write tasks stacking up at CL.ONE (CASSANDRA-2889)
 * (cql3) Backwards compatibility for composite comparators in non-cql3-aware
   clients (CASSANDRA-4093)
 * (cql3) Fix order by for reversed queries (CASSANDRA-4160)
 * (cql3) Add ReversedType support (CASSANDRA-4004)
 * (cql3) Add timeuuid type (CASSANDRA-4194)
 * (cql3) Minor fixes (CASSANDRA-4185)
 * (cql3) Fix prepared statement in BATCH (CASSANDRA-4202)
 * (cql3) Reduce the list of reserved keywords (CASSANDRA-4186)
 * (cql3) Move max/min compaction thresholds to compaction strategy options
   (CASSANDRA-4187)
 * Fix exception during move when localhost is the only source (CASSANDRA-4200)
 * (cql3) Allow paging through non-ordered partitioner results (CASSANDRA-3771)
 * (cql3) Fix drop index (CASSANDRA-4192)
 * (cql3) Don't return range ghosts anymore (CASSANDRA-3982)
 * fix re-creating Keyspaces/ColumnFamilies with the same name as dropped
   ones (CASSANDRA-4219)
 * fix SecondaryIndex LeveledManifest save upon snapshot (CASSANDRA-4230)
 * fix missing arrayOffset in FBUtilities.hash (CASSANDRA-4250)
 * (cql3) Add name of parameters in CqlResultSet (CASSANDRA-4242)
 * (cql3) Correctly validate order by queries (CASSANDRA-4246)
 * rename stress to cassandra-stress for saner packaging (CASSANDRA-4256)
 * Fix exception on colum metadata with non-string comparator (CASSANDRA-4269)
 * Check for unknown/invalid compression options (CASSANDRA-4266)
 * (cql3) Adds simple access to column timestamp and ttl (CASSANDRA-4217)
 * (cql3) Fix range queries with secondary indexes (CASSANDRA-4257)
 * Better error messages from improper input in cli (CASSANDRA-3865)
 * Try to stop all compaction upon Keyspace or ColumnFamily drop (CASSANDRA-4221)
 * (cql3) Allow keyspace properties to contain hyphens (CASSANDRA-4278)
 * (cql3) Correctly validate keyspace access in create table (CASSANDRA-4296)
 * Avoid deadlock in migration stage (CASSANDRA-3882)
 * Take supercolumn names and deletion info into account in memtable throughput
   (CASSANDRA-4264)
 * Add back backward compatibility for old style replication factor (CASSANDRA-4294)
 * Preserve compatibility with pre-1.1 index queries (CASSANDRA-4262)
Merged from 1.0:
 * Fix super columns bug where cache is not updated (CASSANDRA-4190)
 * fix maxTimestamp to include row tombstones (CASSANDRA-4116)
 * (CLI) properly handle quotes in create/update keyspace commands (CASSANDRA-4129)
 * Avoids possible deadlock during bootstrap (CASSANDRA-4159)
 * fix stress tool that hangs forever on timeout or error (CASSANDRA-4128)
 * stress tool to return appropriate exit code on failure (CASSANDRA-4188)
 * fix compaction NPE when out of disk space and assertions disabled
   (CASSANDRA-3985)
 * synchronize LCS getEstimatedTasks to avoid CME (CASSANDRA-4255)
 * ensure unique streaming session id's (CASSANDRA-4223)
 * kick off background compaction when min/max thresholds change
   (CASSANDRA-4279)
 * improve ability of STCS.getBuckets to deal with 100s of 1000s of
   sstables, such as when convertinb back from LCS (CASSANDRA-4287)
 * Oversize integer in CQL throws NumberFormatException (CASSANDRA-4291)
 * fix 1.0.x node join to mixed version cluster, other nodes >= 1.1 (CASSANDRA-4195)
 * Fix LCS splitting sstable base on uncompressed size (CASSANDRA-4419)
 * Push the validation of secondary index values to the SecondaryIndexManager (CASSANDRA-4240)
 * Don't purge columns during upgradesstables (CASSANDRA-4462)
 * Make cqlsh work with piping (CASSANDRA-4113)
 * Validate arguments for nodetool decommission (CASSANDRA-4061)
 * Report thrift status in nodetool info (CASSANDRA-4010)


1.1.0-final
 * average a reduced liveRatio estimate with the previous one (CASSANDRA-4065)
 * Allow KS and CF names up to 48 characters (CASSANDRA-4157)
 * fix stress build (CASSANDRA-4140)
 * add time remaining estimate to nodetool compactionstats (CASSANDRA-4167)
 * (cql) fix NPE in cql3 ALTER TABLE (CASSANDRA-4163)
 * (cql) Add support for CL.TWO and CL.THREE in CQL (CASSANDRA-4156)
 * (cql) Fix type in CQL3 ALTER TABLE preventing update (CASSANDRA-4170)
 * (cql) Throw invalid exception from CQL3 on obsolete options (CASSANDRA-4171)
 * (cqlsh) fix recognizing uppercase SELECT keyword (CASSANDRA-4161)
 * Pig: wide row support (CASSANDRA-3909)
Merged from 1.0:
 * avoid streaming empty files with bulk loader if sstablewriter errors out
   (CASSANDRA-3946)


1.1-rc1
 * Include stress tool in binary builds (CASSANDRA-4103)
 * (Hadoop) fix wide row iteration when last row read was deleted
   (CASSANDRA-4154)
 * fix read_repair_chance to really default to 0.1 in the cli (CASSANDRA-4114)
 * Adds caching and bloomFilterFpChange to CQL options (CASSANDRA-4042)
 * Adds posibility to autoconfigure size of the KeyCache (CASSANDRA-4087)
 * fix KEYS index from skipping results (CASSANDRA-3996)
 * Remove sliced_buffer_size_in_kb dead option (CASSANDRA-4076)
 * make loadNewSStable preserve sstable version (CASSANDRA-4077)
 * Respect 1.0 cache settings as much as possible when upgrading
   (CASSANDRA-4088)
 * relax path length requirement for sstable files when upgrading on
   non-Windows platforms (CASSANDRA-4110)
 * fix terminination of the stress.java when errors were encountered
   (CASSANDRA-4128)
 * Move CfDef and KsDef validation out of thrift (CASSANDRA-4037)
 * Fix get_paged_slice (CASSANDRA-4136)
 * CQL3: Support slice with exclusive start and stop (CASSANDRA-3785)
Merged from 1.0:
 * support PropertyFileSnitch in bulk loader (CASSANDRA-4145)
 * add auto_snapshot option allowing disabling snapshot before drop/truncate
   (CASSANDRA-3710)
 * allow short snitch names (CASSANDRA-4130)


1.1-beta2
 * rename loaded sstables to avoid conflicts with local snapshots
   (CASSANDRA-3967)
 * start hint replay as soon as FD notifies that the target is back up
   (CASSANDRA-3958)
 * avoid unproductive deserializing of cached rows during compaction
   (CASSANDRA-3921)
 * fix concurrency issues with CQL keyspace creation (CASSANDRA-3903)
 * Show Effective Owership via Nodetool ring <keyspace> (CASSANDRA-3412)
 * Update ORDER BY syntax for CQL3 (CASSANDRA-3925)
 * Fix BulkRecordWriter to not throw NPE if reducer gets no map data from Hadoop (CASSANDRA-3944)
 * Fix bug with counters in super columns (CASSANDRA-3821)
 * Remove deprecated merge_shard_chance (CASSANDRA-3940)
 * add a convenient way to reset a node's schema (CASSANDRA-2963)
 * fix for intermittent SchemaDisagreementException (CASSANDRA-3884)
 * CLI `list <CF>` to limit number of columns and their order (CASSANDRA-3012)
 * ignore deprecated KsDef/CfDef/ColumnDef fields in native schema (CASSANDRA-3963)
 * CLI to report when unsupported column_metadata pair was given (CASSANDRA-3959)
 * reincarnate removed and deprecated KsDef/CfDef attributes (CASSANDRA-3953)
 * Fix race between writes and read for cache (CASSANDRA-3862)
 * perform static initialization of StorageProxy on start-up (CASSANDRA-3797)
 * support trickling fsync() on writes (CASSANDRA-3950)
 * expose counters for unavailable/timeout exceptions given to thrift clients (CASSANDRA-3671)
 * avoid quadratic startup time in LeveledManifest (CASSANDRA-3952)
 * Add type information to new schema_ columnfamilies and remove thrift
   serialization for schema (CASSANDRA-3792)
 * add missing column validator options to the CLI help (CASSANDRA-3926)
 * skip reading saved key cache if CF's caching strategy is NONE or ROWS_ONLY (CASSANDRA-3954)
 * Unify migration code (CASSANDRA-4017)
Merged from 1.0:
 * cqlsh: guess correct version of Python for Arch Linux (CASSANDRA-4090)
 * (CLI) properly handle quotes in create/update keyspace commands (CASSANDRA-4129)
 * Avoids possible deadlock during bootstrap (CASSANDRA-4159)
 * fix stress tool that hangs forever on timeout or error (CASSANDRA-4128)
 * Fix super columns bug where cache is not updated (CASSANDRA-4190)
 * stress tool to return appropriate exit code on failure (CASSANDRA-4188)


1.0.9
 * improve index sampling performance (CASSANDRA-4023)
 * always compact away deleted hints immediately after handoff (CASSANDRA-3955)
 * delete hints from dropped ColumnFamilies on handoff instead of
   erroring out (CASSANDRA-3975)
 * add CompositeType ref to the CLI doc for create/update column family (CASSANDRA-3980)
 * Pig: support Counter ColumnFamilies (CASSANDRA-3973)
 * Pig: Composite column support (CASSANDRA-3684)
 * Avoid NPE during repair when a keyspace has no CFs (CASSANDRA-3988)
 * Fix division-by-zero error on get_slice (CASSANDRA-4000)
 * don't change manifest level for cleanup, scrub, and upgradesstables
   operations under LeveledCompactionStrategy (CASSANDRA-3989, 4112)
 * fix race leading to super columns assertion failure (CASSANDRA-3957)
 * fix NPE on invalid CQL delete command (CASSANDRA-3755)
 * allow custom types in CLI's assume command (CASSANDRA-4081)
 * fix totalBytes count for parallel compactions (CASSANDRA-3758)
 * fix intermittent NPE in get_slice (CASSANDRA-4095)
 * remove unnecessary asserts in native code interfaces (CASSANDRA-4096)
 * Validate blank keys in CQL to avoid assertion errors (CASSANDRA-3612)
 * cqlsh: fix bad decoding of some column names (CASSANDRA-4003)
 * cqlsh: fix incorrect padding with unicode chars (CASSANDRA-4033)
 * Fix EC2 snitch incorrectly reporting region (CASSANDRA-4026)
 * Shut down thrift during decommission (CASSANDRA-4086)
 * Expose nodetool cfhistograms for 2ndary indexes (CASSANDRA-4063)
Merged from 0.8:
 * Fix ConcurrentModificationException in gossiper (CASSANDRA-4019)


1.1-beta1
 * (cqlsh)
   + add SOURCE and CAPTURE commands, and --file option (CASSANDRA-3479)
   + add ALTER COLUMNFAMILY WITH (CASSANDRA-3523)
   + bundle Python dependencies with Cassandra (CASSANDRA-3507)
   + added to Debian package (CASSANDRA-3458)
   + display byte data instead of erroring out on decode failure
     (CASSANDRA-3874)
 * add nodetool rebuild_index (CASSANDRA-3583)
 * add nodetool rangekeysample (CASSANDRA-2917)
 * Fix streaming too much data during move operations (CASSANDRA-3639)
 * Nodetool and CLI connect to localhost by default (CASSANDRA-3568)
 * Reduce memory used by primary index sample (CASSANDRA-3743)
 * (Hadoop) separate input/output configurations (CASSANDRA-3197, 3765)
 * avoid returning internal Cassandra classes over JMX (CASSANDRA-2805)
 * add row-level isolation via SnapTree (CASSANDRA-2893)
 * Optimize key count estimation when opening sstable on startup
   (CASSANDRA-2988)
 * multi-dc replication optimization supporting CL > ONE (CASSANDRA-3577)
 * add command to stop compactions (CASSANDRA-1740, 3566, 3582)
 * multithreaded streaming (CASSANDRA-3494)
 * removed in-tree redhat spec (CASSANDRA-3567)
 * "defragment" rows for name-based queries under STCS, again (CASSANDRA-2503)
 * Recycle commitlog segments for improved performance
   (CASSANDRA-3411, 3543, 3557, 3615)
 * update size-tiered compaction to prioritize small tiers (CASSANDRA-2407)
 * add message expiration logic to OutboundTcpConnection (CASSANDRA-3005)
 * off-heap cache to use sun.misc.Unsafe instead of JNA (CASSANDRA-3271)
 * EACH_QUORUM is only supported for writes (CASSANDRA-3272)
 * replace compactionlock use in schema migration by checking CFS.isValid
   (CASSANDRA-3116)
 * recognize that "SELECT first ... *" isn't really "SELECT *" (CASSANDRA-3445)
 * Use faster bytes comparison (CASSANDRA-3434)
 * Bulk loader is no longer a fat client, (HADOOP) bulk load output format
   (CASSANDRA-3045)
 * (Hadoop) add support for KeyRange.filter
 * remove assumption that keys and token are in bijection
   (CASSANDRA-1034, 3574, 3604)
 * always remove endpoints from delevery queue in HH (CASSANDRA-3546)
 * fix race between cf flush and its 2ndary indexes flush (CASSANDRA-3547)
 * fix potential race in AES when a repair fails (CASSANDRA-3548)
 * Remove columns shadowed by a deleted container even when we cannot purge
   (CASSANDRA-3538)
 * Improve memtable slice iteration performance (CASSANDRA-3545)
 * more efficient allocation of small bloom filters (CASSANDRA-3618)
 * Use separate writer thread in SSTableSimpleUnsortedWriter (CASSANDRA-3619)
 * fsync the directory after new sstable or commitlog segment are created (CASSANDRA-3250)
 * fix minor issues reported by FindBugs (CASSANDRA-3658)
 * global key/row caches (CASSANDRA-3143, 3849)
 * optimize memtable iteration during range scan (CASSANDRA-3638)
 * introduce 'crc_check_chance' in CompressionParameters to support
   a checksum percentage checking chance similarly to read-repair (CASSANDRA-3611)
 * a way to deactivate global key/row cache on per-CF basis (CASSANDRA-3667)
 * fix LeveledCompactionStrategy broken because of generation pre-allocation
   in LeveledManifest (CASSANDRA-3691)
 * finer-grained control over data directories (CASSANDRA-2749)
 * Fix ClassCastException during hinted handoff (CASSANDRA-3694)
 * Upgrade Thrift to 0.7 (CASSANDRA-3213)
 * Make stress.java insert operation to use microseconds (CASSANDRA-3725)
 * Allows (internally) doing a range query with a limit of columns instead of
   rows (CASSANDRA-3742)
 * Allow rangeSlice queries to be start/end inclusive/exclusive (CASSANDRA-3749)
 * Fix BulkLoader to support new SSTable layout and add stream
   throttling to prevent an NPE when there is no yaml config (CASSANDRA-3752)
 * Allow concurrent schema migrations (CASSANDRA-1391, 3832)
 * Add SnapshotCommand to trigger snapshot on remote node (CASSANDRA-3721)
 * Make CFMetaData conversions to/from thrift/native schema inverses
   (CASSANDRA_3559)
 * Add initial code for CQL 3.0-beta (CASSANDRA-2474, 3781, 3753)
 * Add wide row support for ColumnFamilyInputFormat (CASSANDRA-3264)
 * Allow extending CompositeType comparator (CASSANDRA-3657)
 * Avoids over-paging during get_count (CASSANDRA-3798)
 * Add new command to rebuild a node without (repair) merkle tree calculations
   (CASSANDRA-3483, 3922)
 * respect not only row cache capacity but caching mode when
   trying to read data (CASSANDRA-3812)
 * fix system tests (CASSANDRA-3827)
 * CQL support for altering row key type in ALTER TABLE (CASSANDRA-3781)
 * turn compression on by default (CASSANDRA-3871)
 * make hexToBytes refuse invalid input (CASSANDRA-2851)
 * Make secondary indexes CF inherit compression and compaction from their
   parent CF (CASSANDRA-3877)
 * Finish cleanup up tombstone purge code (CASSANDRA-3872)
 * Avoid NPE on aboarted stream-out sessions (CASSANDRA-3904)
 * BulkRecordWriter throws NPE for counter columns (CASSANDRA-3906)
 * Support compression using BulkWriter (CASSANDRA-3907)


1.0.8
 * fix race between cleanup and flush on secondary index CFSes (CASSANDRA-3712)
 * avoid including non-queried nodes in rangeslice read repair
   (CASSANDRA-3843)
 * Only snapshot CF being compacted for snapshot_before_compaction
   (CASSANDRA-3803)
 * Log active compactions in StatusLogger (CASSANDRA-3703)
 * Compute more accurate compaction score per level (CASSANDRA-3790)
 * Return InvalidRequest when using a keyspace that doesn't exist
   (CASSANDRA-3764)
 * disallow user modification of System keyspace (CASSANDRA-3738)
 * allow using sstable2json on secondary index data (CASSANDRA-3738)
 * (cqlsh) add DESCRIBE COLUMNFAMILIES (CASSANDRA-3586)
 * (cqlsh) format blobs correctly and use colors to improve output
   readability (CASSANDRA-3726)
 * synchronize BiMap of bootstrapping tokens (CASSANDRA-3417)
 * show index options in CLI (CASSANDRA-3809)
 * add optional socket timeout for streaming (CASSANDRA-3838)
 * fix truncate not to leave behind non-CFS backed secondary indexes
   (CASSANDRA-3844)
 * make CLI `show schema` to use output stream directly instead
   of StringBuilder (CASSANDRA-3842)
 * remove the wait on hint future during write (CASSANDRA-3870)
 * (cqlsh) ignore missing CfDef opts (CASSANDRA-3933)
 * (cqlsh) look for cqlshlib relative to realpath (CASSANDRA-3767)
 * Fix short read protection (CASSANDRA-3934)
 * Make sure infered and actual schema match (CASSANDRA-3371)
 * Fix NPE during HH delivery (CASSANDRA-3677)
 * Don't put boostrapping node in 'hibernate' status (CASSANDRA-3737)
 * Fix double quotes in windows bat files (CASSANDRA-3744)
 * Fix bad validator lookup (CASSANDRA-3789)
 * Fix soft reset in EC2MultiRegionSnitch (CASSANDRA-3835)
 * Don't leave zombie connections with THSHA thrift server (CASSANDRA-3867)
 * (cqlsh) fix deserialization of data (CASSANDRA-3874)
 * Fix removetoken force causing an inconsistent state (CASSANDRA-3876)
 * Fix ahndling of some types with Pig (CASSANDRA-3886)
 * Don't allow to drop the system keyspace (CASSANDRA-3759)
 * Make Pig deletes disabled by default and configurable (CASSANDRA-3628)
Merged from 0.8:
 * (Pig) fix CassandraStorage to use correct comparator in Super ColumnFamily
   case (CASSANDRA-3251)
 * fix thread safety issues in commitlog replay, primarily affecting
   systems with many (100s) of CF definitions (CASSANDRA-3751)
 * Fix relevant tombstone ignored with super columns (CASSANDRA-3875)


1.0.7
 * fix regression in HH page size calculation (CASSANDRA-3624)
 * retry failed stream on IOException (CASSANDRA-3686)
 * allow configuring bloom_filter_fp_chance (CASSANDRA-3497)
 * attempt hint delivery every ten minutes, or when failure detector
   notifies us that a node is back up, whichever comes first.  hint
   handoff throttle delay default changed to 1ms, from 50 (CASSANDRA-3554)
 * add nodetool setstreamthroughput (CASSANDRA-3571)
 * fix assertion when dropping a columnfamily with no sstables (CASSANDRA-3614)
 * more efficient allocation of small bloom filters (CASSANDRA-3618)
 * CLibrary.createHardLinkWithExec() to check for errors (CASSANDRA-3101)
 * Avoid creating empty and non cleaned writer during compaction (CASSANDRA-3616)
 * stop thrift service in shutdown hook so we can quiesce MessagingService
   (CASSANDRA-3335)
 * (CQL) compaction_strategy_options and compression_parameters for
   CREATE COLUMNFAMILY statement (CASSANDRA-3374)
 * Reset min/max compaction threshold when creating size tiered compaction
   strategy (CASSANDRA-3666)
 * Don't ignore IOException during compaction (CASSANDRA-3655)
 * Fix assertion error for CF with gc_grace=0 (CASSANDRA-3579)
 * Shutdown ParallelCompaction reducer executor after use (CASSANDRA-3711)
 * Avoid < 0 value for pending tasks in leveled compaction (CASSANDRA-3693)
 * (Hadoop) Support TimeUUID in Pig CassandraStorage (CASSANDRA-3327)
 * Check schema is ready before continuing boostrapping (CASSANDRA-3629)
 * Catch overflows during parsing of chunk_length_kb (CASSANDRA-3644)
 * Improve stream protocol mismatch errors (CASSANDRA-3652)
 * Avoid multiple thread doing HH to the same target (CASSANDRA-3681)
 * Add JMX property for rp_timeout_in_ms (CASSANDRA-2940)
 * Allow DynamicCompositeType to compare component of different types
   (CASSANDRA-3625)
 * Flush non-cfs backed secondary indexes (CASSANDRA-3659)
 * Secondary Indexes should report memory consumption (CASSANDRA-3155)
 * fix for SelectStatement start/end key are not set correctly
   when a key alias is involved (CASSANDRA-3700)
 * fix CLI `show schema` command insert of an extra comma in
   column_metadata (CASSANDRA-3714)
Merged from 0.8:
 * avoid logging (harmless) exception when GC takes < 1ms (CASSANDRA-3656)
 * prevent new nodes from thinking down nodes are up forever (CASSANDRA-3626)
 * use correct list of replicas for LOCAL_QUORUM reads when read repair
   is disabled (CASSANDRA-3696)
 * block on flush before compacting hints (may prevent OOM) (CASSANDRA-3733)


1.0.6
 * (CQL) fix cqlsh support for replicate_on_write (CASSANDRA-3596)
 * fix adding to leveled manifest after streaming (CASSANDRA-3536)
 * filter out unavailable cipher suites when using encryption (CASSANDRA-3178)
 * (HADOOP) add old-style api support for CFIF and CFRR (CASSANDRA-2799)
 * Support TimeUUIDType column names in Stress.java tool (CASSANDRA-3541)
 * (CQL) INSERT/UPDATE/DELETE/TRUNCATE commands should allow CF names to
   be qualified by keyspace (CASSANDRA-3419)
 * always remove endpoints from delevery queue in HH (CASSANDRA-3546)
 * fix race between cf flush and its 2ndary indexes flush (CASSANDRA-3547)
 * fix potential race in AES when a repair fails (CASSANDRA-3548)
 * fix default value validation usage in CLI SET command (CASSANDRA-3553)
 * Optimize componentsFor method for compaction and startup time
   (CASSANDRA-3532)
 * (CQL) Proper ColumnFamily metadata validation on CREATE COLUMNFAMILY
   (CASSANDRA-3565)
 * fix compression "chunk_length_kb" option to set correct kb value for
   thrift/avro (CASSANDRA-3558)
 * fix missing response during range slice repair (CASSANDRA-3551)
 * 'describe ring' moved from CLI to nodetool and available through JMX (CASSANDRA-3220)
 * add back partitioner to sstable metadata (CASSANDRA-3540)
 * fix NPE in get_count for counters (CASSANDRA-3601)
Merged from 0.8:
 * remove invalid assertion that table was opened before dropping it
   (CASSANDRA-3580)
 * range and index scans now only send requests to enough replicas to
   satisfy requested CL + RR (CASSANDRA-3598)
 * use cannonical host for local node in nodetool info (CASSANDRA-3556)
 * remove nonlocal DC write optimization since it only worked with
   CL.ONE or CL.LOCAL_QUORUM (CASSANDRA-3577, 3585)
 * detect misuses of CounterColumnType (CASSANDRA-3422)
 * turn off string interning in json2sstable, take 2 (CASSANDRA-2189)
 * validate compression parameters on add/update of the ColumnFamily
   (CASSANDRA-3573)
 * Check for 0.0.0.0 is incorrect in CFIF (CASSANDRA-3584)
 * Increase vm.max_map_count in debian packaging (CASSANDRA-3563)
 * gossiper will never add itself to saved endpoints (CASSANDRA-3485)


1.0.5
 * revert CASSANDRA-3407 (see CASSANDRA-3540)
 * fix assertion error while forwarding writes to local nodes (CASSANDRA-3539)


1.0.4
 * fix self-hinting of timed out read repair updates and make hinted handoff
   less prone to OOMing a coordinator (CASSANDRA-3440)
 * expose bloom filter sizes via JMX (CASSANDRA-3495)
 * enforce RP tokens 0..2**127 (CASSANDRA-3501)
 * canonicalize paths exposed through JMX (CASSANDRA-3504)
 * fix "liveSize" stat when sstables are removed (CASSANDRA-3496)
 * add bloom filter FP rates to nodetool cfstats (CASSANDRA-3347)
 * record partitioner in sstable metadata component (CASSANDRA-3407)
 * add new upgradesstables nodetool command (CASSANDRA-3406)
 * skip --debug requirement to see common exceptions in CLI (CASSANDRA-3508)
 * fix incorrect query results due to invalid max timestamp (CASSANDRA-3510)
 * make sstableloader recognize compressed sstables (CASSANDRA-3521)
 * avoids race in OutboundTcpConnection in multi-DC setups (CASSANDRA-3530)
 * use SETLOCAL in cassandra.bat (CASSANDRA-3506)
 * fix ConcurrentModificationException in Table.all() (CASSANDRA-3529)
Merged from 0.8:
 * fix concurrence issue in the FailureDetector (CASSANDRA-3519)
 * fix array out of bounds error in counter shard removal (CASSANDRA-3514)
 * avoid dropping tombstones when they might still be needed to shadow
   data in a different sstable (CASSANDRA-2786)


1.0.3
 * revert name-based query defragmentation aka CASSANDRA-2503 (CASSANDRA-3491)
 * fix invalidate-related test failures (CASSANDRA-3437)
 * add next-gen cqlsh to bin/ (CASSANDRA-3188, 3131, 3493)
 * (CQL) fix handling of rows with no columns (CASSANDRA-3424, 3473)
 * fix querying supercolumns by name returning only a subset of
   subcolumns or old subcolumn versions (CASSANDRA-3446)
 * automatically compute sha1 sum for uncompressed data files (CASSANDRA-3456)
 * fix reading metadata/statistics component for version < h (CASSANDRA-3474)
 * add sstable forward-compatibility (CASSANDRA-3478)
 * report compression ratio in CFSMBean (CASSANDRA-3393)
 * fix incorrect size exception during streaming of counters (CASSANDRA-3481)
 * (CQL) fix for counter decrement syntax (CASSANDRA-3418)
 * Fix race introduced by CASSANDRA-2503 (CASSANDRA-3482)
 * Fix incomplete deletion of delivered hints (CASSANDRA-3466)
 * Avoid rescheduling compactions when no compaction was executed
   (CASSANDRA-3484)
 * fix handling of the chunk_length_kb compression options (CASSANDRA-3492)
Merged from 0.8:
 * fix updating CF row_cache_provider (CASSANDRA-3414)
 * CFMetaData.convertToThrift method to set RowCacheProvider (CASSANDRA-3405)
 * acquire compactionlock during truncate (CASSANDRA-3399)
 * fix displaying cfdef entries for super columnfamilies (CASSANDRA-3415)
 * Make counter shard merging thread safe (CASSANDRA-3178)
 * Revert CASSANDRA-2855
 * Fix bug preventing the use of efficient cross-DC writes (CASSANDRA-3472)
 * `describe ring` command for CLI (CASSANDRA-3220)
 * (Hadoop) skip empty rows when entire row is requested, redux (CASSANDRA-2855)


1.0.2
 * "defragment" rows for name-based queries under STCS (CASSANDRA-2503)
 * Add timing information to cassandra-cli GET/SET/LIST queries (CASSANDRA-3326)
 * Only create one CompressionMetadata object per sstable (CASSANDRA-3427)
 * cleanup usage of StorageService.setMode() (CASSANDRA-3388)
 * Avoid large array allocation for compressed chunk offsets (CASSANDRA-3432)
 * fix DecimalType bytebuffer marshalling (CASSANDRA-3421)
 * fix bug that caused first column in per row indexes to be ignored
   (CASSANDRA-3441)
 * add JMX call to clean (failed) repair sessions (CASSANDRA-3316)
 * fix sstableloader reference acquisition bug (CASSANDRA-3438)
 * fix estimated row size regression (CASSANDRA-3451)
 * make sure we don't return more columns than asked (CASSANDRA-3303, 3395)
Merged from 0.8:
 * acquire compactionlock during truncate (CASSANDRA-3399)
 * fix displaying cfdef entries for super columnfamilies (CASSANDRA-3415)


1.0.1
 * acquire references during index build to prevent delete problems
   on Windows (CASSANDRA-3314)
 * describe_ring should include datacenter/topology information (CASSANDRA-2882)
 * Thrift sockets are not properly buffered (CASSANDRA-3261)
 * performance improvement for bytebufferutil compare function (CASSANDRA-3286)
 * add system.versions ColumnFamily (CASSANDRA-3140)
 * reduce network copies (CASSANDRA-3333, 3373)
 * limit nodetool to 32MB of heap (CASSANDRA-3124)
 * (CQL) update parser to accept "timestamp" instead of "date" (CASSANDRA-3149)
 * Fix CLI `show schema` to include "compression_options" (CASSANDRA-3368)
 * Snapshot to include manifest under LeveledCompactionStrategy (CASSANDRA-3359)
 * (CQL) SELECT query should allow CF name to be qualified by keyspace (CASSANDRA-3130)
 * (CQL) Fix internal application error specifying 'using consistency ...'
   in lower case (CASSANDRA-3366)
 * fix Deflate compression when compression actually makes the data bigger
   (CASSANDRA-3370)
 * optimize UUIDGen to avoid lock contention on InetAddress.getLocalHost
   (CASSANDRA-3387)
 * tolerate index being dropped mid-mutation (CASSANDRA-3334, 3313)
 * CompactionManager is now responsible for checking for new candidates
   post-task execution, enabling more consistent leveled compaction
   (CASSANDRA-3391)
 * Cache HSHA threads (CASSANDRA-3372)
 * use CF/KS names as snapshot prefix for drop + truncate operations
   (CASSANDRA-2997)
 * Break bloom filters up to avoid heap fragmentation (CASSANDRA-2466)
 * fix cassandra hanging on jsvc stop (CASSANDRA-3302)
 * Avoid leveled compaction getting blocked on errors (CASSANDRA-3408)
 * Make reloading the compaction strategy safe (CASSANDRA-3409)
 * ignore 0.8 hints even if compaction begins before we try to purge
   them (CASSANDRA-3385)
 * remove procrun (bin\daemon) from Cassandra source tree and
   artifacts (CASSANDRA-3331)
 * make cassandra compile under JDK7 (CASSANDRA-3275)
 * remove dependency of clientutil.jar to FBUtilities (CASSANDRA-3299)
 * avoid truncation errors by using long math on long values (CASSANDRA-3364)
 * avoid clock drift on some Windows machine (CASSANDRA-3375)
 * display cache provider in cli 'describe keyspace' command (CASSANDRA-3384)
 * fix incomplete topology information in describe_ring (CASSANDRA-3403)
 * expire dead gossip states based on time (CASSANDRA-2961)
 * improve CompactionTask extensibility (CASSANDRA-3330)
 * Allow one leveled compaction task to kick off another (CASSANDRA-3363)
 * allow encryption only between datacenters (CASSANDRA-2802)
Merged from 0.8:
 * fix truncate allowing data to be replayed post-restart (CASSANDRA-3297)
 * make iwriter final in IndexWriter to avoid NPE (CASSANDRA-2863)
 * (CQL) update grammar to require key clause in DELETE statement
   (CASSANDRA-3349)
 * (CQL) allow numeric keyspace names in USE statement (CASSANDRA-3350)
 * (Hadoop) skip empty rows when slicing the entire row (CASSANDRA-2855)
 * Fix handling of tombstone by SSTableExport/Import (CASSANDRA-3357)
 * fix ColumnIndexer to use long offsets (CASSANDRA-3358)
 * Improved CLI exceptions (CASSANDRA-3312)
 * Fix handling of tombstone by SSTableExport/Import (CASSANDRA-3357)
 * Only count compaction as active (for throttling) when they have
   successfully acquired the compaction lock (CASSANDRA-3344)
 * Display CLI version string on startup (CASSANDRA-3196)
 * (Hadoop) make CFIF try rpc_address or fallback to listen_address
   (CASSANDRA-3214)
 * (Hadoop) accept comma delimited lists of initial thrift connections
   (CASSANDRA-3185)
 * ColumnFamily min_compaction_threshold should be >= 2 (CASSANDRA-3342)
 * (Pig) add 0.8+ types and key validation type in schema (CASSANDRA-3280)
 * Fix completely removing column metadata using CLI (CASSANDRA-3126)
 * CLI `describe cluster;` output should be on separate lines for separate versions
   (CASSANDRA-3170)
 * fix changing durable_writes keyspace option during CF creation
   (CASSANDRA-3292)
 * avoid locking on update when no indexes are involved (CASSANDRA-3386)
 * fix assertionError during repair with ordered partitioners (CASSANDRA-3369)
 * correctly serialize key_validation_class for avro (CASSANDRA-3391)
 * don't expire counter tombstone after streaming (CASSANDRA-3394)
 * prevent nodes that failed to join from hanging around forever
   (CASSANDRA-3351)
 * remove incorrect optimization from slice read path (CASSANDRA-3390)
 * Fix race in AntiEntropyService (CASSANDRA-3400)


1.0.0-final
 * close scrubbed sstable fd before deleting it (CASSANDRA-3318)
 * fix bug preventing obsolete commitlog segments from being removed
   (CASSANDRA-3269)
 * tolerate whitespace in seed CDL (CASSANDRA-3263)
 * Change default heap thresholds to max(min(1/2 ram, 1G), min(1/4 ram, 8GB))
   (CASSANDRA-3295)
 * Fix broken CompressedRandomAccessReaderTest (CASSANDRA-3298)
 * (CQL) fix type information returned for wildcard queries (CASSANDRA-3311)
 * add estimated tasks to LeveledCompactionStrategy (CASSANDRA-3322)
 * avoid including compaction cache-warming in keycache stats (CASSANDRA-3325)
 * run compaction and hinted handoff threads at MIN_PRIORITY (CASSANDRA-3308)
 * default hsha thrift server to cpu core count in rpc pool (CASSANDRA-3329)
 * add bin\daemon to binary tarball for Windows service (CASSANDRA-3331)
 * Fix places where uncompressed size of sstables was use in place of the
   compressed one (CASSANDRA-3338)
 * Fix hsha thrift server (CASSANDRA-3346)
 * Make sure repair only stream needed sstables (CASSANDRA-3345)


1.0.0-rc2
 * Log a meaningful warning when a node receives a message for a repair session
   that doesn't exist anymore (CASSANDRA-3256)
 * test for NUMA policy support as well as numactl presence (CASSANDRA-3245)
 * Fix FD leak when internode encryption is enabled (CASSANDRA-3257)
 * Remove incorrect assertion in mergeIterator (CASSANDRA-3260)
 * FBUtilities.hexToBytes(String) to throw NumberFormatException when string
   contains non-hex characters (CASSANDRA-3231)
 * Keep SimpleSnitch proximity ordering unchanged from what the Strategy
   generates, as intended (CASSANDRA-3262)
 * remove Scrub from compactionstats when finished (CASSANDRA-3255)
 * fix counter entry in jdbc TypesMap (CASSANDRA-3268)
 * fix full queue scenario for ParallelCompactionIterator (CASSANDRA-3270)
 * fix bootstrap process (CASSANDRA-3285)
 * don't try delivering hints if when there isn't any (CASSANDRA-3176)
 * CLI documentation change for ColumnFamily `compression_options` (CASSANDRA-3282)
 * ignore any CF ids sent by client for adding CF/KS (CASSANDRA-3288)
 * remove obsolete hints on first startup (CASSANDRA-3291)
 * use correct ISortedColumns for time-optimized reads (CASSANDRA-3289)
 * Evict gossip state immediately when a token is taken over by a new IP
   (CASSANDRA-3259)


1.0.0-rc1
 * Update CQL to generate microsecond timestamps by default (CASSANDRA-3227)
 * Fix counting CFMetadata towards Memtable liveRatio (CASSANDRA-3023)
 * Kill server on wrapped OOME such as from FileChannel.map (CASSANDRA-3201)
 * remove unnecessary copy when adding to row cache (CASSANDRA-3223)
 * Log message when a full repair operation completes (CASSANDRA-3207)
 * Fix streamOutSession keeping sstables references forever if the remote end
   dies (CASSANDRA-3216)
 * Remove dynamic_snitch boolean from example configuration (defaulting to
   true) and set default badness threshold to 0.1 (CASSANDRA-3229)
 * Base choice of random or "balanced" token on bootstrap on whether
   schema definitions were found (CASSANDRA-3219)
 * Fixes for LeveledCompactionStrategy score computation, prioritization,
   scheduling, and performance (CASSANDRA-3224, 3234)
 * parallelize sstable open at server startup (CASSANDRA-2988)
 * fix handling of exceptions writing to OutboundTcpConnection (CASSANDRA-3235)
 * Allow using quotes in "USE <keyspace>;" CLI command (CASSANDRA-3208)
 * Don't allow any cache loading exceptions to halt startup (CASSANDRA-3218)
 * Fix sstableloader --ignores option (CASSANDRA-3247)
 * File descriptor limit increased in packaging (CASSANDRA-3206)
 * Fix deadlock in commit log during flush (CASSANDRA-3253)


1.0.0-beta1
 * removed binarymemtable (CASSANDRA-2692)
 * add commitlog_total_space_in_mb to prevent fragmented logs (CASSANDRA-2427)
 * removed commitlog_rotation_threshold_in_mb configuration (CASSANDRA-2771)
 * make AbstractBounds.normalize de-overlapp overlapping ranges (CASSANDRA-2641)
 * replace CollatingIterator, ReducingIterator with MergeIterator
   (CASSANDRA-2062)
 * Fixed the ability to set compaction strategy in cli using create column
   family command (CASSANDRA-2778)
 * clean up tmp files after failed compaction (CASSANDRA-2468)
 * restrict repair streaming to specific columnfamilies (CASSANDRA-2280)
 * don't bother persisting columns shadowed by a row tombstone (CASSANDRA-2589)
 * reset CF and SC deletion times after gc_grace (CASSANDRA-2317)
 * optimize away seek when compacting wide rows (CASSANDRA-2879)
 * single-pass streaming (CASSANDRA-2677, 2906, 2916, 3003)
 * use reference counting for deleting sstables instead of relying on GC
   (CASSANDRA-2521, 3179)
 * store hints as serialized mutations instead of pointers to data row
   (CASSANDRA-2045)
 * store hints in the coordinator node instead of in the closest replica
   (CASSANDRA-2914)
 * add row_cache_keys_to_save CF option (CASSANDRA-1966)
 * check column family validity in nodetool repair (CASSANDRA-2933)
 * use lazy initialization instead of class initialization in NodeId
   (CASSANDRA-2953)
 * add paging to get_count (CASSANDRA-2894)
 * fix "short reads" in [multi]get (CASSANDRA-2643, 3157, 3192)
 * add optional compression for sstables (CASSANDRA-47, 2994, 3001, 3128)
 * add scheduler JMX metrics (CASSANDRA-2962)
 * add block level checksum for compressed data (CASSANDRA-1717)
 * make column family backed column map pluggable and introduce unsynchronized
   ArrayList backed one to speedup reads (CASSANDRA-2843, 3165, 3205)
 * refactoring of the secondary index api (CASSANDRA-2982)
 * make CL > ONE reads wait for digest reconciliation before returning
   (CASSANDRA-2494)
 * fix missing logging for some exceptions (CASSANDRA-2061)
 * refactor and optimize ColumnFamilyStore.files(...) and Descriptor.fromFilename(String)
   and few other places responsible for work with SSTable files (CASSANDRA-3040)
 * Stop reading from sstables once we know we have the most recent columns,
   for query-by-name requests (CASSANDRA-2498)
 * Add query-by-column mode to stress.java (CASSANDRA-3064)
 * Add "install" command to cassandra.bat (CASSANDRA-292)
 * clean up KSMetadata, CFMetadata from unnecessary
   Thrift<->Avro conversion methods (CASSANDRA-3032)
 * Add timeouts to client request schedulers (CASSANDRA-3079, 3096)
 * Cli to use hashes rather than array of hashes for strategy options (CASSANDRA-3081)
 * LeveledCompactionStrategy (CASSANDRA-1608, 3085, 3110, 3087, 3145, 3154, 3182)
 * Improvements of the CLI `describe` command (CASSANDRA-2630)
 * reduce window where dropped CF sstables may not be deleted (CASSANDRA-2942)
 * Expose gossip/FD info to JMX (CASSANDRA-2806)
 * Fix streaming over SSL when compressed SSTable involved (CASSANDRA-3051)
 * Add support for pluggable secondary index implementations (CASSANDRA-3078)
 * remove compaction_thread_priority setting (CASSANDRA-3104)
 * generate hints for replicas that timeout, not just replicas that are known
   to be down before starting (CASSANDRA-2034)
 * Add throttling for internode streaming (CASSANDRA-3080)
 * make the repair of a range repair all replica (CASSANDRA-2610, 3194)
 * expose the ability to repair the first range (as returned by the
   partitioner) of a node (CASSANDRA-2606)
 * Streams Compression (CASSANDRA-3015)
 * add ability to use multiple threads during a single compaction
   (CASSANDRA-2901)
 * make AbstractBounds.normalize support overlapping ranges (CASSANDRA-2641)
 * fix of the CQL count() behavior (CASSANDRA-3068)
 * use TreeMap backed column families for the SSTable simple writers
   (CASSANDRA-3148)
 * fix inconsistency of the CLI syntax when {} should be used instead of [{}]
   (CASSANDRA-3119)
 * rename CQL type names to match expected SQL behavior (CASSANDRA-3149, 3031)
 * Arena-based allocation for memtables (CASSANDRA-2252, 3162, 3163, 3168)
 * Default RR chance to 0.1 (CASSANDRA-3169)
 * Add RowLevel support to secondary index API (CASSANDRA-3147)
 * Make SerializingCacheProvider the default if JNA is available (CASSANDRA-3183)
 * Fix backwards compatibilty for CQL memtable properties (CASSANDRA-3190)
 * Add five-minute delay before starting compactions on a restarted server
   (CASSANDRA-3181)
 * Reduce copies done for intra-host messages (CASSANDRA-1788, 3144)
 * support of compaction strategy option for stress.java (CASSANDRA-3204)
 * make memtable throughput and column count thresholds no-ops (CASSANDRA-2449)
 * Return schema information along with the resultSet in CQL (CASSANDRA-2734)
 * Add new DecimalType (CASSANDRA-2883)
 * Fix assertion error in RowRepairResolver (CASSANDRA-3156)
 * Reduce unnecessary high buffer sizes (CASSANDRA-3171)
 * Pluggable compaction strategy (CASSANDRA-1610)
 * Add new broadcast_address config option (CASSANDRA-2491)


0.8.7
 * Kill server on wrapped OOME such as from FileChannel.map (CASSANDRA-3201)
 * Allow using quotes in "USE <keyspace>;" CLI command (CASSANDRA-3208)
 * Log message when a full repair operation completes (CASSANDRA-3207)
 * Don't allow any cache loading exceptions to halt startup (CASSANDRA-3218)
 * Fix sstableloader --ignores option (CASSANDRA-3247)
 * File descriptor limit increased in packaging (CASSANDRA-3206)
 * Log a meaningfull warning when a node receive a message for a repair session
   that doesn't exist anymore (CASSANDRA-3256)
 * Fix FD leak when internode encryption is enabled (CASSANDRA-3257)
 * FBUtilities.hexToBytes(String) to throw NumberFormatException when string
   contains non-hex characters (CASSANDRA-3231)
 * Keep SimpleSnitch proximity ordering unchanged from what the Strategy
   generates, as intended (CASSANDRA-3262)
 * remove Scrub from compactionstats when finished (CASSANDRA-3255)
 * Fix tool .bat files when CASSANDRA_HOME contains spaces (CASSANDRA-3258)
 * Force flush of status table when removing/updating token (CASSANDRA-3243)
 * Evict gossip state immediately when a token is taken over by a new IP (CASSANDRA-3259)
 * Fix bug where the failure detector can take too long to mark a host
   down (CASSANDRA-3273)
 * (Hadoop) allow wrapping ranges in queries (CASSANDRA-3137)
 * (Hadoop) check all interfaces for a match with split location
   before falling back to random replica (CASSANDRA-3211)
 * (Hadoop) Make Pig storage handle implements LoadMetadata (CASSANDRA-2777)
 * (Hadoop) Fix exception during PIG 'dump' (CASSANDRA-2810)
 * Fix stress COUNTER_GET option (CASSANDRA-3301)
 * Fix missing fields in CLI `show schema` output (CASSANDRA-3304)
 * Nodetool no longer leaks threads and closes JMX connections (CASSANDRA-3309)
 * fix truncate allowing data to be replayed post-restart (CASSANDRA-3297)
 * Move SimpleAuthority and SimpleAuthenticator to examples (CASSANDRA-2922)
 * Fix handling of tombstone by SSTableExport/Import (CASSANDRA-3357)
 * Fix transposition in cfHistograms (CASSANDRA-3222)
 * Allow using number as DC name when creating keyspace in CQL (CASSANDRA-3239)
 * Force flush of system table after updating/removing a token (CASSANDRA-3243)


0.8.6
 * revert CASSANDRA-2388
 * change TokenRange.endpoints back to listen/broadcast address to match
   pre-1777 behavior, and add TokenRange.rpc_endpoints instead (CASSANDRA-3187)
 * avoid trying to watch cassandra-topology.properties when loaded from jar
   (CASSANDRA-3138)
 * prevent users from creating keyspaces with LocalStrategy replication
   (CASSANDRA-3139)
 * fix CLI `show schema;` to output correct keyspace definition statement
   (CASSANDRA-3129)
 * CustomTThreadPoolServer to log TTransportException at DEBUG level
   (CASSANDRA-3142)
 * allow topology sort to work with non-unique rack names between
   datacenters (CASSANDRA-3152)
 * Improve caching of same-version Messages on digest and repair paths
   (CASSANDRA-3158)
 * Randomize choice of first replica for counter increment (CASSANDRA-2890)
 * Fix using read_repair_chance instead of merge_shard_change (CASSANDRA-3202)
 * Avoid streaming data to nodes that already have it, on move as well as
   decommission (CASSANDRA-3041)
 * Fix divide by zero error in GCInspector (CASSANDRA-3164)
 * allow quoting of the ColumnFamily name in CLI `create column family`
   statement (CASSANDRA-3195)
 * Fix rolling upgrade from 0.7 to 0.8 problem (CASSANDRA-3166)
 * Accomodate missing encryption_options in IncomingTcpConnection.stream
   (CASSANDRA-3212)


0.8.5
 * fix NPE when encryption_options is unspecified (CASSANDRA-3007)
 * include column name in validation failure exceptions (CASSANDRA-2849)
 * make sure truncate clears out the commitlog so replay won't re-
   populate with truncated data (CASSANDRA-2950)
 * fix NPE when debug logging is enabled and dropped CF is present
   in a commitlog segment (CASSANDRA-3021)
 * fix cassandra.bat when CASSANDRA_HOME contains spaces (CASSANDRA-2952)
 * fix to SSTableSimpleUnsortedWriter bufferSize calculation (CASSANDRA-3027)
 * make cleanup and normal compaction able to skip empty rows
   (rows containing nothing but expired tombstones) (CASSANDRA-3039)
 * work around native memory leak in com.sun.management.GarbageCollectorMXBean
   (CASSANDRA-2868)
 * validate that column names in column_metadata are not equal to key_alias
   on create/update of the ColumnFamily and CQL 'ALTER' statement (CASSANDRA-3036)
 * return an InvalidRequestException if an indexed column is assigned
   a value larger than 64KB (CASSANDRA-3057)
 * fix of numeric-only and string column names handling in CLI "drop index"
   (CASSANDRA-3054)
 * prune index scan resultset back to original request for lazy
   resultset expansion case (CASSANDRA-2964)
 * (Hadoop) fail jobs when Cassandra node has failed but TaskTracker
   has not (CASSANDRA-2388)
 * fix dynamic snitch ignoring nodes when read_repair_chance is zero
   (CASSANDRA-2662)
 * avoid retaining references to dropped CFS objects in
   CompactionManager.estimatedCompactions (CASSANDRA-2708)
 * expose rpc timeouts per host in MessagingServiceMBean (CASSANDRA-2941)
 * avoid including cwd in classpath for deb and rpm packages (CASSANDRA-2881)
 * remove gossip state when a new IP takes over a token (CASSANDRA-3071)
 * allow sstable2json to work on index sstable files (CASSANDRA-3059)
 * always hint counters (CASSANDRA-3099)
 * fix log4j initialization in EmbeddedCassandraService (CASSANDRA-2857)
 * remove gossip state when a new IP takes over a token (CASSANDRA-3071)
 * work around native memory leak in com.sun.management.GarbageCollectorMXBean
    (CASSANDRA-2868)
 * fix UnavailableException with writes at CL.EACH_QUORM (CASSANDRA-3084)
 * fix parsing of the Keyspace and ColumnFamily names in numeric
   and string representations in CLI (CASSANDRA-3075)
 * fix corner cases in Range.differenceToFetch (CASSANDRA-3084)
 * fix ip address String representation in the ring cache (CASSANDRA-3044)
 * fix ring cache compatibility when mixing pre-0.8.4 nodes with post-
   in the same cluster (CASSANDRA-3023)
 * make repair report failure when a node participating dies (instead of
   hanging forever) (CASSANDRA-2433)
 * fix handling of the empty byte buffer by ReversedType (CASSANDRA-3111)
 * Add validation that Keyspace names are case-insensitively unique (CASSANDRA-3066)
 * catch invalid key_validation_class before instantiating UpdateColumnFamily (CASSANDRA-3102)
 * make Range and Bounds objects client-safe (CASSANDRA-3108)
 * optionally skip log4j configuration (CASSANDRA-3061)
 * bundle sstableloader with the debian package (CASSANDRA-3113)
 * don't try to build secondary indexes when there is none (CASSANDRA-3123)
 * improve SSTableSimpleUnsortedWriter speed for large rows (CASSANDRA-3122)
 * handle keyspace arguments correctly in nodetool snapshot (CASSANDRA-3038)
 * Fix SSTableImportTest on windows (CASSANDRA-3043)
 * expose compactionThroughputMbPerSec through JMX (CASSANDRA-3117)
 * log keyspace and CF of large rows being compacted


0.8.4
 * change TokenRing.endpoints to be a list of rpc addresses instead of
   listen/broadcast addresses (CASSANDRA-1777)
 * include files-to-be-streamed in StreamInSession.getSources (CASSANDRA-2972)
 * use JAVA env var in cassandra-env.sh (CASSANDRA-2785, 2992)
 * avoid doing read for no-op replicate-on-write at CL=1 (CASSANDRA-2892)
 * refuse counter write for CL.ANY (CASSANDRA-2990)
 * switch back to only logging recent dropped messages (CASSANDRA-3004)
 * always deserialize RowMutation for counters (CASSANDRA-3006)
 * ignore saved replication_factor strategy_option for NTS (CASSANDRA-3011)
 * make sure pre-truncate CL segments are discarded (CASSANDRA-2950)


0.8.3
 * add ability to drop local reads/writes that are going to timeout
   (CASSANDRA-2943)
 * revamp token removal process, keep gossip states for 3 days (CASSANDRA-2496)
 * don't accept extra args for 0-arg nodetool commands (CASSANDRA-2740)
 * log unavailableexception details at debug level (CASSANDRA-2856)
 * expose data_dir though jmx (CASSANDRA-2770)
 * don't include tmp files as sstable when create cfs (CASSANDRA-2929)
 * log Java classpath on startup (CASSANDRA-2895)
 * keep gossipped version in sync with actual on migration coordinator
   (CASSANDRA-2946)
 * use lazy initialization instead of class initialization in NodeId
   (CASSANDRA-2953)
 * check column family validity in nodetool repair (CASSANDRA-2933)
 * speedup bytes to hex conversions dramatically (CASSANDRA-2850)
 * Flush memtables on shutdown when durable writes are disabled
   (CASSANDRA-2958)
 * improved POSIX compatibility of start scripts (CASsANDRA-2965)
 * add counter support to Hadoop InputFormat (CASSANDRA-2981)
 * fix bug where dirty commitlog segments were removed (and avoid keeping
   segments with no post-flush activity permanently dirty) (CASSANDRA-2829)
 * fix throwing exception with batch mutation of counter super columns
   (CASSANDRA-2949)
 * ignore system tables during repair (CASSANDRA-2979)
 * throw exception when NTS is given replication_factor as an option
   (CASSANDRA-2960)
 * fix assertion error during compaction of counter CFs (CASSANDRA-2968)
 * avoid trying to create index names, when no index exists (CASSANDRA-2867)
 * don't sample the system table when choosing a bootstrap token
   (CASSANDRA-2825)
 * gossiper notifies of local state changes (CASSANDRA-2948)
 * add asynchronous and half-sync/half-async (hsha) thrift servers
   (CASSANDRA-1405)
 * fix potential use of free'd native memory in SerializingCache
   (CASSANDRA-2951)
 * prune index scan resultset back to original request for lazy
   resultset expansion case (CASSANDRA-2964)
 * (Hadoop) fail jobs when Cassandra node has failed but TaskTracker
    has not (CASSANDRA-2388)


0.8.2
 * CQL:
   - include only one row per unique key for IN queries (CASSANDRA-2717)
   - respect client timestamp on full row deletions (CASSANDRA-2912)
 * improve thread-safety in StreamOutSession (CASSANDRA-2792)
 * allow deleting a row and updating indexed columns in it in the
   same mutation (CASSANDRA-2773)
 * Expose number of threads blocked on submitting memtable to flush
   in JMX (CASSANDRA-2817)
 * add ability to return "endpoints" to nodetool (CASSANDRA-2776)
 * Add support for multiple (comma-delimited) coordinator addresses
   to ColumnFamilyInputFormat (CASSANDRA-2807)
 * fix potential NPE while scheduling read repair for range slice
   (CASSANDRA-2823)
 * Fix race in SystemTable.getCurrentLocalNodeId (CASSANDRA-2824)
 * Correctly set default for replicate_on_write (CASSANDRA-2835)
 * improve nodetool compactionstats formatting (CASSANDRA-2844)
 * fix index-building status display (CASSANDRA-2853)
 * fix CLI perpetuating obsolete KsDef.replication_factor (CASSANDRA-2846)
 * improve cli treatment of multiline comments (CASSANDRA-2852)
 * handle row tombstones correctly in EchoedRow (CASSANDRA-2786)
 * add MessagingService.get[Recently]DroppedMessages and
   StorageService.getExceptionCount (CASSANDRA-2804)
 * fix possibility of spurious UnavailableException for LOCAL_QUORUM
   reads with dynamic snitch + read repair disabled (CASSANDRA-2870)
 * add ant-optional as dependence for the debian package (CASSANDRA-2164)
 * add option to specify limit for get_slice in the CLI (CASSANDRA-2646)
 * decrease HH page size (CASSANDRA-2832)
 * reset cli keyspace after dropping the current one (CASSANDRA-2763)
 * add KeyRange option to Hadoop inputformat (CASSANDRA-1125)
 * fix protocol versioning (CASSANDRA-2818, 2860)
 * support spaces in path to log4j configuration (CASSANDRA-2383)
 * avoid including inferred types in CF update (CASSANDRA-2809)
 * fix JMX bulkload call (CASSANDRA-2908)
 * fix updating KS with durable_writes=false (CASSANDRA-2907)
 * add simplified facade to SSTableWriter for bulk loading use
   (CASSANDRA-2911)
 * fix re-using index CF sstable names after drop/recreate (CASSANDRA-2872)
 * prepend CF to default index names (CASSANDRA-2903)
 * fix hint replay (CASSANDRA-2928)
 * Properly synchronize repair's merkle tree computation (CASSANDRA-2816)


0.8.1
 * CQL:
   - support for insert, delete in BATCH (CASSANDRA-2537)
   - support for IN to SELECT, UPDATE (CASSANDRA-2553)
   - timestamp support for INSERT, UPDATE, and BATCH (CASSANDRA-2555)
   - TTL support (CASSANDRA-2476)
   - counter support (CASSANDRA-2473)
   - ALTER COLUMNFAMILY (CASSANDRA-1709)
   - DROP INDEX (CASSANDRA-2617)
   - add SCHEMA/TABLE as aliases for KS/CF (CASSANDRA-2743)
   - server handles wait-for-schema-agreement (CASSANDRA-2756)
   - key alias support (CASSANDRA-2480)
 * add support for comparator parameters and a generic ReverseType
   (CASSANDRA-2355)
 * add CompositeType and DynamicCompositeType (CASSANDRA-2231)
 * optimize batches containing multiple updates to the same row
   (CASSANDRA-2583)
 * adjust hinted handoff page size to avoid OOM with large columns
   (CASSANDRA-2652)
 * mark BRAF buffer invalid post-flush so we don't re-flush partial
   buffers again, especially on CL writes (CASSANDRA-2660)
 * add DROP INDEX support to CLI (CASSANDRA-2616)
 * don't perform HH to client-mode [storageproxy] nodes (CASSANDRA-2668)
 * Improve forceDeserialize/getCompactedRow encapsulation (CASSANDRA-2659)
 * Don't write CounterUpdateColumn to disk in tests (CASSANDRA-2650)
 * Add sstable bulk loading utility (CASSANDRA-1278)
 * avoid replaying hints to dropped columnfamilies (CASSANDRA-2685)
 * add placeholders for missing rows in range query pseudo-RR (CASSANDRA-2680)
 * remove no-op HHOM.renameHints (CASSANDRA-2693)
 * clone super columns to avoid modifying them during flush (CASSANDRA-2675)
 * allow writes to bypass the commitlog for certain keyspaces (CASSANDRA-2683)
 * avoid NPE when bypassing commitlog during memtable flush (CASSANDRA-2781)
 * Added support for making bootstrap retry if nodes flap (CASSANDRA-2644)
 * Added statusthrift to nodetool to report if thrift server is running (CASSANDRA-2722)
 * Fixed rows being cached if they do not exist (CASSANDRA-2723)
 * Support passing tableName and cfName to RowCacheProviders (CASSANDRA-2702)
 * close scrub file handles (CASSANDRA-2669)
 * throttle migration replay (CASSANDRA-2714)
 * optimize column serializer creation (CASSANDRA-2716)
 * Added support for making bootstrap retry if nodes flap (CASSANDRA-2644)
 * Added statusthrift to nodetool to report if thrift server is running
   (CASSANDRA-2722)
 * Fixed rows being cached if they do not exist (CASSANDRA-2723)
 * fix truncate/compaction race (CASSANDRA-2673)
 * workaround large resultsets causing large allocation retention
   by nio sockets (CASSANDRA-2654)
 * fix nodetool ring use with Ec2Snitch (CASSANDRA-2733)
 * fix removing columns and subcolumns that are supressed by a row or
   supercolumn tombstone during replica resolution (CASSANDRA-2590)
 * support sstable2json against snapshot sstables (CASSANDRA-2386)
 * remove active-pull schema requests (CASSANDRA-2715)
 * avoid marking entire list of sstables as actively being compacted
   in multithreaded compaction (CASSANDRA-2765)
 * seek back after deserializing a row to update cache with (CASSANDRA-2752)
 * avoid skipping rows in scrub for counter column family (CASSANDRA-2759)
 * fix ConcurrentModificationException in repair when dealing with 0.7 node
   (CASSANDRA-2767)
 * use threadsafe collections for StreamInSession (CASSANDRA-2766)
 * avoid infinite loop when creating merkle tree (CASSANDRA-2758)
 * avoids unmarking compacting sstable prematurely in cleanup (CASSANDRA-2769)
 * fix NPE when the commit log is bypassed (CASSANDRA-2718)
 * don't throw an exception in SS.isRPCServerRunning (CASSANDRA-2721)
 * make stress.jar executable (CASSANDRA-2744)
 * add daemon mode to java stress (CASSANDRA-2267)
 * expose the DC and rack of a node through JMX and nodetool ring (CASSANDRA-2531)
 * fix cache mbean getSize (CASSANDRA-2781)
 * Add Date, Float, Double, and Boolean types (CASSANDRA-2530)
 * Add startup flag to renew counter node id (CASSANDRA-2788)
 * add jamm agent to cassandra.bat (CASSANDRA-2787)
 * fix repair hanging if a neighbor has nothing to send (CASSANDRA-2797)
 * purge tombstone even if row is in only one sstable (CASSANDRA-2801)
 * Fix wrong purge of deleted cf during compaction (CASSANDRA-2786)
 * fix race that could result in Hadoop writer failing to throw an
   exception encountered after close() (CASSANDRA-2755)
 * fix scan wrongly throwing assertion error (CASSANDRA-2653)
 * Always use even distribution for merkle tree with RandomPartitionner
   (CASSANDRA-2841)
 * fix describeOwnership for OPP (CASSANDRA-2800)
 * ensure that string tokens do not contain commas (CASSANDRA-2762)


0.8.0-final
 * fix CQL grammar warning and cqlsh regression from CASSANDRA-2622
 * add ant generate-cql-html target (CASSANDRA-2526)
 * update CQL consistency levels (CASSANDRA-2566)
 * debian packaging fixes (CASSANDRA-2481, 2647)
 * fix UUIDType, IntegerType for direct buffers (CASSANDRA-2682, 2684)
 * switch to native Thrift for Hadoop map/reduce (CASSANDRA-2667)
 * fix StackOverflowError when building from eclipse (CASSANDRA-2687)
 * only provide replication_factor to strategy_options "help" for
   SimpleStrategy, OldNetworkTopologyStrategy (CASSANDRA-2678, 2713)
 * fix exception adding validators to non-string columns (CASSANDRA-2696)
 * avoid instantiating DatabaseDescriptor in JDBC (CASSANDRA-2694)
 * fix potential stack overflow during compaction (CASSANDRA-2626)
 * clone super columns to avoid modifying them during flush (CASSANDRA-2675)
 * reset underlying iterator in EchoedRow constructor (CASSANDRA-2653)


0.8.0-rc1
 * faster flushes and compaction from fixing excessively pessimistic
   rebuffering in BRAF (CASSANDRA-2581)
 * fix returning null column values in the python cql driver (CASSANDRA-2593)
 * fix merkle tree splitting exiting early (CASSANDRA-2605)
 * snapshot_before_compaction directory name fix (CASSANDRA-2598)
 * Disable compaction throttling during bootstrap (CASSANDRA-2612)
 * fix CQL treatment of > and < operators in range slices (CASSANDRA-2592)
 * fix potential double-application of counter updates on commitlog replay
   by moving replay position from header to sstable metadata (CASSANDRA-2419)
 * JDBC CQL driver exposes getColumn for access to timestamp
 * JDBC ResultSetMetadata properties added to AbstractType
 * r/m clustertool (CASSANDRA-2607)
 * add support for presenting row key as a column in CQL result sets
   (CASSANDRA-2622)
 * Don't allow {LOCAL|EACH}_QUORUM unless strategy is NTS (CASSANDRA-2627)
 * validate keyspace strategy_options during CQL create (CASSANDRA-2624)
 * fix empty Result with secondary index when limit=1 (CASSANDRA-2628)
 * Fix regression where bootstrapping a node with no schema fails
   (CASSANDRA-2625)
 * Allow removing LocationInfo sstables (CASSANDRA-2632)
 * avoid attempting to replay mutations from dropped keyspaces (CASSANDRA-2631)
 * avoid using cached position of a key when GT is requested (CASSANDRA-2633)
 * fix counting bloom filter true positives (CASSANDRA-2637)
 * initialize local ep state prior to gossip startup if needed (CASSANDRA-2638)
 * fix counter increment lost after restart (CASSANDRA-2642)
 * add quote-escaping via backslash to CLI (CASSANDRA-2623)
 * fix pig example script (CASSANDRA-2487)
 * fix dynamic snitch race in adding latencies (CASSANDRA-2618)
 * Start/stop cassandra after more important services such as mdadm in
   debian packaging (CASSANDRA-2481)


0.8.0-beta2
 * fix NPE compacting index CFs (CASSANDRA-2528)
 * Remove checking all column families on startup for compaction candidates
   (CASSANDRA-2444)
 * validate CQL create keyspace options (CASSANDRA-2525)
 * fix nodetool setcompactionthroughput (CASSANDRA-2550)
 * move	gossip heartbeat back to its own thread (CASSANDRA-2554)
 * validate cql TRUNCATE columnfamily before truncating (CASSANDRA-2570)
 * fix batch_mutate for mixed standard-counter mutations (CASSANDRA-2457)
 * disallow making schema changes to system keyspace (CASSANDRA-2563)
 * fix sending mutation messages multiple times (CASSANDRA-2557)
 * fix incorrect use of NBHM.size in ReadCallback that could cause
   reads to time out even when responses were received (CASSANDRA-2552)
 * trigger read repair correctly for LOCAL_QUORUM reads (CASSANDRA-2556)
 * Allow configuring the number of compaction thread (CASSANDRA-2558)
 * forceUserDefinedCompaction will attempt to compact what it is given
   even if the pessimistic estimate is that there is not enough disk space;
   automatic compactions will only compact 2 or more sstables (CASSANDRA-2575)
 * refuse to apply migrations with older timestamps than the current
   schema (CASSANDRA-2536)
 * remove unframed Thrift transport option
 * include indexes in snapshots (CASSANDRA-2596)
 * improve ignoring of obsolete mutations in index maintenance (CASSANDRA-2401)
 * recognize attempt to drop just the index while leaving the column
   definition alone (CASSANDRA-2619)


0.8.0-beta1
 * remove Avro RPC support (CASSANDRA-926)
 * support for columns that act as incr/decr counters
   (CASSANDRA-1072, 1937, 1944, 1936, 2101, 2093, 2288, 2105, 2384, 2236, 2342,
   2454)
 * CQL (CASSANDRA-1703, 1704, 1705, 1706, 1707, 1708, 1710, 1711, 1940,
   2124, 2302, 2277, 2493)
 * avoid double RowMutation serialization on write path (CASSANDRA-1800)
 * make NetworkTopologyStrategy the default (CASSANDRA-1960)
 * configurable internode encryption (CASSANDRA-1567, 2152)
 * human readable column names in sstable2json output (CASSANDRA-1933)
 * change default JMX port to 7199 (CASSANDRA-2027)
 * backwards compatible internal messaging (CASSANDRA-1015)
 * atomic switch of memtables and sstables (CASSANDRA-2284)
 * add pluggable SeedProvider (CASSANDRA-1669)
 * Fix clustertool to not throw exception when calling get_endpoints (CASSANDRA-2437)
 * upgrade to thrift 0.6 (CASSANDRA-2412)
 * repair works on a token range instead of full ring (CASSANDRA-2324)
 * purge tombstones from row cache (CASSANDRA-2305)
 * push replication_factor into strategy_options (CASSANDRA-1263)
 * give snapshots the same name on each node (CASSANDRA-1791)
 * remove "nodetool loadbalance" (CASSANDRA-2448)
 * multithreaded compaction (CASSANDRA-2191)
 * compaction throttling (CASSANDRA-2156)
 * add key type information and alias (CASSANDRA-2311, 2396)
 * cli no longer divides read_repair_chance by 100 (CASSANDRA-2458)
 * made CompactionInfo.getTaskType return an enum (CASSANDRA-2482)
 * add a server-wide cap on measured memtable memory usage and aggressively
   flush to keep under that threshold (CASSANDRA-2006)
 * add unified UUIDType (CASSANDRA-2233)
 * add off-heap row cache support (CASSANDRA-1969)


0.7.5
 * improvements/fixes to PIG driver (CASSANDRA-1618, CASSANDRA-2387,
   CASSANDRA-2465, CASSANDRA-2484)
 * validate index names (CASSANDRA-1761)
 * reduce contention on Table.flusherLock (CASSANDRA-1954)
 * try harder to detect failures during streaming, cleaning up temporary
   files more reliably (CASSANDRA-2088)
 * shut down server for OOM on a Thrift thread (CASSANDRA-2269)
 * fix tombstone handling in repair and sstable2json (CASSANDRA-2279)
 * preserve version when streaming data from old sstables (CASSANDRA-2283)
 * don't start repair if a neighboring node is marked as dead (CASSANDRA-2290)
 * purge tombstones from row cache (CASSANDRA-2305)
 * Avoid seeking when sstable2json exports the entire file (CASSANDRA-2318)
 * clear Built flag in system table when dropping an index (CASSANDRA-2320)
 * don't allow arbitrary argument for stress.java (CASSANDRA-2323)
 * validate values for index predicates in get_indexed_slice (CASSANDRA-2328)
 * queue secondary indexes for flush before the parent (CASSANDRA-2330)
 * allow job configuration to set the CL used in Hadoop jobs (CASSANDRA-2331)
 * add memtable_flush_queue_size defaulting to 4 (CASSANDRA-2333)
 * Allow overriding of initial_token, storage_port and rpc_port from system
   properties (CASSANDRA-2343)
 * fix comparator used for non-indexed secondary expressions in index scan
   (CASSANDRA-2347)
 * ensure size calculation and write phase of large-row compaction use
   the same threshold for TTL expiration (CASSANDRA-2349)
 * fix race when iterating CFs during add/drop (CASSANDRA-2350)
 * add ConsistencyLevel command to CLI (CASSANDRA-2354)
 * allow negative numbers in the cli (CASSANDRA-2358)
 * hard code serialVersionUID for tokens class (CASSANDRA-2361)
 * fix potential infinite loop in ByteBufferUtil.inputStream (CASSANDRA-2365)
 * fix encoding bugs in HintedHandoffManager, SystemTable when default
   charset is not UTF8 (CASSANDRA-2367)
 * avoids having removed node reappearing in Gossip (CASSANDRA-2371)
 * fix incorrect truncation of long to int when reading columns via block
   index (CASSANDRA-2376)
 * fix NPE during stream session (CASSANDRA-2377)
 * fix race condition that could leave orphaned data files when dropping CF or
   KS (CASSANDRA-2381)
 * fsync statistics component on write (CASSANDRA-2382)
 * fix duplicate results from CFS.scan (CASSANDRA-2406)
 * add IntegerType to CLI help (CASSANDRA-2414)
 * avoid caching token-only decoratedkeys (CASSANDRA-2416)
 * convert mmap assertion to if/throw so scrub can catch it (CASSANDRA-2417)
 * don't overwrite gc log (CASSANDR-2418)
 * invalidate row cache for streamed row to avoid inconsitencies
   (CASSANDRA-2420)
 * avoid copies in range/index scans (CASSANDRA-2425)
 * make sure we don't wipe data during cleanup if the node has not join
   the ring (CASSANDRA-2428)
 * Try harder to close files after compaction (CASSANDRA-2431)
 * re-set bootstrapped flag after move finishes (CASSANDRA-2435)
 * display validation_class in CLI 'describe keyspace' (CASSANDRA-2442)
 * make cleanup compactions cleanup the row cache (CASSANDRA-2451)
 * add column fields validation to scrub (CASSANDRA-2460)
 * use 64KB flush buffer instead of in_memory_compaction_limit (CASSANDRA-2463)
 * fix backslash substitutions in CLI (CASSANDRA-2492)
 * disable cache saving for system CFS (CASSANDRA-2502)
 * fixes for verifying destination availability under hinted conditions
   so UE can be thrown intead of timing out (CASSANDRA-2514)
 * fix update of validation class in column metadata (CASSANDRA-2512)
 * support LOCAL_QUORUM, EACH_QUORUM CLs outside of NTS (CASSANDRA-2516)
 * preserve version when streaming data from old sstables (CASSANDRA-2283)
 * fix backslash substitutions in CLI (CASSANDRA-2492)
 * count a row deletion as one operation towards memtable threshold
   (CASSANDRA-2519)
 * support LOCAL_QUORUM, EACH_QUORUM CLs outside of NTS (CASSANDRA-2516)


0.7.4
 * add nodetool join command (CASSANDRA-2160)
 * fix secondary indexes on pre-existing or streamed data (CASSANDRA-2244)
 * initialize endpoint in gossiper earlier (CASSANDRA-2228)
 * add ability to write to Cassandra from Pig (CASSANDRA-1828)
 * add rpc_[min|max]_threads (CASSANDRA-2176)
 * add CL.TWO, CL.THREE (CASSANDRA-2013)
 * avoid exporting an un-requested row in sstable2json, when exporting
   a key that does not exist (CASSANDRA-2168)
 * add incremental_backups option (CASSANDRA-1872)
 * add configurable row limit to Pig loadfunc (CASSANDRA-2276)
 * validate column values in batches as well as single-Column inserts
   (CASSANDRA-2259)
 * move sample schema from cassandra.yaml to schema-sample.txt,
   a cli scripts (CASSANDRA-2007)
 * avoid writing empty rows when scrubbing tombstoned rows (CASSANDRA-2296)
 * fix assertion error in range and index scans for CL < ALL
   (CASSANDRA-2282)
 * fix commitlog replay when flush position refers to data that didn't
   get synced before server died (CASSANDRA-2285)
 * fix fd leak in sstable2json with non-mmap'd i/o (CASSANDRA-2304)
 * reduce memory use during streaming of multiple sstables (CASSANDRA-2301)
 * purge tombstoned rows from cache after GCGraceSeconds (CASSANDRA-2305)
 * allow zero replicas in a NTS datacenter (CASSANDRA-1924)
 * make range queries respect snitch for local replicas (CASSANDRA-2286)
 * fix HH delivery when column index is larger than 2GB (CASSANDRA-2297)
 * make 2ary indexes use parent CF flush thresholds during initial build
   (CASSANDRA-2294)
 * update memtable_throughput to be a long (CASSANDRA-2158)


0.7.3
 * Keep endpoint state until aVeryLongTime (CASSANDRA-2115)
 * lower-latency read repair (CASSANDRA-2069)
 * add hinted_handoff_throttle_delay_in_ms option (CASSANDRA-2161)
 * fixes for cache save/load (CASSANDRA-2172, -2174)
 * Handle whole-row deletions in CFOutputFormat (CASSANDRA-2014)
 * Make memtable_flush_writers flush in parallel (CASSANDRA-2178)
 * Add compaction_preheat_key_cache option (CASSANDRA-2175)
 * refactor stress.py to have only one copy of the format string
   used for creating row keys (CASSANDRA-2108)
 * validate index names for \w+ (CASSANDRA-2196)
 * Fix Cassandra cli to respect timeout if schema does not settle
   (CASSANDRA-2187)
 * fix for compaction and cleanup writing old-format data into new-version
   sstable (CASSANDRA-2211, -2216)
 * add nodetool scrub (CASSANDRA-2217, -2240)
 * fix sstable2json large-row pagination (CASSANDRA-2188)
 * fix EOFing on requests for the last bytes in a file (CASSANDRA-2213)
 * fix BufferedRandomAccessFile bugs (CASSANDRA-2218, -2241)
 * check for memtable flush_after_mins exceeded every 10s (CASSANDRA-2183)
 * fix cache saving on Windows (CASSANDRA-2207)
 * add validateSchemaAgreement call + synchronization to schema
   modification operations (CASSANDRA-2222)
 * fix for reversed slice queries on large rows (CASSANDRA-2212)
 * fat clients were writing local data (CASSANDRA-2223)
 * set DEFAULT_MEMTABLE_LIFETIME_IN_MINS to 24h
 * improve detection and cleanup of partially-written sstables
   (CASSANDRA-2206)
 * fix supercolumn de/serialization when subcolumn comparator is different
   from supercolumn's (CASSANDRA-2104)
 * fix starting up on Windows when CASSANDRA_HOME contains whitespace
   (CASSANDRA-2237)
 * add [get|set][row|key]cacheSavePeriod to JMX (CASSANDRA-2100)
 * fix Hadoop ColumnFamilyOutputFormat dropping of mutations
   when batch fills up (CASSANDRA-2255)
 * move file deletions off of scheduledtasks executor (CASSANDRA-2253)


0.7.2
 * copy DecoratedKey.key when inserting into caches to avoid retaining
   a reference to the underlying buffer (CASSANDRA-2102)
 * format subcolumn names with subcomparator (CASSANDRA-2136)
 * fix column bloom filter deserialization (CASSANDRA-2165)


0.7.1
 * refactor MessageDigest creation code. (CASSANDRA-2107)
 * buffer network stack to avoid inefficient small TCP messages while avoiding
   the nagle/delayed ack problem (CASSANDRA-1896)
 * check log4j configuration for changes every 10s (CASSANDRA-1525, 1907)
 * more-efficient cross-DC replication (CASSANDRA-1530, -2051, -2138)
 * avoid polluting page cache with commitlog or sstable writes
   and seq scan operations (CASSANDRA-1470)
 * add RMI authentication options to nodetool (CASSANDRA-1921)
 * make snitches configurable at runtime (CASSANDRA-1374)
 * retry hadoop split requests on connection failure (CASSANDRA-1927)
 * implement describeOwnership for BOP, COPP (CASSANDRA-1928)
 * make read repair behave as expected for ConsistencyLevel > ONE
   (CASSANDRA-982, 2038)
 * distributed test harness (CASSANDRA-1859, 1964)
 * reduce flush lock contention (CASSANDRA-1930)
 * optimize supercolumn deserialization (CASSANDRA-1891)
 * fix CFMetaData.apply to only compare objects of the same class
   (CASSANDRA-1962)
 * allow specifying specific SSTables to compact from JMX (CASSANDRA-1963)
 * fix race condition in MessagingService.targets (CASSANDRA-1959, 2094, 2081)
 * refuse to open sstables from a future version (CASSANDRA-1935)
 * zero-copy reads (CASSANDRA-1714)
 * fix copy bounds for word Text in wordcount demo (CASSANDRA-1993)
 * fixes for contrib/javautils (CASSANDRA-1979)
 * check more frequently for memtable expiration (CASSANDRA-2000)
 * fix writing SSTable column count statistics (CASSANDRA-1976)
 * fix streaming of multiple CFs during bootstrap (CASSANDRA-1992)
 * explicitly set JVM GC new generation size with -Xmn (CASSANDRA-1968)
 * add short options for CLI flags (CASSANDRA-1565)
 * make keyspace argument to "describe keyspace" in CLI optional
   when authenticated to keyspace already (CASSANDRA-2029)
 * added option to specify -Dcassandra.join_ring=false on startup
   to allow "warm spare" nodes or performing JMX maintenance before
   joining the ring (CASSANDRA-526)
 * log migrations at INFO (CASSANDRA-2028)
 * add CLI verbose option in file mode (CASSANDRA-2030)
 * add single-line "--" comments to CLI (CASSANDRA-2032)
 * message serialization tests (CASSANDRA-1923)
 * switch from ivy to maven-ant-tasks (CASSANDRA-2017)
 * CLI attempts to block for new schema to propagate (CASSANDRA-2044)
 * fix potential overflow in nodetool cfstats (CASSANDRA-2057)
 * add JVM shutdownhook to sync commitlog (CASSANDRA-1919)
 * allow nodes to be up without being part of  normal traffic (CASSANDRA-1951)
 * fix CLI "show keyspaces" with null options on NTS (CASSANDRA-2049)
 * fix possible ByteBuffer race conditions (CASSANDRA-2066)
 * reduce garbage generated by MessagingService to prevent load spikes
   (CASSANDRA-2058)
 * fix math in RandomPartitioner.describeOwnership (CASSANDRA-2071)
 * fix deletion of sstable non-data components (CASSANDRA-2059)
 * avoid blocking gossip while deleting handoff hints (CASSANDRA-2073)
 * ignore messages from newer versions, keep track of nodes in gossip
   regardless of version (CASSANDRA-1970)
 * cache writing moved to CompactionManager to reduce i/o contention and
   updated to use non-cache-polluting writes (CASSANDRA-2053)
 * page through large rows when exporting to JSON (CASSANDRA-2041)
 * add flush_largest_memtables_at and reduce_cache_sizes_at options
   (CASSANDRA-2142)
 * add cli 'describe cluster' command (CASSANDRA-2127)
 * add cli support for setting username/password at 'connect' command
   (CASSANDRA-2111)
 * add -D option to Stress.java to allow reading hosts from a file
   (CASSANDRA-2149)
 * bound hints CF throughput between 32M and 256M (CASSANDRA-2148)
 * continue starting when invalid saved cache entries are encountered
   (CASSANDRA-2076)
 * add max_hint_window_in_ms option (CASSANDRA-1459)


0.7.0-final
 * fix offsets to ByteBuffer.get (CASSANDRA-1939)


0.7.0-rc4
 * fix cli crash after backgrounding (CASSANDRA-1875)
 * count timeouts in storageproxy latencies, and include latency
   histograms in StorageProxyMBean (CASSANDRA-1893)
 * fix CLI get recognition of supercolumns (CASSANDRA-1899)
 * enable keepalive on intra-cluster sockets (CASSANDRA-1766)
 * count timeouts towards dynamicsnitch latencies (CASSANDRA-1905)
 * Expose index-building status in JMX + cli schema description
   (CASSANDRA-1871)
 * allow [LOCAL|EACH]_QUORUM to be used with non-NetworkTopology
   replication Strategies
 * increased amount of index locks for faster commitlog replay
 * collect secondary index tombstones immediately (CASSANDRA-1914)
 * revert commitlog changes from #1780 (CASSANDRA-1917)
 * change RandomPartitioner min token to -1 to avoid collision w/
   tokens on actual nodes (CASSANDRA-1901)
 * examine the right nibble when validating TimeUUID (CASSANDRA-1910)
 * include secondary indexes in cleanup (CASSANDRA-1916)
 * CFS.scrubDataDirectories should also cleanup invalid secondary indexes
   (CASSANDRA-1904)
 * ability to disable/enable gossip on nodes to force them down
   (CASSANDRA-1108)


0.7.0-rc3
 * expose getNaturalEndpoints in StorageServiceMBean taking byte[]
   key; RMI cannot serialize ByteBuffer (CASSANDRA-1833)
 * infer org.apache.cassandra.locator for replication strategy classes
   when not otherwise specified
 * validation that generates less garbage (CASSANDRA-1814)
 * add TTL support to CLI (CASSANDRA-1838)
 * cli defaults to bytestype for subcomparator when creating
   column families (CASSANDRA-1835)
 * unregister index MBeans when index is dropped (CASSANDRA-1843)
 * make ByteBufferUtil.clone thread-safe (CASSANDRA-1847)
 * change exception for read requests during bootstrap from
   InvalidRequest to Unavailable (CASSANDRA-1862)
 * respect row-level tombstones post-flush in range scans
   (CASSANDRA-1837)
 * ReadResponseResolver check digests against each other (CASSANDRA-1830)
 * return InvalidRequest when remove of subcolumn without supercolumn
   is requested (CASSANDRA-1866)
 * flush before repair (CASSANDRA-1748)
 * SSTableExport validates key order (CASSANDRA-1884)
 * large row support for SSTableExport (CASSANDRA-1867)
 * Re-cache hot keys post-compaction without hitting disk (CASSANDRA-1878)
 * manage read repair in coordinator instead of data source, to
   provide latency information to dynamic snitch (CASSANDRA-1873)


0.7.0-rc2
 * fix live-column-count of slice ranges including tombstoned supercolumn
   with live subcolumn (CASSANDRA-1591)
 * rename o.a.c.internal.AntientropyStage -> AntiEntropyStage,
   o.a.c.request.Request_responseStage -> RequestResponseStage,
   o.a.c.internal.Internal_responseStage -> InternalResponseStage
 * add AbstractType.fromString (CASSANDRA-1767)
 * require index_type to be present when specifying index_name
   on ColumnDef (CASSANDRA-1759)
 * fix add/remove index bugs in CFMetadata (CASSANDRA-1768)
 * rebuild Strategy during system_update_keyspace (CASSANDRA-1762)
 * cli updates prompt to ... in continuation lines (CASSANDRA-1770)
 * support multiple Mutations per key in hadoop ColumnFamilyOutputFormat
   (CASSANDRA-1774)
 * improvements to Debian init script (CASSANDRA-1772)
 * use local classloader to check for version.properties (CASSANDRA-1778)
 * Validate that column names in column_metadata are valid for the
   defined comparator, and decode properly in cli (CASSANDRA-1773)
 * use cross-platform newlines in cli (CASSANDRA-1786)
 * add ExpiringColumn support to sstable import/export (CASSANDRA-1754)
 * add flush for each append to periodic commitlog mode; added
   periodic_without_flush option to disable this (CASSANDRA-1780)
 * close file handle used for post-flush truncate (CASSANDRA-1790)
 * various code cleanup (CASSANDRA-1793, -1794, -1795)
 * fix range queries against wrapped range (CASSANDRA-1781)
 * fix consistencylevel calculations for NetworkTopologyStrategy
   (CASSANDRA-1804)
 * cli support index type enum names (CASSANDRA-1810)
 * improved validation of column_metadata (CASSANDRA-1813)
 * reads at ConsistencyLevel > 1 throw UnavailableException
   immediately if insufficient live nodes exist (CASSANDRA-1803)
 * copy bytebuffers for local writes to avoid retaining the entire
   Thrift frame (CASSANDRA-1801)
 * fix NPE adding index to column w/o prior metadata (CASSANDRA-1764)
 * reduce fat client timeout (CASSANDRA-1730)
 * fix botched merge of CASSANDRA-1316


0.7.0-rc1
 * fix compaction and flush races with schema updates (CASSANDRA-1715)
 * add clustertool, config-converter, sstablekeys, and schematool
   Windows .bat files (CASSANDRA-1723)
 * reject range queries received during bootstrap (CASSANDRA-1739)
 * fix wrapping-range queries on non-minimum token (CASSANDRA-1700)
 * add nodetool cfhistogram (CASSANDRA-1698)
 * limit repaired ranges to what the nodes have in common (CASSANDRA-1674)
 * index scan treats missing columns as not matching secondary
   expressions (CASSANDRA-1745)
 * Fix misuse of DataOutputBuffer.getData in AntiEntropyService
   (CASSANDRA-1729)
 * detect and warn when obsolete version of JNA is present (CASSANDRA-1760)
 * reduce fat client timeout (CASSANDRA-1730)
 * cleanup smallest CFs first to increase free temp space for larger ones
   (CASSANDRA-1811)
 * Update windows .bat files to work outside of main Cassandra
   directory (CASSANDRA-1713)
 * fix read repair regression from 0.6.7 (CASSANDRA-1727)
 * more-efficient read repair (CASSANDRA-1719)
 * fix hinted handoff replay (CASSANDRA-1656)
 * log type of dropped messages (CASSANDRA-1677)
 * upgrade to SLF4J 1.6.1
 * fix ByteBuffer bug in ExpiringColumn.updateDigest (CASSANDRA-1679)
 * fix IntegerType.getString (CASSANDRA-1681)
 * make -Djava.net.preferIPv4Stack=true the default (CASSANDRA-628)
 * add INTERNAL_RESPONSE verb to differentiate from responses related
   to client requests (CASSANDRA-1685)
 * log tpstats when dropping messages (CASSANDRA-1660)
 * include unreachable nodes in describeSchemaVersions (CASSANDRA-1678)
 * Avoid dropping messages off the client request path (CASSANDRA-1676)
 * fix jna errno reporting (CASSANDRA-1694)
 * add friendlier error for UnknownHostException on startup (CASSANDRA-1697)
 * include jna dependency in RPM package (CASSANDRA-1690)
 * add --skip-keys option to stress.py (CASSANDRA-1696)
 * improve cli handling of non-string keys and column names
   (CASSANDRA-1701, -1693)
 * r/m extra subcomparator line in cli keyspaces output (CASSANDRA-1712)
 * add read repair chance to cli "show keyspaces"
 * upgrade to ConcurrentLinkedHashMap 1.1 (CASSANDRA-975)
 * fix index scan routing (CASSANDRA-1722)
 * fix tombstoning of supercolumns in range queries (CASSANDRA-1734)
 * clear endpoint cache after updating keyspace metadata (CASSANDRA-1741)
 * fix wrapping-range queries on non-minimum token (CASSANDRA-1700)
 * truncate includes secondary indexes (CASSANDRA-1747)
 * retain reference to PendingFile sstables (CASSANDRA-1749)
 * fix sstableimport regression (CASSANDRA-1753)
 * fix for bootstrap when no non-system tables are defined (CASSANDRA-1732)
 * handle replica unavailability in index scan (CASSANDRA-1755)
 * fix service initialization order deadlock (CASSANDRA-1756)
 * multi-line cli commands (CASSANDRA-1742)
 * fix race between snapshot and compaction (CASSANDRA-1736)
 * add listEndpointsPendingHints, deleteHintsForEndpoint JMX methods
   (CASSANDRA-1551)


0.7.0-beta3
 * add strategy options to describe_keyspace output (CASSANDRA-1560)
 * log warning when using randomly generated token (CASSANDRA-1552)
 * re-organize JMX into .db, .net, .internal, .request (CASSANDRA-1217)
 * allow nodes to change IPs between restarts (CASSANDRA-1518)
 * remember ring state between restarts by default (CASSANDRA-1518)
 * flush index built flag so we can read it before log replay (CASSANDRA-1541)
 * lock row cache updates to prevent race condition (CASSANDRA-1293)
 * remove assertion causing rare (and harmless) error messages in
   commitlog (CASSANDRA-1330)
 * fix moving nodes with no keyspaces defined (CASSANDRA-1574)
 * fix unbootstrap when no data is present in a transfer range (CASSANDRA-1573)
 * take advantage of AVRO-495 to simplify our avro IDL (CASSANDRA-1436)
 * extend authorization hierarchy to column family (CASSANDRA-1554)
 * deletion support in secondary indexes (CASSANDRA-1571)
 * meaningful error message for invalid replication strategy class
   (CASSANDRA-1566)
 * allow keyspace creation with RF > N (CASSANDRA-1428)
 * improve cli error handling (CASSANDRA-1580)
 * add cache save/load ability (CASSANDRA-1417, 1606, 1647)
 * add StorageService.getDrainProgress (CASSANDRA-1588)
 * Disallow bootstrap to an in-use token (CASSANDRA-1561)
 * Allow dynamic secondary index creation and destruction (CASSANDRA-1532)
 * log auto-guessed memtable thresholds (CASSANDRA-1595)
 * add ColumnDef support to cli (CASSANDRA-1583)
 * reduce index sample time by 75% (CASSANDRA-1572)
 * add cli support for column, strategy metadata (CASSANDRA-1578, 1612)
 * add cli support for schema modification (CASSANDRA-1584)
 * delete temp files on failed compactions (CASSANDRA-1596)
 * avoid blocking for dead nodes during removetoken (CASSANDRA-1605)
 * remove ConsistencyLevel.ZERO (CASSANDRA-1607)
 * expose in-progress compaction type in jmx (CASSANDRA-1586)
 * removed IClock & related classes from internals (CASSANDRA-1502)
 * fix removing tokens from SystemTable on decommission and removetoken
   (CASSANDRA-1609)
 * include CF metadata in cli 'show keyspaces' (CASSANDRA-1613)
 * switch from Properties to HashMap in PropertyFileSnitch to
   avoid synchronization bottleneck (CASSANDRA-1481)
 * PropertyFileSnitch configuration file renamed to
   cassandra-topology.properties
 * add cli support for get_range_slices (CASSANDRA-1088, CASSANDRA-1619)
 * Make memtable flush thresholds per-CF instead of global
   (CASSANDRA-1007, 1637)
 * add cli support for binary data without CfDef hints (CASSANDRA-1603)
 * fix building SSTable statistics post-stream (CASSANDRA-1620)
 * fix potential infinite loop in 2ary index queries (CASSANDRA-1623)
 * allow creating NTS keyspaces with no replicas configured (CASSANDRA-1626)
 * add jmx histogram of sstables accessed per read (CASSANDRA-1624)
 * remove system_rename_column_family and system_rename_keyspace from the
   client API until races can be fixed (CASSANDRA-1630, CASSANDRA-1585)
 * add cli sanity tests (CASSANDRA-1582)
 * update GC settings in cassandra.bat (CASSANDRA-1636)
 * cli support for index queries (CASSANDRA-1635)
 * cli support for updating schema memtable settings (CASSANDRA-1634)
 * cli --file option (CASSANDRA-1616)
 * reduce automatically chosen memtable sizes by 50% (CASSANDRA-1641)
 * move endpoint cache from snitch to strategy (CASSANDRA-1643)
 * fix commitlog recovery deleting the newly-created segment as well as
   the old ones (CASSANDRA-1644)
 * upgrade to Thrift 0.5 (CASSANDRA-1367)
 * renamed CL.DCQUORUM to LOCAL_QUORUM and DCQUORUMSYNC to EACH_QUORUM
 * cli truncate support (CASSANDRA-1653)
 * update GC settings in cassandra.bat (CASSANDRA-1636)
 * avoid logging when a node's ip/token is gossipped back to it (CASSANDRA-1666)


0.7-beta2
 * always use UTF-8 for hint keys (CASSANDRA-1439)
 * remove cassandra.yaml dependency from Hadoop and Pig (CASSADRA-1322)
 * expose CfDef metadata in describe_keyspaces (CASSANDRA-1363)
 * restore use of mmap_index_only option (CASSANDRA-1241)
 * dropping a keyspace with no column families generated an error
   (CASSANDRA-1378)
 * rename RackAwareStrategy to OldNetworkTopologyStrategy, RackUnawareStrategy
   to SimpleStrategy, DatacenterShardStrategy to NetworkTopologyStrategy,
   AbstractRackAwareSnitch to AbstractNetworkTopologySnitch (CASSANDRA-1392)
 * merge StorageProxy.mutate, mutateBlocking (CASSANDRA-1396)
 * faster UUIDType, LongType comparisons (CASSANDRA-1386, 1393)
 * fix setting read_repair_chance from CLI addColumnFamily (CASSANDRA-1399)
 * fix updates to indexed columns (CASSANDRA-1373)
 * fix race condition leaving to FileNotFoundException (CASSANDRA-1382)
 * fix sharded lock hash on index write path (CASSANDRA-1402)
 * add support for GT/E, LT/E in subordinate index clauses (CASSANDRA-1401)
 * cfId counter got out of sync when CFs were added (CASSANDRA-1403)
 * less chatty schema updates (CASSANDRA-1389)
 * rename column family mbeans. 'type' will now include either
   'IndexColumnFamilies' or 'ColumnFamilies' depending on the CFS type.
   (CASSANDRA-1385)
 * disallow invalid keyspace and column family names. This includes name that
   matches a '^\w+' regex. (CASSANDRA-1377)
 * use JNA, if present, to take snapshots (CASSANDRA-1371)
 * truncate hints if starting 0.7 for the first time (CASSANDRA-1414)
 * fix FD leak in single-row slicepredicate queries (CASSANDRA-1416)
 * allow index expressions against columns that are not part of the
   SlicePredicate (CASSANDRA-1410)
 * config-converter properly handles snitches and framed support
   (CASSANDRA-1420)
 * remove keyspace argument from multiget_count (CASSANDRA-1422)
 * allow specifying cassandra.yaml location as (local or remote) URL
   (CASSANDRA-1126)
 * fix using DynamicEndpointSnitch with NetworkTopologyStrategy
   (CASSANDRA-1429)
 * Add CfDef.default_validation_class (CASSANDRA-891)
 * fix EstimatedHistogram.max (CASSANDRA-1413)
 * quorum read optimization (CASSANDRA-1622)
 * handle zero-length (or missing) rows during HH paging (CASSANDRA-1432)
 * include secondary indexes during schema migrations (CASSANDRA-1406)
 * fix commitlog header race during schema change (CASSANDRA-1435)
 * fix ColumnFamilyStoreMBeanIterator to use new type name (CASSANDRA-1433)
 * correct filename generated by xml->yaml converter (CASSANDRA-1419)
 * add CMSInitiatingOccupancyFraction=75 and UseCMSInitiatingOccupancyOnly
   to default JVM options
 * decrease jvm heap for cassandra-cli (CASSANDRA-1446)
 * ability to modify keyspaces and column family definitions on a live cluster
   (CASSANDRA-1285)
 * support for Hadoop Streaming [non-jvm map/reduce via stdin/out]
   (CASSANDRA-1368)
 * Move persistent sstable stats from the system table to an sstable component
   (CASSANDRA-1430)
 * remove failed bootstrap attempt from pending ranges when gossip times
   it out after 1h (CASSANDRA-1463)
 * eager-create tcp connections to other cluster members (CASSANDRA-1465)
 * enumerate stages and derive stage from message type instead of
   transmitting separately (CASSANDRA-1465)
 * apply reversed flag during collation from different data sources
   (CASSANDRA-1450)
 * make failure to remove commitlog segment non-fatal (CASSANDRA-1348)
 * correct ordering of drain operations so CL.recover is no longer
   necessary (CASSANDRA-1408)
 * removed keyspace from describe_splits method (CASSANDRA-1425)
 * rename check_schema_agreement to describe_schema_versions
   (CASSANDRA-1478)
 * fix QUORUM calculation for RF > 3 (CASSANDRA-1487)
 * remove tombstones during non-major compactions when bloom filter
   verifies that row does not exist in other sstables (CASSANDRA-1074)
 * nodes that coordinated a loadbalance in the past could not be seen by
   newly added nodes (CASSANDRA-1467)
 * exposed endpoint states (gossip details) via jmx (CASSANDRA-1467)
 * ensure that compacted sstables are not included when new readers are
   instantiated (CASSANDRA-1477)
 * by default, calculate heap size and memtable thresholds at runtime (CASSANDRA-1469)
 * fix races dealing with adding/dropping keyspaces and column families in
   rapid succession (CASSANDRA-1477)
 * clean up of Streaming system (CASSANDRA-1503, 1504, 1506)
 * add options to configure Thrift socket keepalive and buffer sizes (CASSANDRA-1426)
 * make contrib CassandraServiceDataCleaner recursive (CASSANDRA-1509)
 * min, max compaction threshold are configurable and persistent
   per-ColumnFamily (CASSANDRA-1468)
 * fix replaying the last mutation in a commitlog unnecessarily
   (CASSANDRA-1512)
 * invoke getDefaultUncaughtExceptionHandler from DTPE with the original
   exception rather than the ExecutionException wrapper (CASSANDRA-1226)
 * remove Clock from the Thrift (and Avro) API (CASSANDRA-1501)
 * Close intra-node sockets when connection is broken (CASSANDRA-1528)
 * RPM packaging spec file (CASSANDRA-786)
 * weighted request scheduler (CASSANDRA-1485)
 * treat expired columns as deleted (CASSANDRA-1539)
 * make IndexInterval configurable (CASSANDRA-1488)
 * add describe_snitch to Thrift API (CASSANDRA-1490)
 * MD5 authenticator compares plain text submitted password with MD5'd
   saved property, instead of vice versa (CASSANDRA-1447)
 * JMX MessagingService pending and completed counts (CASSANDRA-1533)
 * fix race condition processing repair responses (CASSANDRA-1511)
 * make repair blocking (CASSANDRA-1511)
 * create EndpointSnitchInfo and MBean to expose rack and DC (CASSANDRA-1491)
 * added option to contrib/word_count to output results back to Cassandra
   (CASSANDRA-1342)
 * rewrite Hadoop ColumnFamilyRecordWriter to pool connections, retry to
   multiple Cassandra nodes, and smooth impact on the Cassandra cluster
   by using smaller batch sizes (CASSANDRA-1434)
 * fix setting gc_grace_seconds via CLI (CASSANDRA-1549)
 * support TTL'd index values (CASSANDRA-1536)
 * make removetoken work like decommission (CASSANDRA-1216)
 * make cli comparator-aware and improve quote rules (CASSANDRA-1523,-1524)
 * make nodetool compact and cleanup blocking (CASSANDRA-1449)
 * add memtable, cache information to GCInspector logs (CASSANDRA-1558)
 * enable/disable HintedHandoff via JMX (CASSANDRA-1550)
 * Ignore stray files in the commit log directory (CASSANDRA-1547)
 * Disallow bootstrap to an in-use token (CASSANDRA-1561)


0.7-beta1
 * sstable versioning (CASSANDRA-389)
 * switched to slf4j logging (CASSANDRA-625)
 * add (optional) expiration time for column (CASSANDRA-699)
 * access levels for authentication/authorization (CASSANDRA-900)
 * add ReadRepairChance to CF definition (CASSANDRA-930)
 * fix heisenbug in system tests, especially common on OS X (CASSANDRA-944)
 * convert to byte[] keys internally and all public APIs (CASSANDRA-767)
 * ability to alter schema definitions on a live cluster (CASSANDRA-44)
 * renamed configuration file to cassandra.xml, and log4j.properties to
   log4j-server.properties, which must now be loaded from
   the classpath (which is how our scripts in bin/ have always done it)
   (CASSANDRA-971)
 * change get_count to require a SlicePredicate. create multi_get_count
   (CASSANDRA-744)
 * re-organized endpointsnitch implementations and added SimpleSnitch
   (CASSANDRA-994)
 * Added preload_row_cache option (CASSANDRA-946)
 * add CRC to commitlog header (CASSANDRA-999)
 * removed deprecated batch_insert and get_range_slice methods (CASSANDRA-1065)
 * add truncate thrift method (CASSANDRA-531)
 * http mini-interface using mx4j (CASSANDRA-1068)
 * optimize away copy of sliced row on memtable read path (CASSANDRA-1046)
 * replace constant-size 2GB mmaped segments and special casing for index
   entries spanning segment boundaries, with SegmentedFile that computes
   segments that always contain entire entries/rows (CASSANDRA-1117)
 * avoid reading large rows into memory during compaction (CASSANDRA-16)
 * added hadoop OutputFormat (CASSANDRA-1101)
 * efficient Streaming (no more anticompaction) (CASSANDRA-579)
 * split commitlog header into separate file and add size checksum to
   mutations (CASSANDRA-1179)
 * avoid allocating a new byte[] for each mutation on replay (CASSANDRA-1219)
 * revise HH schema to be per-endpoint (CASSANDRA-1142)
 * add joining/leaving status to nodetool ring (CASSANDRA-1115)
 * allow multiple repair sessions per node (CASSANDRA-1190)
 * optimize away MessagingService for local range queries (CASSANDRA-1261)
 * make framed transport the default so malformed requests can't OOM the
   server (CASSANDRA-475)
 * significantly faster reads from row cache (CASSANDRA-1267)
 * take advantage of row cache during range queries (CASSANDRA-1302)
 * make GCGraceSeconds a per-ColumnFamily value (CASSANDRA-1276)
 * keep persistent row size and column count statistics (CASSANDRA-1155)
 * add IntegerType (CASSANDRA-1282)
 * page within a single row during hinted handoff (CASSANDRA-1327)
 * push DatacenterShardStrategy configuration into keyspace definition,
   eliminating datacenter.properties. (CASSANDRA-1066)
 * optimize forward slices starting with '' and single-index-block name
   queries by skipping the column index (CASSANDRA-1338)
 * streaming refactor (CASSANDRA-1189)
 * faster comparison for UUID types (CASSANDRA-1043)
 * secondary index support (CASSANDRA-749 and subtasks)
 * make compaction buckets deterministic (CASSANDRA-1265)


0.6.6
 * Allow using DynamicEndpointSnitch with RackAwareStrategy (CASSANDRA-1429)
 * remove the remaining vestiges of the unfinished DatacenterShardStrategy
   (replaced by NetworkTopologyStrategy in 0.7)


0.6.5
 * fix key ordering in range query results with RandomPartitioner
   and ConsistencyLevel > ONE (CASSANDRA-1145)
 * fix for range query starting with the wrong token range (CASSANDRA-1042)
 * page within a single row during hinted handoff (CASSANDRA-1327)
 * fix compilation on non-sun JDKs (CASSANDRA-1061)
 * remove String.trim() call on row keys in batch mutations (CASSANDRA-1235)
 * Log summary of dropped messages instead of spamming log (CASSANDRA-1284)
 * add dynamic endpoint snitch (CASSANDRA-981)
 * fix streaming for keyspaces with hyphens in their name (CASSANDRA-1377)
 * fix errors in hard-coded bloom filter optKPerBucket by computing it
   algorithmically (CASSANDRA-1220
 * remove message deserialization stage, and uncap read/write stages
   so slow reads/writes don't block gossip processing (CASSANDRA-1358)
 * add jmx port configuration to Debian package (CASSANDRA-1202)
 * use mlockall via JNA, if present, to prevent Linux from swapping
   out parts of the JVM (CASSANDRA-1214)


0.6.4
 * avoid queuing multiple hint deliveries for the same endpoint
   (CASSANDRA-1229)
 * better performance for and stricter checking of UTF8 column names
   (CASSANDRA-1232)
 * extend option to lower compaction priority to hinted handoff
   as well (CASSANDRA-1260)
 * log errors in gossip instead of re-throwing (CASSANDRA-1289)
 * avoid aborting commitlog replay prematurely if a flushed-but-
   not-removed commitlog segment is encountered (CASSANDRA-1297)
 * fix duplicate rows being read during mapreduce (CASSANDRA-1142)
 * failure detection wasn't closing command sockets (CASSANDRA-1221)
 * cassandra-cli.bat works on windows (CASSANDRA-1236)
 * pre-emptively drop requests that cannot be processed within RPCTimeout
   (CASSANDRA-685)
 * add ack to Binary write verb and update CassandraBulkLoader
   to wait for acks for each row (CASSANDRA-1093)
 * added describe_partitioner Thrift method (CASSANDRA-1047)
 * Hadoop jobs no longer require the Cassandra storage-conf.xml
   (CASSANDRA-1280, CASSANDRA-1047)
 * log thread pool stats when GC is excessive (CASSANDRA-1275)
 * remove gossip message size limit (CASSANDRA-1138)
 * parallelize local and remote reads during multiget, and respect snitch
   when determining whether to do local read for CL.ONE (CASSANDRA-1317)
 * fix read repair to use requested consistency level on digest mismatch,
   rather than assuming QUORUM (CASSANDRA-1316)
 * process digest mismatch re-reads in parallel (CASSANDRA-1323)
 * switch hints CF comparator to BytesType (CASSANDRA-1274)


0.6.3
 * retry to make streaming connections up to 8 times. (CASSANDRA-1019)
 * reject describe_ring() calls on invalid keyspaces (CASSANDRA-1111)
 * fix cache size calculation for size of 100% (CASSANDRA-1129)
 * fix cache capacity only being recalculated once (CASSANDRA-1129)
 * remove hourly scan of all hints on the off chance that the gossiper
   missed a status change; instead, expose deliverHintsToEndpoint to JMX
   so it can be done manually, if necessary (CASSANDRA-1141)
 * don't reject reads at CL.ALL (CASSANDRA-1152)
 * reject deletions to supercolumns in CFs containing only standard
   columns (CASSANDRA-1139)
 * avoid preserving login information after client disconnects
   (CASSANDRA-1057)
 * prefer sun jdk to openjdk in debian init script (CASSANDRA-1174)
 * detect partioner config changes between restarts and fail fast
   (CASSANDRA-1146)
 * use generation time to resolve node token reassignment disagreements
   (CASSANDRA-1118)
 * restructure the startup ordering of Gossiper and MessageService to avoid
   timing anomalies (CASSANDRA-1160)
 * detect incomplete commit log hearders (CASSANDRA-1119)
 * force anti-entropy service to stream files on the stream stage to avoid
   sending streams out of order (CASSANDRA-1169)
 * remove inactive stream managers after AES streams files (CASSANDRA-1169)
 * allow removing entire row through batch_mutate Deletion (CASSANDRA-1027)
 * add JMX metrics for row-level bloom filter false positives (CASSANDRA-1212)
 * added a redhat init script to contrib (CASSANDRA-1201)
 * use midpoint when bootstrapping a new machine into range with not
   much data yet instead of random token (CASSANDRA-1112)
 * kill server on OOM in executor stage as well as Thrift (CASSANDRA-1226)
 * remove opportunistic repairs, when two machines with overlapping replica
   responsibilities happen to finish major compactions of the same CF near
   the same time.  repairs are now fully manual (CASSANDRA-1190)
 * add ability to lower compaction priority (default is no change from 0.6.2)
   (CASSANDRA-1181)


0.6.2
 * fix contrib/word_count build. (CASSANDRA-992)
 * split CommitLogExecutorService into BatchCommitLogExecutorService and
   PeriodicCommitLogExecutorService (CASSANDRA-1014)
 * add latency histograms to CFSMBean (CASSANDRA-1024)
 * make resolving timestamp ties deterministic by using value bytes
   as a tiebreaker (CASSANDRA-1039)
 * Add option to turn off Hinted Handoff (CASSANDRA-894)
 * fix windows startup (CASSANDRA-948)
 * make concurrent_reads, concurrent_writes configurable at runtime via JMX
   (CASSANDRA-1060)
 * disable GCInspector on non-Sun JVMs (CASSANDRA-1061)
 * fix tombstone handling in sstable rows with no other data (CASSANDRA-1063)
 * fix size of row in spanned index entries (CASSANDRA-1056)
 * install json2sstable, sstable2json, and sstablekeys to Debian package
 * StreamingService.StreamDestinations wouldn't empty itself after streaming
   finished (CASSANDRA-1076)
 * added Collections.shuffle(splits) before returning the splits in
   ColumnFamilyInputFormat (CASSANDRA-1096)
 * do not recalculate cache capacity post-compaction if it's been manually
   modified (CASSANDRA-1079)
 * better defaults for flush sorter + writer executor queue sizes
   (CASSANDRA-1100)
 * windows scripts for SSTableImport/Export (CASSANDRA-1051)
 * windows script for nodetool (CASSANDRA-1113)
 * expose PhiConvictThreshold (CASSANDRA-1053)
 * make repair of RF==1 a no-op (CASSANDRA-1090)
 * improve default JVM GC options (CASSANDRA-1014)
 * fix SlicePredicate serialization inside Hadoop jobs (CASSANDRA-1049)
 * close Thrift sockets in Hadoop ColumnFamilyRecordReader (CASSANDRA-1081)


0.6.1
 * fix NPE in sstable2json when no excluded keys are given (CASSANDRA-934)
 * keep the replica set constant throughout the read repair process
   (CASSANDRA-937)
 * allow querying getAllRanges with empty token list (CASSANDRA-933)
 * fix command line arguments inversion in clustertool (CASSANDRA-942)
 * fix race condition that could trigger a false-positive assertion
   during post-flush discard of old commitlog segments (CASSANDRA-936)
 * fix neighbor calculation for anti-entropy repair (CASSANDRA-924)
 * perform repair even for small entropy differences (CASSANDRA-924)
 * Use hostnames in CFInputFormat to allow Hadoop's naive string-based
   locality comparisons to work (CASSANDRA-955)
 * cache read-only BufferedRandomAccessFile length to avoid
   3 system calls per invocation (CASSANDRA-950)
 * nodes with IPv6 (and no IPv4) addresses could not join cluster
   (CASSANDRA-969)
 * Retrieve the correct number of undeleted columns, if any, from
   a supercolumn in a row that had been deleted previously (CASSANDRA-920)
 * fix index scans that cross the 2GB mmap boundaries for both mmap
   and standard i/o modes (CASSANDRA-866)
 * expose drain via nodetool (CASSANDRA-978)


0.6.0-RC1
 * JMX drain to flush memtables and run through commit log (CASSANDRA-880)
 * Bootstrapping can skip ranges under the right conditions (CASSANDRA-902)
 * fix merging row versions in range_slice for CL > ONE (CASSANDRA-884)
 * default write ConsistencyLeven chaned from ZERO to ONE
 * fix for index entries spanning mmap buffer boundaries (CASSANDRA-857)
 * use lexical comparison if time part of TimeUUIDs are the same
   (CASSANDRA-907)
 * bound read, mutation, and response stages to fix possible OOM
   during log replay (CASSANDRA-885)
 * Use microseconds-since-epoch (UTC) in cli, instead of milliseconds
 * Treat batch_mutate Deletion with null supercolumn as "apply this predicate
   to top level supercolumns" (CASSANDRA-834)
 * Streaming destination nodes do not update their JMX status (CASSANDRA-916)
 * Fix internal RPC timeout calculation (CASSANDRA-911)
 * Added Pig loadfunc to contrib/pig (CASSANDRA-910)


0.6.0-beta3
 * fix compaction bucketing bug (CASSANDRA-814)
 * update windows batch file (CASSANDRA-824)
 * deprecate KeysCachedFraction configuration directive in favor
   of KeysCached; move to unified-per-CF key cache (CASSANDRA-801)
 * add invalidateRowCache to ColumnFamilyStoreMBean (CASSANDRA-761)
 * send Handoff hints to natural locations to reduce load on
   remaining nodes in a failure scenario (CASSANDRA-822)
 * Add RowWarningThresholdInMB configuration option to warn before very
   large rows get big enough to threaten node stability, and -x option to
   be able to remove them with sstable2json if the warning is unheeded
   until it's too late (CASSANDRA-843)
 * Add logging of GC activity (CASSANDRA-813)
 * fix ConcurrentModificationException in commitlog discard (CASSANDRA-853)
 * Fix hardcoded row count in Hadoop RecordReader (CASSANDRA-837)
 * Add a jmx status to the streaming service and change several DEBUG
   messages to INFO (CASSANDRA-845)
 * fix classpath in cassandra-cli.bat for Windows (CASSANDRA-858)
 * allow re-specifying host, port to cassandra-cli if invalid ones
   are first tried (CASSANDRA-867)
 * fix race condition handling rpc timeout in the coordinator
   (CASSANDRA-864)
 * Remove CalloutLocation and StagingFileDirectory from storage-conf files
   since those settings are no longer used (CASSANDRA-878)
 * Parse a long from RowWarningThresholdInMB instead of an int (CASSANDRA-882)
 * Remove obsolete ControlPort code from DatabaseDescriptor (CASSANDRA-886)
 * move skipBytes side effect out of assert (CASSANDRA-899)
 * add "double getLoad" to StorageServiceMBean (CASSANDRA-898)
 * track row stats per CF at compaction time (CASSANDRA-870)
 * disallow CommitLogDirectory matching a DataFileDirectory (CASSANDRA-888)
 * default key cache size is 200k entries, changed from 10% (CASSANDRA-863)
 * add -Dcassandra-foreground=yes to cassandra.bat
 * exit if cluster name is changed unexpectedly (CASSANDRA-769)


0.6.0-beta1/beta2
 * add batch_mutate thrift command, deprecating batch_insert (CASSANDRA-336)
 * remove get_key_range Thrift API, deprecated in 0.5 (CASSANDRA-710)
 * add optional login() Thrift call for authentication (CASSANDRA-547)
 * support fat clients using gossiper and StorageProxy to perform
   replication in-process [jvm-only] (CASSANDRA-535)
 * support mmapped I/O for reads, on by default on 64bit JVMs
   (CASSANDRA-408, CASSANDRA-669)
 * improve insert concurrency, particularly during Hinted Handoff
   (CASSANDRA-658)
 * faster network code (CASSANDRA-675)
 * stress.py moved to contrib (CASSANDRA-635)
 * row caching [must be explicitly enabled per-CF in config] (CASSANDRA-678)
 * present a useful measure of compaction progress in JMX (CASSANDRA-599)
 * add bin/sstablekeys (CASSNADRA-679)
 * add ConsistencyLevel.ANY (CASSANDRA-687)
 * make removetoken remove nodes from gossip entirely (CASSANDRA-644)
 * add ability to set cache sizes at runtime (CASSANDRA-708)
 * report latency and cache hit rate statistics with lifetime totals
   instead of average over the last minute (CASSANDRA-702)
 * support get_range_slice for RandomPartitioner (CASSANDRA-745)
 * per-keyspace replication factory and replication strategy (CASSANDRA-620)
 * track latency in microseconds (CASSANDRA-733)
 * add describe_ Thrift methods, deprecating get_string_property and
   get_string_list_property
 * jmx interface for tracking operation mode and streams in general.
   (CASSANDRA-709)
 * keep memtables in sorted order to improve range query performance
   (CASSANDRA-799)
 * use while loop instead of recursion when trimming sstables compaction list
   to avoid blowing stack in pathological cases (CASSANDRA-804)
 * basic Hadoop map/reduce support (CASSANDRA-342)


0.5.1
 * ensure all files for an sstable are streamed to the same directory.
   (CASSANDRA-716)
 * more accurate load estimate for bootstrapping (CASSANDRA-762)
 * tolerate dead or unavailable bootstrap target on write (CASSANDRA-731)
 * allow larger numbers of keys (> 140M) in a sstable bloom filter
   (CASSANDRA-790)
 * include jvm argument improvements from CASSANDRA-504 in debian package
 * change streaming chunk size to 32MB to accomodate Windows XP limitations
   (was 64MB) (CASSANDRA-795)
 * fix get_range_slice returning results in the wrong order (CASSANDRA-781)


0.5.0 final
 * avoid attempting to delete temporary bootstrap files twice (CASSANDRA-681)
 * fix bogus NaN in nodeprobe cfstats output (CASSANDRA-646)
 * provide a policy for dealing with single thread executors w/ a full queue
   (CASSANDRA-694)
 * optimize inner read in MessagingService, vastly improving multiple-node
   performance (CASSANDRA-675)
 * wait for table flush before streaming data back to a bootstrapping node.
   (CASSANDRA-696)
 * keep track of bootstrapping sources by table so that bootstrapping doesn't
   give the indication of finishing early (CASSANDRA-673)


0.5.0 RC3
 * commit the correct version of the patch for CASSANDRA-663


0.5.0 RC2 (unreleased)
 * fix bugs in converting get_range_slice results to Thrift
   (CASSANDRA-647, CASSANDRA-649)
 * expose java.util.concurrent.TimeoutException in StorageProxy methods
   (CASSANDRA-600)
 * TcpConnectionManager was holding on to disconnected connections,
   giving the false indication they were being used. (CASSANDRA-651)
 * Remove duplicated write. (CASSANDRA-662)
 * Abort bootstrap if IP is already in the token ring (CASSANDRA-663)
 * increase default commitlog sync period, and wait for last sync to
   finish before submitting another (CASSANDRA-668)


0.5.0 RC1
 * Fix potential NPE in get_range_slice (CASSANDRA-623)
 * add CRC32 to commitlog entries (CASSANDRA-605)
 * fix data streaming on windows (CASSANDRA-630)
 * GC compacted sstables after cleanup and compaction (CASSANDRA-621)
 * Speed up anti-entropy validation (CASSANDRA-629)
 * Fix anti-entropy assertion error (CASSANDRA-639)
 * Fix pending range conflicts when bootstapping or moving
   multiple nodes at once (CASSANDRA-603)
 * Handle obsolete gossip related to node movement in the case where
   one or more nodes is down when the movement occurs (CASSANDRA-572)
 * Include dead nodes in gossip to avoid a variety of problems
   and fix HH to removed nodes (CASSANDRA-634)
 * return an InvalidRequestException for mal-formed SlicePredicates
   (CASSANDRA-643)
 * fix bug determining closest neighbor for use in multiple datacenters
   (CASSANDRA-648)
 * Vast improvements in anticompaction speed (CASSANDRA-607)
 * Speed up log replay and writes by avoiding redundant serializations
   (CASSANDRA-652)


0.5.0 beta 2
 * Bootstrap improvements (several tickets)
 * add nodeprobe repair anti-entropy feature (CASSANDRA-193, CASSANDRA-520)
 * fix possibility of partition when many nodes restart at once
   in clusters with multiple seeds (CASSANDRA-150)
 * fix NPE in get_range_slice when no data is found (CASSANDRA-578)
 * fix potential NPE in hinted handoff (CASSANDRA-585)
 * fix cleanup of local "system" keyspace (CASSANDRA-576)
 * improve computation of cluster load balance (CASSANDRA-554)
 * added super column read/write, column count, and column/row delete to
   cassandra-cli (CASSANDRA-567, CASSANDRA-594)
 * fix returning live subcolumns of deleted supercolumns (CASSANDRA-583)
 * respect JAVA_HOME in bin/ scripts (several tickets)
 * add StorageService.initClient for fat clients on the JVM (CASSANDRA-535)
   (see contrib/client_only for an example of use)
 * make consistency_level functional in get_range_slice (CASSANDRA-568)
 * optimize key deserialization for RandomPartitioner (CASSANDRA-581)
 * avoid GCing tombstones except on major compaction (CASSANDRA-604)
 * increase failure conviction threshold, resulting in less nodes
   incorrectly (and temporarily) marked as down (CASSANDRA-610)
 * respect memtable thresholds during log replay (CASSANDRA-609)
 * support ConsistencyLevel.ALL on read (CASSANDRA-584)
 * add nodeprobe removetoken command (CASSANDRA-564)


0.5.0 beta
 * Allow multiple simultaneous flushes, improving flush throughput
   on multicore systems (CASSANDRA-401)
 * Split up locks to improve write and read throughput on multicore systems
   (CASSANDRA-444, CASSANDRA-414)
 * More efficient use of memory during compaction (CASSANDRA-436)
 * autobootstrap option: when enabled, all non-seed nodes will attempt
   to bootstrap when started, until bootstrap successfully
   completes. -b option is removed.  (CASSANDRA-438)
 * Unless a token is manually specified in the configuration xml,
   a bootstraping node will use a token that gives it half the
   keys from the most-heavily-loaded node in the cluster,
   instead of generating a random token.
   (CASSANDRA-385, CASSANDRA-517)
 * Miscellaneous bootstrap fixes (several tickets)
 * Ability to change a node's token even after it has data on it
   (CASSANDRA-541)
 * Ability to decommission a live node from the ring (CASSANDRA-435)
 * Semi-automatic loadbalancing via nodeprobe (CASSANDRA-192)
 * Add ability to set compaction thresholds at runtime via
   JMX / nodeprobe.  (CASSANDRA-465)
 * Add "comment" field to ColumnFamily definition. (CASSANDRA-481)
 * Additional JMX metrics (CASSANDRA-482)
 * JSON based export and import tools (several tickets)
 * Hinted Handoff fixes (several tickets)
 * Add key cache to improve read performance (CASSANDRA-423)
 * Simplified construction of custom ReplicationStrategy classes
   (CASSANDRA-497)
 * Graphical application (Swing) for ring integrity verification and
   visualization was added to contrib (CASSANDRA-252)
 * Add DCQUORUM, DCQUORUMSYNC consistency levels and corresponding
   ReplicationStrategy / EndpointSnitch classes.  Experimental.
   (CASSANDRA-492)
 * Web client interface added to contrib (CASSANDRA-457)
 * More-efficient flush for Random, CollatedOPP partitioners
   for normal writes (CASSANDRA-446) and bulk load (CASSANDRA-420)
 * Add MemtableFlushAfterMinutes, a global replacement for the old
   per-CF FlushPeriodInMinutes setting (CASSANDRA-463)
 * optimizations to slice reading (CASSANDRA-350) and supercolumn
   queries (CASSANDRA-510)
 * force binding to given listenaddress for nodes with multiple
   interfaces (CASSANDRA-546)
 * stress.py benchmarking tool improvements (several tickets)
 * optimized replica placement code (CASSANDRA-525)
 * faster log replay on restart (CASSANDRA-539, CASSANDRA-540)
 * optimized local-node writes (CASSANDRA-558)
 * added get_range_slice, deprecating get_key_range (CASSANDRA-344)
 * expose TimedOutException to thrift (CASSANDRA-563)


0.4.2
 * Add validation disallowing null keys (CASSANDRA-486)
 * Fix race conditions in TCPConnectionManager (CASSANDRA-487)
 * Fix using non-utf8-aware comparison as a sanity check.
   (CASSANDRA-493)
 * Improve default garbage collector options (CASSANDRA-504)
 * Add "nodeprobe flush" (CASSANDRA-505)
 * remove NotFoundException from get_slice throws list (CASSANDRA-518)
 * fix get (not get_slice) of entire supercolumn (CASSANDRA-508)
 * fix null token during bootstrap (CASSANDRA-501)


0.4.1
 * Fix FlushPeriod columnfamily configuration regression
   (CASSANDRA-455)
 * Fix long column name support (CASSANDRA-460)
 * Fix for serializing a row that only contains tombstones
   (CASSANDRA-458)
 * Fix for discarding unneeded commitlog segments (CASSANDRA-459)
 * Add SnapshotBeforeCompaction configuration option (CASSANDRA-426)
 * Fix compaction abort under insufficient disk space (CASSANDRA-473)
 * Fix reading subcolumn slice from tombstoned CF (CASSANDRA-484)
 * Fix race condition in RVH causing occasional NPE (CASSANDRA-478)


0.4.0
 * fix get_key_range problems when a node is down (CASSANDRA-440)
   and add UnavailableException to more Thrift methods
 * Add example EndPointSnitch contrib code (several tickets)


0.4.0 RC2
 * fix SSTable generation clash during compaction (CASSANDRA-418)
 * reject method calls with null parameters (CASSANDRA-308)
 * properly order ranges in nodeprobe output (CASSANDRA-421)
 * fix logging of certain errors on executor threads (CASSANDRA-425)


0.4.0 RC1
 * Bootstrap feature is live; use -b on startup (several tickets)
 * Added multiget api (CASSANDRA-70)
 * fix Deadlock with SelectorManager.doProcess and TcpConnection.write
   (CASSANDRA-392)
 * remove key cache b/c of concurrency bugs in third-party
   CLHM library (CASSANDRA-405)
 * update non-major compaction logic to use two threshold values
   (CASSANDRA-407)
 * add periodic / batch commitlog sync modes (several tickets)
 * inline BatchMutation into batch_insert params (CASSANDRA-403)
 * allow setting the logging level at runtime via mbean (CASSANDRA-402)
 * change default comparator to BytesType (CASSANDRA-400)
 * add forwards-compatible ConsistencyLevel parameter to get_key_range
   (CASSANDRA-322)
 * r/m special case of blocking for local destination when writing with
   ConsistencyLevel.ZERO (CASSANDRA-399)
 * Fixes to make BinaryMemtable [bulk load interface] useful (CASSANDRA-337);
   see contrib/bmt_example for an example of using it.
 * More JMX properties added (several tickets)
 * Thrift changes (several tickets)
    - Merged _super get methods with the normal ones; return values
      are now of ColumnOrSuperColumn.
    - Similarly, merged batch_insert_super into batch_insert.



0.4.0 beta
 * On-disk data format has changed to allow billions of keys/rows per
   node instead of only millions
 * Multi-keyspace support
 * Scan all sstables for all queries to avoid situations where
   different types of operation on the same ColumnFamily could
   disagree on what data was present
 * Snapshot support via JMX
 * Thrift API has changed a _lot_:
    - removed time-sorted CFs; instead, user-defined comparators
      may be defined on the column names, which are now byte arrays.
      Default comparators are provided for UTF8, Bytes, Ascii, Long (i64),
      and UUID types.
    - removed colon-delimited strings in thrift api in favor of explicit
      structs such as ColumnPath, ColumnParent, etc.  Also normalized
      thrift struct and argument naming.
    - Added columnFamily argument to get_key_range.
    - Change signature of get_slice to accept starting and ending
      columns as well as an offset.  (This allows use of indexes.)
      Added "ascending" flag to allow reasonably-efficient reverse
      scans as well.  Removed get_slice_by_range as redundant.
    - get_key_range operates on one CF at a time
    - changed `block` boolean on insert methods to ConsistencyLevel enum,
      with options of NONE, ONE, QUORUM, and ALL.
    - added similar consistency_level parameter to read methods
    - column-name-set slice with no names given now returns zero columns
      instead of all of them.  ("all" can run your server out of memory.
      use a range-based slice with a high max column count instead.)
 * Removed the web interface. Node information can now be obtained by
   using the newly introduced nodeprobe utility.
 * More JMX stats
 * Remove magic values from internals (e.g. special key to indicate
   when to flush memtables)
 * Rename configuration "table" to "keyspace"
 * Moved to crash-only design; no more shutdown (just kill the process)
 * Lots of bug fixes

Full list of issues resolved in 0.4 is at https://issues.apache.org/jira/secure/IssueNavigator.jspa?reset=true&&pid=12310865&fixfor=12313862&resolution=1&sorter/field=issuekey&sorter/order=DESC


0.3.0 RC3
 * Fix potential deadlock under load in TCPConnection.
   (CASSANDRA-220)


0.3.0 RC2
 * Fix possible data loss when server is stopped after replaying
   log but before new inserts force memtable flush.
   (CASSANDRA-204)
 * Added BUGS file


0.3.0 RC1
 * Range queries on keys, including user-defined key collation
 * Remove support
 * Workarounds for a weird bug in JDK select/register that seems
   particularly common on VM environments. Cassandra should deploy
   fine on EC2 now
 * Much improved infrastructure: the beginnings of a decent test suite
   ("ant test" for unit tests; "nosetests" for system tests), code
   coverage reporting, etc.
 * Expanded node status reporting via JMX
 * Improved error reporting/logging on both server and client
 * Reduced memory footprint in default configuration
 * Combined blocking and non-blocking versions of insert APIs
 * Added FlushPeriodInMinutes configuration parameter to force
   flushing of infrequently-updated ColumnFamilies<|MERGE_RESOLUTION|>--- conflicted
+++ resolved
@@ -1,4 +1,3 @@
-<<<<<<< HEAD
 DSE 5.1.0
  * Remove SelectStatement.execute wrapper and return a fake ResultMessage.Rows instead (APOLLO-267)
  * Improve error message for incompatible authn/authz config (APOLLO-226)
@@ -24,8 +23,6 @@
  * Allow the prepared statement cache size to be changed. (APOLLO-50)
 
 
-=======
->>>>>>> e5a77cfe
 3.12
  * Move to FastThreadLocalThread and FastThreadLocal (CASSANDRA-13034)
  * nodetool stopdaemon errors out (CASSANDRA-13030)
@@ -153,10 +150,7 @@
  * Restore resumable hints delivery (CASSANDRA-11960)
  * Properly report LWT contention (CASSANDRA-12626)
 Merged from 3.0:
-<<<<<<< HEAD
-=======
  * Fix DELETE and UPDATE queries with empty IN restrictions (CASSANDRA-12829)
->>>>>>> e5a77cfe
  * Mark MVs as built after successful bootstrap (CASSANDRA-12984)
  * Estimated TS drop-time histogram updated with Cell.NO_DELETION_TIME (CASSANDRA-13040)
  * Nodetool compactionstats fails with NullPointerException (CASSANDRA-13021)
@@ -170,11 +164,8 @@
  * AnticompactionRequestSerializer serializedSize is incorrect (CASSANDRA-12934)
  * Prevent reloading of logback.xml from UDF sandbox (CASSANDRA-12535)
  * Reenable HeapPool (CASSANDRA-12900)
-<<<<<<< HEAD
  * Disallow offheap_buffers memtable allocation (CASSANDRA-11039)
  * Fix CommitLogSegmentManagerTest (CASSANDRA-12283)
-=======
->>>>>>> e5a77cfe
  * Pass root cause to CorruptBlockException when uncompression failed (CASSANDRA-12889)
  * Batch with multiple conditional updates for the same partition causes AssertionError (CASSANDRA-12867)
  * Make AbstractReplicationStrategy extendable from outside its package (CASSANDRA-12788)
@@ -224,10 +215,7 @@
  * Temporarily fix bug that creates commit log when running offline tools (CASSANDRA-8616)
  * Reduce granuality of OpOrder.Group during index build (CASSANDRA-12796)
  * Test bind parameters and unset parameters in InsertUpdateIfConditionTest (CASSANDRA-12980)
-<<<<<<< HEAD
  * Do not specify local address on outgoing connection when listen_on_broadcast_address is set (CASSANDRA-12673)
-=======
->>>>>>> e5a77cfe
  * Use saved tokens when setting local tokens on StorageService.joinRing (CASSANDRA-12935)
  * cqlsh: fix DESC TYPES errors (CASSANDRA-12914)
  * Fix leak on skipped SSTables in sstableupgrade (CASSANDRA-12899)
