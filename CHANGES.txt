--- conflicted
+++ resolved
@@ -1,9 +1,5 @@
 4.0
-<<<<<<< HEAD
-=======
  * Add stress profile yaml with LWT (CASSANDRA-7960)
- * Reduce memory copies and object creations when acting on ByteBufs (CASSANDRA-13789)
->>>>>>> 8ed41fbc
  * simplify mx4j configuration (Cassandra-13578)
  * Fix trigger example on 4.0 (CASSANDRA-13796)
  * force minumum timeout value (CASSANDRA-9375)
