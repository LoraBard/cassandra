--- conflicted
+++ resolved
@@ -3,7 +3,6 @@
 
 Upgrading
 ---------
-<<<<<<< HEAD
     - Upgrading from version 0.7.1 or later can be done with a rolling
       restart, one node at a time.  You do not need to bring down the
       whole cluster.
@@ -40,7 +39,13 @@
 JMX
 ---
     - By default, JMX now listens on port 7199.
-=======
+
+
+0.7.5
+=====
+
+Upgrading
+---------
     - Nothing specific to 0.7.5, but see 0.7.3 Upgrading if upgrading
       from earlier than 0.7.1.
 
@@ -54,7 +59,6 @@
       family with indexes) are flushed at the same time.
     - allow overriding initial_token, storage_port and rpc_port using
       system properties
->>>>>>> 1b24a02c
 
 
 0.7.4
