/*
 * Licensed to the Apache Software Foundation (ASF) under one
 * or more contributor license agreements.  See the NOTICE file
 * distributed with this work for additional information
 * regarding copyright ownership.  The ASF licenses this file
 * to you under the Apache License, Version 2.0 (the
 * "License"); you may not use this file except in compliance
 * with the License.  You may obtain a copy of the License at
 *
 *     http://www.apache.org/licenses/LICENSE-2.0
 *
 * Unless required by applicable law or agreed to in writing, software
 * distributed under the License is distributed on an "AS IS" BASIS,
 * WITHOUT WARRANTIES OR CONDITIONS OF ANY KIND, either express or implied.
 * See the License for the specific language governing permissions and
 * limitations under the License.
 */

package org.apache.cassandra.cql3;

import static org.junit.Assert.*;

import java.util.ArrayList;
import java.util.HashSet;
import java.util.List;
import java.util.concurrent.Future;
import java.util.concurrent.TimeUnit;
import java.util.concurrent.atomic.AtomicInteger;

import com.google.common.util.concurrent.Uninterruptibles;

import junit.framework.Assert;
import org.junit.After;
import org.junit.Before;
import org.junit.BeforeClass;
import org.junit.Test;

import com.datastax.driver.core.ResultSet;
import com.datastax.driver.core.Row;
import com.datastax.driver.core.exceptions.InvalidQueryException;
<<<<<<< HEAD
import org.apache.cassandra.batchlog.BatchlogManager;
import org.apache.cassandra.schema.TableMetadata;
import org.apache.cassandra.schema.ColumnMetadata;
=======
import org.apache.cassandra.SchemaLoader;
import org.apache.cassandra.concurrent.SEPExecutor;
import org.apache.cassandra.concurrent.Stage;
import org.apache.cassandra.concurrent.StageManager;
import org.apache.cassandra.config.CFMetaData;
import org.apache.cassandra.config.ColumnDefinition;
import org.apache.cassandra.config.SchemaConstants;
>>>>>>> c7957ead
import org.apache.cassandra.db.ColumnFamilyStore;
import org.apache.cassandra.db.Keyspace;
import org.apache.cassandra.db.compaction.CompactionManager;
<<<<<<< HEAD
=======
import org.apache.cassandra.db.marshal.AsciiType;
import org.apache.cassandra.exceptions.SyntaxException;
import org.apache.cassandra.schema.KeyspaceParams;
import org.apache.cassandra.schema.SchemaKeyspace;
>>>>>>> c7957ead
import org.apache.cassandra.transport.ProtocolVersion;
import org.apache.cassandra.utils.FBUtilities;


public class ViewTest extends CQLTester
{
    private static final ProtocolVersion protocolVersion = ProtocolVersion.V4;
    private static final AtomicInteger viewNameSeqNumber = new AtomicInteger();

    private final List<String> views = new ArrayList<>();

    @BeforeClass
    public static void startup()
    {
        requireNetwork();
    }
    @Before
    public void begin()
    {
        views.clear();
    }

    @After
    public void end() throws Throwable
    {
        for (String viewName : views)
            executeNet(protocolVersion, "DROP MATERIALIZED VIEW " + viewName);
    }

    private void createView(String name, String query) throws Throwable
    {
        executeNet(protocolVersion, String.format(query, name));
        // If exception is thrown, the view will not be added to the list; since it shouldn't have been created, this is
        // the desired behavior
        views.add(name);
    }

    private void updateView(String query, Object... params) throws Throwable
    {
        executeNet(protocolVersion, query, params);
    }

    @Test
    public void testNonExistingOnes() throws Throwable
    {
        assertInvalidMessage("Cannot drop non existing materialized view", "DROP MATERIALIZED VIEW " + KEYSPACE + ".view_does_not_exist");
        assertInvalidMessage("Cannot drop non existing materialized view", "DROP MATERIALIZED VIEW keyspace_does_not_exist.view_does_not_exist");

        execute("DROP MATERIALIZED VIEW IF EXISTS " + KEYSPACE + ".view_does_not_exist");
        execute("DROP MATERIALIZED VIEW IF EXISTS keyspace_does_not_exist.view_does_not_exist");
    }

    @Test
    public void testExistingRangeTombstoneWithFlush() throws Throwable
    {
        testExistingRangeTombstone(true);
    }

    @Test
    public void testExistingRangeTombstoneWithoutFlush() throws Throwable
    {
        testExistingRangeTombstone(false);
    }

    public void testExistingRangeTombstone(boolean flush) throws Throwable
    {
        createTable("CREATE TABLE %s (k1 int, c1 int, c2 int, v1 int, v2 int, PRIMARY KEY (k1, c1, c2))");

        execute("USE " + keyspace());
        executeNet(protocolVersion, "USE " + keyspace());

        createView("view1",
                   "CREATE MATERIALIZED VIEW view1 AS SELECT * FROM %%s WHERE k1 IS NOT NULL AND c1 IS NOT NULL AND c2 IS NOT NULL PRIMARY KEY (k1, c2, c1)");

        updateView("DELETE FROM %s USING TIMESTAMP 10 WHERE k1 = 1 and c1=1");

        if (flush)
            Keyspace.open(keyspace()).getColumnFamilyStore(currentTable()).forceBlockingFlush();

        String table = KEYSPACE + "." + currentTable();
        updateView("BEGIN BATCH " +
                "INSERT INTO " + table + " (k1, c1, c2, v1, v2) VALUES (1, 0, 0, 0, 0) USING TIMESTAMP 5; " +
                "INSERT INTO " + table + " (k1, c1, c2, v1, v2) VALUES (1, 0, 1, 0, 1) USING TIMESTAMP 5; " +
                "INSERT INTO " + table + " (k1, c1, c2, v1, v2) VALUES (1, 1, 0, 1, 0) USING TIMESTAMP 5; " +
                "INSERT INTO " + table + " (k1, c1, c2, v1, v2) VALUES (1, 1, 1, 1, 1) USING TIMESTAMP 5; " +
                "INSERT INTO " + table + " (k1, c1, c2, v1, v2) VALUES (1, 1, 2, 1, 2) USING TIMESTAMP 5; " +
                "INSERT INTO " + table + " (k1, c1, c2, v1, v2) VALUES (1, 1, 3, 1, 3) USING TIMESTAMP 5; " +
                "INSERT INTO " + table + " (k1, c1, c2, v1, v2) VALUES (1, 2, 0, 2, 0) USING TIMESTAMP 5; " +
                "APPLY BATCH");

        assertRowsIgnoringOrder(execute("select * from %s"),
                                row(1, 0, 0, 0, 0),
                                row(1, 0, 1, 0, 1),
                                row(1, 2, 0, 2, 0));
        assertRowsIgnoringOrder(execute("select k1,c1,c2,v1,v2 from view1"),
                                row(1, 0, 0, 0, 0),
                                row(1, 0, 1, 0, 1),
                                row(1, 2, 0, 2, 0));
    }

    @Test
    public void testPartitionTombstone() throws Throwable
    {
        createTable("CREATE TABLE %s (k1 int, c1 int , val int, PRIMARY KEY (k1, c1))");

        execute("USE " + keyspace());
        executeNet(protocolVersion, "USE " + keyspace());

        createView("view1", "CREATE MATERIALIZED VIEW view1 AS SELECT k1 FROM %%s WHERE k1 IS NOT NULL AND c1 IS NOT NULL AND val IS NOT NULL PRIMARY KEY (val, k1, c1)");

        updateView("INSERT INTO %s (k1, c1, val) VALUES (1, 2, 200)");
        updateView("INSERT INTO %s (k1, c1, val) VALUES (1, 3, 300)");
        BatchlogManager.instance.forceBatchlogReplay();

        Assert.assertEquals(2, execute("select * from %s").size());
        Assert.assertEquals(2, execute("select * from view1").size());

        updateView("DELETE FROM %s WHERE k1 = 1");
        BatchlogManager.instance.forceBatchlogReplay();

        Assert.assertEquals(0, execute("select * from %s").size());
        Assert.assertEquals(0, execute("select * from view1").size());
    }

    @Test
    public void createMvWithUnrestrictedPKParts() throws Throwable
    {
        createTable("CREATE TABLE %s (k1 int, c1 int , val int, PRIMARY KEY (k1, c1))");

        execute("USE " + keyspace());
        executeNet(protocolVersion, "USE " + keyspace());

        createView("view1", "CREATE MATERIALIZED VIEW view1 AS SELECT k1 FROM %%s WHERE k1 IS NOT NULL AND c1 IS NOT NULL AND val IS NOT NULL PRIMARY KEY (val, k1, c1)");

    }

    @Test
    public void testClusteringKeyTombstone() throws Throwable
    {
        createTable("CREATE TABLE %s (k1 int, c1 int , val int, PRIMARY KEY (k1, c1))");

        execute("USE " + keyspace());
        executeNet(protocolVersion, "USE " + keyspace());

        createView("view1", "CREATE MATERIALIZED VIEW view1 AS SELECT k1 FROM %%s WHERE k1 IS NOT NULL AND c1 IS NOT NULL AND val IS NOT NULL PRIMARY KEY (val, k1, c1)");

        updateView("INSERT INTO %s (k1, c1, val) VALUES (1, 2, 200)");
        updateView("INSERT INTO %s (k1, c1, val) VALUES (1, 3, 300)");

        BatchlogManager.instance.forceBatchlogReplay();

        Assert.assertEquals(2, execute("select * from %s").size());
        Assert.assertEquals(2, execute("select * from view1").size());

        updateView("DELETE FROM %s WHERE k1 = 1 and c1 = 3");

        BatchlogManager.instance.forceBatchlogReplay();

        Assert.assertEquals(1, execute("select * from %s").size());
        Assert.assertEquals(1, execute("select * from view1").size());
    }

    @Test
    public void testPrimaryKeyIsNotNull() throws Throwable
    {
        createTable("CREATE TABLE %s (" +
                    "k int, " +
                    "asciival ascii, " +
                    "bigintval bigint, " +
                    "PRIMARY KEY((k, asciival)))");

        execute("USE " + keyspace());
        executeNet(protocolVersion, "USE " + keyspace());

        // Must include "IS NOT NULL" for primary keys
        try
        {
            createView("mv_test", "CREATE MATERIALIZED VIEW %s AS SELECT * FROM %%s");
            Assert.fail("Should fail if no primary key is filtered as NOT NULL");
        }
        catch (Exception e)
        {
        }

        // Must include both when the partition key is composite
        try
        {
            createView("mv_test", "CREATE MATERIALIZED VIEW %s AS SELECT * FROM %%s WHERE bigintval IS NOT NULL AND asciival IS NOT NULL PRIMARY KEY (bigintval, k, asciival)");
            Assert.fail("Should fail if compound primary is not completely filtered as NOT NULL");
        }
        catch (Exception e)
        {
        }

        dropTable("DROP TABLE %s");

        createTable("CREATE TABLE %s (" +
                    "k int, " +
                    "asciival ascii, " +
                    "bigintval bigint, " +
                    "PRIMARY KEY(k, asciival))");
        try
        {
            createView("mv_test", "CREATE MATERIALIZED VIEW %s AS SELECT * FROM %%s");
            Assert.fail("Should fail if no primary key is filtered as NOT NULL");
        }
        catch (Exception e)
        {
        }

        // Can omit "k IS NOT NULL" because we have a sinlge partition key
        createView("mv_test", "CREATE MATERIALIZED VIEW %s AS SELECT * FROM %%s WHERE bigintval IS NOT NULL AND asciival IS NOT NULL PRIMARY KEY (bigintval, k, asciival)");
    }

    @Test
    public void testStaticTable() throws Throwable
    {
        createTable("CREATE TABLE %s (" +
                    "k int, " +
                    "c int, " +
                    "sval text static, " +
                    "val text, " +
                    "PRIMARY KEY(k,c))");

        execute("USE " + keyspace());
        executeNet(protocolVersion, "USE " + keyspace());

        try
        {
            createView("mv_static", "CREATE MATERIALIZED VIEW %%s AS SELECT * FROM %s WHERE sval IS NOT NULL AND k IS NOT NULL AND c IS NOT NULL PRIMARY KEY (sval,k,c)");
            Assert.fail("Use of static column in a MV primary key should fail");
        }
        catch (InvalidQueryException e)
        {
        }

        try
        {
            createView("mv_static", "CREATE MATERIALIZED VIEW %%s AS SELECT val, sval FROM %s WHERE val IS NOT NULL AND  k IS NOT NULL AND c IS NOT NULL PRIMARY KEY (val, k, c)");
            Assert.fail("Explicit select of static column in MV should fail");
        }
        catch (InvalidQueryException e)
        {
        }

        try
        {
            createView("mv_static", "CREATE MATERIALIZED VIEW %s AS SELECT * FROM %%s WHERE val IS NOT NULL AND k IS NOT NULL AND c IS NOT NULL PRIMARY KEY (val,k,c)");
            Assert.fail("Implicit select of static column in MV should fail");
        }
        catch (InvalidQueryException e)
        {
        }

        createView("mv_static", "CREATE MATERIALIZED VIEW %s AS SELECT val,k,c FROM %%s WHERE val IS NOT NULL AND k IS NOT NULL AND c IS NOT NULL PRIMARY KEY (val,k,c)");

        for (int i = 0; i < 100; i++)
            updateView("INSERT into %s (k,c,sval,val)VALUES(?,?,?,?)", 0, i % 2, "bar" + i, "baz");
        BatchlogManager.instance.forceBatchlogReplay();

        Assert.assertEquals(2, execute("select * from %s").size());

        assertRows(execute("SELECT sval from %s"), row("bar99"), row("bar99"));

        Assert.assertEquals(2, execute("select * from mv_static").size());

        assertInvalid("SELECT sval from mv_static");
    }


    @Test
    public void testOldTimestamps() throws Throwable
    {
        createTable("CREATE TABLE %s (" +
                    "k int, " +
                    "c int, " +
                    "val text, " +
                    "PRIMARY KEY(k,c))");

        execute("USE " + keyspace());
        executeNet(protocolVersion, "USE " + keyspace());

        createView("mv_tstest", "CREATE MATERIALIZED VIEW %s AS SELECT * FROM %%s WHERE val IS NOT NULL AND k IS NOT NULL AND c IS NOT NULL PRIMARY KEY (val,k,c)");

        for (int i = 0; i < 100; i++)
            updateView("INSERT into %s (k,c,val)VALUES(?,?,?)", 0, i % 2, "baz");

        BatchlogManager.instance.forceBatchlogReplay();

        Keyspace.open(keyspace()).getColumnFamilyStore(currentTable()).forceBlockingFlush();

        Assert.assertEquals(2, execute("select * from %s").size());
        Assert.assertEquals(2, execute("select * from mv_tstest").size());

        assertRows(execute("SELECT val from %s where k = 0 and c = 0"), row("baz"));
        assertRows(execute("SELECT c from mv_tstest where k = 0 and val = ?", "baz"), row(0), row(1));

        //Make sure an old TS does nothing
        updateView("UPDATE %s USING TIMESTAMP 100 SET val = ? where k = ? AND c = ?", "bar", 0, 0);
        BatchlogManager.instance.forceBatchlogReplay();

        assertRows(execute("SELECT val from %s where k = 0 and c = 0"), row("baz"));
        assertRows(execute("SELECT c from mv_tstest where k = 0 and val = ?", "baz"), row(0), row(1));
        assertRows(execute("SELECT c from mv_tstest where k = 0 and val = ?", "bar"));

        //Latest TS
        updateView("UPDATE %s SET val = ? where k = ? AND c = ?", "bar", 0, 0);
        BatchlogManager.instance.forceBatchlogReplay();

        assertRows(execute("SELECT val from %s where k = 0 and c = 0"), row("bar"));
        assertRows(execute("SELECT c from mv_tstest where k = 0 and val = ?", "bar"), row(0));
        assertRows(execute("SELECT c from mv_tstest where k = 0 and val = ?", "baz"), row(1));
    }

    @Test
    public void testRegularColumnTimestampUpdates() throws Throwable
    {
        // Regression test for CASSANDRA-10910

        createTable("CREATE TABLE %s (" +
                    "k int PRIMARY KEY, " +
                    "c int, " +
                    "val int)");

        execute("USE " + keyspace());
        executeNet(protocolVersion, "USE " + keyspace());

        createView("mv_rctstest", "CREATE MATERIALIZED VIEW %s AS SELECT * FROM %%s WHERE k IS NOT NULL AND c IS NOT NULL PRIMARY KEY (k,c)");

        updateView("UPDATE %s SET c = ?, val = ? WHERE k = ?", 0, 0, 0);
        updateView("UPDATE %s SET val = ? WHERE k = ?", 1, 0);
        updateView("UPDATE %s SET c = ? WHERE k = ?", 1, 0);
        BatchlogManager.instance.forceBatchlogReplay();

        assertRows(execute("SELECT c, k, val FROM mv_rctstest"), row(1, 0, 1));

        updateView("TRUNCATE %s");

        updateView("UPDATE %s USING TIMESTAMP 1 SET c = ?, val = ? WHERE k = ?", 0, 0, 0);
        updateView("UPDATE %s USING TIMESTAMP 3 SET c = ? WHERE k = ?", 1, 0);
        updateView("UPDATE %s USING TIMESTAMP 2 SET val = ? WHERE k = ?", 1, 0);
        updateView("UPDATE %s USING TIMESTAMP 4 SET c = ? WHERE k = ?", 2, 0);
        updateView("UPDATE %s USING TIMESTAMP 3 SET val = ? WHERE k = ?", 2, 0);
        BatchlogManager.instance.forceBatchlogReplay();

        assertRows(execute("SELECT c, k, val FROM mv_rctstest"), row(2, 0, 2));
        assertRows(execute("SELECT c, k, val FROM mv_rctstest limit 1"), row(2, 0, 2));
    }

    @Test
    public void testCountersTable() throws Throwable
    {
        createTable("CREATE TABLE %s (" +
                    "k int PRIMARY KEY, " +
                    "count counter)");

        execute("USE " + keyspace());
        executeNet(protocolVersion, "USE " + keyspace());

        try
        {
            createView("mv_counter", "CREATE MATERIALIZED VIEW %s AS SELECT * FROM %%s WHERE count IS NOT NULL AND k IS NOT NULL PRIMARY KEY (count,k)");
            Assert.fail("MV on counter should fail");
        }
        catch (InvalidQueryException e)
        {
        }
    }

    @Test
    public void testDurationsTable() throws Throwable
    {
        createTable("CREATE TABLE %s (" +
                    "k int PRIMARY KEY, " +
                    "result duration)");

        execute("USE " + keyspace());
        executeNet(protocolVersion, "USE " + keyspace());

        try
        {
            createView("mv_duration", "CREATE MATERIALIZED VIEW %s AS SELECT * FROM %%s WHERE result IS NOT NULL AND k IS NOT NULL PRIMARY KEY (result,k)");
            Assert.fail("MV on duration should fail");
        }
        catch (InvalidQueryException e)
        {
            Assert.assertEquals("Cannot use Duration column 'result' in PRIMARY KEY of materialized view", e.getMessage());
        }
    }

    @Test
    public void complexTimestampUpdateTestWithFlush() throws Throwable
    {
        complexTimestampUpdateTest(true);
    }

    @Test
    public void complexTimestampUpdateTestWithoutFlush() throws Throwable
    {
        complexTimestampUpdateTest(false);
    }

    public void complexTimestampUpdateTest(boolean flush) throws Throwable
    {
        createTable("CREATE TABLE %s (a int, b int, c int, d int, e int, PRIMARY KEY (a, b))");

        execute("USE " + keyspace());
        executeNet(protocolVersion, "USE " + keyspace());
        Keyspace ks = Keyspace.open(keyspace());

        createView("mv", "CREATE MATERIALIZED VIEW %s AS SELECT * FROM %%s WHERE a IS NOT NULL AND b IS NOT NULL AND c IS NOT NULL PRIMARY KEY (c, a, b)");
        ks.getColumnFamilyStore("mv").disableAutoCompaction();

        //Set initial values TS=0, leaving e null and verify view
        executeNet(protocolVersion, "INSERT INTO %s (a, b, c, d) VALUES (0, 0, 1, 0) USING TIMESTAMP 0");
        assertRows(execute("SELECT d from mv WHERE c = ? and a = ? and b = ?", 1, 0, 0), row(0));

        if (flush)
            FBUtilities.waitOnFutures(ks.flush());

        //update c's timestamp TS=2
        executeNet(protocolVersion, "UPDATE %s USING TIMESTAMP 2 SET c = ? WHERE a = ? and b = ? ", 1, 0, 0);
        assertRows(execute("SELECT d from mv WHERE c = ? and a = ? and b = ?", 1, 0, 0), row(0));

        if (flush)
            FBUtilities.waitOnFutures(ks.flush());

        // change c's value and TS=3, tombstones c=1 and adds c=0 record
        executeNet(protocolVersion, "UPDATE %s USING TIMESTAMP 3 SET c = ? WHERE a = ? and b = ? ", 0, 0, 0);
        if (flush)
            FBUtilities.waitOnFutures(ks.flush());
        assertRows(execute("SELECT d from mv WHERE c = ? and a = ? and b = ?", 1, 0, 0));

        if(flush)
        {
            ks.getColumnFamilyStore("mv").forceMajorCompaction();
            FBUtilities.waitOnFutures(ks.flush());
        }


        //change c's value back to 1 with TS=4, check we can see d
        executeNet(protocolVersion, "UPDATE %s USING TIMESTAMP 4 SET c = ? WHERE a = ? and b = ? ", 1, 0, 0);
        if (flush)
        {
            ks.getColumnFamilyStore("mv").forceMajorCompaction();
            FBUtilities.waitOnFutures(ks.flush());
        }

        assertRows(execute("SELECT d,e from mv WHERE c = ? and a = ? and b = ?", 1, 0, 0), row(0, null));


        //Add e value @ TS=1
        executeNet(protocolVersion, "UPDATE %s USING TIMESTAMP 1 SET e = ? WHERE a = ? and b = ? ", 1, 0, 0);
        assertRows(execute("SELECT d,e from mv WHERE c = ? and a = ? and b = ?", 1, 0, 0), row(0, 1));

        if (flush)
            FBUtilities.waitOnFutures(ks.flush());


        //Change d value @ TS=2
        executeNet(protocolVersion, "UPDATE %s USING TIMESTAMP 2 SET d = ? WHERE a = ? and b = ? ", 2, 0, 0);
        assertRows(execute("SELECT d from mv WHERE c = ? and a = ? and b = ?", 1, 0, 0), row(2));

        if (flush)
            FBUtilities.waitOnFutures(ks.flush());


        //Change d value @ TS=3
        executeNet(protocolVersion, "UPDATE %s USING TIMESTAMP 3 SET d = ? WHERE a = ? and b = ? ", 1, 0, 0);
        assertRows(execute("SELECT d from mv WHERE c = ? and a = ? and b = ?", 1, 0, 0), row(1));


        //Tombstone c
        executeNet(protocolVersion, "DELETE FROM %s WHERE a = ? and b = ?", 0, 0);
        assertRows(execute("SELECT d from mv"));

        //Add back without D
        executeNet(protocolVersion, "INSERT INTO %s (a, b, c) VALUES (0, 0, 1)");

        //Make sure D doesn't pop back in.
        assertRows(execute("SELECT d from mv WHERE c = ? and a = ? and b = ?", 1, 0, 0), row((Object) null));


        //New partition
        // insert a row with timestamp 0
        executeNet(protocolVersion, "INSERT INTO %s (a, b, c, d, e) VALUES (?, ?, ?, ?, ?) USING TIMESTAMP 0", 1, 0, 0, 0, 0);

        // overwrite pk and e with timestamp 1, but don't overwrite d
        executeNet(protocolVersion, "INSERT INTO %s (a, b, c, e) VALUES (?, ?, ?, ?) USING TIMESTAMP 1", 1, 0, 0, 0);

        // delete with timestamp 0 (which should only delete d)
        executeNet(protocolVersion, "DELETE FROM %s USING TIMESTAMP 0 WHERE a = ? AND b = ?", 1, 0);
        assertRows(execute("SELECT a, b, c, d, e from mv WHERE c = ? and a = ? and b = ?", 0, 1, 0),
                   row(1, 0, 0, null, 0)
        );

        executeNet(protocolVersion, "UPDATE %s USING TIMESTAMP 2 SET c = ? WHERE a = ? AND b = ?", 1, 1, 0);
        executeNet(protocolVersion, "UPDATE %s USING TIMESTAMP 3 SET c = ? WHERE a = ? AND b = ?", 0, 1, 0);
        assertRows(execute("SELECT a, b, c, d, e from mv WHERE c = ? and a = ? and b = ?", 0, 1, 0),
                   row(1, 0, 0, null, 0)
        );

        executeNet(protocolVersion, "UPDATE %s USING TIMESTAMP 3 SET d = ? WHERE a = ? AND b = ?", 0, 1, 0);
        assertRows(execute("SELECT a, b, c, d, e from mv WHERE c = ? and a = ? and b = ?", 0, 1, 0),
                   row(1, 0, 0, 0, 0)
        );


    }

    @Test
    public void testBuilderWidePartition() throws Throwable
    {
        createTable("CREATE TABLE %s (" +
                    "k int, " +
                    "c int, " +
                    "intval int, " +
                    "PRIMARY KEY (k, c))");

        execute("USE " + keyspace());
        executeNet(protocolVersion, "USE " + keyspace());


        for(int i = 0; i < 1024; i++)
            execute("INSERT INTO %s (k, c, intval) VALUES (?, ?, ?)", 0, i, 0);

        createView("mv", "CREATE MATERIALIZED VIEW %s AS SELECT * FROM %%s WHERE k IS NOT NULL AND c IS NOT NULL AND intval IS NOT NULL PRIMARY KEY (intval, c, k)");


        while (!isViewBuiltBlocking(keyspace(), "mv"))
            Thread.sleep(1000);

        assertRows(execute("SELECT count(*) from %s WHERE k = ?", 0), row(1024L));
        assertRows(execute("SELECT count(*) from mv WHERE intval = ?", 0), row(1024L));
    }

    @Test
    public void testRangeTombstone() throws Throwable
    {
        createTable("CREATE TABLE %s (" +
                    "k int, " +
                    "asciival ascii, " +
                    "bigintval bigint, " +
                    "textval1 text, " +
                    "textval2 text, " +
                    "PRIMARY KEY((k, asciival), bigintval, textval1)" +
                    ")");

        execute("USE " + keyspace());
        executeNet(protocolVersion, "USE " + keyspace());

        createView("mv_test1", "CREATE MATERIALIZED VIEW %s AS SELECT * FROM %%s WHERE textval2 IS NOT NULL AND k IS NOT NULL AND asciival IS NOT NULL AND bigintval IS NOT NULL AND textval1 IS NOT NULL PRIMARY KEY ((textval2, k), asciival, bigintval, textval1)");

        for (int i = 0; i < 100; i++)
            updateView("INSERT into %s (k,asciival,bigintval,textval1,textval2)VALUES(?,?,?,?,?)", 0, "foo", (long) i % 2, "bar" + i, "baz");

        BatchlogManager.instance.forceBatchlogReplay();

        Assert.assertEquals(50, execute("select * from %s where k = 0 and asciival = 'foo' and bigintval = 0").size());
        Assert.assertEquals(50, execute("select * from %s where k = 0 and asciival = 'foo' and bigintval = 1").size());

        Assert.assertEquals(100, execute("select * from mv_test1").size());

        //Check the builder works
        createView("mv_test2", "CREATE MATERIALIZED VIEW %s AS SELECT * FROM %%s WHERE textval2 IS NOT NULL AND k IS NOT NULL AND asciival IS NOT NULL AND bigintval IS NOT NULL AND textval1 IS NOT NULL PRIMARY KEY ((textval2, k), asciival, bigintval, textval1)");

        while (!isViewBuiltBlocking(keyspace(), "mv_test2"))
            Thread.sleep(10);

        Assert.assertEquals(100, execute("select * from mv_test2").size());

        createView("mv_test3", "CREATE MATERIALIZED VIEW %s AS SELECT * FROM %%s WHERE textval2 IS NOT NULL AND k IS NOT NULL AND asciival IS NOT NULL AND bigintval IS NOT NULL AND textval1 IS NOT NULL PRIMARY KEY ((textval2, k), bigintval, textval1, asciival)");

        while (!isViewBuiltBlocking(keyspace(), "mv_test3"))
            Thread.sleep(10);

        Assert.assertEquals(100, execute("select * from mv_test3").size());
        Assert.assertEquals(100, execute("select asciival from mv_test3 where textval2 = ? and k = ?", "baz", 0).size());

        //Write a RT and verify the data is removed from index
        updateView("DELETE FROM %s WHERE k = ? AND asciival = ? and bigintval = ?", 0, "foo", 0L);
        BatchlogManager.instance.forceBatchlogReplay();

        Assert.assertEquals(50, execute("select asciival from mv_test3 where textval2 = ? and k = ?", "baz", 0).size());
    }


    @Test
    public void testRangeTombstone2() throws Throwable
    {
        createTable("CREATE TABLE %s (" +
                    "k int, " +
                    "asciival ascii, " +
                    "bigintval bigint, " +
                    "textval1 text, " +
                    "PRIMARY KEY((k, asciival), bigintval)" +
                    ")");

        execute("USE " + keyspace());
        executeNet(protocolVersion, "USE " + keyspace());

        createView("mv", "CREATE MATERIALIZED VIEW %s AS SELECT * FROM %%s WHERE textval1 IS NOT NULL AND k IS NOT NULL AND asciival IS NOT NULL AND bigintval IS NOT NULL PRIMARY KEY ((textval1, k), asciival, bigintval)");

        for (int i = 0; i < 100; i++)
            updateView("INSERT into %s (k,asciival,bigintval,textval1)VALUES(?,?,?,?)", 0, "foo", (long) i % 2, "bar" + i);
        BatchlogManager.instance.forceBatchlogReplay();

        Assert.assertEquals(1, execute("select * from %s where k = 0 and asciival = 'foo' and bigintval = 0").size());
        Assert.assertEquals(1, execute("select * from %s where k = 0 and asciival = 'foo' and bigintval = 1").size());


        Assert.assertEquals(2, execute("select * from %s").size());
        Assert.assertEquals(2, execute("select * from mv").size());

        //Write a RT and verify the data is removed from index
        updateView("DELETE FROM %s WHERE k = ? AND asciival = ? and bigintval = ?", 0, "foo", 0L);
        BatchlogManager.instance.forceBatchlogReplay();

        Assert.assertEquals(1, execute("select * from %s").size());
        Assert.assertEquals(1, execute("select * from mv").size());
    }

    @Test
    public void testRangeTombstone3() throws Throwable
    {
        createTable("CREATE TABLE %s (" +
                    "k int, " +
                    "asciival ascii, " +
                    "bigintval bigint, " +
                    "textval1 text, " +
                    "PRIMARY KEY((k, asciival), bigintval)" +
                    ")");

        execute("USE " + keyspace());
        executeNet(protocolVersion, "USE " + keyspace());

        createView("mv", "CREATE MATERIALIZED VIEW %s AS SELECT * FROM %%s WHERE textval1 IS NOT NULL AND k IS NOT NULL AND asciival IS NOT NULL AND bigintval IS NOT NULL PRIMARY KEY ((textval1, k), asciival, bigintval)");

        for (int i = 0; i < 100; i++)
            updateView("INSERT into %s (k,asciival,bigintval,textval1)VALUES(?,?,?,?)", 0, "foo", (long) i % 2, "bar" + i);
        BatchlogManager.instance.forceBatchlogReplay();

        Assert.assertEquals(1, execute("select * from %s where k = 0 and asciival = 'foo' and bigintval = 0").size());
        Assert.assertEquals(1, execute("select * from %s where k = 0 and asciival = 'foo' and bigintval = 1").size());


        Assert.assertEquals(2, execute("select * from %s").size());
        Assert.assertEquals(2, execute("select * from mv").size());

        //Write a RT and verify the data is removed from index
        updateView("DELETE FROM %s WHERE k = ? AND asciival = ? and bigintval >= ?", 0, "foo", 0L);
        BatchlogManager.instance.forceBatchlogReplay();

        Assert.assertEquals(0, execute("select * from %s").size());
        Assert.assertEquals(0, execute("select * from mv").size());
    }

    @Test
    public void testCompoundPartitionKey() throws Throwable
    {
        createTable("CREATE TABLE %s (" +
                    "k int, " +
                    "asciival ascii, " +
                    "bigintval bigint, " +
                    "PRIMARY KEY((k, asciival)))");

        TableMetadata metadata = currentTableMetadata();

        execute("USE " + keyspace());
        executeNet(protocolVersion, "USE " + keyspace());

        for (ColumnMetadata def : new HashSet<>(metadata.columns()))
        {
            try
            {
                String query = "CREATE MATERIALIZED VIEW %s AS SELECT * FROM %%s WHERE " + def.name + " IS NOT NULL AND k IS NOT NULL "
                               + (def.name.toString().equals("asciival") ? "" : "AND asciival IS NOT NULL ") + "PRIMARY KEY ("
                               + def.name + ", k" + (def.name.toString().equals("asciival") ? "" : ", asciival") + ")";
                createView("mv1_" + def.name, query);

                if (def.type.isMultiCell())
                    Assert.fail("MV on a multicell should fail " + def);
            }
            catch (InvalidQueryException e)
            {
                if (!def.type.isMultiCell() && !def.isPartitionKey())
                    Assert.fail("MV creation failed on " + def);
            }


            try
            {
                String query = "CREATE MATERIALIZED VIEW %s AS SELECT * FROM %%s WHERE " + def.name + " IS NOT NULL AND k IS NOT NULL "
                               + (def.name.toString().equals("asciival") ? "" : "AND asciival IS NOT NULL ") + " PRIMARY KEY ("
                               + def.name + ", asciival" + (def.name.toString().equals("k") ? "" : ", k") + ")";
                createView("mv2_" + def.name, query);

                if (def.type.isMultiCell())
                    Assert.fail("MV on a multicell should fail " + def);
            }
            catch (InvalidQueryException e)
            {
                if (!def.type.isMultiCell() && !def.isPartitionKey())
                    Assert.fail("MV creation failed on " + def);
            }

            try
            {
                String query = "CREATE MATERIALIZED VIEW %s AS SELECT * FROM %%s WHERE " + def.name + " IS NOT NULL AND k IS NOT NULL "
                               + (def.name.toString().equals("asciival") ? "" : "AND asciival IS NOT NULL ") + "PRIMARY KEY ((" + def.name + ", k), asciival)";
                createView("mv3_" + def.name, query);

                if (def.type.isMultiCell())
                    Assert.fail("MV on a multicell should fail " + def);
            }
            catch (InvalidQueryException e)
            {
                if (!def.type.isMultiCell() && !def.isPartitionKey())
                    Assert.fail("MV creation failed on " + def);
            }


            try
            {
                String query = "CREATE MATERIALIZED VIEW %s AS SELECT * FROM %%s WHERE " + def.name + " IS NOT NULL AND k IS NOT NULL "
                               + (def.name.toString().equals("asciival") ? "" : "AND asciival IS NOT NULL ") + "PRIMARY KEY ((" + def.name + ", k), asciival)";
                createView("mv3_" + def.name, query);

                Assert.fail("Should fail on duplicate name");
            }
            catch (Exception e)
            {
            }

            try
            {
                String query = "CREATE MATERIALIZED VIEW %s AS SELECT * FROM %%s WHERE " + def.name + " IS NOT NULL AND k IS NOT NULL "
                               + (def.name.toString().equals("asciival") ? "" : "AND asciival IS NOT NULL ") + "PRIMARY KEY ((" + def.name + ", k), nonexistentcolumn)";
                createView("mv3_" + def.name, query);
                Assert.fail("Should fail with unknown base column");
            }
            catch (InvalidQueryException e)
            {
            }
        }

        updateView("INSERT INTO %s (k, asciival, bigintval) VALUES (?, ?, fromJson(?))", 0, "ascii text", "123123123123");
        updateView("INSERT INTO %s (k, asciival) VALUES (?, fromJson(?))", 0, "\"ascii text\"");
        BatchlogManager.instance.forceBatchlogReplay();

        assertRows(execute("SELECT bigintval FROM %s WHERE k = ? and asciival = ?", 0, "ascii text"), row(123123123123L));

        //Check the MV
        assertRows(execute("SELECT k, bigintval from mv1_asciival WHERE asciival = ?", "ascii text"), row(0, 123123123123L));
        assertRows(execute("SELECT k, bigintval from mv2_k WHERE asciival = ? and k = ?", "ascii text", 0), row(0, 123123123123L));
        assertRows(execute("SELECT k from mv1_bigintval WHERE bigintval = ?", 123123123123L), row(0));
        assertRows(execute("SELECT asciival from mv3_bigintval where bigintval = ? AND k = ?", 123123123123L, 0), row("ascii text"));


        //UPDATE BASE
        updateView("INSERT INTO %s (k, asciival, bigintval) VALUES (?, ?, fromJson(?))", 0, "ascii text", "1");
        BatchlogManager.instance.forceBatchlogReplay();

        assertRows(execute("SELECT bigintval FROM %s WHERE k = ? and asciival = ?", 0, "ascii text"), row(1L));

        //Check the MV
        assertRows(execute("SELECT k, bigintval from mv1_asciival WHERE asciival = ?", "ascii text"), row(0, 1L));
        assertRows(execute("SELECT k, bigintval from mv2_k WHERE asciival = ? and k = ?", "ascii text", 0), row(0, 1L));
        assertRows(execute("SELECT k from mv1_bigintval WHERE bigintval = ?", 123123123123L));
        assertRows(execute("SELECT asciival from mv3_bigintval where bigintval = ? AND k = ?", 123123123123L, 0));
        assertRows(execute("SELECT asciival from mv3_bigintval where bigintval = ? AND k = ?", 1L, 0), row("ascii text"));

        //test truncate also truncates all MV
        updateView("TRUNCATE %s");

        assertRows(execute("SELECT bigintval FROM %s WHERE k = ? and asciival = ?", 0, "ascii text"));
        assertRows(execute("SELECT k, bigintval from mv1_asciival WHERE asciival = ?", "ascii text"));
        assertRows(execute("SELECT k, bigintval from mv2_k WHERE asciival = ? and k = ?", "ascii text", 0));
        assertRows(execute("SELECT asciival from mv3_bigintval where bigintval = ? AND k = ?", 1L, 0));
    }

    @Test
    public void testCollections() throws Throwable
    {
        createTable("CREATE TABLE %s (" +
                    "k int, " +
                    "intval int, " +
                    "listval list<int>, " +
                    "PRIMARY KEY (k))");

        execute("USE " + keyspace());
        executeNet(protocolVersion, "USE " + keyspace());

        createView("mv", "CREATE MATERIALIZED VIEW %s AS SELECT * FROM %%s WHERE k IS NOT NULL AND intval IS NOT NULL PRIMARY KEY (intval, k)");

        updateView("INSERT INTO %s (k, intval, listval) VALUES (?, ?, fromJson(?))", 0, 0, "[1, 2, 3]");
        BatchlogManager.instance.forceBatchlogReplay();

        assertRows(execute("SELECT k, listval FROM %s WHERE k = ?", 0), row(0, list(1, 2, 3)));
        assertRows(execute("SELECT k, listval from mv WHERE intval = ?", 0), row(0, list(1, 2, 3)));

        updateView("INSERT INTO %s (k, intval) VALUES (?, ?)", 1, 1);
        updateView("INSERT INTO %s (k, listval) VALUES (?, fromJson(?))", 1, "[1, 2, 3]");
        BatchlogManager.instance.forceBatchlogReplay();

        assertRows(execute("SELECT k, listval FROM %s WHERE k = ?", 1), row(1, list(1, 2, 3)));
        assertRows(execute("SELECT k, listval from mv WHERE intval = ?", 1), row(1, list(1, 2, 3)));
    }

    @Test
    public void testFrozenCollectionsWithComplicatedInnerType() throws Throwable
    {
        createTable("CREATE TABLE %s (k int, intval int,  listval frozen<list<tuple<text,text>>>, PRIMARY KEY (k))");

        execute("USE " + keyspace());
        executeNet(protocolVersion, "USE " + keyspace());

        createView("mv",
                   "CREATE MATERIALIZED VIEW %s AS SELECT * FROM %%s WHERE k IS NOT NULL AND listval IS NOT NULL PRIMARY KEY (k, listval)");

        updateView("INSERT INTO %s (k, intval, listval) VALUES (?, ?, fromJson(?))",
                   0,
                   0,
                   "[[\"a\",\"1\"], [\"b\",\"2\"], [\"c\",\"3\"]]");

        // verify input
        assertRows(execute("SELECT k, listval FROM %s WHERE k = ?", 0),
                   row(0, list(tuple("a", "1"), tuple("b", "2"), tuple("c", "3"))));
        assertRows(execute("SELECT k, listval from mv"),
                   row(0, list(tuple("a", "1"), tuple("b", "2"), tuple("c", "3"))));

        // update listval with the same value and it will be compared in view generator
        updateView("INSERT INTO %s (k, listval) VALUES (?, fromJson(?))",
                   0,
                   "[[\"a\",\"1\"], [\"b\",\"2\"], [\"c\",\"3\"]]");
        // verify result
        assertRows(execute("SELECT k, listval FROM %s WHERE k = ?", 0),
                   row(0, list(tuple("a", "1"), tuple("b", "2"), tuple("c", "3"))));
        assertRows(execute("SELECT k, listval from mv"),
                   row(0, list(tuple("a", "1"), tuple("b", "2"), tuple("c", "3"))));
    }

    @Test
    public void testUpdate() throws Throwable
    {
        createTable("CREATE TABLE %s (" +
                    "k int, " +
                    "intval int, " +
                    "PRIMARY KEY (k))");

        execute("USE " + keyspace());
        executeNet(protocolVersion, "USE " + keyspace());

        createView("mv", "CREATE MATERIALIZED VIEW %s AS SELECT * FROM %%s WHERE k IS NOT NULL AND intval IS NOT NULL PRIMARY KEY (intval, k)");

        updateView("INSERT INTO %s (k, intval) VALUES (?, ?)", 0, 0);
        BatchlogManager.instance.forceBatchlogReplay();

        assertRows(execute("SELECT k, intval FROM %s WHERE k = ?", 0), row(0, 0));
        assertRows(execute("SELECT k, intval from mv WHERE intval = ?", 0), row(0, 0));

        updateView("INSERT INTO %s (k, intval) VALUES (?, ?)", 0, 1);
        BatchlogManager.instance.forceBatchlogReplay();

        assertRows(execute("SELECT k, intval FROM %s WHERE k = ?", 0), row(0, 1));
        assertRows(execute("SELECT k, intval from mv WHERE intval = ?", 1), row(0, 1));
    }

    @Test
    public void testIgnoreUpdate() throws Throwable
    {
        // regression test for CASSANDRA-10614

        createTable("CREATE TABLE %s (" +
                    "a int, " +
                    "b int, " +
                    "c int, " +
                    "d int, " +
                    "PRIMARY KEY (a, b))");

        execute("USE " + keyspace());
        executeNet(protocolVersion, "USE " + keyspace());

        createView("mv", "CREATE MATERIALIZED VIEW %s AS SELECT a, b, c FROM %%s WHERE a IS NOT NULL AND b IS NOT NULL PRIMARY KEY (b, a)");

        updateView("INSERT INTO %s (a, b, c) VALUES (?, ?, ?)", 0, 0, 0);
        BatchlogManager.instance.forceBatchlogReplay();

        assertRows(execute("SELECT a, b, c from mv WHERE b = ?", 0), row(0, 0, 0));

        updateView("UPDATE %s SET d = ? WHERE a = ? AND b = ?", 0, 0, 0);
        BatchlogManager.instance.forceBatchlogReplay();

        assertRows(execute("SELECT a, b, c from mv WHERE b = ?", 0), row(0, 0, 0));

        // Note: errors here may result in the test hanging when the memtables are flushed as part of the table drop,
        // because empty rows in the memtable will cause the flush to fail.  This will result in a test timeout that
        // should not be ignored.
        String table = KEYSPACE + "." + currentTable();
        updateView("BEGIN BATCH " +
                "INSERT INTO " + table + " (a, b, c, d) VALUES (?, ?, ?, ?); " + // should be accepted
                "UPDATE " + table + " SET d = ? WHERE a = ? AND b = ?; " +  // should be accepted
                "APPLY BATCH",
                0, 0, 0, 0,
                1, 0, 1);
        BatchlogManager.instance.forceBatchlogReplay();

        assertRows(execute("SELECT a, b, c from mv WHERE b = ?", 0), row(0, 0, 0));
        assertRows(execute("SELECT a, b, c from mv WHERE b = ?", 1), row(0, 1, null));

        ColumnFamilyStore cfs = Keyspace.open(keyspace()).getColumnFamilyStore("mv");
        cfs.forceBlockingFlush();
        Assert.assertEquals(1, cfs.getLiveSSTables().size());
    }

    @Test
    public void ttlTest() throws Throwable
    {
        createTable("CREATE TABLE %s (" +
                    "a int," +
                    "b int," +
                    "c int," +
                    "d int," +
                    "PRIMARY KEY (a, b))");

        executeNet(protocolVersion, "USE " + keyspace());

        createView("mv", "CREATE MATERIALIZED VIEW %s AS SELECT * FROM %%s WHERE c IS NOT NULL AND a IS NOT NULL AND b IS NOT NULL PRIMARY KEY (c, a, b)");

        updateView("INSERT INTO %s (a, b, c, d) VALUES (?, ?, ?, ?) USING TTL 3", 1, 1, 1, 1);
        BatchlogManager.instance.forceBatchlogReplay();

        Thread.sleep(TimeUnit.SECONDS.toMillis(1));
        updateView("INSERT INTO %s (a, b, c) VALUES (?, ?, ?)", 1, 1, 2);
        BatchlogManager.instance.forceBatchlogReplay();

        Uninterruptibles.sleepUninterruptibly(3, TimeUnit.SECONDS);
        List<Row> results = executeNet(protocolVersion, "SELECT d FROM mv WHERE c = 2 AND a = 1 AND b = 1").all();
        Assert.assertEquals(1, results.size());
        Assert.assertTrue("There should be a null result given back due to ttl expiry", results.get(0).isNull(0));
    }

    @Test
    public void ttlExpirationTest() throws Throwable
    {
        createTable("CREATE TABLE %s (" +
                    "a int," +
                    "b int," +
                    "c int," +
                    "d int," +
                    "PRIMARY KEY (a, b))");

        executeNet(protocolVersion, "USE " + keyspace());

        createView("mv", "CREATE MATERIALIZED VIEW %s AS SELECT * FROM %%s WHERE c IS NOT NULL AND a IS NOT NULL AND b IS NOT NULL PRIMARY KEY (c, a, b)");

        updateView("INSERT INTO %s (a, b, c, d) VALUES (?, ?, ?, ?) USING TTL 3", 1, 1, 1, 1);

        BatchlogManager.instance.forceBatchlogReplay();

        Uninterruptibles.sleepUninterruptibly(3, TimeUnit.SECONDS);
        Assert.assertEquals(0, executeNet(protocolVersion, "SELECT * FROM mv WHERE c = 1 AND a = 1 AND b = 1").all().size());
    }

    @Test
    public void rowDeletionTest() throws Throwable
    {
        createTable("CREATE TABLE %s (" +
                    "a int," +
                    "b int," +
                    "c int," +
                    "d int," +
                    "PRIMARY KEY (a, b))");

        executeNet(protocolVersion, "USE " + keyspace());

        createView("mv", "CREATE MATERIALIZED VIEW %s AS SELECT * FROM %%s WHERE c IS NOT NULL AND a IS NOT NULL AND b IS NOT NULL PRIMARY KEY (c, a, b)");

        String table = keyspace() + "." + currentTable();
        updateView("DELETE FROM " + table + " USING TIMESTAMP 6 WHERE a = 1 AND b = 1;");
        updateView("INSERT INTO %s (a, b, c, d) VALUES (?, ?, ?, ?) USING TIMESTAMP 3", 1, 1, 1, 1);

        BatchlogManager.instance.forceBatchlogReplay();
        Assert.assertEquals(0, executeNet(protocolVersion, "SELECT * FROM mv WHERE c = 1 AND a = 1 AND b = 1").all().size());
    }

    @Test
    public void conflictingTimestampTest() throws Throwable
    {
        createTable("CREATE TABLE %s (" +
                    "a int," +
                    "b int," +
                    "c int," +
                    "PRIMARY KEY (a, b))");

        executeNet(protocolVersion, "USE " + keyspace());

        createView("mv", "CREATE MATERIALIZED VIEW %s AS SELECT * FROM %%s WHERE c IS NOT NULL AND a IS NOT NULL AND b IS NOT NULL PRIMARY KEY (c, a, b)");

        for (int i = 0; i < 50; i++)
        {
            updateView("INSERT INTO %s (a, b, c) VALUES (?, ?, ?) USING TIMESTAMP 1", 1, 1, i);
        }

        BatchlogManager.instance.forceBatchlogReplay();

        ResultSet mvRows = executeNet(protocolVersion, "SELECT c FROM mv");
        List<Row> rows = executeNet(protocolVersion, "SELECT c FROM %s").all();
        Assert.assertEquals("There should be exactly one row in base", 1, rows.size());
        int expected = rows.get(0).getInt("c");
        assertRowsNet(protocolVersion, mvRows, row(expected));
    }

    @Test
    public void testClusteringOrder() throws Throwable
    {
        createTable("CREATE TABLE %s (" +
                    "a int," +
                    "b int," +
                    "c int," +
                    "d int," +
                    "PRIMARY KEY (a, b, c))" +
                    "WITH CLUSTERING ORDER BY (b ASC, c DESC)");

        executeNet(protocolVersion, "USE " + keyspace());

        createView("mv1", "CREATE MATERIALIZED VIEW %s AS SELECT * FROM %%s WHERE b IS NOT NULL AND c IS NOT NULL PRIMARY KEY (a, b, c) WITH CLUSTERING ORDER BY (b DESC)");
        createView("mv2", "CREATE MATERIALIZED VIEW %s AS SELECT * FROM %%s WHERE b IS NOT NULL AND c IS NOT NULL PRIMARY KEY (a, c, b) WITH CLUSTERING ORDER BY (c ASC)");
        createView("mv3", "CREATE MATERIALIZED VIEW %s AS SELECT * FROM %%s WHERE b IS NOT NULL AND c IS NOT NULL PRIMARY KEY (a, b, c)");
        createView("mv4", "CREATE MATERIALIZED VIEW %s AS SELECT * FROM %%s WHERE b IS NOT NULL AND c IS NOT NULL PRIMARY KEY (a, c, b) WITH CLUSTERING ORDER BY (c DESC)");

        updateView("INSERT INTO %s (a, b, c, d) VALUES (?, ?, ?, ?)", 1, 1, 1, 1);
        updateView("INSERT INTO %s (a, b, c, d) VALUES (?, ?, ?, ?)", 1, 2, 2, 2);

        BatchlogManager.instance.forceBatchlogReplay();

        ResultSet mvRows = executeNet(protocolVersion, "SELECT b FROM mv1");
        assertRowsNet(protocolVersion, mvRows,
                      row(2),
                      row(1));

        mvRows = executeNet(protocolVersion, "SELECT c FROM mv2");
        assertRowsNet(protocolVersion, mvRows,
                      row(1),
                      row(2));

        mvRows = executeNet(protocolVersion, "SELECT b FROM mv3");
        assertRowsNet(protocolVersion, mvRows,
                      row(1),
                      row(2));

        mvRows = executeNet(protocolVersion, "SELECT c FROM mv4");
        assertRowsNet(protocolVersion, mvRows,
                      row(2),
                      row(1));
    }

    @Test
    public void testMultipleDeletes() throws Throwable
    {
        createTable("CREATE TABLE %s (" +
                    "a int," +
                    "b int," +
                    "PRIMARY KEY (a, b))");

        executeNet(protocolVersion, "USE " + keyspace());

        createView("mv1", "CREATE MATERIALIZED VIEW %s AS SELECT * FROM %%s WHERE b IS NOT NULL PRIMARY KEY (b, a)");

        updateView("INSERT INTO %s (a, b) VALUES (?, ?)", 1, 1);
        updateView("INSERT INTO %s (a, b) VALUES (?, ?)", 1, 2);
        updateView("INSERT INTO %s (a, b) VALUES (?, ?)", 1, 3);

        BatchlogManager.instance.forceBatchlogReplay();

        ResultSet mvRows = executeNet(protocolVersion, "SELECT a, b FROM mv1");
        assertRowsNet(protocolVersion, mvRows,
                      row(1, 1),
                      row(1, 2),
                      row(1, 3));

        updateView(String.format("BEGIN UNLOGGED BATCH " +
                   "DELETE FROM %s WHERE a = 1 AND b > 1 AND b < 3;" +
                   "DELETE FROM %s WHERE a = 1;" +
                   "APPLY BATCH", currentTable(), currentTable()));
        BatchlogManager.instance.forceBatchlogReplay();
        mvRows = executeNet(protocolVersion, "SELECT a, b FROM mv1");
        assertRowsNet(protocolVersion, mvRows);
    }

    @Test
    public void testPrimaryKeyOnlyTable() throws Throwable
    {
        createTable("CREATE TABLE %s (" +
                    "a int," +
                    "b int," +
                    "PRIMARY KEY (a, b))");

        executeNet(protocolVersion, "USE " + keyspace());

        // Cannot use SELECT *, as those are always handled by the includeAll shortcut in View.updateAffectsView
        createView("mv1", "CREATE MATERIALIZED VIEW %s AS SELECT a, b FROM %%s WHERE b IS NOT NULL PRIMARY KEY (b, a)");

        updateView("INSERT INTO %s (a, b) VALUES (?, ?)", 1, 1);
        BatchlogManager.instance.forceBatchlogReplay();

        ResultSet mvRows = executeNet(protocolVersion, "SELECT a, b FROM mv1");
        assertRowsNet(protocolVersion, mvRows, row(1, 1));
    }

    @Test
    public void testPartitionKeyOnlyTable() throws Throwable
    {
        createTable("CREATE TABLE %s (" +
                    "a int," +
                    "b int," +
                    "PRIMARY KEY ((a, b)))");

        executeNet(protocolVersion, "USE " + keyspace());

        // Cannot use SELECT *, as those are always handled by the includeAll shortcut in View.updateAffectsView
        createView("mv1", "CREATE MATERIALIZED VIEW %s AS SELECT a, b FROM %%s WHERE a IS NOT NULL AND b IS NOT NULL PRIMARY KEY (b, a)");

        updateView("INSERT INTO %s (a, b) VALUES (?, ?)", 1, 1);
        BatchlogManager.instance.forceBatchlogReplay();

        ResultSet mvRows = executeNet(protocolVersion, "SELECT a, b FROM mv1");
        assertRowsNet(protocolVersion, mvRows, row(1, 1));
    }

    @Test
    public void testDeleteSingleColumnInViewClustering() throws Throwable
    {
        createTable("CREATE TABLE %s (" +
                    "a int," +
                    "b int," +
                    "c int," +
                    "d int," +
                    "PRIMARY KEY (a, b))");

        executeNet(protocolVersion, "USE " + keyspace());
        createView("mv1", "CREATE MATERIALIZED VIEW %s AS SELECT * FROM %%s WHERE a IS NOT NULL AND b IS NOT NULL AND d IS NOT NULL PRIMARY KEY (a, d, b)");

        updateView("INSERT INTO %s (a, b, c, d) VALUES (?, ?, ?, ?)", 0, 0, 0, 0);
        ResultSet mvRows = executeNet(protocolVersion, "SELECT a, d, b, c FROM mv1");
        assertRowsNet(protocolVersion, mvRows, row(0, 0, 0, 0));

        updateView("DELETE c FROM %s WHERE a = ? AND b = ?", 0, 0);
        mvRows = executeNet(protocolVersion, "SELECT a, d, b, c FROM mv1");
        assertRowsNet(protocolVersion, mvRows, row(0, 0, 0, null));

        updateView("DELETE d FROM %s WHERE a = ? AND b = ?", 0, 0);
        mvRows = executeNet(protocolVersion, "SELECT a, d, b FROM mv1");
        assertTrue(mvRows.isExhausted());
    }

    @Test
    public void testDeleteSingleColumnInViewPartitionKey() throws Throwable
    {
        createTable("CREATE TABLE %s (" +
                    "a int," +
                    "b int," +
                    "c int," +
                    "d int," +
                    "PRIMARY KEY (a, b))");

        executeNet(protocolVersion, "USE " + keyspace());
        createView("mv1", "CREATE MATERIALIZED VIEW %s AS SELECT * FROM %%s WHERE a IS NOT NULL AND b IS NOT NULL AND d IS NOT NULL PRIMARY KEY (d, a, b)");

        updateView("INSERT INTO %s (a, b, c, d) VALUES (?, ?, ?, ?)", 0, 0, 0, 0);
        BatchlogManager.instance.forceBatchlogReplay();

        ResultSet mvRows = executeNet(protocolVersion, "SELECT a, d, b, c FROM mv1");
        assertRowsNet(protocolVersion, mvRows, row(0, 0, 0, 0));

        updateView("DELETE c FROM %s WHERE a = ? AND b = ?", 0, 0);
        BatchlogManager.instance.forceBatchlogReplay();

        mvRows = executeNet(protocolVersion, "SELECT a, d, b, c FROM mv1");
        assertRowsNet(protocolVersion, mvRows, row(0, 0, 0, null));

        updateView("DELETE d FROM %s WHERE a = ? AND b = ?", 0, 0);
        BatchlogManager.instance.forceBatchlogReplay();

        mvRows = executeNet(protocolVersion, "SELECT a, d, b FROM mv1");
        assertTrue(mvRows.isExhausted());
    }

    @Test
    public void testCollectionInView() throws Throwable
    {
        createTable("CREATE TABLE %s (" +
                    "a int," +
                    "b int," +
                    "c map<int, text>," +
                    "PRIMARY KEY (a))");

        executeNet(protocolVersion, "USE " + keyspace());
        createView("mvmap", "CREATE MATERIALIZED VIEW %s AS SELECT a, b FROM %%s WHERE b IS NOT NULL PRIMARY KEY (b, a)");

        updateView("INSERT INTO %s (a, b) VALUES (?, ?)", 0, 0);
        BatchlogManager.instance.forceBatchlogReplay();

        ResultSet mvRows = executeNet(protocolVersion, "SELECT a, b FROM mvmap WHERE b = ?", 0);
        assertRowsNet(protocolVersion, mvRows, row(0, 0));

        updateView("INSERT INTO %s (a, b, c) VALUES (?, ?, ?)", 1, 1, map(1, "1"));
        BatchlogManager.instance.forceBatchlogReplay();

        mvRows = executeNet(protocolVersion, "SELECT a, b FROM mvmap WHERE b = ?", 1);
        assertRowsNet(protocolVersion, mvRows, row(1, 1));

        updateView("INSERT INTO %s (a, b, c) VALUES (?, ?, ?)", 0, 0, map(0, "0"));
        BatchlogManager.instance.forceBatchlogReplay();

        mvRows = executeNet(protocolVersion, "SELECT a, b FROM mvmap WHERE b = ?", 0);
        assertRowsNet(protocolVersion, mvRows, row(0, 0));
    }

    @Test
    public void testMultipleNonPrimaryKeysInView() throws Throwable
    {
        createTable("CREATE TABLE %s (" +
                    "a int," +
                    "b int," +
                    "c int," +
                    "d int," +
                    "e int," +
                    "PRIMARY KEY ((a, b), c))");

        try
        {
            createView("mv_de", "CREATE MATERIALIZED VIEW %s AS SELECT * FROM %%s WHERE a IS NOT NULL AND b IS NOT NULL AND c IS NOT NULL AND d IS NOT NULL AND e IS NOT NULL PRIMARY KEY ((d, a), b, e, c)");
            Assert.fail("Should have rejected a query including multiple non-primary key base columns");
        }
        catch (Exception e)
        {
        }

        try
        {
            createView("mv_de", "CREATE MATERIALIZED VIEW %s AS SELECT * FROM %%s WHERE a IS NOT NULL AND b IS NOT NULL AND c IS NOT NULL AND d IS NOT NULL AND e IS NOT NULL PRIMARY KEY ((a, b), c, d, e)");
            Assert.fail("Should have rejected a query including multiple non-primary key base columns");
        }
        catch (Exception e)
        {
        }

    }

    @Test
    public void testNullInClusteringColumns() throws Throwable
    {
        createTable("CREATE TABLE %s (id1 int, id2 int, v1 text, v2 text, PRIMARY KEY (id1, id2))");

        executeNet(protocolVersion, "USE " + keyspace());

        createView("mv",
                   "CREATE MATERIALIZED VIEW %s AS" +
                   "  SELECT id1, v1, id2, v2" +
                   "  FROM %%s" +
                   "  WHERE id1 IS NOT NULL AND v1 IS NOT NULL AND id2 IS NOT NULL" +
                   "  PRIMARY KEY (id1, v1, id2)" +
                   "  WITH CLUSTERING ORDER BY (v1 DESC, id2 ASC)");

        execute("INSERT INTO %s (id1, id2, v1, v2) VALUES (?, ?, ?, ?)", 0, 1, "foo", "bar");

        assertRowsNet(protocolVersion, executeNet(protocolVersion, "SELECT * FROM %s"), row(0, 1, "foo", "bar"));
        assertRowsNet(protocolVersion, executeNet(protocolVersion, "SELECT * FROM mv"), row(0, "foo", 1, "bar"));

        executeNet(protocolVersion, "UPDATE %s SET v1=? WHERE id1=? AND id2=?", null, 0, 1);
        assertRowsNet(protocolVersion, executeNet(protocolVersion, "SELECT * FROM %s"), row(0, 1, null, "bar"));
        assertRowsNet(protocolVersion, executeNet(protocolVersion, "SELECT * FROM mv"));

        executeNet(protocolVersion, "UPDATE %s SET v2=? WHERE id1=? AND id2=?", "rab", 0, 1);
        assertRowsNet(protocolVersion, executeNet(protocolVersion, "SELECT * FROM %s"), row(0, 1, null, "rab"));
        assertRowsNet(protocolVersion, executeNet(protocolVersion, "SELECT * FROM mv"));
    }

    @Test
    public void testReservedKeywordsInMV() throws Throwable
    {
        createTable("CREATE TABLE %s (\"token\" int PRIMARY KEY, \"keyspace\" int)");

        executeNet(protocolVersion, "USE " + keyspace());

        createView("mv",
                   "CREATE MATERIALIZED VIEW %s AS" +
                   "  SELECT \"keyspace\", \"token\"" +
                   "  FROM %%s" +
                   "  WHERE \"keyspace\" IS NOT NULL AND \"token\" IS NOT NULL" +
                   "  PRIMARY KEY (\"keyspace\", \"token\")");

        execute("INSERT INTO %s (\"token\", \"keyspace\") VALUES (?, ?)", 0, 1);

        assertRowsNet(protocolVersion, executeNet(protocolVersion, "SELECT * FROM %s"), row(0, 1));
        assertRowsNet(protocolVersion, executeNet(protocolVersion, "SELECT * FROM mv"), row(1, 0));
    }

    public void testCreateMvWithTTL() throws Throwable
    {
        createTable("CREATE TABLE %s (" +
                    "k int PRIMARY KEY, " +
                    "c int, " +
                    "val int) WITH default_time_to_live = 60");

        execute("USE " + keyspace());
        executeNet(protocolVersion, "USE " + keyspace());

        // Must NOT include "default_time_to_live" for Materialized View creation
        try
        {
            createView("mv_ttl1", "CREATE MATERIALIZED VIEW %s AS SELECT * FROM %%s WHERE k IS NOT NULL AND c IS NOT NULL PRIMARY KEY (k,c) WITH default_time_to_live = 30");
            Assert.fail("Should fail if TTL is provided for materialized view");
        }
        catch (Exception e)
        {
        }
    }

    @Test
    public void testAlterMvWithTTL() throws Throwable
    {
        createTable("CREATE TABLE %s (" +
                    "k int PRIMARY KEY, " +
                    "c int, " +
                    "val int) WITH default_time_to_live = 60");

        createView("mv_ttl2", "CREATE MATERIALIZED VIEW %s AS SELECT * FROM %%s WHERE k IS NOT NULL AND c IS NOT NULL PRIMARY KEY (k,c)");

        // Must NOT include "default_time_to_live" on alter Materialized View
        try
        {
            executeNet(protocolVersion, "ALTER MATERIALIZED VIEW %s WITH default_time_to_live = 30");
            Assert.fail("Should fail if TTL is provided while altering materialized view");
        }
        catch (Exception e)
        {
        }
    }

    private void testViewBuilderResume(int concurrentViewBuilders) throws Throwable
    {
        createTable("CREATE TABLE %s (" +
                    "k int, " +
                    "c int, " +
                    "val text, " +
                    "PRIMARY KEY(k,c))");

        execute("USE " + keyspace());
        executeNet(protocolVersion, "USE " + keyspace());

        CompactionManager.instance.setConcurrentViewBuilders(concurrentViewBuilders);
        CompactionManager.instance.setCoreCompactorThreads(1);
        CompactionManager.instance.setMaximumCompactorThreads(1);
        ColumnFamilyStore cfs = getCurrentColumnFamilyStore();
        cfs.disableAutoCompaction();

        for (int i = 0; i < 1024; i++)
            execute("INSERT into %s (k,c,val)VALUES(?,?,?)", i, i, ""+i);

        cfs.forceBlockingFlush();

        for (int i = 0; i < 1024; i++)
            execute("INSERT into %s (k,c,val)VALUES(?,?,?)", i, i, ""+i);

        cfs.forceBlockingFlush();

        for (int i = 0; i < 1024; i++)
            execute("INSERT into %s (k,c,val)VALUES(?,?,?)", i, i, ""+i);

        cfs.forceBlockingFlush();

        for (int i = 0; i < 1024; i++)
            execute("INSERT into %s (k,c,val)VALUES(?,?,?)", i, i, ""+i);

        cfs.forceBlockingFlush();

        String viewName1 = "mv_test_" + concurrentViewBuilders;
        createView(viewName1, "CREATE MATERIALIZED VIEW %s AS SELECT * FROM %%s WHERE val IS NOT NULL AND k IS NOT NULL AND c IS NOT NULL PRIMARY KEY (val,k,c)");

        cfs.enableAutoCompaction();
        List<Future<?>> futures = CompactionManager.instance.submitBackground(cfs);

        //Force a second MV on the same base table, which will restart the first MV builder...
        String viewName2 = viewName1 + "_2";
        createView(viewName2, "CREATE MATERIALIZED VIEW %s AS SELECT val, k, c FROM %%s WHERE val IS NOT NULL AND k IS NOT NULL AND c IS NOT NULL PRIMARY KEY (val,k,c)");

        //Compact the base table
        FBUtilities.waitOnFutures(futures);

        while (!isViewBuiltBlocking(keyspace(), viewName1))
            Uninterruptibles.sleepUninterruptibly(1, TimeUnit.SECONDS);

        assertRows(execute("SELECT count(*) FROM " + viewName1), row(1024L));
    }

    @Test
    public void testViewBuilderResume() throws Throwable
    {
        for (int i = 1; i <= 8; i *= 2)
        {
            testViewBuilderResume(i);
        }
    }
<<<<<<< HEAD
=======

    @Test(expected = SyntaxException.class)
    public void emptyBaseTableNameTest() throws Throwable
    {
        execute("CREATE MATERIALIZED VIEW myview AS SELECT a, b FROM \"\" WHERE b IS NOT NULL PRIMARY KEY (b, a)");
    }

    @Test
    public void testFunctionInWhereClause() throws Throwable
    {
        // Native token function with lowercase, should be unquoted in the schema where clause
        assertEmpty(testFunctionInWhereClause("CREATE TABLE %s (k bigint PRIMARY KEY, v int)",
                                              null,
                                              "CREATE MATERIALIZED VIEW %s AS" +
                                              "   SELECT * FROM %%s WHERE k = token(1) AND v IS NOT NULL " +
                                              "   PRIMARY KEY (v, k)",
                                              "k = token(1) AND v IS NOT NULL",
                                              "INSERT INTO %s(k, v) VALUES (0, 1)",
                                              "INSERT INTO %s(k, v) VALUES (2, 3)"));

        // Native token function with uppercase, should be unquoted and lowercased in the schema where clause
        assertEmpty(testFunctionInWhereClause("CREATE TABLE %s (k bigint PRIMARY KEY, v int)",
                                              null,
                                              "CREATE MATERIALIZED VIEW %s AS" +
                                              "   SELECT * FROM %%s WHERE k = TOKEN(1) AND v IS NOT NULL" +
                                              "   PRIMARY KEY (v, k)",
                                              "k = token(1) AND v IS NOT NULL",
                                              "INSERT INTO %s(k, v) VALUES (0, 1)",
                                              "INSERT INTO %s(k, v) VALUES (2, 3)"));

        // UDF with lowercase name, shouldn't be quoted in the schema where clause
        assertRows(testFunctionInWhereClause("CREATE TABLE %s (k int PRIMARY KEY, v int)",
                                             "CREATE FUNCTION fun()" +
                                             "   CALLED ON NULL INPUT" +
                                             "   RETURNS int LANGUAGE java" +
                                             "   AS 'return 2;'",
                                             "CREATE MATERIALIZED VIEW %s AS " +
                                             "   SELECT * FROM %%s WHERE k = fun() AND v IS NOT NULL" +
                                             "   PRIMARY KEY (v, k)",
                                             "k = fun() AND v IS NOT NULL",
                                             "INSERT INTO %s(k, v) VALUES (0, 1)",
                                             "INSERT INTO %s(k, v) VALUES (2, 3)"), row(3, 2));

        // UDF with uppercase name, should be quoted in the schema where clause
        assertRows(testFunctionInWhereClause("CREATE TABLE %s (k int PRIMARY KEY, v int)",
                                             "CREATE FUNCTION \"FUN\"()" +
                                             "   CALLED ON NULL INPUT" +
                                             "   RETURNS int" +
                                             "   LANGUAGE java" +
                                             "   AS 'return 2;'",
                                             "CREATE MATERIALIZED VIEW %s AS " +
                                             "   SELECT * FROM %%s WHERE k = \"FUN\"() AND v IS NOT NULL" +
                                             "   PRIMARY KEY (v, k)",
                                             "k = \"FUN\"() AND v IS NOT NULL",
                                             "INSERT INTO %s(k, v) VALUES (0, 1)",
                                             "INSERT INTO %s(k, v) VALUES (2, 3)"), row(3, 2));

        // UDF with uppercase name conflicting with TOKEN keyword but not with native token function name,
        // should be quoted in the schema where clause
        assertRows(testFunctionInWhereClause("CREATE TABLE %s (k int PRIMARY KEY, v int)",
                                             "CREATE FUNCTION \"TOKEN\"(x int)" +
                                             "   CALLED ON NULL INPUT" +
                                             "   RETURNS int" +
                                             "   LANGUAGE java" +
                                             "   AS 'return x;'",
                                             "CREATE MATERIALIZED VIEW %s AS" +
                                             "   SELECT * FROM %%s WHERE k = \"TOKEN\"(2) AND v IS NOT NULL" +
                                             "   PRIMARY KEY (v, k)",
                                             "k = \"TOKEN\"(2) AND v IS NOT NULL",
                                             "INSERT INTO %s(k, v) VALUES (0, 1)",
                                             "INSERT INTO %s(k, v) VALUES (2, 3)"), row(3, 2));

        // UDF with lowercase name conflicting with both TOKEN keyword and native token function name,
        // requires specifying the keyspace and should be quoted in the schema where clause
        assertRows(testFunctionInWhereClause("CREATE TABLE %s (k int PRIMARY KEY, v int)",
                                             "CREATE FUNCTION \"token\"(x int)" +
                                             "   CALLED ON NULL INPUT" +
                                             "   RETURNS int" +
                                             "   LANGUAGE java" +
                                             "   AS 'return x;'",
                                             "CREATE MATERIALIZED VIEW %s AS" +
                                             "   SELECT * FROM %%s " +
                                             "   WHERE k = " + keyspace() + ".\"token\"(2) AND v IS NOT NULL" +
                                             "   PRIMARY KEY (v, k)",
                                             "k = " + keyspace() + ".\"token\"(2) AND v IS NOT NULL",
                                             "INSERT INTO %s(k, v) VALUES (0, 1)",
                                             "INSERT INTO %s(k, v) VALUES (2, 3)"), row(3, 2));
    }

    private UntypedResultSet testFunctionInWhereClause(String createTableQuery,
                                                       String createFunctionQuery,
                                                       String createViewQuery,
                                                       String expectedSchemaWhereClause,
                                                       String... insertQueries) throws Throwable
    {
        createTable(createTableQuery);

        execute("USE " + keyspace());
        executeNet(protocolVersion, "USE " + keyspace());

        if (createFunctionQuery != null)
        {
            execute(createFunctionQuery);
        }

        String viewName = "view_" + viewNameSeqNumber.getAndIncrement();
        createView(viewName, createViewQuery);

        // Test the where clause stored in system_schema.views
        String schemaQuery = String.format("SELECT where_clause FROM %s.%s WHERE keyspace_name = ? AND view_name = ?",
                                           SchemaConstants.SCHEMA_KEYSPACE_NAME,
                                           SchemaKeyspace.VIEWS);
        assertRows(execute(schemaQuery, keyspace(), viewName), row(expectedSchemaWhereClause));

        for (String insert : insertQueries)
        {
            execute(insert);
        }

        return execute("SELECT * FROM " + viewName);
    }
>>>>>>> c7957ead
}<|MERGE_RESOLUTION|>--- conflicted
+++ resolved
@@ -38,29 +38,14 @@
 import com.datastax.driver.core.ResultSet;
 import com.datastax.driver.core.Row;
 import com.datastax.driver.core.exceptions.InvalidQueryException;
-<<<<<<< HEAD
 import org.apache.cassandra.batchlog.BatchlogManager;
+import org.apache.cassandra.schema.SchemaConstants;
+import org.apache.cassandra.schema.SchemaKeyspace;
 import org.apache.cassandra.schema.TableMetadata;
 import org.apache.cassandra.schema.ColumnMetadata;
-=======
-import org.apache.cassandra.SchemaLoader;
-import org.apache.cassandra.concurrent.SEPExecutor;
-import org.apache.cassandra.concurrent.Stage;
-import org.apache.cassandra.concurrent.StageManager;
-import org.apache.cassandra.config.CFMetaData;
-import org.apache.cassandra.config.ColumnDefinition;
-import org.apache.cassandra.config.SchemaConstants;
->>>>>>> c7957ead
 import org.apache.cassandra.db.ColumnFamilyStore;
 import org.apache.cassandra.db.Keyspace;
 import org.apache.cassandra.db.compaction.CompactionManager;
-<<<<<<< HEAD
-=======
-import org.apache.cassandra.db.marshal.AsciiType;
-import org.apache.cassandra.exceptions.SyntaxException;
-import org.apache.cassandra.schema.KeyspaceParams;
-import org.apache.cassandra.schema.SchemaKeyspace;
->>>>>>> c7957ead
 import org.apache.cassandra.transport.ProtocolVersion;
 import org.apache.cassandra.utils.FBUtilities;
 
@@ -1465,14 +1450,6 @@
         {
             testViewBuilderResume(i);
         }
-    }
-<<<<<<< HEAD
-=======
-
-    @Test(expected = SyntaxException.class)
-    public void emptyBaseTableNameTest() throws Throwable
-    {
-        execute("CREATE MATERIALIZED VIEW myview AS SELECT a, b FROM \"\" WHERE b IS NOT NULL PRIMARY KEY (b, a)");
     }
 
     @Test
@@ -1589,5 +1566,4 @@
 
         return execute("SELECT * FROM " + viewName);
     }
->>>>>>> c7957ead
 }