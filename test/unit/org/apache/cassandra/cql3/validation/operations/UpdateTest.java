--- conflicted
+++ resolved
@@ -23,24 +23,15 @@
 import org.junit.Assert;
 import org.junit.Test;
 
-<<<<<<< HEAD
-import static org.apache.commons.lang3.StringUtils.isEmpty;
-
-=======
->>>>>>> 3acdcaf8
 import org.apache.cassandra.cql3.Attributes;
 import org.apache.cassandra.cql3.CQLTester;
 import org.apache.cassandra.cql3.UntypedResultSet;
 import org.apache.cassandra.cql3.UntypedResultSet.Row;
-<<<<<<< HEAD
-import org.apache.cassandra.utils.ByteBufferUtil;
-=======
 import org.apache.cassandra.db.ColumnFamilyStore;
 import org.apache.cassandra.db.Keyspace;
 
 import static org.apache.commons.lang3.StringUtils.isEmpty;
 import static org.junit.Assert.assertTrue;
->>>>>>> 3acdcaf8
 
 public class UpdateTest extends CQLTester
 {
@@ -630,8 +621,6 @@
                    row(1,1,1,4,4));
     }
 
-<<<<<<< HEAD
-=======
     /**
      * Test for CASSANDRA-13152
      */
@@ -678,5 +667,4 @@
         ColumnFamilyStore cfs = keyspace.getColumnFamilyStore(currentTable());
         return cfs.metric.allMemtablesLiveDataSize.getValue() == 0;
     }
->>>>>>> 3acdcaf8
 }