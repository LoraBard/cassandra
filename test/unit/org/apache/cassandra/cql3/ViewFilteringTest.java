/*
 * Licensed to the Apache Software Foundation (ASF) under one
 * or more contributor license agreements.  See the NOTICE file
 * distributed with this work for additional information
 * regarding copyright ownership.  The ASF licenses this file
 * to you under the Apache License, Version 2.0 (the
 * "License"); you may not use this file except in compliance
 * with the License.  You may obtain a copy of the License at
 *
 *     http://www.apache.org/licenses/LICENSE-2.0
 *
 * Unless required by applicable law or agreed to in writing, software
 * distributed under the License is distributed on an "AS IS" BASIS,
 * WITHOUT WARRANTIES OR CONDITIONS OF ANY KIND, either express or implied.
 * See the License for the specific language governing permissions and
 * limitations under the License.
 */

package org.apache.cassandra.cql3;

import java.util.*;

import org.junit.After;
import org.junit.AfterClass;
import org.junit.Before;
import org.junit.BeforeClass;
import org.junit.Ignore;
import org.junit.Test;

import com.datastax.driver.core.exceptions.InvalidQueryException;
import junit.framework.Assert;

import org.apache.cassandra.concurrent.SEPExecutor;
import org.apache.cassandra.concurrent.Stage;
import org.apache.cassandra.concurrent.StageManager;
import org.apache.cassandra.config.CFMetaData;
import org.apache.cassandra.config.ColumnDefinition;
import org.apache.cassandra.db.ColumnFamilyStore;
import org.apache.cassandra.db.Keyspace;
import org.apache.cassandra.db.SystemKeyspace;
import org.apache.cassandra.transport.ProtocolVersion;
import org.apache.cassandra.utils.FBUtilities;

public class ViewFilteringTest extends CQLTester
{
    ProtocolVersion protocolVersion = ProtocolVersion.V4;
    private final List<String> views = new ArrayList<>();

    @BeforeClass
    public static void startup()
    {
        //one node, so no need for gossip to settle
        System.setProperty("cassandra.mv.builder.gossip_settle_wait_in_ms", "0");
        requireNetwork();
        System.setProperty("cassandra.mv.allow_filtering_nonkey_columns_unsafe", "true");
    }

    @AfterClass
<<<<<<< HEAD
    public static void TearDown()
    {
        System.setProperty("cassandra.mv.allow_filtering_nonkey_columns_unsafe", "false");
=======
    public static void afterClass()
    {
        System.clearProperty("cassandra.mv.builder.gossip_settle_wait_in_ms");
>>>>>>> 03c0eba5
    }

    @Before
    public void begin()
    {
        views.clear();
    }

    @After
    public void end() throws Throwable
    {
        for (String viewName : views)
            executeNet(protocolVersion, "DROP MATERIALIZED VIEW " + viewName);
    }

    private void createView(String name, String query) throws Throwable
    {
        executeNet(protocolVersion, String.format(query, name));
        // If exception is thrown, the view will not be added to the list; since it shouldn't have been created, this is
        // the desired behavior
        views.add(name);
    }

    private void updateView(String query, Object... params) throws Throwable
    {
        executeNet(protocolVersion, query, params);
        while (!(((SEPExecutor) StageManager.getStage(Stage.VIEW_MUTATION)).getPendingTasks() == 0
            && ((SEPExecutor) StageManager.getStage(Stage.VIEW_MUTATION)).getActiveCount() == 0))
        {
            Thread.sleep(1);
        }
    }

    private void dropView(String name) throws Throwable
    {
        executeNet(protocolVersion, "DROP MATERIALIZED VIEW " + name);
        views.remove(name);
    }

    private static void waitForView(String keyspace, String view) throws InterruptedException
    {
        while (!SystemKeyspace.isViewBuilt(keyspace, view))
            Thread.sleep(10);
    }

    // TODO will revise the non-pk filter condition in MV, see CASSANDRA-13826
    @Ignore
    @Test
    public void testViewFilteringWithFlush() throws Throwable
    {
        testViewFiltering(true);
    }

    // TODO will revise the non-pk filter condition in MV, see CASSANDRA-13826
    @Ignore
    @Test
    public void testViewFilteringWithoutFlush() throws Throwable
    {
        testViewFiltering(false);
    }

    public void testViewFiltering(boolean flush) throws Throwable
    {
        // CASSANDRA-13547: able to shadow entire view row if base column used in filter condition is modified
        createTable("CREATE TABLE %s (a int, b int, c int, d int, PRIMARY KEY (a))");

        execute("USE " + keyspace());
        executeNet(protocolVersion, "USE " + keyspace());

        createView("mv_test1",
                   "CREATE MATERIALIZED VIEW %s AS SELECT * FROM %%s WHERE a IS NOT NULL AND b IS NOT NULL and c = 1  PRIMARY KEY (a, b)");
        createView("mv_test2",
                   "CREATE MATERIALIZED VIEW %s AS SELECT c, d FROM %%s WHERE a IS NOT NULL AND b IS NOT NULL and c = 1 and d = 1 PRIMARY KEY (a, b)");
        createView("mv_test3",
                   "CREATE MATERIALIZED VIEW %s AS SELECT a, b, c, d FROM %%s WHERE a IS NOT NULL AND b IS NOT NULL PRIMARY KEY (a, b)");
        createView("mv_test4",
                   "CREATE MATERIALIZED VIEW %s AS SELECT c FROM %%s WHERE a IS NOT NULL AND b IS NOT NULL and c = 1 PRIMARY KEY (a, b)");
        createView("mv_test5",
                   "CREATE MATERIALIZED VIEW %s AS SELECT c FROM %%s WHERE a IS NOT NULL and d = 1 PRIMARY KEY (a, d)");
        createView("mv_test6",
                   "CREATE MATERIALIZED VIEW %s AS SELECT c FROM %%s WHERE a = 1 and d IS NOT NULL PRIMARY KEY (a, d)");

        waitForView(keyspace(), "mv_test1");
        waitForView(keyspace(), "mv_test2");
        waitForView(keyspace(), "mv_test3");
        waitForView(keyspace(), "mv_test4");
        waitForView(keyspace(), "mv_test5");
        waitForView(keyspace(), "mv_test6");

        Keyspace ks = Keyspace.open(keyspace());
        ks.getColumnFamilyStore("mv_test1").disableAutoCompaction();
        ks.getColumnFamilyStore("mv_test2").disableAutoCompaction();
        ks.getColumnFamilyStore("mv_test3").disableAutoCompaction();
        ks.getColumnFamilyStore("mv_test4").disableAutoCompaction();
        ks.getColumnFamilyStore("mv_test5").disableAutoCompaction();
        ks.getColumnFamilyStore("mv_test6").disableAutoCompaction();


        execute("INSERT INTO %s (a, b, c, d) VALUES (?, ?, ?, ?) using timestamp 0", 1, 1, 1, 1);
        if (flush)
            FBUtilities.waitOnFutures(ks.flush());

        // views should be updated.
        assertRowsIgnoringOrder(execute("SELECT * FROM mv_test1"), row(1, 1, 1, 1));
        assertRowsIgnoringOrder(execute("SELECT * FROM mv_test2"), row(1, 1, 1, 1));
        assertRowsIgnoringOrder(execute("SELECT * FROM mv_test3"), row(1, 1, 1, 1));
        assertRowsIgnoringOrder(execute("SELECT * FROM mv_test4"), row(1, 1, 1));
        assertRowsIgnoringOrder(execute("SELECT * FROM mv_test5"), row(1, 1, 1));
        assertRowsIgnoringOrder(execute("SELECT * FROM mv_test6"), row(1, 1, 1));

        updateView("UPDATE %s using timestamp 1 set c = ? WHERE a=?", 0, 1);
        if (flush)
            FBUtilities.waitOnFutures(ks.flush());

        assertRowCount(execute("SELECT * FROM mv_test1"), 0);
        assertRowCount(execute("SELECT * FROM mv_test2"), 0);
        assertRowsIgnoringOrder(execute("SELECT * FROM mv_test3"), row(1, 1, 0, 1));
        assertRowCount(execute("SELECT * FROM mv_test4"), 0);
        assertRowsIgnoringOrder(execute("SELECT * FROM mv_test5"), row(1, 1, 0));
        assertRowsIgnoringOrder(execute("SELECT * FROM mv_test6"), row(1, 1, 0));

        updateView("UPDATE %s using timestamp 2 set c = ? WHERE a=?", 1, 1);
        if (flush)
            FBUtilities.waitOnFutures(ks.flush());

        // row should be back in views.
        assertRowsIgnoringOrder(execute("SELECT * FROM mv_test1"), row(1, 1, 1, 1));
        assertRowsIgnoringOrder(execute("SELECT * FROM mv_test2"), row(1, 1, 1, 1));
        assertRowsIgnoringOrder(execute("SELECT * FROM mv_test3"), row(1, 1, 1, 1));
        assertRowsIgnoringOrder(execute("SELECT * FROM mv_test4"), row(1, 1, 1));
        assertRowsIgnoringOrder(execute("SELECT * FROM mv_test5"), row(1, 1, 1));
        assertRowsIgnoringOrder(execute("SELECT * FROM mv_test6"), row(1, 1, 1));

        updateView("UPDATE %s using timestamp 3 set d = ? WHERE a=?", 0, 1);
        if (flush)
            FBUtilities.waitOnFutures(ks.flush());

        assertRowsIgnoringOrder(execute("SELECT * FROM mv_test1"), row(1, 1, 1, 0));
        assertRowCount(execute("SELECT * FROM mv_test2"), 0);
        assertRowsIgnoringOrder(execute("SELECT * FROM mv_test3"), row(1, 1, 1, 0));
        assertRowsIgnoringOrder(execute("SELECT * FROM mv_test4"), row(1, 1, 1));
        assertRowCount(execute("SELECT * FROM mv_test5"), 0);
        assertRowsIgnoringOrder(execute("SELECT * FROM mv_test6"), row(1, 0, 1));

        updateView("UPDATE %s using timestamp 4 set c = ? WHERE a=?", 0, 1);
        if (flush)
            FBUtilities.waitOnFutures(ks.flush());

        assertRowCount(execute("SELECT * FROM mv_test1"), 0);
        assertRowCount(execute("SELECT * FROM mv_test2"), 0);
        assertRowsIgnoringOrder(execute("SELECT * FROM mv_test3"), row(1, 1, 0, 0));
        assertRowCount(execute("SELECT * FROM mv_test4"), 0);
        assertRowCount(execute("SELECT * FROM mv_test5"), 0);
        assertRowsIgnoringOrder(execute("SELECT * FROM mv_test6"), row(1, 0, 0));

        updateView("UPDATE %s using timestamp 5 set d = ? WHERE a=?", 1, 1);
        if (flush)
            FBUtilities.waitOnFutures(ks.flush());

        // should not update as c=0
        assertRowCount(execute("SELECT * FROM mv_test1"), 0);
        assertRowCount(execute("SELECT * FROM mv_test2"), 0);
        assertRowsIgnoringOrder(execute("SELECT * FROM mv_test3"), row(1, 1, 0, 1));
        assertRowCount(execute("SELECT * FROM mv_test4"), 0);
        assertRowsIgnoringOrder(execute("SELECT * FROM mv_test5"), row(1, 1, 0));
        assertRowsIgnoringOrder(execute("SELECT * FROM mv_test6"), row(1, 1, 0));

        updateView("UPDATE %s using timestamp 6 set c = ? WHERE a=?", 1, 1);

        // row should be back in views.
        assertRowsIgnoringOrder(execute("SELECT * FROM mv_test1"), row(1, 1, 1, 1));
        assertRowsIgnoringOrder(execute("SELECT * FROM mv_test2"), row(1, 1, 1, 1));
        assertRowsIgnoringOrder(execute("SELECT * FROM mv_test3"), row(1, 1, 1, 1));
        assertRowsIgnoringOrder(execute("SELECT * FROM mv_test4"), row(1, 1, 1));
        assertRowsIgnoringOrder(execute("SELECT * FROM mv_test5"), row(1, 1, 1));
        assertRowsIgnoringOrder(execute("SELECT * FROM mv_test6"), row(1, 1, 1));

        updateView("UPDATE %s using timestamp 7 set b = ? WHERE a=?", 2, 1);
        if (flush)
        {
            FBUtilities.waitOnFutures(ks.flush());
            for (String view : views)
                ks.getColumnFamilyStore(view).forceMajorCompaction();
        }
        // row should be back in views.
        assertRowsIgnoringOrder(execute("SELECT * FROM mv_test1"), row(1, 2, 1, 1));
        assertRowsIgnoringOrder(execute("SELECT * FROM mv_test2"), row(1, 2, 1, 1));
        assertRowsIgnoringOrder(execute("SELECT * FROM mv_test3"), row(1, 2, 1, 1));
        assertRowsIgnoringOrder(execute("SELECT * FROM mv_test4"), row(1, 2, 1));
        assertRowsIgnoringOrder(execute("SELECT * FROM mv_test5"), row(1, 1, 1));
        assertRowsIgnoringOrder(execute("SELECT * FROM mv_test6"), row(1, 1, 1));

        updateView("DELETE b, c FROM %s using timestamp 6 WHERE a=?", 1);
        if (flush)
            FBUtilities.waitOnFutures(ks.flush());

        assertRowsIgnoringOrder(execute("SELECT * FROM %s"), row(1, 2, null, 1));
        assertRowsIgnoringOrder(execute("SELECT * FROM mv_test1"));
        assertRowsIgnoringOrder(execute("SELECT * FROM mv_test2"));
        assertRowsIgnoringOrder(execute("SELECT * FROM mv_test3"), row(1, 2, null, 1));
        assertRowsIgnoringOrder(execute("SELECT * FROM mv_test4"));
        assertRowsIgnoringOrder(execute("SELECT * FROM mv_test5"), row(1, 1, null));
        assertRowsIgnoringOrder(execute("SELECT * FROM mv_test6"), row(1, 1, null));

        updateView("DELETE FROM %s using timestamp 8 where a=?", 1);
        if (flush)
            FBUtilities.waitOnFutures(ks.flush());

        assertRowCount(execute("SELECT * FROM mv_test1"), 0);
        assertRowCount(execute("SELECT * FROM mv_test2"), 0);
        assertRowCount(execute("SELECT * FROM mv_test3"), 0);
        assertRowCount(execute("SELECT * FROM mv_test4"), 0);
        assertRowCount(execute("SELECT * FROM mv_test5"), 0);
        assertRowCount(execute("SELECT * FROM mv_test6"), 0);

        updateView("UPDATE %s using timestamp 9 set b = ?,c = ? where a=?", 1, 1, 1); // upsert
        if (flush)
            FBUtilities.waitOnFutures(ks.flush());

        assertRowsIgnoringOrder(execute("SELECT * FROM mv_test1"), row(1, 1, 1, null));
        assertRows(execute("SELECT * FROM mv_test2"));
        assertRowsIgnoringOrder(execute("SELECT * FROM mv_test3"), row(1, 1, 1, null));
        assertRowsIgnoringOrder(execute("SELECT * FROM mv_test4"), row(1, 1, 1));
        assertRows(execute("SELECT * FROM mv_test5"));
        assertRows(execute("SELECT * FROM mv_test6"));

        updateView("DELETE FROM %s using timestamp 10 where a=?", 1);
        if (flush)
            FBUtilities.waitOnFutures(ks.flush());

        assertRowCount(execute("SELECT * FROM mv_test1"), 0);
        assertRowCount(execute("SELECT * FROM mv_test2"), 0);
        assertRowCount(execute("SELECT * FROM mv_test3"), 0);
        assertRowCount(execute("SELECT * FROM mv_test4"), 0);
        assertRowCount(execute("SELECT * FROM mv_test5"), 0);
        assertRowCount(execute("SELECT * FROM mv_test6"), 0);

        execute("INSERT INTO %s (a, b, c, d) VALUES (?, ?, ?, ?) using timestamp 11", 1, 1, 1, 1);
        if (flush)
            FBUtilities.waitOnFutures(ks.flush());

        // row should be back in views.
        assertRowsIgnoringOrder(execute("SELECT * FROM mv_test1"), row(1, 1, 1, 1));
        assertRowsIgnoringOrder(execute("SELECT * FROM mv_test2"), row(1, 1, 1, 1));
        assertRowsIgnoringOrder(execute("SELECT * FROM mv_test3"), row(1, 1, 1, 1));
        assertRowsIgnoringOrder(execute("SELECT * FROM mv_test4"), row(1, 1, 1));
        assertRowsIgnoringOrder(execute("SELECT * FROM mv_test5"), row(1, 1, 1));
        assertRowsIgnoringOrder(execute("SELECT * FROM mv_test6"), row(1, 1, 1));

        updateView("DELETE FROM %s using timestamp 12 where a=?", 1);
        if (flush)
            FBUtilities.waitOnFutures(ks.flush());

        assertRowCount(execute("SELECT * FROM mv_test1"), 0);
        assertRowCount(execute("SELECT * FROM mv_test2"), 0);
        assertRowCount(execute("SELECT * FROM mv_test3"), 0);
        assertRowCount(execute("SELECT * FROM mv_test4"), 0);
        assertRowCount(execute("SELECT * FROM mv_test5"), 0);
        assertRowCount(execute("SELECT * FROM mv_test6"), 0);

        dropView("mv_test1");
        dropView("mv_test2");
        dropView("mv_test3");
        dropView("mv_test4");
        dropView("mv_test5");
        dropView("mv_test6");
        dropTable("DROP TABLE %s");
    }

    // TODO will revise the non-pk filter condition in MV, see CASSANDRA-13826
    @Ignore
    @Test
    public void testMVFilteringWithComplexColumn() throws Throwable
    {
        createTable("CREATE TABLE %s (a int, b int, c int, l list<int>, s set<int>, m map<int,int>, PRIMARY KEY (a, b))");

        execute("USE " + keyspace());
        executeNet(protocolVersion, "USE " + keyspace());

        createView("mv_test1",
                   "CREATE MATERIALIZED VIEW %s AS SELECT a,b,c FROM %%s WHERE a IS NOT NULL AND b IS NOT NULL AND c IS NOT NULL "
                   + "and l contains (1) AND s contains (1) AND m contains key (1) PRIMARY KEY (a, b, c)");
        createView("mv_test2",
                   "CREATE MATERIALIZED VIEW %s AS SELECT a,b FROM %%s WHERE a IS NOT NULL and b IS NOT NULL AND l contains (1) PRIMARY KEY (a, b)");
        createView("mv_test3",
                   "CREATE MATERIALIZED VIEW %s AS SELECT a,b FROM %%s WHERE a IS NOT NULL AND b IS NOT NULL AND s contains (1) PRIMARY KEY (a, b)");
        createView("mv_test4",
                   "CREATE MATERIALIZED VIEW %s AS SELECT a,b FROM %%s WHERE a IS NOT NULL AND b IS NOT NULL AND m contains key (1) PRIMARY KEY (a, b)");

        waitForView(keyspace(), "mv_test1");
        waitForView(keyspace(), "mv_test2");
        waitForView(keyspace(), "mv_test3");
        waitForView(keyspace(), "mv_test4");

        // not able to drop base column filtered in view
        assertInvalidMessage("Cannot drop column l, depended on by materialized views", "ALTER TABLE %s DROP l");
        assertInvalidMessage("Cannot drop column s, depended on by materialized views", "ALTER TABLE %S DROP s");
        assertInvalidMessage("Cannot drop column m, depended on by materialized views", "ALTER TABLE %s DROP m");

        Keyspace ks = Keyspace.open(keyspace());
        ks.getColumnFamilyStore("mv_test1").disableAutoCompaction();
        ks.getColumnFamilyStore("mv_test2").disableAutoCompaction();
        ks.getColumnFamilyStore("mv_test3").disableAutoCompaction();
        ks.getColumnFamilyStore("mv_test4").disableAutoCompaction();

        execute("INSERT INTO %s (a, b, c, l, s, m) VALUES (?, ?, ?, ?, ?, ?) ",
                1,
                1,
                1,
                list(1, 1, 2),
                set(1, 2),
                map(1, 1, 2, 2));
        FBUtilities.waitOnFutures(ks.flush());

        assertRowsIgnoringOrder(execute("SELECT * FROM mv_test1"), row(1, 1, 1));
        assertRowsIgnoringOrder(execute("SELECT * FROM mv_test2"), row(1, 1));
        assertRowsIgnoringOrder(execute("SELECT * FROM mv_test3"), row(1, 1));
        assertRowsIgnoringOrder(execute("SELECT * FROM mv_test4"), row(1, 1));


        execute("UPDATE %s SET l=l-[1] WHERE a = 1 AND b = 1" );
        FBUtilities.waitOnFutures(ks.flush());

        assertRowsIgnoringOrder(execute("SELECT * FROM mv_test1"));
        assertRowsIgnoringOrder(execute("SELECT * FROM mv_test2"));
        assertRowsIgnoringOrder(execute("SELECT * FROM mv_test3"), row(1, 1));
        assertRowsIgnoringOrder(execute("SELECT * FROM mv_test4"), row(1, 1));

        execute("UPDATE %s SET s=s-{2}, m=m-{2} WHERE a = 1 AND b = 1");
        FBUtilities.waitOnFutures(ks.flush());

        assertRowsIgnoringOrder(execute("SELECT a,b,c FROM %s"), row(1, 1, 1));
        assertRowsIgnoringOrder(execute("SELECT * FROM mv_test1"));
        assertRowsIgnoringOrder(execute("SELECT * FROM mv_test2"));
        assertRowsIgnoringOrder(execute("SELECT * FROM mv_test3"), row(1, 1));
        assertRowsIgnoringOrder(execute("SELECT * FROM mv_test4"), row(1, 1));

        execute("UPDATE %s SET  m=m-{1} WHERE a = 1 AND b = 1");
        FBUtilities.waitOnFutures(ks.flush());

        assertRowsIgnoringOrder(execute("SELECT a,b,c FROM %s"), row(1, 1, 1));
        assertRowsIgnoringOrder(execute("SELECT * FROM mv_test1"));
        assertRowsIgnoringOrder(execute("SELECT * FROM mv_test2"));
        assertRowsIgnoringOrder(execute("SELECT * FROM mv_test3"), row(1, 1));
        assertRowsIgnoringOrder(execute("SELECT * FROM mv_test4"));

        // filter conditions result not changed
        execute("UPDATE %s SET  l=l+[2], s=s-{0}, m=m+{3:3} WHERE a = 1 AND b = 1");
        FBUtilities.waitOnFutures(ks.flush());

        assertRowsIgnoringOrder(execute("SELECT a,b,c FROM %s"), row(1, 1, 1));
        assertRowsIgnoringOrder(execute("SELECT * FROM mv_test1"));
        assertRowsIgnoringOrder(execute("SELECT * FROM mv_test2"));
        assertRowsIgnoringOrder(execute("SELECT * FROM mv_test3"), row(1, 1));
        assertRowsIgnoringOrder(execute("SELECT * FROM mv_test4"));
    }

    @Test
    public void testMVCreationSelectRestrictions() throws Throwable
    {
        createTable("CREATE TABLE %s (a int, b int, c int, d int, e int, PRIMARY KEY((a, b), c, d))");

        execute("USE " + keyspace());
        executeNet(protocolVersion, "USE " + keyspace());

        // IS NOT NULL is required on all PK statements that are not otherwise restricted
        List<String> badStatements = Arrays.asList(
        "CREATE MATERIALIZED VIEW %s AS SELECT * FROM %%s WHERE b IS NOT NULL AND c IS NOT NULL AND d is NOT NULL PRIMARY KEY ((a, b), c, d)",
        "CREATE MATERIALIZED VIEW %s AS SELECT * FROM %%s WHERE a IS NOT NULL AND c IS NOT NULL AND d is NOT NULL PRIMARY KEY ((a, b), c, d)",
        "CREATE MATERIALIZED VIEW %s AS SELECT * FROM %%s WHERE a IS NOT NULL AND b IS NOT NULL AND d is NOT NULL PRIMARY KEY ((a, b), c, d)",
        "CREATE MATERIALIZED VIEW %s AS SELECT * FROM %%s WHERE a IS NOT NULL AND b IS NOT NULL AND c is NOT NULL PRIMARY KEY ((a, b), c, d)",
        "CREATE MATERIALIZED VIEW %s AS SELECT * FROM %%s WHERE a = ? AND b IS NOT NULL AND c is NOT NULL PRIMARY KEY ((a, b), c, d)",
        "CREATE MATERIALIZED VIEW %s AS SELECT * FROM %%s WHERE a = blobAsInt(?) AND b IS NOT NULL AND c is NOT NULL PRIMARY KEY ((a, b), c, d)",
        "CREATE MATERIALIZED VIEW %s AS SELECT * FROM %%s PRIMARY KEY (a, b, c, d)"
        );

        for (String badStatement : badStatements)
        {
            try
            {
                createView("mv1_test", badStatement);
                Assert.fail("Create MV statement should have failed due to missing IS NOT NULL restriction: " + badStatement);
            }
            catch (InvalidQueryException exc) {}
        }

        List<String> goodStatements = Arrays.asList(
        "CREATE MATERIALIZED VIEW %s AS SELECT * FROM %%s WHERE a = 1 AND b = 1 AND c IS NOT NULL AND d is NOT NULL PRIMARY KEY ((a, b), c, d)",
        "CREATE MATERIALIZED VIEW %s AS SELECT * FROM %%s WHERE a IS NOT NULL AND b IS NOT NULL AND c = 1 AND d IS NOT NULL PRIMARY KEY ((a, b), c, d)",
        "CREATE MATERIALIZED VIEW %s AS SELECT * FROM %%s WHERE a IS NOT NULL AND b IS NOT NULL AND c = 1 AND d = 1 PRIMARY KEY ((a, b), c, d)",
        "CREATE MATERIALIZED VIEW %s AS SELECT * FROM %%s WHERE a = 1 AND b = 1 AND c = 1 AND d = 1 PRIMARY KEY ((a, b), c, d)",
        "CREATE MATERIALIZED VIEW %s AS SELECT * FROM %%s WHERE a = 1 AND b = 1 AND c > 1 AND d IS NOT NULL PRIMARY KEY ((a, b), c, d)",
        "CREATE MATERIALIZED VIEW %s AS SELECT * FROM %%s WHERE a = 1 AND b = 1 AND c = 1 AND d IN (1, 2, 3) PRIMARY KEY ((a, b), c, d)",
        "CREATE MATERIALIZED VIEW %s AS SELECT * FROM %%s WHERE a = 1 AND b = 1 AND (c, d) = (1, 1) PRIMARY KEY ((a, b), c, d)",
        "CREATE MATERIALIZED VIEW %s AS SELECT * FROM %%s WHERE a = 1 AND b = 1 AND (c, d) > (1, 1) PRIMARY KEY ((a, b), c, d)",
        "CREATE MATERIALIZED VIEW %s AS SELECT * FROM %%s WHERE a = 1 AND b = 1 AND (c, d) IN ((1, 1), (2, 2)) PRIMARY KEY ((a, b), c, d)",
        "CREATE MATERIALIZED VIEW %s AS SELECT * FROM %%s WHERE a = (int) 1 AND b = 1 AND c = 1 AND d = 1 PRIMARY KEY ((a, b), c, d)",
        "CREATE MATERIALIZED VIEW %s AS SELECT * FROM %%s WHERE a = blobAsInt(intAsBlob(1)) AND b = 1 AND c = 1 AND d = 1 PRIMARY KEY ((a, b), c, d)"
        );

        for (int i = 0; i < goodStatements.size(); i++)
        {
            try
            {
                createView("mv" + i + "_test", goodStatements.get(i));
            }
            catch (Exception e)
            {
                throw new RuntimeException("MV creation failed: " + goodStatements.get(i), e);
            }

            try
            {
                executeNet(protocolVersion, "ALTER MATERIALIZED VIEW mv" + i + "_test WITH compaction = { 'class' : 'LeveledCompactionStrategy' }");
            }
            catch (Exception e)
            {
                throw new RuntimeException("MV alter failed: " + goodStatements.get(i), e);
            }
        }
    }

    @Test
    public void testCaseSensitivity() throws Throwable
    {
        createTable("CREATE TABLE %s (\"theKey\" int, \"theClustering\" int, \"the\"\"Value\" int, PRIMARY KEY (\"theKey\", \"theClustering\"))");

        execute("USE " + keyspace());
        executeNet(protocolVersion, "USE " + keyspace());

        execute("INSERT INTO %s (\"theKey\", \"theClustering\", \"the\"\"Value\") VALUES (?, ?, ?)", 0, 0, 0);
        execute("INSERT INTO %s (\"theKey\", \"theClustering\", \"the\"\"Value\") VALUES (?, ?, ?)", 0, 1, 0);
        execute("INSERT INTO %s (\"theKey\", \"theClustering\", \"the\"\"Value\") VALUES (?, ?, ?)", 1, 0, 0);
        execute("INSERT INTO %s (\"theKey\", \"theClustering\", \"the\"\"Value\") VALUES (?, ?, ?)", 1, 1, 0);

        createView("mv_test", "CREATE MATERIALIZED VIEW %s AS SELECT * FROM %%s " +
                              "WHERE \"theKey\" = 1 AND \"theClustering\" = 1 AND \"the\"\"Value\" IS NOT NULL " +
                              "PRIMARY KEY (\"theKey\", \"theClustering\")");

        while (!SystemKeyspace.isViewBuilt(keyspace(), "mv_test"))
            Thread.sleep(10);
        createView("mv_test2", "CREATE MATERIALIZED VIEW %s AS SELECT \"theKey\", \"theClustering\", \"the\"\"Value\" FROM %%s " +
                               "WHERE \"theKey\" = 1 AND \"theClustering\" = 1 AND \"the\"\"Value\" IS NOT NULL " +
                               "PRIMARY KEY (\"theKey\", \"theClustering\")");
        while (!SystemKeyspace.isViewBuilt(keyspace(), "mv_test2"))
            Thread.sleep(10);

        for (String mvname : Arrays.asList("mv_test", "mv_test2"))
        {
            assertRowsIgnoringOrder(execute("SELECT \"theKey\", \"theClustering\", \"the\"\"Value\" FROM " + mvname),
                                    row(1, 1, 0)
            );
        }

        executeNet(protocolVersion, "ALTER TABLE %s RENAME \"theClustering\" TO \"Col\"");

        for (String mvname : Arrays.asList("mv_test", "mv_test2"))
        {
            assertRowsIgnoringOrder(execute("SELECT \"theKey\", \"Col\", \"the\"\"Value\" FROM " + mvname),
                                    row(1, 1, 0)
            );
        }
    }

    @Test
    public void testFilterWithFunction() throws Throwable
    {
        createTable("CREATE TABLE %s (a int, b int, c int, PRIMARY KEY (a, b))");

        execute("USE " + keyspace());
        executeNet(protocolVersion, "USE " + keyspace());

        execute("INSERT INTO %s (a, b, c) VALUES (?, ?, ?)", 0, 0, 0);
        execute("INSERT INTO %s (a, b, c) VALUES (?, ?, ?)", 0, 1, 1);
        execute("INSERT INTO %s (a, b, c) VALUES (?, ?, ?)", 1, 0, 2);
        execute("INSERT INTO %s (a, b, c) VALUES (?, ?, ?)", 1, 1, 3);

        createView("mv_test", "CREATE MATERIALIZED VIEW %s AS SELECT * FROM %%s " +
                              "WHERE a = blobAsInt(intAsBlob(1)) AND b IS NOT NULL " +
                              "PRIMARY KEY (a, b)");

        while (!SystemKeyspace.isViewBuilt(keyspace(), "mv_test"))
            Thread.sleep(10);

        assertRows(execute("SELECT a, b, c FROM mv_test"),
                   row(1, 0, 2),
                   row(1, 1, 3)
        );

        executeNet(protocolVersion, "ALTER TABLE %s RENAME a TO foo");

        assertRows(execute("SELECT foo, b, c FROM mv_test"),
                   row(1, 0, 2),
                   row(1, 1, 3)
        );
    }

    @Test
    public void testFilterWithTypecast() throws Throwable
    {
        createTable("CREATE TABLE %s (a int, b int, c int, PRIMARY KEY (a, b))");

        execute("USE " + keyspace());
        executeNet(protocolVersion, "USE " + keyspace());

        execute("INSERT INTO %s (a, b, c) VALUES (?, ?, ?)", 0, 0, 0);
        execute("INSERT INTO %s (a, b, c) VALUES (?, ?, ?)", 0, 1, 1);
        execute("INSERT INTO %s (a, b, c) VALUES (?, ?, ?)", 1, 0, 2);
        execute("INSERT INTO %s (a, b, c) VALUES (?, ?, ?)", 1, 1, 3);

        createView("mv_test", "CREATE MATERIALIZED VIEW %s AS SELECT * FROM %%s " +
                              "WHERE a = (int) 1 AND b IS NOT NULL " +
                              "PRIMARY KEY (a, b)");

        while (!SystemKeyspace.isViewBuilt(keyspace(), "mv_test"))
            Thread.sleep(10);

        assertRows(execute("SELECT a, b, c FROM mv_test"),
                   row(1, 0, 2),
                   row(1, 1, 3)
        );

        executeNet(protocolVersion, "ALTER TABLE %s RENAME a TO foo");

        assertRows(execute("SELECT foo, b, c FROM mv_test"),
                   row(1, 0, 2),
                   row(1, 1, 3)
        );
    }

    @Test
    public void testPartitionKeyFilteringUnrestrictedPart() throws Throwable
    {
        List<String> mvPrimaryKeys = Arrays.asList("((a, b), c)", "((b, a), c)", "(a, b, c)", "(c, b, a)", "((c, a), b)");
        for (int i = 0; i < mvPrimaryKeys.size(); i++)
        {
            createTable("CREATE TABLE %s (a int, b int, c int, d int, PRIMARY KEY ((a, b), c))");

            execute("USE " + keyspace());
            executeNet(protocolVersion, "USE " + keyspace());

            execute("INSERT INTO %s (a, b, c, d) VALUES (?, ?, ?, ?)", 0, 0, 0, 0);
            execute("INSERT INTO %s (a, b, c, d) VALUES (?, ?, ?, ?)", 0, 1, 0, 0);
            execute("INSERT INTO %s (a, b, c, d) VALUES (?, ?, ?, ?)", 1, 0, 0, 0);
            execute("INSERT INTO %s (a, b, c, d) VALUES (?, ?, ?, ?)", 1, 0, 1, 0);
            execute("INSERT INTO %s (a, b, c, d) VALUES (?, ?, ?, ?)", 1, 1, 0, 0);
            execute("INSERT INTO %s (a, b, c, d) VALUES (?, ?, ?, ?)", 1, 1, 1, 0);

            logger.info("Testing MV primary key: {}", mvPrimaryKeys.get(i));

            // only accept rows where a = 1
            String viewName= "mv_test" + i;
            createView(viewName, "CREATE MATERIALIZED VIEW %s AS SELECT * FROM %%s WHERE a = 1 AND b IS NOT NULL AND c IS NOT NULL PRIMARY KEY " + mvPrimaryKeys.get(i));

            waitForView(keyspace(), viewName);

            assertRowsIgnoringOrder(execute("SELECT a, b, c, d FROM mv_test" + i),
                                    row(1, 0, 0, 0),
                                    row(1, 0, 1, 0),
                                    row(1, 1, 0, 0),
                                    row(1, 1, 1, 0)
            );

            // insert new rows that do not match the filter
            execute("INSERT INTO %s (a, b, c, d) VALUES (?, ?, ?, ?)", 2, 0, 0, 0);
            execute("INSERT INTO %s (a, b, c, d) VALUES (?, ?, ?, ?)", 2, 1, 0, 0);
            assertRowsIgnoringOrder(execute("SELECT a, b, c, d FROM mv_test" + i),
                                    row(1, 0, 0, 0),
                                    row(1, 0, 1, 0),
                                    row(1, 1, 0, 0),
                                    row(1, 1, 1, 0)
            );

            // insert new row that does match the filter
            execute("INSERT INTO %s (a, b, c, d) VALUES (?, ?, ?, ?)", 1, 1, 2, 0);
            assertRowsIgnoringOrder(execute("SELECT a, b, c, d FROM mv_test" + i),
                                    row(1, 0, 0, 0),
                                    row(1, 0, 1, 0),
                                    row(1, 1, 0, 0),
                                    row(1, 1, 1, 0),
                                    row(1, 1, 2, 0)
            );

            // update rows that don't match the filter
            execute("UPDATE %s SET d = ? WHERE a = ? AND b = ? AND c = ?", 1, 0, 0, 0);
            execute("UPDATE %s SET d = ? WHERE a = ? AND b = ? AND c = ?", 1, 0, 1, 0);
            assertRowsIgnoringOrder(execute("SELECT a, b, c, d FROM mv_test" + i),
                                    row(1, 0, 0, 0),
                                    row(1, 0, 1, 0),
                                    row(1, 1, 0, 0),
                                    row(1, 1, 1, 0),
                                    row(1, 1, 2, 0)
            );

            // update a row that does match the filter
            execute("UPDATE %s SET d = ? WHERE a = ? AND b = ? AND c = ?", 1, 1, 1, 0);
            assertRowsIgnoringOrder(execute("SELECT a, b, c, d FROM mv_test" + i),
                                    row(1, 0, 0, 0),
                                    row(1, 0, 1, 0),
                                    row(1, 1, 0, 1),
                                    row(1, 1, 1, 0),
                                    row(1, 1, 2, 0)
            );

            // delete rows that don't match the filter
            execute("DELETE FROM %s WHERE a = ? AND b = ? AND c = ?", 0, 0, 0);
            execute("DELETE FROM %s WHERE a = ? AND b = ? AND c = ?", 0, 1, 0);
            execute("DELETE FROM %s WHERE a = ? AND b = ?", 0, 0);
            assertRowsIgnoringOrder(execute("SELECT a, b, c, d FROM mv_test" + i),
                                    row(1, 0, 0, 0),
                                    row(1, 0, 1, 0),
                                    row(1, 1, 0, 1),
                                    row(1, 1, 1, 0),
                                    row(1, 1, 2, 0)
            );

            // delete a row that does match the filter
            execute("DELETE FROM %s WHERE a = ? AND b = ? AND c = ?", 1, 1, 0);
            assertRowsIgnoringOrder(execute("SELECT a, b, c, d FROM mv_test" + i),
                                    row(1, 0, 0, 0),
                                    row(1, 0, 1, 0),
                                    row(1, 1, 1, 0),
                                    row(1, 1, 2, 0)
            );

            // delete a partition that matches the filter
            execute("DELETE FROM %s WHERE a = ? AND b = ?", 1, 0);
            assertRowsIgnoringOrder(execute("SELECT a, b, c, d FROM mv_test" + i),
                                    row(1, 1, 1, 0),
                                    row(1, 1, 2, 0));
            execute("DELETE FROM %s WHERE a = ? AND b = ?", 1, 1);
            assertEmpty(execute("SELECT * FROM mv_test" + i));
        }
    }

    @Test
    public void testPartitionKeyFilteringWithSlice() throws Throwable
    {
        List<String> mvPrimaryKeys = Arrays.asList("((a, b), c)", "((b, a), c)", "(a, b, c)", "(c, b, a)", "((c, a), b)");
        for (int i = 0; i < mvPrimaryKeys.size(); i++)
        {
            createTable("CREATE TABLE %s (a int, b int, c int, d int, PRIMARY KEY ((a, b), c))");

            execute("USE " + keyspace());
            executeNet(protocolVersion, "USE " + keyspace());

            execute("INSERT INTO %s (a, b, c, d) VALUES (?, ?, ?, ?)", 0, 0,  1, 1);
            execute("INSERT INTO %s (a, b, c, d) VALUES (?, ?, ?, ?)", 0, 10, 1, 2);
            execute("INSERT INTO %s (a, b, c, d) VALUES (?, ?, ?, ?)", 1, 0,  2, 1);
            execute("INSERT INTO %s (a, b, c, d) VALUES (?, ?, ?, ?)", 1, 10, 2, 2);
            execute("INSERT INTO %s (a, b, c, d) VALUES (?, ?, ?, ?)", 2, 1,  3, 1);
            execute("INSERT INTO %s (a, b, c, d) VALUES (?, ?, ?, ?)", 2, 10, 3, 2);

            logger.info("Testing MV primary key: {}", mvPrimaryKeys.get(i));

            // only accept rows where a = 1
            String viewName= "mv_test" + i;
            createView(viewName, "CREATE MATERIALIZED VIEW %s AS SELECT * FROM %%s WHERE a > 0 AND b > 5 AND c IS NOT NULL PRIMARY KEY " + mvPrimaryKeys.get(i));

            waitForView(keyspace(), viewName);

            assertRowsIgnoringOrder(execute("SELECT a, b, c, d FROM mv_test" + i),
                                    row(1, 10, 2, 2),
                                    row(2, 10, 3, 2)
            );

            // insert new rows that do not match the filter
            execute("INSERT INTO %s (a, b, c, d) VALUES (?, ?, ?, ?)", 2, 0, 0, 0);
            execute("INSERT INTO %s (a, b, c, d) VALUES (?, ?, ?, ?)", 2, 1, 0, 0);
            assertRowsIgnoringOrder(execute("SELECT a, b, c, d FROM mv_test" + i),
                                    row(1, 10, 2, 2),
                                    row(2, 10, 3, 2)
            );

            // insert new row that does match the filter
            execute("INSERT INTO %s (a, b, c, d) VALUES (?, ?, ?, ?)", 3, 10, 4, 2);
            assertRowsIgnoringOrder(execute("SELECT a, b, c, d FROM mv_test" + i),
                                    row(1, 10, 2, 2),
                                    row(2, 10, 3, 2),
                                    row(3, 10, 4, 2)
            );

            // update rows that don't match the filter
            execute("UPDATE %s SET d = ? WHERE a = ? AND b = ? AND c = ?", 1, 0, 0, 0);
            execute("UPDATE %s SET d = ? WHERE a = ? AND b = ? AND c = ?", 1, 0, 1, 0);
            assertRowsIgnoringOrder(execute("SELECT a, b, c, d FROM mv_test" + i),
                                    row(1, 10, 2, 2),
                                    row(2, 10, 3, 2),
                                    row(3, 10, 4, 2)
            );

            // update a row that does match the filter
            execute("UPDATE %s SET d = ? WHERE a = ? AND b = ? AND c = ?", 100, 3, 10, 4);
            assertRowsIgnoringOrder(execute("SELECT a, b, c, d FROM mv_test" + i),
                                    row(1, 10, 2, 2),
                                    row(2, 10, 3, 2),
                                    row(3, 10, 4, 100)
            );

            // delete rows that don't match the filter
            execute("DELETE FROM %s WHERE a = ? AND b = ? AND c = ?", 0, 0, 0);
            execute("DELETE FROM %s WHERE a = ? AND b = ? AND c = ?", 0, 1, 0);
            execute("DELETE FROM %s WHERE a = ? AND b = ?", 0, 0);
            assertRowsIgnoringOrder(execute("SELECT a, b, c, d FROM mv_test" + i),
                                    row(1, 10, 2, 2),
                                    row(2, 10, 3, 2),
                                    row(3, 10, 4, 100)
            );

            // delete a row that does match the filter
            execute("DELETE FROM %s WHERE a = ? AND b = ? AND c = ?", 1, 1, 0);
            assertRowsIgnoringOrder(execute("SELECT a, b, c, d FROM mv_test" + i),
                                    row(1, 10, 2, 2),
                                    row(2, 10, 3, 2),
                                    row(3, 10, 4, 100)
            );

            // delete a partition that matches the filter
            execute("DELETE FROM %s WHERE a = ? AND b = ?", 1, 10);
            assertRowsIgnoringOrder(execute("SELECT a, b, c, d FROM mv_test" + i),
                                    row(2, 10, 3, 2),
                                    row(3, 10, 4, 100));
        }
    }

    @Test
    public void testPartitionKeyRestrictions() throws Throwable
    {
        List<String> mvPrimaryKeys = Arrays.asList("((a, b), c)", "((b, a), c)", "(a, b, c)", "(c, b, a)", "((c, a), b)");
        for (int i = 0; i < mvPrimaryKeys.size(); i++)
        {
            createTable("CREATE TABLE %s (a int, b int, c int, d int, PRIMARY KEY (a, b, c))");

            execute("USE " + keyspace());
            executeNet(protocolVersion, "USE " + keyspace());

            execute("INSERT INTO %s (a, b, c, d) VALUES (?, ?, ?, ?)", 0, 0, 0, 0);
            execute("INSERT INTO %s (a, b, c, d) VALUES (?, ?, ?, ?)", 0, 1, 0, 0);
            execute("INSERT INTO %s (a, b, c, d) VALUES (?, ?, ?, ?)", 1, 0, 0, 0);
            execute("INSERT INTO %s (a, b, c, d) VALUES (?, ?, ?, ?)", 1, 0, 1, 0);
            execute("INSERT INTO %s (a, b, c, d) VALUES (?, ?, ?, ?)", 1, 1, 0, 0);
            execute("INSERT INTO %s (a, b, c, d) VALUES (?, ?, ?, ?)", 1, 1, 1, 0);

            logger.info("Testing MV primary key: {}", mvPrimaryKeys.get(i));

            // only accept rows where a = 1
            createView("mv_test" + i, "CREATE MATERIALIZED VIEW %s AS SELECT * FROM %%s WHERE a = 1 AND b IS NOT NULL AND c IS NOT NULL PRIMARY KEY " + mvPrimaryKeys.get(i));

            while (!SystemKeyspace.isViewBuilt(keyspace(), "mv_test" + i))
                Thread.sleep(10);

            assertRowsIgnoringOrder(execute("SELECT a, b, c, d FROM mv_test" + i),
                                    row(1, 0, 0, 0),
                                    row(1, 0, 1, 0),
                                    row(1, 1, 0, 0),
                                    row(1, 1, 1, 0)
            );

            // insert new rows that do not match the filter
            execute("INSERT INTO %s (a, b, c, d) VALUES (?, ?, ?, ?)", 2, 0, 0, 0);
            execute("INSERT INTO %s (a, b, c, d) VALUES (?, ?, ?, ?)", 2, 1, 0, 0);
            assertRowsIgnoringOrder(execute("SELECT a, b, c, d FROM mv_test" + i),
                                    row(1, 0, 0, 0),
                                    row(1, 0, 1, 0),
                                    row(1, 1, 0, 0),
                                    row(1, 1, 1, 0)
            );

            // insert new row that does match the filter
            execute("INSERT INTO %s (a, b, c, d) VALUES (?, ?, ?, ?)", 1, 1, 2, 0);
            assertRowsIgnoringOrder(execute("SELECT a, b, c, d FROM mv_test" + i),
                                    row(1, 0, 0, 0),
                                    row(1, 0, 1, 0),
                                    row(1, 1, 0, 0),
                                    row(1, 1, 1, 0),
                                    row(1, 1, 2, 0)
            );

            // update rows that don't match the filter
            execute("UPDATE %s SET d = ? WHERE a = ? AND b = ? AND c = ?", 1, 0, 0, 0);
            execute("UPDATE %s SET d = ? WHERE a = ? AND b = ? AND c = ?", 1, 0, 1, 0);
            assertRowsIgnoringOrder(execute("SELECT a, b, c, d FROM mv_test" + i),
                                    row(1, 0, 0, 0),
                                    row(1, 0, 1, 0),
                                    row(1, 1, 0, 0),
                                    row(1, 1, 1, 0),
                                    row(1, 1, 2, 0)
            );

            // update a row that does match the filter
            execute("UPDATE %s SET d = ? WHERE a = ? AND b = ? AND c = ?", 1, 1, 1, 0);
            assertRowsIgnoringOrder(execute("SELECT a, b, c, d FROM mv_test" + i),
                                    row(1, 0, 0, 0),
                                    row(1, 0, 1, 0),
                                    row(1, 1, 0, 1),
                                    row(1, 1, 1, 0),
                                    row(1, 1, 2, 0)
            );

            // delete rows that don't match the filter
            execute("DELETE FROM %s WHERE a = ? AND b = ? AND c = ?", 0, 0, 0);
            execute("DELETE FROM %s WHERE a = ? AND b = ? AND c = ?", 0, 1, 0);
            execute("DELETE FROM %s WHERE a = ? AND b = ?", 0, 0);
            assertRowsIgnoringOrder(execute("SELECT a, b, c, d FROM mv_test" + i),
                                    row(1, 0, 0, 0),
                                    row(1, 0, 1, 0),
                                    row(1, 1, 0, 1),
                                    row(1, 1, 1, 0),
                                    row(1, 1, 2, 0)
            );

            // delete a row that does match the filter
            execute("DELETE FROM %s WHERE a = ? AND b = ? AND c = ?", 1, 1, 0);
            assertRowsIgnoringOrder(execute("SELECT a, b, c, d FROM mv_test" + i),
                                    row(1, 0, 0, 0),
                                    row(1, 0, 1, 0),
                                    row(1, 1, 1, 0),
                                    row(1, 1, 2, 0)
            );

            // delete a partition that matches the filter
            execute("DELETE FROM %s WHERE a = ?", 1);
            assertEmpty(execute("SELECT * FROM mv_test" + i));
        }
    }

    @Test
    public void testCompoundPartitionKeyRestrictions() throws Throwable
    {
        List<String> mvPrimaryKeys = Arrays.asList("((a, b), c)", "((b, a), c)", "(a, b, c)", "(c, b, a)", "((c, a), b)");
        for (int i = 0; i < mvPrimaryKeys.size(); i++)
        {
            createTable("CREATE TABLE %s (a int, b int, c int, d int, PRIMARY KEY ((a, b), c))");

            execute("USE " + keyspace());
            executeNet(protocolVersion, "USE " + keyspace());

            execute("INSERT INTO %s (a, b, c, d) VALUES (?, ?, ?, ?)", 0, 0, 0, 0);
            execute("INSERT INTO %s (a, b, c, d) VALUES (?, ?, ?, ?)", 0, 0, 1, 0);
            execute("INSERT INTO %s (a, b, c, d) VALUES (?, ?, ?, ?)", 0, 1, 0, 0);
            execute("INSERT INTO %s (a, b, c, d) VALUES (?, ?, ?, ?)", 0, 1, 1, 0);
            execute("INSERT INTO %s (a, b, c, d) VALUES (?, ?, ?, ?)", 1, 0, 0, 0);
            execute("INSERT INTO %s (a, b, c, d) VALUES (?, ?, ?, ?)", 1, 0, 1, 0);
            execute("INSERT INTO %s (a, b, c, d) VALUES (?, ?, ?, ?)", 1, 1, 0, 0);
            execute("INSERT INTO %s (a, b, c, d) VALUES (?, ?, ?, ?)", 1, 1, 1, 0);

            logger.info("Testing MV primary key: {}", mvPrimaryKeys.get(i));

            // only accept rows where a = 1 and b = 1
            createView("mv_test" + i, "CREATE MATERIALIZED VIEW %s AS SELECT * FROM %%s WHERE a = 1 AND b = 1 AND c IS NOT NULL PRIMARY KEY " + mvPrimaryKeys.get(i));

            while (!SystemKeyspace.isViewBuilt(keyspace(), "mv_test" + i))
                Thread.sleep(10);

            assertRowsIgnoringOrder(execute("SELECT a, b, c, d FROM mv_test" + i),
                                    row(1, 1, 0, 0),
                                    row(1, 1, 1, 0)
            );

            // insert new rows that do not match the filter
            execute("INSERT INTO %s (a, b, c, d) VALUES (?, ?, ?, ?)", 2, 0, 0, 0);
            execute("INSERT INTO %s (a, b, c, d) VALUES (?, ?, ?, ?)", 2, 1, 0, 0);
            execute("INSERT INTO %s (a, b, c, d) VALUES (?, ?, ?, ?)", 1, 2, 0, 0);
            assertRowsIgnoringOrder(execute("SELECT a, b, c, d FROM mv_test" + i),
                                    row(1, 1, 0, 0),
                                    row(1, 1, 1, 0)
            );

            // insert new row that does match the filter
            execute("INSERT INTO %s (a, b, c, d) VALUES (?, ?, ?, ?)", 1, 1, 2, 0);
            assertRowsIgnoringOrder(execute("SELECT a, b, c, d FROM mv_test" + i),
                                    row(1, 1, 0, 0),
                                    row(1, 1, 1, 0),
                                    row(1, 1, 2, 0)
            );

            // update rows that don't match the filter
            execute("UPDATE %s SET d = ? WHERE a = ? AND b = ? AND c = ?", 1, 0, 0, 0);
            execute("UPDATE %s SET d = ? WHERE a = ? AND b = ? AND c = ?", 1, 1, 0, 0);
            execute("UPDATE %s SET d = ? WHERE a = ? AND b = ? AND c = ?", 1, 0, 1, 0);
            assertRowsIgnoringOrder(execute("SELECT a, b, c, d FROM mv_test" + i),
                                    row(1, 1, 0, 0),
                                    row(1, 1, 1, 0),
                                    row(1, 1, 2, 0)
            );

            // update a row that does match the filter
            execute("UPDATE %s SET d = ? WHERE a = ? AND b = ? AND c = ?", 1, 1, 1, 0);
            assertRowsIgnoringOrder(execute("SELECT a, b, c, d FROM mv_test" + i),
                                    row(1, 1, 0, 1),
                                    row(1, 1, 1, 0),
                                    row(1, 1, 2, 0)
            );

            // delete rows that don't match the filter
            execute("DELETE FROM %s WHERE a = ? AND b = ? AND c = ?", 0, 0, 0);
            execute("DELETE FROM %s WHERE a = ? AND b = ? AND c = ?", 1, 0, 0);
            execute("DELETE FROM %s WHERE a = ? AND b = ? AND c = ?", 0, 1, 0);
            execute("DELETE FROM %s WHERE a = ? AND b = ?", 0, 0);
            assertRowsIgnoringOrder(execute("SELECT a, b, c, d FROM mv_test" + i),
                                    row(1, 1, 0, 1),
                                    row(1, 1, 1, 0),
                                    row(1, 1, 2, 0)
            );

            // delete a row that does match the filter
            execute("DELETE FROM %s WHERE a = ? AND b = ? AND c = ?", 1, 1, 0);
            assertRowsIgnoringOrder(execute("SELECT a, b, c, d FROM mv_test" + i),
                                    row(1, 1, 1, 0),
                                    row(1, 1, 2, 0)
            );

            // delete a partition that matches the filter
            execute("DELETE FROM %s WHERE a = ? AND b = ?", 1, 1);
            assertEmpty(execute("SELECT * FROM mv_test" + i));
        }
    }

    @Test
    public void testCompoundPartitionKeyRestrictionsNotIncludeAll() throws Throwable
    {
        createTable("CREATE TABLE %s (a int, b int, c int, d int, PRIMARY KEY ((a, b), c))");
        execute("USE " + keyspace());
        executeNet(protocolVersion, "USE " + keyspace());

        execute("INSERT INTO %s (a, b, c, d) VALUES (?, ?, ?, ?)", 0, 0, 0, 0);
        execute("INSERT INTO %s (a, b, c, d) VALUES (?, ?, ?, ?)", 0, 0, 1, 0);
        execute("INSERT INTO %s (a, b, c, d) VALUES (?, ?, ?, ?)", 0, 1, 0, 0);
        execute("INSERT INTO %s (a, b, c, d) VALUES (?, ?, ?, ?)", 0, 1, 1, 0);
        execute("INSERT INTO %s (a, b, c, d) VALUES (?, ?, ?, ?)", 1, 0, 0, 0);
        execute("INSERT INTO %s (a, b, c, d) VALUES (?, ?, ?, ?)", 1, 0, 1, 0);
        execute("INSERT INTO %s (a, b, c, d) VALUES (?, ?, ?, ?)", 1, 1, 0, 0);
        execute("INSERT INTO %s (a, b, c, d) VALUES (?, ?, ?, ?)", 1, 1, 1, 0);

        // only accept rows where a = 1 and b = 1, don't include column d in the selection
        createView("mv_test", "CREATE MATERIALIZED VIEW %s AS SELECT a, b, c FROM %%s WHERE a = 1 AND b = 1 AND c IS NOT NULL PRIMARY KEY ((a, b), c)");

        while (!SystemKeyspace.isViewBuilt(keyspace(), "mv_test"))
            Thread.sleep(10);

        assertRows(execute("SELECT * FROM mv_test"),
                   row(1, 1, 0),
                   row(1, 1, 1)
        );

        // insert new rows that do not match the filter
        execute("INSERT INTO %s (a, b, c, d) VALUES (?, ?, ?, ?)", 2, 0, 0, 0);
        execute("INSERT INTO %s (a, b, c, d) VALUES (?, ?, ?, ?)", 2, 1, 0, 0);
        execute("INSERT INTO %s (a, b, c, d) VALUES (?, ?, ?, ?)", 1, 2, 0, 0);
        assertRows(execute("SELECT * FROM mv_test"),
                   row(1, 1, 0),
                   row(1, 1, 1)
        );

        // insert new row that does match the filter
        execute("INSERT INTO %s (a, b, c, d) VALUES (?, ?, ?, ?)", 1, 1, 2, 0);
        assertRows(execute("SELECT * FROM mv_test"),
                   row(1, 1, 0),
                   row(1, 1, 1),
                   row(1, 1, 2)
        );

        // update rows that don't match the filter
        execute("UPDATE %s SET d = ? WHERE a = ? AND b = ? AND c = ?", 1, 0, 0, 0);
        execute("UPDATE %s SET d = ? WHERE a = ? AND b = ? AND c = ?", 1, 1, 0, 0);
        execute("UPDATE %s SET d = ? WHERE a = ? AND b = ? AND c = ?", 1, 0, 1, 0);
        assertRows(execute("SELECT * FROM mv_test"),
                   row(1, 1, 0),
                   row(1, 1, 1),
                   row(1, 1, 2)
        );

        // update a row that does match the filter
        execute("UPDATE %s SET d = ? WHERE a = ? AND b = ? AND c = ?", 1, 1, 1, 0);
        assertRows(execute("SELECT * FROM mv_test"),
                   row(1, 1, 0),
                   row(1, 1, 1),
                   row(1, 1, 2)
        );

        // delete rows that don't match the filter
        execute("DELETE FROM %s WHERE a = ? AND b = ? AND c = ?", 0, 0, 0);
        execute("DELETE FROM %s WHERE a = ? AND b = ? AND c = ?", 1, 0, 0);
        execute("DELETE FROM %s WHERE a = ? AND b = ? AND c = ?", 0, 1, 0);
        execute("DELETE FROM %s WHERE a = ? AND b = ?", 0, 0);
        assertRows(execute("SELECT * FROM mv_test"),
                   row(1, 1, 0),
                   row(1, 1, 1),
                   row(1, 1, 2)
        );

        // delete a row that does match the filter
        execute("DELETE FROM %s WHERE a = ? AND b = ? AND c = ?", 1, 1, 0);
        assertRows(execute("SELECT * FROM mv_test"),
                   row(1, 1, 1),
                   row(1, 1, 2)
        );

        // delete a partition that matches the filter
        execute("DELETE FROM %s WHERE a = ? AND b = ?", 1, 1);
        assertEmpty(execute("SELECT * FROM mv_test"));
    }

    @Test
    public void testClusteringKeyEQRestrictions() throws Throwable
    {
        List<String> mvPrimaryKeys = Arrays.asList("((a, b), c)", "((b, a), c)", "(a, b, c)", "(c, b, a)", "((c, a), b)");
        for (int i = 0; i < mvPrimaryKeys.size(); i++)
        {
            createTable("CREATE TABLE %s (a int, b int, c int, d int, PRIMARY KEY (a, b, c))");

            execute("USE " + keyspace());
            executeNet(protocolVersion, "USE " + keyspace());

            execute("INSERT INTO %s (a, b, c, d) VALUES (?, ?, ?, ?)", 0, 0, 0, 0);
            execute("INSERT INTO %s (a, b, c, d) VALUES (?, ?, ?, ?)", 0, 0, 1, 0);
            execute("INSERT INTO %s (a, b, c, d) VALUES (?, ?, ?, ?)", 0, 1, 0, 0);
            execute("INSERT INTO %s (a, b, c, d) VALUES (?, ?, ?, ?)", 0, 1, 1, 0);
            execute("INSERT INTO %s (a, b, c, d) VALUES (?, ?, ?, ?)", 1, 0, 0, 0);
            execute("INSERT INTO %s (a, b, c, d) VALUES (?, ?, ?, ?)", 1, 0, 1, 0);
            execute("INSERT INTO %s (a, b, c, d) VALUES (?, ?, ?, ?)", 1, 1, 0, 0);
            execute("INSERT INTO %s (a, b, c, d) VALUES (?, ?, ?, ?)", 1, 1, 1, 0);

            logger.info("Testing MV primary key: {}", mvPrimaryKeys.get(i));

            // only accept rows where b = 1
            createView("mv_test" + i, "CREATE MATERIALIZED VIEW %s AS SELECT * FROM %%s WHERE a IS NOT NULL AND b = 1 AND c IS NOT NULL PRIMARY KEY " + mvPrimaryKeys.get(i));

            while (!SystemKeyspace.isViewBuilt(keyspace(), "mv_test" + i))
                Thread.sleep(10);

            assertRowsIgnoringOrder(execute("SELECT a, b, c, d FROM mv_test" + i),
                                    row(0, 1, 0, 0),
                                    row(0, 1, 1, 0),
                                    row(1, 1, 0, 0),
                                    row(1, 1, 1, 0)
            );

            // insert new rows that do not match the filter
            execute("INSERT INTO %s (a, b, c, d) VALUES (?, ?, ?, ?)", 2, 0, 0, 0);
            execute("INSERT INTO %s (a, b, c, d) VALUES (?, ?, ?, ?)", 2, 2, 0, 0);
            assertRowsIgnoringOrder(execute("SELECT a, b, c, d FROM mv_test" + i),
                                    row(0, 1, 0, 0),
                                    row(0, 1, 1, 0),
                                    row(1, 1, 0, 0),
                                    row(1, 1, 1, 0)
            );

            // insert new row that does match the filter
            execute("INSERT INTO %s (a, b, c, d) VALUES (?, ?, ?, ?)", 1, 1, 2, 0);
            assertRowsIgnoringOrder(execute("SELECT a, b, c, d FROM mv_test" + i),
                                    row(0, 1, 0, 0),
                                    row(0, 1, 1, 0),
                                    row(1, 1, 0, 0),
                                    row(1, 1, 1, 0),
                                    row(1, 1, 2, 0)
            );

            // update rows that don't match the filter
            execute("UPDATE %s SET d = ? WHERE a = ? AND b = ? AND c = ?", 1, 2, 0, 0);
            execute("UPDATE %s SET d = ? WHERE a = ? AND b = ? AND c = ?", 1, 2, 2, 0);
            assertRowsIgnoringOrder(execute("SELECT a, b, c, d FROM mv_test" + i),
                                    row(0, 1, 0, 0),
                                    row(0, 1, 1, 0),
                                    row(1, 1, 0, 0),
                                    row(1, 1, 1, 0),
                                    row(1, 1, 2, 0)
            );

            // update a row that does match the filter
            execute("UPDATE %s SET d = ? WHERE a = ? AND b = ? AND c = ?", 1, 1, 1, 0);
            assertRowsIgnoringOrder(execute("SELECT a, b, c, d FROM mv_test" + i),
                                    row(0, 1, 0, 0),
                                    row(0, 1, 1, 0),
                                    row(1, 1, 0, 1),
                                    row(1, 1, 1, 0),
                                    row(1, 1, 2, 0)
            );

            // delete rows that don't match the filter
            execute("DELETE FROM %s WHERE a = ? AND b = ? AND c = ?", 2, 0, 0);
            execute("DELETE FROM %s WHERE a = ? AND b = ? AND c = ?", 2, 2, 0);
            execute("DELETE FROM %s WHERE a = ? AND b = ?", 0, 0);
            assertRowsIgnoringOrder(execute("SELECT a, b, c, d FROM mv_test" + i),
                                    row(0, 1, 0, 0),
                                    row(0, 1, 1, 0),
                                    row(1, 1, 0, 1),
                                    row(1, 1, 1, 0),
                                    row(1, 1, 2, 0)
            );

            // delete a row that does match the filter
            execute("DELETE FROM %s WHERE a = ? AND b = ? AND c = ?", 1, 1, 0);
            assertRowsIgnoringOrder(execute("SELECT a, b, c, d FROM mv_test" + i),
                                    row(0, 1, 0, 0),
                                    row(0, 1, 1, 0),
                                    row(1, 1, 1, 0),
                                    row(1, 1, 2, 0)
            );

            // delete a partition that matches the filter
            execute("DELETE FROM %s WHERE a = ?", 1);
            assertRowsIgnoringOrder(execute("SELECT a, b, c, d FROM mv_test" + i),
                                    row(0, 1, 0, 0),
                                    row(0, 1, 1, 0)
            );

            dropView("mv_test" + i);
            dropTable("DROP TABLE %s");
        }
    }

    @Test
    public void testClusteringKeySliceRestrictions() throws Throwable
    {
        List<String> mvPrimaryKeys = Arrays.asList("((a, b), c)", "((b, a), c)", "(a, b, c)", "(c, b, a)", "((c, a), b)");
        for (int i = 0; i < mvPrimaryKeys.size(); i++)
        {
            createTable("CREATE TABLE %s (a int, b int, c int, d int, PRIMARY KEY (a, b, c))");

            execute("USE " + keyspace());
            executeNet(protocolVersion, "USE " + keyspace());

            execute("INSERT INTO %s (a, b, c, d) VALUES (?, ?, ?, ?)", 0, 0, 0, 0);
            execute("INSERT INTO %s (a, b, c, d) VALUES (?, ?, ?, ?)", 0, 0, 1, 0);
            execute("INSERT INTO %s (a, b, c, d) VALUES (?, ?, ?, ?)", 0, 1, 0, 0);
            execute("INSERT INTO %s (a, b, c, d) VALUES (?, ?, ?, ?)", 0, 1, 1, 0);
            execute("INSERT INTO %s (a, b, c, d) VALUES (?, ?, ?, ?)", 1, 0, 0, 0);
            execute("INSERT INTO %s (a, b, c, d) VALUES (?, ?, ?, ?)", 1, 0, 1, 0);
            execute("INSERT INTO %s (a, b, c, d) VALUES (?, ?, ?, ?)", 1, 1, 0, 0);
            execute("INSERT INTO %s (a, b, c, d) VALUES (?, ?, ?, ?)", 1, 1, 1, 0);

            logger.info("Testing MV primary key: {}", mvPrimaryKeys.get(i));

            createView("mv_test" + i, "CREATE MATERIALIZED VIEW %s AS SELECT * FROM %%s WHERE a IS NOT NULL AND b >= 1 AND c IS NOT NULL PRIMARY KEY " + mvPrimaryKeys.get(i));

            while (!SystemKeyspace.isViewBuilt(keyspace(), "mv_test" + i))
                Thread.sleep(10);

            assertRowsIgnoringOrder(execute("SELECT a, b, c, d FROM mv_test" + i),
                                    row(0, 1, 0, 0),
                                    row(0, 1, 1, 0),
                                    row(1, 1, 0, 0),
                                    row(1, 1, 1, 0)
            );

            // insert new rows that do not match the filter
            execute("INSERT INTO %s (a, b, c, d) VALUES (?, ?, ?, ?)", 2, -1, 0, 0);
            execute("INSERT INTO %s (a, b, c, d) VALUES (?, ?, ?, ?)", 2, 0, 0, 0);
            assertRowsIgnoringOrder(execute("SELECT a, b, c, d FROM mv_test" + i),
                                    row(0, 1, 0, 0),
                                    row(0, 1, 1, 0),
                                    row(1, 1, 0, 0),
                                    row(1, 1, 1, 0)
            );

            // insert new row that does match the filter
            execute("INSERT INTO %s (a, b, c, d) VALUES (?, ?, ?, ?)", 1, 1, 2, 0);
            assertRowsIgnoringOrder(execute("SELECT a, b, c, d FROM mv_test" + i),
                                    row(0, 1, 0, 0),
                                    row(0, 1, 1, 0),
                                    row(1, 1, 0, 0),
                                    row(1, 1, 1, 0),
                                    row(1, 1, 2, 0)
            );

            // update rows that don't match the filter
            execute("UPDATE %s SET d = ? WHERE a = ? AND b = ? AND c = ?", 1, 2, -1, 0);
            execute("UPDATE %s SET d = ? WHERE a = ? AND b = ? AND c = ?", 1, 2, 0, 0);
            assertRowsIgnoringOrder(execute("SELECT a, b, c, d FROM mv_test" + i),
                                    row(0, 1, 0, 0),
                                    row(0, 1, 1, 0),
                                    row(1, 1, 0, 0),
                                    row(1, 1, 1, 0),
                                    row(1, 1, 2, 0)
            );

            // update a row that does match the filter
            execute("UPDATE %s SET d = ? WHERE a = ? AND b = ? AND c = ?", 1, 1, 1, 0);
            assertRowsIgnoringOrder(execute("SELECT a, b, c, d FROM mv_test" + i),
                                    row(0, 1, 0, 0),
                                    row(0, 1, 1, 0),
                                    row(1, 1, 0, 1),
                                    row(1, 1, 1, 0),
                                    row(1, 1, 2, 0)
            );

            // delete rows that don't match the filter
            execute("DELETE FROM %s WHERE a = ? AND b = ? AND c = ?", 2, -1, 0);
            execute("DELETE FROM %s WHERE a = ? AND b = ? AND c = ?", 2, 0, 0);
            execute("DELETE FROM %s WHERE a = ? AND b = ?", 0, 0);
            assertRowsIgnoringOrder(execute("SELECT a, b, c, d FROM mv_test" + i),
                                    row(0, 1, 0, 0),
                                    row(0, 1, 1, 0),
                                    row(1, 1, 0, 1),
                                    row(1, 1, 1, 0),
                                    row(1, 1, 2, 0)
            );

            // delete a row that does match the filter
            execute("DELETE FROM %s WHERE a = ? AND b = ? AND c = ?", 1, 1, 0);
            assertRowsIgnoringOrder(execute("SELECT a, b, c, d FROM mv_test" + i),
                                    row(0, 1, 0, 0),
                                    row(0, 1, 1, 0),
                                    row(1, 1, 1, 0),
                                    row(1, 1, 2, 0)
            );

            // delete a partition that matches the filter
            execute("DELETE FROM %s WHERE a = ?", 1);
            assertRowsIgnoringOrder(execute("SELECT a, b, c, d FROM mv_test" + i),
                                    row(0, 1, 0, 0),
                                    row(0, 1, 1, 0)
            );

            dropView("mv_test" + i);
            dropTable("DROP TABLE %s");
        }
    }

    @Test
    public void testClusteringKeyINRestrictions() throws Throwable
    {
        List<String> mvPrimaryKeys = Arrays.asList("((a, b), c)", "((b, a), c)", "(a, b, c)", "(c, b, a)", "((c, a), b)");
        for (int i = 0; i < mvPrimaryKeys.size(); i++)
        {
            createTable("CREATE TABLE %s (a int, b int, c int, d int, PRIMARY KEY (a, b, c))");

            execute("USE " + keyspace());
            executeNet(protocolVersion, "USE " + keyspace());

            execute("INSERT INTO %s (a, b, c, d) VALUES (?, ?, ?, ?)", 0, 0, 0, 0);
            execute("INSERT INTO %s (a, b, c, d) VALUES (?, ?, ?, ?)", 0, 0, 1, 0);
            execute("INSERT INTO %s (a, b, c, d) VALUES (?, ?, ?, ?)", 0, 1, 0, 0);
            execute("INSERT INTO %s (a, b, c, d) VALUES (?, ?, ?, ?)", 0, 1, 1, 0);
            execute("INSERT INTO %s (a, b, c, d) VALUES (?, ?, ?, ?)", 1, 0, 0, 0);
            execute("INSERT INTO %s (a, b, c, d) VALUES (?, ?, ?, ?)", 1, 0, 1, 0);
            execute("INSERT INTO %s (a, b, c, d) VALUES (?, ?, ?, ?)", 1, 1, 0, 0);
            execute("INSERT INTO %s (a, b, c, d) VALUES (?, ?, ?, ?)", 1, 1, 1, 0);
            execute("INSERT INTO %s (a, b, c, d) VALUES (?, ?, ?, ?)", 1, 2, 1, 0);

            logger.info("Testing MV primary key: {}", mvPrimaryKeys.get(i));

            // only accept rows where b = 1
            createView("mv_test" + i, "CREATE MATERIALIZED VIEW %s AS SELECT * FROM %%s WHERE a IS NOT NULL AND b IN (1, 2) AND c IS NOT NULL PRIMARY KEY " + mvPrimaryKeys.get(i));

            while (!SystemKeyspace.isViewBuilt(keyspace(), "mv_test" + i))
                Thread.sleep(10);

            assertRowsIgnoringOrder(execute("SELECT a, b, c, d FROM mv_test" + i),
                                    row(0, 1, 0, 0),
                                    row(0, 1, 1, 0),
                                    row(1, 1, 0, 0),
                                    row(1, 1, 1, 0),
                                    row(1, 2, 1, 0)
            );

            // insert new rows that do not match the filter
            execute("INSERT INTO %s (a, b, c, d) VALUES (?, ?, ?, ?)", 2, -1, 0, 0);
            execute("INSERT INTO %s (a, b, c, d) VALUES (?, ?, ?, ?)", 2, 0, 0, 0);
            assertRowsIgnoringOrder(execute("SELECT a, b, c, d FROM mv_test" + i),
                                    row(0, 1, 0, 0),
                                    row(0, 1, 1, 0),
                                    row(1, 1, 0, 0),
                                    row(1, 1, 1, 0),
                                    row(1, 2, 1, 0)
            );

            // insert new row that does match the filter
            execute("INSERT INTO %s (a, b, c, d) VALUES (?, ?, ?, ?)", 1, 1, 2, 0);
            assertRowsIgnoringOrder(execute("SELECT a, b, c, d FROM mv_test" + i),
                                    row(0, 1, 0, 0),
                                    row(0, 1, 1, 0),
                                    row(1, 1, 0, 0),
                                    row(1, 1, 1, 0),
                                    row(1, 1, 2, 0),
                                    row(1, 2, 1, 0)
            );

            // update rows that don't match the filter
            execute("UPDATE %s SET d = ? WHERE a = ? AND b = ? AND c = ?", 1, 2, -1, 0);
            execute("UPDATE %s SET d = ? WHERE a = ? AND b = ? AND c = ?", 1, 2, 0, 0);
            assertRowsIgnoringOrder(execute("SELECT a, b, c, d FROM mv_test" + i),
                                    row(0, 1, 0, 0),
                                    row(0, 1, 1, 0),
                                    row(1, 1, 0, 0),
                                    row(1, 1, 1, 0),
                                    row(1, 1, 2, 0),
                                    row(1, 2, 1, 0)
            );

            // update a row that does match the filter
            execute("UPDATE %s SET d = ? WHERE a = ? AND b = ? AND c = ?", 1, 1, 1, 0);
            assertRowsIgnoringOrder(execute("SELECT a, b, c, d FROM mv_test" + i),
                                    row(0, 1, 0, 0),
                                    row(0, 1, 1, 0),
                                    row(1, 1, 0, 1),
                                    row(1, 1, 1, 0),
                                    row(1, 1, 2, 0),
                                    row(1, 2, 1, 0)
            );

            // delete rows that don't match the filter
            execute("DELETE FROM %s WHERE a = ? AND b = ? AND c = ?", 2, -1, 0);
            execute("DELETE FROM %s WHERE a = ? AND b = ? AND c = ?", 2, 0, 0);
            execute("DELETE FROM %s WHERE a = ? AND b = ?", 0, 0);
            assertRowsIgnoringOrder(execute("SELECT a, b, c, d FROM mv_test" + i),
                                    row(0, 1, 0, 0),
                                    row(0, 1, 1, 0),
                                    row(1, 1, 0, 1),
                                    row(1, 1, 1, 0),
                                    row(1, 1, 2, 0),
                                    row(1, 2, 1, 0)
            );

            // delete a row that does match the filter
            execute("DELETE FROM %s WHERE a = ? AND b = ? AND c = ?", 1, 1, 0);
            assertRowsIgnoringOrder(execute("SELECT a, b, c, d FROM mv_test" + i),
                                    row(0, 1, 0, 0),
                                    row(0, 1, 1, 0),
                                    row(1, 1, 1, 0),
                                    row(1, 1, 2, 0),
                                    row(1, 2, 1, 0)
            );

            // delete a partition that matches the filter
            execute("DELETE FROM %s WHERE a = ?", 1);
            assertRowsIgnoringOrder(execute("SELECT a, b, c, d FROM mv_test" + i),
                                    row(0, 1, 0, 0),
                                    row(0, 1, 1, 0)
            );

            dropView("mv_test" + i);
            dropTable("DROP TABLE %s");
        }
    }

    @Test
    public void testClusteringKeyMultiColumnRestrictions() throws Throwable
    {
        List<String> mvPrimaryKeys = Arrays.asList("((a, b), c)", "((b, a), c)", "(a, b, c)", "(c, b, a)", "((c, a), b)");
        for (int i = 0; i < mvPrimaryKeys.size(); i++)
        {
            createTable("CREATE TABLE %s (a int, b int, c int, d int, PRIMARY KEY (a, b, c))");

            execute("USE " + keyspace());
            executeNet(protocolVersion, "USE " + keyspace());

            execute("INSERT INTO %s (a, b, c, d) VALUES (?, ?, ?, ?)", 0, 0, 0, 0);
            execute("INSERT INTO %s (a, b, c, d) VALUES (?, ?, ?, ?)", 0, 0, 1, 0);
            execute("INSERT INTO %s (a, b, c, d) VALUES (?, ?, ?, ?)", 0, 1, 0, 0);
            execute("INSERT INTO %s (a, b, c, d) VALUES (?, ?, ?, ?)", 0, 1, 1, 0);
            execute("INSERT INTO %s (a, b, c, d) VALUES (?, ?, ?, ?)", 1, 0, 0, 0);
            execute("INSERT INTO %s (a, b, c, d) VALUES (?, ?, ?, ?)", 1, 0, 1, 0);
            execute("INSERT INTO %s (a, b, c, d) VALUES (?, ?, ?, ?)", 1, 1, -1, 0);
            execute("INSERT INTO %s (a, b, c, d) VALUES (?, ?, ?, ?)", 1, 1, 0, 0);
            execute("INSERT INTO %s (a, b, c, d) VALUES (?, ?, ?, ?)", 1, 1, 1, 0);

            logger.info("Testing MV primary key: {}", mvPrimaryKeys.get(i));

            // only accept rows where b = 1
            createView("mv_test" + i, "CREATE MATERIALIZED VIEW %s AS SELECT * FROM %%s WHERE a IS NOT NULL AND (b, c) >= (1, 0) PRIMARY KEY " + mvPrimaryKeys.get(i));

            while (!SystemKeyspace.isViewBuilt(keyspace(), "mv_test" + i))
                Thread.sleep(10);

            assertRowsIgnoringOrder(execute("SELECT a, b, c, d FROM mv_test" + i),
                                    row(0, 1, 0, 0),
                                    row(0, 1, 1, 0),
                                    row(1, 1, 0, 0),
                                    row(1, 1, 1, 0)
            );

            // insert new rows that do not match the filter
            execute("INSERT INTO %s (a, b, c, d) VALUES (?, ?, ?, ?)", 2, -1, 0, 0);
            execute("INSERT INTO %s (a, b, c, d) VALUES (?, ?, ?, ?)", 2, 0, 0, 0);
            execute("INSERT INTO %s (a, b, c, d) VALUES (?, ?, ?, ?)", 2, 1, -1, 0);
            assertRowsIgnoringOrder(execute("SELECT a, b, c, d FROM mv_test" + i),
                                    row(0, 1, 0, 0),
                                    row(0, 1, 1, 0),
                                    row(1, 1, 0, 0),
                                    row(1, 1, 1, 0)
            );

            // insert new row that does match the filter
            execute("INSERT INTO %s (a, b, c, d) VALUES (?, ?, ?, ?)", 1, 1, 2, 0);
            assertRowsIgnoringOrder(execute("SELECT a, b, c, d FROM mv_test" + i),
                                    row(0, 1, 0, 0),
                                    row(0, 1, 1, 0),
                                    row(1, 1, 0, 0),
                                    row(1, 1, 1, 0),
                                    row(1, 1, 2, 0)
            );

            // update rows that don't match the filter
            execute("UPDATE %s SET d = ? WHERE a = ? AND b = ? AND c = ?", 1, 1, -1, 0);
            execute("UPDATE %s SET d = ? WHERE a = ? AND b = ? AND c = ?", 1, 2, -1, 0);
            execute("UPDATE %s SET d = ? WHERE a = ? AND b = ? AND c = ?", 1, 2, 0, 0);
            assertRowsIgnoringOrder(execute("SELECT a, b, c, d FROM mv_test" + i),
                                    row(0, 1, 0, 0),
                                    row(0, 1, 1, 0),
                                    row(1, 1, 0, 0),
                                    row(1, 1, 1, 0),
                                    row(1, 1, 2, 0)
            );

            // update a row that does match the filter
            execute("UPDATE %s SET d = ? WHERE a = ? AND b = ? AND c = ?", 1, 1, 1, 0);
            assertRowsIgnoringOrder(execute("SELECT a, b, c, d FROM mv_test" + i),
                                    row(0, 1, 0, 0),
                                    row(0, 1, 1, 0),
                                    row(1, 1, 0, 1),
                                    row(1, 1, 1, 0),
                                    row(1, 1, 2, 0)
            );

            // delete rows that don't match the filter
            execute("DELETE FROM %s WHERE a = ? AND b = ? AND c = ?", 1, 1, -1);
            execute("DELETE FROM %s WHERE a = ? AND b = ? AND c = ?", 2, -1, 0);
            execute("DELETE FROM %s WHERE a = ? AND b = ? AND c = ?", 2, 0, 0);
            execute("DELETE FROM %s WHERE a = ? AND b = ?", 0, 0);
            assertRowsIgnoringOrder(execute("SELECT a, b, c, d FROM mv_test" + i),
                                    row(0, 1, 0, 0),
                                    row(0, 1, 1, 0),
                                    row(1, 1, 0, 1),
                                    row(1, 1, 1, 0),
                                    row(1, 1, 2, 0)
            );

            // delete a row that does match the filter
            execute("DELETE FROM %s WHERE a = ? AND b = ? AND c = ?", 1, 1, 0);
            assertRowsIgnoringOrder(execute("SELECT a, b, c, d FROM mv_test" + i),
                                    row(0, 1, 0, 0),
                                    row(0, 1, 1, 0),
                                    row(1, 1, 1, 0),
                                    row(1, 1, 2, 0)
            );

            // delete a partition that matches the filter
            execute("DELETE FROM %s WHERE a = ?", 1);
            assertRowsIgnoringOrder(execute("SELECT a, b, c, d FROM mv_test" + i),
                                    row(0, 1, 0, 0),
                                    row(0, 1, 1, 0)
            );

            dropView("mv_test" + i);
            dropTable("DROP TABLE %s");
        }
    }

    @Test
    public void testClusteringKeyFilteringRestrictions() throws Throwable
    {
        List<String> mvPrimaryKeys = Arrays.asList("((a, b), c)", "((b, a), c)", "(a, b, c)", "(c, b, a)", "((c, a), b)");
        for (int i = 0; i < mvPrimaryKeys.size(); i++)
        {
            createTable("CREATE TABLE %s (a int, b int, c int, d int, PRIMARY KEY (a, b, c))");

            execute("USE " + keyspace());
            executeNet(protocolVersion, "USE " + keyspace());

            execute("INSERT INTO %s (a, b, c, d) VALUES (?, ?, ?, ?)", 0, 0, 0, 0);
            execute("INSERT INTO %s (a, b, c, d) VALUES (?, ?, ?, ?)", 0, 0, 1, 0);
            execute("INSERT INTO %s (a, b, c, d) VALUES (?, ?, ?, ?)", 0, 1, 0, 0);
            execute("INSERT INTO %s (a, b, c, d) VALUES (?, ?, ?, ?)", 0, 1, 1, 0);
            execute("INSERT INTO %s (a, b, c, d) VALUES (?, ?, ?, ?)", 1, 0, 0, 0);
            execute("INSERT INTO %s (a, b, c, d) VALUES (?, ?, ?, ?)", 1, 0, 1, 0);
            execute("INSERT INTO %s (a, b, c, d) VALUES (?, ?, ?, ?)", 1, 1, -1, 0);
            execute("INSERT INTO %s (a, b, c, d) VALUES (?, ?, ?, ?)", 1, 1, 0, 0);
            execute("INSERT INTO %s (a, b, c, d) VALUES (?, ?, ?, ?)", 1, 1, 1, 0);

            logger.info("Testing MV primary key: {}", mvPrimaryKeys.get(i));

            // only accept rows where b = 1
            createView("mv_test" + i, "CREATE MATERIALIZED VIEW %s AS SELECT * FROM %%s WHERE a IS NOT NULL AND b IS NOT NULL AND c = 1 PRIMARY KEY " + mvPrimaryKeys.get(i));

            while (!SystemKeyspace.isViewBuilt(keyspace(), "mv_test" + i))
                Thread.sleep(10);

            assertRowsIgnoringOrder(execute("SELECT a, b, c, d FROM mv_test" + i),
                                    row(0, 0, 1, 0),
                                    row(0, 1, 1, 0),
                                    row(1, 0, 1, 0),
                                    row(1, 1, 1, 0)
            );

            // insert new rows that do not match the filter
            execute("INSERT INTO %s (a, b, c, d) VALUES (?, ?, ?, ?)", 2, 0, 0, 0);
            execute("INSERT INTO %s (a, b, c, d) VALUES (?, ?, ?, ?)", 2, 1, -1, 0);
            assertRowsIgnoringOrder(execute("SELECT a, b, c, d FROM mv_test" + i),
                                    row(0, 0, 1, 0),
                                    row(0, 1, 1, 0),
                                    row(1, 0, 1, 0),
                                    row(1, 1, 1, 0)
            );

            // insert new row that does match the filter
            execute("INSERT INTO %s (a, b, c, d) VALUES (?, ?, ?, ?)", 1, 2, 1, 0);
            assertRowsIgnoringOrder(execute("SELECT a, b, c, d FROM mv_test" + i),
                                    row(0, 0, 1, 0),
                                    row(0, 1, 1, 0),
                                    row(1, 0, 1, 0),
                                    row(1, 1, 1, 0),
                                    row(1, 2, 1, 0)
            );

            // update rows that don't match the filter
            execute("UPDATE %s SET d = ? WHERE a = ? AND b = ? AND c = ?", 1, 1, -1, 0);
            execute("UPDATE %s SET d = ? WHERE a = ? AND b = ? AND c = ?", 1, 2, 0, 0);
            assertRowsIgnoringOrder(execute("SELECT a, b, c, d FROM mv_test" + i),
                                    row(0, 0, 1, 0),
                                    row(0, 1, 1, 0),
                                    row(1, 0, 1, 0),
                                    row(1, 1, 1, 0),
                                    row(1, 2, 1, 0)
            );

            // update a row that does match the filter
            execute("UPDATE %s SET d = ? WHERE a = ? AND b = ? AND c = ?", 2, 1, 1, 1);
            assertRowsIgnoringOrder(execute("SELECT a, b, c, d FROM mv_test" + i),
                                    row(0, 0, 1, 0),
                                    row(0, 1, 1, 0),
                                    row(1, 0, 1, 0),
                                    row(1, 1, 1, 2),
                                    row(1, 2, 1, 0)
            );

            // delete rows that don't match the filter
            execute("DELETE FROM %s WHERE a = ? AND b = ? AND c = ?", 1, 1, -1);
            execute("DELETE FROM %s WHERE a = ? AND b = ? AND c = ?", 2, -1, 0);
            execute("DELETE FROM %s WHERE a = ? AND b = ? AND c = ?", 2, 0, 0);
            execute("DELETE FROM %s WHERE a = ? AND b = ?", 0, -1);
            assertRowsIgnoringOrder(execute("SELECT a, b, c, d FROM mv_test" + i),
                                    row(0, 0, 1, 0),
                                    row(0, 1, 1, 0),
                                    row(1, 0, 1, 0),
                                    row(1, 1, 1, 2),
                                    row(1, 2, 1, 0)
            );

            // delete a row that does match the filter
            execute("DELETE FROM %s WHERE a = ? AND b = ? AND c = ?", 1, 1, 1);
            assertRowsIgnoringOrder(execute("SELECT a, b, c, d FROM mv_test" + i),
                                    row(0, 0, 1, 0),
                                    row(0, 1, 1, 0),
                                    row(1, 0, 1, 0),
                                    row(1, 2, 1, 0)
            );

            // delete a partition that matches the filter
            execute("DELETE FROM %s WHERE a = ?", 1);
            assertRowsIgnoringOrder(execute("SELECT a, b, c, d FROM mv_test" + i),
                                    row(0, 0, 1, 0),
                                    row(0, 1, 1, 0)
            );

            // insert a partition with one matching and one non-matching row using a batch (CASSANDRA-10614)
            String tableName = KEYSPACE + "." + currentTable();
            execute("BEGIN BATCH " +
                    "INSERT INTO " + tableName + " (a, b, c, d) VALUES (?, ?, ?, ?); " +
                    "INSERT INTO " + tableName + " (a, b, c, d) VALUES (?, ?, ?, ?); " +
                    "APPLY BATCH",
                    4, 4, 0, 0,
                    4, 4, 1, 1);
            assertRowsIgnoringOrder(execute("SELECT a, b, c, d FROM mv_test" + i),
                                    row(0, 0, 1, 0),
                                    row(0, 1, 1, 0),
                                    row(4, 4, 1, 1)
            );

            dropView("mv_test" + i);
            dropTable("DROP TABLE %s");
        }
    }

    @Test
    public void testPartitionKeyAndClusteringKeyFilteringRestrictions() throws Throwable
    {
        List<String> mvPrimaryKeys = Arrays.asList("((a, b), c)", "((b, a), c)", "(a, b, c)", "(c, b, a)", "((c, a), b)");
        for (int i = 0; i < mvPrimaryKeys.size(); i++)
        {
            createTable("CREATE TABLE %s (a int, b int, c int, d int, PRIMARY KEY (a, b, c))");

            execute("USE " + keyspace());
            executeNet(protocolVersion, "USE " + keyspace());

            execute("INSERT INTO %s (a, b, c, d) VALUES (?, ?, ?, ?)", 0, 0, 0, 0);
            execute("INSERT INTO %s (a, b, c, d) VALUES (?, ?, ?, ?)", 0, 0, 1, 0);
            execute("INSERT INTO %s (a, b, c, d) VALUES (?, ?, ?, ?)", 0, 1, 0, 0);
            execute("INSERT INTO %s (a, b, c, d) VALUES (?, ?, ?, ?)", 0, 1, 1, 0);
            execute("INSERT INTO %s (a, b, c, d) VALUES (?, ?, ?, ?)", 1, 0, 0, 0);
            execute("INSERT INTO %s (a, b, c, d) VALUES (?, ?, ?, ?)", 1, 0, 1, 0);
            execute("INSERT INTO %s (a, b, c, d) VALUES (?, ?, ?, ?)", 1, 1, -1, 0);
            execute("INSERT INTO %s (a, b, c, d) VALUES (?, ?, ?, ?)", 1, 1, 0, 0);
            execute("INSERT INTO %s (a, b, c, d) VALUES (?, ?, ?, ?)", 1, 1, 1, 0);

            logger.info("Testing MV primary key: {}", mvPrimaryKeys.get(i));

            // only accept rows where b = 1
            createView("mv_test" + i, "CREATE MATERIALIZED VIEW %s AS SELECT * FROM %%s WHERE a = 1 AND b IS NOT NULL AND c = 1 PRIMARY KEY " + mvPrimaryKeys.get(i));

            while (!SystemKeyspace.isViewBuilt(keyspace(), "mv_test" + i))
                Thread.sleep(10);

            assertRowsIgnoringOrder(execute("SELECT a, b, c, d FROM mv_test" + i),
                                    row(1, 0, 1, 0),
                                    row(1, 1, 1, 0)
            );

            // insert new rows that do not match the filter
            execute("INSERT INTO %s (a, b, c, d) VALUES (?, ?, ?, ?)", 0, 0, 1, 0);
            execute("INSERT INTO %s (a, b, c, d) VALUES (?, ?, ?, ?)", 1, 1, 0, 0);
            assertRowsIgnoringOrder(execute("SELECT a, b, c, d FROM mv_test" + i),
                                    row(1, 0, 1, 0),
                                    row(1, 1, 1, 0)
            );

            // insert new row that does match the filter
            execute("INSERT INTO %s (a, b, c, d) VALUES (?, ?, ?, ?)", 1, 2, 1, 0);
            assertRowsIgnoringOrder(execute("SELECT a, b, c, d FROM mv_test" + i),
                                    row(1, 0, 1, 0),
                                    row(1, 1, 1, 0),
                                    row(1, 2, 1, 0)
            );

            // update rows that don't match the filter
            execute("UPDATE %s SET d = ? WHERE a = ? AND b = ? AND c = ?", 1, 1, -1, 0);
            execute("UPDATE %s SET d = ? WHERE a = ? AND b = ? AND c = ?", 0, 1, 1, 0);
            assertRowsIgnoringOrder(execute("SELECT a, b, c, d FROM mv_test" + i),
                                    row(1, 0, 1, 0),
                                    row(1, 1, 1, 0),
                                    row(1, 2, 1, 0)
            );

            // update a row that does match the filter
            execute("UPDATE %s SET d = ? WHERE a = ? AND b = ? AND c = ?", 2, 1, 1, 1);
            assertRowsIgnoringOrder(execute("SELECT a, b, c, d FROM mv_test" + i),
                                    row(1, 0, 1, 0),
                                    row(1, 1, 1, 2),
                                    row(1, 2, 1, 0)
            );

            // delete rows that don't match the filter
            execute("DELETE FROM %s WHERE a = ? AND b = ? AND c = ?", 1, 1, -1);
            execute("DELETE FROM %s WHERE a = ? AND b = ? AND c = ?", 2, 0, 1);
            execute("DELETE FROM %s WHERE a = ?", 0);
            assertRowsIgnoringOrder(execute("SELECT a, b, c, d FROM mv_test" + i),
                                    row(1, 0, 1, 0),
                                    row(1, 1, 1, 2),
                                    row(1, 2, 1, 0)
            );

            // delete a row that does match the filter
            execute("DELETE FROM %s WHERE a = ? AND b = ? AND c = ?", 1, 1, 1);
            assertRowsIgnoringOrder(execute("SELECT a, b, c, d FROM mv_test" + i),
                                    row(1, 0, 1, 0),
                                    row(1, 2, 1, 0)
            );

            // delete a partition that matches the filter
            execute("DELETE FROM %s WHERE a = ?", 1);
            assertEmpty(execute("SELECT a, b, c, d FROM mv_test" + i));

            dropView("mv_test" + i);
            dropTable("DROP TABLE %s");
        }
    }

    @Test
    public void testAllTypes() throws Throwable
    {
        String myType = createType("CREATE TYPE %s (a int, b uuid, c set<text>)");
        String columnNames = "asciival, " +
                             "bigintval, " +
                             "blobval, " +
                             "booleanval, " +
                             "dateval, " +
                             "decimalval, " +
                             "doubleval, " +
                             "floatval, " +
                             "inetval, " +
                             "intval, " +
                             "textval, " +
                             "timeval, " +
                             "timestampval, " +
                             "timeuuidval, " +
                             "uuidval," +
                             "varcharval, " +
                             "varintval, " +
                             "frozenlistval, " +
                             "frozensetval, " +
                             "frozenmapval, " +
                             "tupleval, " +
                             "udtval";

        createTable(
                    "CREATE TABLE %s (" +
                            "asciival ascii, " +
                            "bigintval bigint, " +
                            "blobval blob, " +
                            "booleanval boolean, " +
                            "dateval date, " +
                            "decimalval decimal, " +
                            "doubleval double, " +
                            "floatval float, " +
                            "inetval inet, " +
                            "intval int, " +
                            "textval text, " +
                            "timeval time, " +
                            "timestampval timestamp, " +
                            "timeuuidval timeuuid, " +
                            "uuidval uuid," +
                            "varcharval varchar, " +
                            "varintval varint, " +
                            "frozenlistval frozen<list<int>>, " +
                            "frozensetval frozen<set<uuid>>, " +
                            "frozenmapval frozen<map<ascii, int>>," +
                            "tupleval frozen<tuple<int, ascii, uuid>>," +
                            "udtval frozen<" + myType + ">, " +
                            "PRIMARY KEY (" + columnNames + "))");

        execute("USE " + keyspace());
        executeNet(protocolVersion, "USE " + keyspace());


        createView(
                   "mv_test",
                   "CREATE MATERIALIZED VIEW %s AS SELECT * FROM %%s WHERE " +
                           "asciival = 'abc' AND " +
                           "bigintval = 123 AND " +
                           "blobval = 0xfeed AND " +
                           "booleanval = true AND " +
                           "dateval = '1987-03-23' AND " +
                           "decimalval = 123.123 AND " +
                           "doubleval = 123.123 AND " +
                           "floatval = 123.123 AND " +
                           "inetval = '127.0.0.1' AND " +
                           "intval = 123 AND " +
                           "textval = 'abc' AND " +
                           "timeval = '07:35:07.000111222' AND " +
                           "timestampval = 123123123 AND " +
                           "timeuuidval = 6BDDC89A-5644-11E4-97FC-56847AFE9799 AND " +
                           "uuidval = 6BDDC89A-5644-11E4-97FC-56847AFE9799 AND " +
                           "varcharval = 'abc' AND " +
                           "varintval = 123123123 AND " +
                           "frozenlistval = [1, 2, 3] AND " +
                           "frozensetval = {6BDDC89A-5644-11E4-97FC-56847AFE9799} AND " +
                           "frozenmapval = {'a': 1, 'b': 2} AND " +
                           "tupleval = (1, 'foobar', 6BDDC89A-5644-11E4-97FC-56847AFE9799) AND " +
                           "udtval = {a: 1, b: 6BDDC89A-5644-11E4-97FC-56847AFE9799, c: {'foo', 'bar'}} " +
                           "PRIMARY KEY (" + columnNames + ")");

        execute("INSERT INTO %s (" + columnNames + ") VALUES (" +
                "'abc'," +
                "123," +
                "0xfeed," +
                "true," +
                "'1987-03-23'," +
                "123.123," +
                "123.123," +
                "123.123," +
                "'127.0.0.1'," +
                "123," +
                "'abc'," +
                "'07:35:07.000111222'," +
                "123123123," +
                "6BDDC89A-5644-11E4-97FC-56847AFE9799," +
                "6BDDC89A-5644-11E4-97FC-56847AFE9799," +
                "'abc'," +
                "123123123," +
                "[1, 2, 3]," +
                "{6BDDC89A-5644-11E4-97FC-56847AFE9799}," +
                "{'a': 1, 'b': 2}," +
                "(1, 'foobar', 6BDDC89A-5644-11E4-97FC-56847AFE9799)," +
                "{a: 1, b: 6BDDC89A-5644-11E4-97FC-56847AFE9799, c: {'foo', 'bar'}})");

        assert !execute("SELECT * FROM mv_test").isEmpty();

        executeNet(protocolVersion, "ALTER TABLE %s RENAME inetval TO foo");
        assert !execute("SELECT * FROM mv_test").isEmpty();
    }

    @Test
    public void testMVCreationWithNonPrimaryRestrictions() throws Throwable
    {
        createTable("CREATE TABLE %s (a int, b int, c int, d int, PRIMARY KEY (a, b))");

        execute("USE " + keyspace());
        executeNet(protocolVersion, "USE " + keyspace());

        try {
            createView("mv_test", "CREATE MATERIALIZED VIEW %s AS SELECT * FROM %%s WHERE b IS NOT NULL AND c IS NOT NULL AND d = 1 PRIMARY KEY (a, b, c)");
            dropView("mv_test");
        } catch(Exception e) {
            throw new RuntimeException("MV creation with non primary column restrictions failed.", e);
        }

        dropTable("DROP TABLE %s");
    }

    @Test
    public void testNonPrimaryRestrictions() throws Throwable
    {
        createTable("CREATE TABLE %s (a int, b int, c int, d int, PRIMARY KEY (a, b))");

        execute("USE " + keyspace());
        executeNet(protocolVersion, "USE " + keyspace());

        execute("INSERT INTO %s (a, b, c, d) VALUES (?, ?, ?, ?)", 0, 0, 0, 0);
        execute("INSERT INTO %s (a, b, c, d) VALUES (?, ?, ?, ?)", 0, 0, 1, 0);
        execute("INSERT INTO %s (a, b, c, d) VALUES (?, ?, ?, ?)", 0, 1, 0, 0);
        execute("INSERT INTO %s (a, b, c, d) VALUES (?, ?, ?, ?)", 0, 1, 1, 0);
        execute("INSERT INTO %s (a, b, c, d) VALUES (?, ?, ?, ?)", 1, 0, 0, 0);
        execute("INSERT INTO %s (a, b, c, d) VALUES (?, ?, ?, ?)", 1, 0, 1, 0);
        execute("INSERT INTO %s (a, b, c, d) VALUES (?, ?, ?, ?)", 1, 1, 0, 0);
        execute("INSERT INTO %s (a, b, c, d) VALUES (?, ?, ?, ?)", 1, 1, 1, 0);

        // only accept rows where c = 1
        createView("mv_test", "CREATE MATERIALIZED VIEW %s AS SELECT * FROM %%s WHERE a IS NOT NULL AND b IS NOT NULL AND c IS NOT NULL AND c = 1 PRIMARY KEY (a, b, c)");

        while (!SystemKeyspace.isViewBuilt(keyspace(), "mv_test"))
            Thread.sleep(10);

        assertRowsIgnoringOrder(execute("SELECT a, b, c, d FROM mv_test"),
            row(0, 0, 1, 0),
            row(0, 1, 1, 0),
            row(1, 0, 1, 0),
            row(1, 1, 1, 0)
        );

        // insert new rows that do not match the filter
        execute("INSERT INTO %s (a, b, c, d) VALUES (?, ?, ?, ?)", 2, 0, 0, 0);
        execute("INSERT INTO %s (a, b, c, d) VALUES (?, ?, ?, ?)", 2, 1, 2, 0);
        assertRowsIgnoringOrder(execute("SELECT a, b, c, d FROM mv_test"),
            row(0, 0, 1, 0),
            row(0, 1, 1, 0),
            row(1, 0, 1, 0),
            row(1, 1, 1, 0)
        );

        // insert new row that does match the filter
        execute("INSERT INTO %s (a, b, c, d) VALUES (?, ?, ?, ?)", 1, 2, 1, 0);
        assertRowsIgnoringOrder(execute("SELECT a, b, c, d FROM mv_test"),
            row(0, 0, 1, 0),
            row(0, 1, 1, 0),
            row(1, 0, 1, 0),
            row(1, 1, 1, 0),
            row(1, 2, 1, 0)
        );

        // update rows that don't match the filter
        execute("UPDATE %s SET d = ? WHERE a = ? AND b = ?", 2, 2, 0);
        execute("UPDATE %s SET d = ? WHERE a = ? AND b = ?", 1, 2, 1);
        assertRowsIgnoringOrder(execute("SELECT a, b, c, d FROM mv_test"),
            row(0, 0, 1, 0),
            row(0, 1, 1, 0),
            row(1, 0, 1, 0),
            row(1, 1, 1, 0),
            row(1, 2, 1, 0)
        );

        // update a row that does match the filter
        execute("UPDATE %s SET d = ? WHERE a = ? AND b = ?", 1, 1, 0);
        assertRowsIgnoringOrder(execute("SELECT a, b, c, d FROM mv_test"),
            row(0, 0, 1, 0),
            row(0, 1, 1, 0),
            row(1, 0, 1, 1),
            row(1, 1, 1, 0),
            row(1, 2, 1, 0)
        );

        // delete rows that don't match the filter
        execute("DELETE FROM %s WHERE a = ? AND b = ?", 2, 0);
        assertRowsIgnoringOrder(execute("SELECT a, b, c, d FROM mv_test"),
            row(0, 0, 1, 0),
            row(0, 1, 1, 0),
            row(1, 0, 1, 1),
            row(1, 1, 1, 0),
            row(1, 2, 1, 0)
        );

        // delete a row that does match the filter
        execute("DELETE FROM %s WHERE a = ? AND b = ?", 1, 2);
        assertRowsIgnoringOrder(execute("SELECT a, b, c, d FROM mv_test"),
            row(0, 0, 1, 0),
            row(0, 1, 1, 0),
            row(1, 0, 1, 1),
            row(1, 1, 1, 0)
        );

        // delete a partition that matches the filter
        execute("DELETE FROM %s WHERE a = ?", 1);
        assertRowsIgnoringOrder(execute("SELECT a, b, c, d FROM mv_test"),
            row(0, 0, 1, 0),
            row(0, 1, 1, 0)
        );

        dropView("mv_test");
        dropTable("DROP TABLE %s");
    }

    @Test
    public void complexRestrictedTimestampUpdateTestWithFlush() throws Throwable
    {
        complexRestrictedTimestampUpdateTest(true);
    }

    @Test
    public void complexRestrictedTimestampUpdateTestWithoutFlush() throws Throwable
    {
        complexRestrictedTimestampUpdateTest(false);
    }

    public void complexRestrictedTimestampUpdateTest(boolean flush) throws Throwable
    {
        createTable("CREATE TABLE %s (a int, b int, c int, d int, e int, PRIMARY KEY (a, b))");

        execute("USE " + keyspace());
        executeNet(protocolVersion, "USE " + keyspace());
        Keyspace ks = Keyspace.open(keyspace());

        createView("mv", "CREATE MATERIALIZED VIEW %s AS SELECT * FROM %%s WHERE a IS NOT NULL AND b IS NOT NULL AND c IS NOT NULL AND c = 1 PRIMARY KEY (c, a, b)");
        ks.getColumnFamilyStore("mv").disableAutoCompaction();

        //Set initial values TS=0, matching the restriction and verify view
        executeNet(protocolVersion, "INSERT INTO %s (a, b, c, d) VALUES (0, 0, 1, 0) USING TIMESTAMP 0");
        assertRows(execute("SELECT d from mv WHERE c = ? and a = ? and b = ?", 1, 0, 0), row(0));

        if (flush)
            FBUtilities.waitOnFutures(ks.flush());

        //update c's timestamp TS=2
        executeNet(protocolVersion, "UPDATE %s USING TIMESTAMP 2 SET c = ? WHERE a = ? and b = ? ", 1, 0, 0);
        assertRows(execute("SELECT d from mv WHERE c = ? and a = ? and b = ?", 1, 0, 0), row(0));

        if (flush)
            FBUtilities.waitOnFutures(ks.flush());

        //change c's value and TS=3, tombstones c=1 and adds c=0 record
        executeNet(protocolVersion, "UPDATE %s USING TIMESTAMP 3 SET c = ? WHERE a = ? and b = ? ", 0, 0, 0);
        assertRows(execute("SELECT d from mv WHERE c = ? and a = ? and b = ?", 0, 0, 0));

        if(flush)
        {
            ks.getColumnFamilyStore("mv").forceMajorCompaction();
            FBUtilities.waitOnFutures(ks.flush());
        }

        //change c's value back to 1 with TS=4, check we can see d
        executeNet(protocolVersion, "UPDATE %s USING TIMESTAMP 4 SET c = ? WHERE a = ? and b = ? ", 1, 0, 0);
        if (flush)
        {
            ks.getColumnFamilyStore("mv").forceMajorCompaction();
            FBUtilities.waitOnFutures(ks.flush());
        }

        assertRows(execute("SELECT d, e from mv WHERE c = ? and a = ? and b = ?", 1, 0, 0), row(0, null));


        //Add e value @ TS=1
        executeNet(protocolVersion, "UPDATE %s USING TIMESTAMP 1 SET e = ? WHERE a = ? and b = ? ", 1, 0, 0);
        assertRows(execute("SELECT d, e from mv WHERE c = ? and a = ? and b = ?", 1, 0, 0), row(0, 1));

        if (flush)
            FBUtilities.waitOnFutures(ks.flush());


        //Change d value @ TS=2
        executeNet(protocolVersion, "UPDATE %s USING TIMESTAMP 2 SET d = ? WHERE a = ? and b = ? ", 2, 0, 0);
        assertRows(execute("SELECT d from mv WHERE c = ? and a = ? and b = ?", 1, 0, 0), row(2));

        if (flush)
            FBUtilities.waitOnFutures(ks.flush());


        //Change d value @ TS=3
        executeNet(protocolVersion, "UPDATE %s USING TIMESTAMP 3 SET d = ? WHERE a = ? and b = ? ", 1, 0, 0);
        assertRows(execute("SELECT d from mv WHERE c = ? and a = ? and b = ?", 1, 0, 0), row(1));


        //Tombstone c
        executeNet(protocolVersion, "DELETE FROM %s WHERE a = ? and b = ?", 0, 0);
        assertRows(execute("SELECT d from mv"));

        //Add back without D
        executeNet(protocolVersion, "INSERT INTO %s (a, b, c) VALUES (0, 0, 1)");

        //Make sure D doesn't pop back in.
        assertRows(execute("SELECT d from mv WHERE c = ? and a = ? and b = ?", 1, 0, 0), row((Object) null));


        //New partition
        // insert a row with timestamp 0
        executeNet(protocolVersion, "INSERT INTO %s (a, b, c, d, e) VALUES (?, ?, ?, ?, ?) USING TIMESTAMP 0", 1, 0, 1, 0, 0);

        // overwrite pk and e with timestamp 1, but don't overwrite d
        executeNet(protocolVersion, "INSERT INTO %s (a, b, c, e) VALUES (?, ?, ?, ?) USING TIMESTAMP 1", 1, 0, 1, 0);

        // delete with timestamp 0 (which should only delete d)
        executeNet(protocolVersion, "DELETE FROM %s USING TIMESTAMP 0 WHERE a = ? AND b = ?", 1, 0);
        assertRows(execute("SELECT a, b, c, d, e from mv WHERE c = ? and a = ? and b = ?", 1, 1, 0),
            row(1, 0, 1, null, 0)
        );

        executeNet(protocolVersion, "UPDATE %s USING TIMESTAMP 2 SET c = ? WHERE a = ? AND b = ?", 1, 1, 1);
        executeNet(protocolVersion, "UPDATE %s USING TIMESTAMP 3 SET c = ? WHERE a = ? AND b = ?", 1, 1, 0);
        assertRows(execute("SELECT a, b, c, d, e from mv WHERE c = ? and a = ? and b = ?", 1, 1, 0),
            row(1, 0, 1, null, 0)
        );

        executeNet(protocolVersion, "UPDATE %s USING TIMESTAMP 3 SET d = ? WHERE a = ? AND b = ?", 0, 1, 0);
        assertRows(execute("SELECT a, b, c, d, e from mv WHERE c = ? and a = ? and b = ?", 1, 1, 0),
            row(1, 0, 1, 0, 0)
        );
    }

    @Test
    public void testRestrictedRegularColumnTimestampUpdates() throws Throwable
    {
        // Regression test for CASSANDRA-10910

        createTable("CREATE TABLE %s (" +
            "k int PRIMARY KEY, " +
            "c int, " +
            "val int)");

        execute("USE " + keyspace());
        executeNet(protocolVersion, "USE " + keyspace());

        createView("mv_rctstest", "CREATE MATERIALIZED VIEW %s AS SELECT * FROM %%s WHERE k IS NOT NULL AND c IS NOT NULL AND c = 1 PRIMARY KEY (k,c)");

        updateView("UPDATE %s SET c = ?, val = ? WHERE k = ?", 0, 0, 0);
        updateView("UPDATE %s SET val = ? WHERE k = ?", 1, 0);
        updateView("UPDATE %s SET c = ? WHERE k = ?", 1, 0);
        assertRows(execute("SELECT c, k, val FROM mv_rctstest"), row(1, 0, 1));

        updateView("TRUNCATE %s");

        updateView("UPDATE %s USING TIMESTAMP 1 SET c = ?, val = ? WHERE k = ?", 0, 0, 0);
        updateView("UPDATE %s USING TIMESTAMP 3 SET c = ? WHERE k = ?", 1, 0);
        updateView("UPDATE %s USING TIMESTAMP 2 SET val = ? WHERE k = ?", 1, 0);
        updateView("UPDATE %s USING TIMESTAMP 4 SET c = ? WHERE k = ?", 1, 0);
        updateView("UPDATE %s USING TIMESTAMP 3 SET val = ? WHERE k = ?", 2, 0);
        assertRows(execute("SELECT c, k, val FROM mv_rctstest"), row(1, 0, 2));
    }

    @Test
    public void testOldTimestampsWithRestrictions() throws Throwable
    {
        createTable("CREATE TABLE %s (" +
            "k int, " +
            "c int, " +
            "val text, " + "" +
            "PRIMARY KEY(k, c))");

        execute("USE " + keyspace());
        executeNet(protocolVersion, "USE " + keyspace());

        createView("mv_tstest", "CREATE MATERIALIZED VIEW %s AS SELECT * FROM %%s WHERE val IS NOT NULL AND k IS NOT NULL AND c IS NOT NULL AND val = 'baz' PRIMARY KEY (val,k,c)");

        for (int i = 0; i < 100; i++)
            updateView("INSERT into %s (k,c,val)VALUES(?,?,?)", 0, i % 2, "baz");

        Keyspace.open(keyspace()).getColumnFamilyStore(currentTable()).forceBlockingFlush();

        Assert.assertEquals(2, execute("select * from %s").size());
        Assert.assertEquals(2, execute("select * from mv_tstest").size());

        assertRows(execute("SELECT val from %s where k = 0 and c = 0"), row("baz"));
        assertRows(execute("SELECT c from mv_tstest where k = 0 and val = ?", "baz"), row(0), row(1));

        //Make sure an old TS does nothing
        updateView("UPDATE %s USING TIMESTAMP 100 SET val = ? where k = ? AND c = ?", "bar", 0, 1);
        assertRows(execute("SELECT val from %s where k = 0 and c = 1"), row("baz"));
        assertRows(execute("SELECT c from mv_tstest where k = 0 and val = ?", "baz"), row(0), row(1));
        assertRows(execute("SELECT c from mv_tstest where k = 0 and val = ?", "bar"));

        //Latest TS
        updateView("UPDATE %s SET val = ? where k = ? AND c = ?", "bar", 0, 1);
        assertRows(execute("SELECT val from %s where k = 0 and c = 1"), row("bar"));
        assertRows(execute("SELECT c from mv_tstest where k = 0 and val = ?", "bar"));
        assertRows(execute("SELECT c from mv_tstest where k = 0 and val = ?", "baz"), row(0));
    }
}<|MERGE_RESOLUTION|>--- conflicted
+++ resolved
@@ -56,15 +56,10 @@
     }
 
     @AfterClass
-<<<<<<< HEAD
-    public static void TearDown()
-    {
+    public static void afterClass()
+    {
+        System.clearProperty("cassandra.mv.builder.gossip_settle_wait_in_ms");
         System.setProperty("cassandra.mv.allow_filtering_nonkey_columns_unsafe", "false");
-=======
-    public static void afterClass()
-    {
-        System.clearProperty("cassandra.mv.builder.gossip_settle_wait_in_ms");
->>>>>>> 03c0eba5
     }
 
     @Before
