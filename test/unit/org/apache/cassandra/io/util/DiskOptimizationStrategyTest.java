/*
 * Licensed to the Apache Software Foundation (ASF) under one
 * or more contributor license agreements.  See the NOTICE file
 * distributed with this work for additional information
 * regarding copyright ownership.  The ASF licenses this file
 * to you under the Apache License, Version 2.0 (the
 * "License"); you may not use this file except in compliance
 * with the License.  You may obtain a copy of the License at
 *
 *     http://www.apache.org/licenses/LICENSE-2.0
 *
 * Unless required by applicable law or agreed to in writing, software
 * distributed under the License is distributed on an "AS IS" BASIS,
 * WITHOUT WARRANTIES OR CONDITIONS OF ANY KIND, either express or implied.
 * See the License for the specific language governing permissions and
 * limitations under the License.
 */

package org.apache.cassandra.io.util;

import org.junit.Test;

import org.apache.cassandra.cache.ChunkCache;
import org.apache.cassandra.config.Config;
import org.apache.cassandra.config.DatabaseDescriptor;

import static org.junit.Assert.assertEquals;

public class DiskOptimizationStrategyTest
{
    @Test
    public void testRoundingBufferSize()
    {
        DiskOptimizationStrategy strategy = new SsdDiskOptimizationStrategy(0.95);
        assertEquals(4096, strategy.roundBufferSize(-1L));
        assertEquals(4096, strategy.roundBufferSize(0));
        assertEquals(4096, strategy.roundBufferSize(1));
        assertEquals(4096, strategy.roundBufferSize(2013));
        assertEquals(4096, strategy.roundBufferSize(4095));
        assertEquals(4096, strategy.roundBufferSize(4096));
        assertEquals(8192, strategy.roundBufferSize(4097));
        assertEquals(8192, strategy.roundBufferSize(8191));
        assertEquals(8192, strategy.roundBufferSize(8192));
        assertEquals(12288, strategy.roundBufferSize(8193));
        assertEquals(65536, strategy.roundBufferSize(65535));
        assertEquals(65536, strategy.roundBufferSize(65536));
        assertEquals(65536, strategy.roundBufferSize(65537));
        assertEquals(65536, strategy.roundBufferSize(10000000000000000L));
    }

    @Test
    public void testBufferSize_ssd()
    {
        DiskOptimizationStrategy strategy = new SsdDiskOptimizationStrategy(0.1);

        assertEquals(4096, strategy.bufferSize(0));
        assertEquals(4096, strategy.bufferSize(10));
        assertEquals(4096, strategy.bufferSize(100));
        assertEquals(4096, strategy.bufferSize(4096));
        assertEquals(8192, strategy.bufferSize(4505));   // just < (4096 + 4096 * 0.1)
        assertEquals(12288, strategy.bufferSize(4506));  // just > (4096 + 4096 * 0.1)

        strategy = new SsdDiskOptimizationStrategy(0.5);
        assertEquals(8192, strategy.bufferSize(4506));  // just > (4096 + 4096 * 0.1)
        assertEquals(8192, strategy.bufferSize(6143));  // < (4096 + 4096 * 0.5)
        assertEquals(12288, strategy.bufferSize(6144));  // = (4096 + 4096 * 0.5)
        assertEquals(12288, strategy.bufferSize(6145));  // > (4096 + 4096 * 0.5)

        strategy = new SsdDiskOptimizationStrategy(1.0); // never add a page
        assertEquals(8192, strategy.bufferSize(8191));
        assertEquals(8192, strategy.bufferSize(8192));

        strategy = new SsdDiskOptimizationStrategy(0.0); // always add a page
        assertEquals(8192, strategy.bufferSize(10));
        assertEquals(8192, strategy.bufferSize(4096));
    }

    @Test
    public void testBufferSize_spinning()
    {
        DiskOptimizationStrategy strategy = new SpinningDiskOptimizationStrategy();

        assertEquals(4096, strategy.bufferSize(0));
        assertEquals(8192, strategy.bufferSize(10));
        assertEquals(8192, strategy.bufferSize(100));
        assertEquals(8192, strategy.bufferSize(4096));
        assertEquals(12288, strategy.bufferSize(4097));
    }

    @Test
<<<<<<< HEAD
    public void testBufferSizeToChunkeSize()
    {
        Config cfg = new Config();
        cfg.file_cache_size_in_mb = 64 * 1024 * 1024;
        DatabaseDescriptor.setConfig(cfg);
        assertEquals(4096, ChunkCache.bufferToChunkSize(-1));
        assertEquals(4096, ChunkCache.bufferToChunkSize(0));
        assertEquals(4096, ChunkCache.bufferToChunkSize(1));
        assertEquals(4096, ChunkCache.bufferToChunkSize(4095));
        assertEquals(4096, ChunkCache.bufferToChunkSize(4096));
        assertEquals(4096, ChunkCache.bufferToChunkSize(4097));
        assertEquals(4096, ChunkCache.bufferToChunkSize(4098));
        assertEquals(8192, ChunkCache.bufferToChunkSize(8193));
        assertEquals(8192, ChunkCache.bufferToChunkSize(12288));
        assertEquals(65536, ChunkCache.bufferToChunkSize(65536));
        assertEquals(65536, ChunkCache.bufferToChunkSize(65537));
        assertEquals(65536, ChunkCache.bufferToChunkSize(131072));

        for (int cs = 4096; cs < 65536; cs <<= 1)
        {
            for (int i = cs; i < cs * 2 - 1; i++)
            {
                assertEquals(cs, ChunkCache.bufferToChunkSize(i));
=======
    public void testRoundUpForCaching()
    {
        assertEquals(4096, DiskOptimizationStrategy.roundForCaching(-1, true));
        assertEquals(4096, DiskOptimizationStrategy.roundForCaching(0, true));
        assertEquals(4096, DiskOptimizationStrategy.roundForCaching(1, true));
        assertEquals(4096, DiskOptimizationStrategy.roundForCaching(4095, true));
        assertEquals(4096, DiskOptimizationStrategy.roundForCaching(4096, true));
        assertEquals(8192, DiskOptimizationStrategy.roundForCaching(4097, true));
        assertEquals(8192, DiskOptimizationStrategy.roundForCaching(4098, true));
        assertEquals(8192, DiskOptimizationStrategy.roundForCaching(8192, true));
        assertEquals(16384, DiskOptimizationStrategy.roundForCaching(8193, true));
        assertEquals(16384, DiskOptimizationStrategy.roundForCaching(12288, true));
        assertEquals(16384, DiskOptimizationStrategy.roundForCaching(16384, true));
        assertEquals(65536, DiskOptimizationStrategy.roundForCaching(65536, true));
        assertEquals(65536, DiskOptimizationStrategy.roundForCaching(65537, true));
        assertEquals(65536, DiskOptimizationStrategy.roundForCaching(131072, true));

        for (int cs = 4096; cs < 65536; cs <<= 1) // 4096, 8192, 12288, ..., 65536
        {
            for (int i = (cs - 4095); i <= cs; i++) // 1 -> 4096, 4097 -> 8192, ...
            {
                assertEquals(cs, DiskOptimizationStrategy.roundForCaching(i, true));
            }
        }
    }

    @Test
    public void testRoundDownForCaching()
    {
        assertEquals(4096, DiskOptimizationStrategy.roundForCaching(-1, false));
        assertEquals(4096, DiskOptimizationStrategy.roundForCaching(0, false));
        assertEquals(4096, DiskOptimizationStrategy.roundForCaching(1, false));
        assertEquals(4096, DiskOptimizationStrategy.roundForCaching(4095, false));
        assertEquals(4096, DiskOptimizationStrategy.roundForCaching(4096, false));
        assertEquals(4096, DiskOptimizationStrategy.roundForCaching(4097, false));
        assertEquals(4096, DiskOptimizationStrategy.roundForCaching(4098, false));
        assertEquals(8192, DiskOptimizationStrategy.roundForCaching(8192, false));
        assertEquals(8192, DiskOptimizationStrategy.roundForCaching(8193, false));
        assertEquals(8192, DiskOptimizationStrategy.roundForCaching(12288, false));
        assertEquals(16384, DiskOptimizationStrategy.roundForCaching(16384, false));
        assertEquals(65536, DiskOptimizationStrategy.roundForCaching(65536, false));
        assertEquals(65536, DiskOptimizationStrategy.roundForCaching(65537, false));
        assertEquals(65536, DiskOptimizationStrategy.roundForCaching(131072, false));

        for (int cs = 4096; cs < 65536; cs <<= 1) // 4096, 8192, 12288, ..., 65536
        {
            for (int i = cs; i < cs * 2 - 1; i++) // 4096 -> 8191, 8192 -> 12287, ...
            {
                assertEquals(cs, DiskOptimizationStrategy.roundForCaching(i, false));
>>>>>>> 5b23054f
            }
        }
    }
}<|MERGE_RESOLUTION|>--- conflicted
+++ resolved
@@ -88,31 +88,6 @@
     }
 
     @Test
-<<<<<<< HEAD
-    public void testBufferSizeToChunkeSize()
-    {
-        Config cfg = new Config();
-        cfg.file_cache_size_in_mb = 64 * 1024 * 1024;
-        DatabaseDescriptor.setConfig(cfg);
-        assertEquals(4096, ChunkCache.bufferToChunkSize(-1));
-        assertEquals(4096, ChunkCache.bufferToChunkSize(0));
-        assertEquals(4096, ChunkCache.bufferToChunkSize(1));
-        assertEquals(4096, ChunkCache.bufferToChunkSize(4095));
-        assertEquals(4096, ChunkCache.bufferToChunkSize(4096));
-        assertEquals(4096, ChunkCache.bufferToChunkSize(4097));
-        assertEquals(4096, ChunkCache.bufferToChunkSize(4098));
-        assertEquals(8192, ChunkCache.bufferToChunkSize(8193));
-        assertEquals(8192, ChunkCache.bufferToChunkSize(12288));
-        assertEquals(65536, ChunkCache.bufferToChunkSize(65536));
-        assertEquals(65536, ChunkCache.bufferToChunkSize(65537));
-        assertEquals(65536, ChunkCache.bufferToChunkSize(131072));
-
-        for (int cs = 4096; cs < 65536; cs <<= 1)
-        {
-            for (int i = cs; i < cs * 2 - 1; i++)
-            {
-                assertEquals(cs, ChunkCache.bufferToChunkSize(i));
-=======
     public void testRoundUpForCaching()
     {
         assertEquals(4096, DiskOptimizationStrategy.roundForCaching(-1, true));
@@ -162,7 +137,6 @@
             for (int i = cs; i < cs * 2 - 1; i++) // 4096 -> 8191, 8192 -> 12287, ...
             {
                 assertEquals(cs, DiskOptimizationStrategy.roundForCaching(i, false));
->>>>>>> 5b23054f
             }
         }
     }
