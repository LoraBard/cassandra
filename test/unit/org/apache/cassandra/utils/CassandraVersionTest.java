--- conflicted
+++ resolved
@@ -159,8 +159,6 @@
         prev = next;
         next = new CassandraVersion("2.2.0");
         assertTrue(prev.compareTo(next) < 0);
-<<<<<<< HEAD
-=======
 
         prev = next;
         next = new CassandraVersion("3.1");
@@ -178,25 +176,7 @@
         next = new CassandraVersion("3.2");
         assertTrue(prev.compareTo(next) < 0);
     }
->>>>>>> b4068ef0
-
-        prev = next;
-        next = new CassandraVersion("3.1");
-        assertTrue(prev.compareTo(next) < 0);
-
-        prev = next;
-        next = new CassandraVersion("3.1.1");
-        assertTrue(prev.compareTo(next) < 0);
-
-        prev = next;
-        next = new CassandraVersion("3.2-rc1-SNAPSHOT");
-        assertTrue(prev.compareTo(next) < 0);
-
-        prev = next;
-        next = new CassandraVersion("3.2");
-        assertTrue(prev.compareTo(next) < 0);
-    }
-    
+
     private static void assertThrows(String str)
     {
         try
@@ -206,11 +186,7 @@
         }
         catch (IllegalArgumentException e) {}
     }
-<<<<<<< HEAD
-    
-=======
-
->>>>>>> b4068ef0
+
     @Test
     public void testParseIdentifiersPositive() throws Throwable
     {
@@ -218,11 +194,7 @@
         String[] expected = {"a", "b", "cde", "f_g"};
         assertArrayEquals(expected, result);
     }
-<<<<<<< HEAD
-    
-=======
-
->>>>>>> b4068ef0
+
     @Test
     public void testParseIdentifiersNegative() throws Throwable
     {
@@ -230,11 +202,7 @@
         try
         {
             parseIdentifiers(version, "+a. .b");
-<<<<<<< HEAD
-            
-=======
-
->>>>>>> b4068ef0
+
         }
         catch (IllegalArgumentException e)
         {
@@ -247,15 +215,6 @@
         Class[] args = {String.class, String.class};
         for (Method m: CassandraVersion.class.getDeclaredMethods())
         {
-<<<<<<< HEAD
-            if (name.equals(m.getName()) && 
-                    Arrays.equals(args, m.getParameterTypes()))
-            {
-                m.setAccessible(true);
-                try 
-                {
-                return (String[]) m.invoke(null, version, str); 
-=======
             if (name.equals(m.getName()) &&
                     Arrays.equals(args, m.getParameterTypes()))
             {
@@ -263,7 +222,6 @@
                 try
                 {
                 return (String[]) m.invoke(null, version, str);
->>>>>>> b4068ef0
                 } catch (InvocationTargetException e){
                     throw e.getTargetException();
                 }
