/*
 * Licensed to the Apache Software Foundation (ASF) under one
 * or more contributor license agreements.  See the NOTICE file
 * distributed with this work for additional information
 * regarding copyright ownership.  The ASF licenses this file
 * to you under the Apache License, Version 2.0 (the
 * "License"); you may not use this file except in compliance
 * with the License.  You may obtain a copy of the License at
 *
 *     http://www.apache.org/licenses/LICENSE-2.0
 *
 * Unless required by applicable law or agreed to in writing, software
 * distributed under the License is distributed on an "AS IS" BASIS,
 * WITHOUT WARRANTIES OR CONDITIONS OF ANY KIND, either express or implied.
 * See the License for the specific language governing permissions and
 * limitations under the License.
 */

package org.apache.cassandra.repair;

import java.util.UUID;

import org.junit.Assert;
import org.junit.Before;
import org.junit.BeforeClass;
import org.junit.Test;

import org.apache.cassandra.SchemaLoader;
import org.apache.cassandra.cql3.statements.CreateTableStatement;
import org.apache.cassandra.db.ColumnFamilyStore;
import org.apache.cassandra.repair.messages.SyncRequest;
import org.apache.cassandra.schema.KeyspaceParams;
import org.apache.cassandra.schema.Schema;
import org.apache.cassandra.schema.TableMetadata;
import org.apache.cassandra.service.ActiveRepairService;
import org.apache.cassandra.streaming.StreamPlan;
import org.apache.cassandra.utils.UUIDGen;

public class StreamingRepairTaskTest extends AbstractRepairTest
{
    protected String ks;
    protected final String tbl = "tbl";
    protected TableMetadata cfm;
    protected ColumnFamilyStore cfs;

    @BeforeClass
    public static void setupClass()
    {
        SchemaLoader.prepareServer();
    }

    @Before
    public void setup()
    {
        ks = "ks_" + System.currentTimeMillis();
        cfm = CreateTableStatement.parse(String.format("CREATE TABLE %s.%s (k INT PRIMARY KEY, v INT)", ks, tbl), ks).build();
        SchemaLoader.createKeyspace(ks, KeyspaceParams.simple(1), cfm);
        cfs = Schema.instance.getColumnFamilyStoreInstance(cfm.id);
    }

    @Test
    public void incrementalStreamPlan() throws Exception
    {
        UUID sessionID = registerSession(cfs, true, true);
        ActiveRepairService.ParentRepairSession prs = ActiveRepairService.instance.getParentRepairSession(sessionID);
        RepairJobDesc desc = new RepairJobDesc(sessionID, UUIDGen.getTimeUUID(), ks, tbl, prs.getRanges());
        SyncRequest request = new SyncRequest(desc, PARTICIPANT1, PARTICIPANT2, PARTICIPANT3, prs.getRanges());
        StreamingRepairTask task = new StreamingRepairTask(desc, request, desc.sessionId);

        StreamPlan plan = task.createStreamPlan(request.src, request.dst);
        Assert.assertFalse(plan.getFlushBeforeTransfer());
    }

    @Test
    public void fullStreamPlan() throws Exception
    {
        UUID sessionID = registerSession(cfs, false, true);
        ActiveRepairService.ParentRepairSession prs = ActiveRepairService.instance.getParentRepairSession(sessionID);
        RepairJobDesc desc = new RepairJobDesc(sessionID, UUIDGen.getTimeUUID(), ks, tbl, prs.getRanges());
        SyncRequest request = new SyncRequest(desc, PARTICIPANT1, PARTICIPANT2, PARTICIPANT3, prs.getRanges());
        StreamingRepairTask task = new StreamingRepairTask(desc, request, null);

<<<<<<< HEAD
        StreamPlan plan = task.createStreamPlan(request.src, request.dst, prs.isIncremental);
        Assert.assertFalse(plan.getFlushBeforeTransfer());
        Assert.assertEquals(ActiveRepairService.UNREPAIRED_SSTABLE, plan.getRepairedAt());
=======
        StreamPlan plan = task.createStreamPlan(request.src, request.dst);
        Assert.assertTrue(plan.getFlushBeforeTransfer());
>>>>>>> 9308159b
    }
}<|MERGE_RESOLUTION|>--- conflicted
+++ resolved
@@ -80,13 +80,7 @@
         SyncRequest request = new SyncRequest(desc, PARTICIPANT1, PARTICIPANT2, PARTICIPANT3, prs.getRanges());
         StreamingRepairTask task = new StreamingRepairTask(desc, request, null);
 
-<<<<<<< HEAD
-        StreamPlan plan = task.createStreamPlan(request.src, request.dst, prs.isIncremental);
+        StreamPlan plan = task.createStreamPlan(request.src, request.dst);
         Assert.assertFalse(plan.getFlushBeforeTransfer());
-        Assert.assertEquals(ActiveRepairService.UNREPAIRED_SSTABLE, plan.getRepairedAt());
-=======
-        StreamPlan plan = task.createStreamPlan(request.src, request.dst);
-        Assert.assertTrue(plan.getFlushBeforeTransfer());
->>>>>>> 9308159b
     }
 }