--- conflicted
+++ resolved
@@ -88,12 +88,8 @@
         assertEquals(0, ks.metric.speculativeInsufficientReplicas.getCount());
         ReadCommand command = SinglePartitionReadCommand.fullPartitionRead(cfs.metadata(), 0, Util.dk("ry@n_luvs_teh_y@nk33z"));
         AbstractReadExecutor executor = new AbstractReadExecutor.NeverSpeculatingReadExecutor(ks, cfs, command, ConsistencyLevel.LOCAL_QUORUM, targets, System.nanoTime(), true);
-<<<<<<< HEAD
-        DatabaseDescriptor.setReadRpcTimeout(0);
+        DatabaseDescriptor.setReadRpcTimeout(1); // we must give a chance to the task scheduled by AbstractReadExecutor.NeverSpeculatingReadExecutor.maybeTryAdditionalReplicas() to run first
         executor.executeAsync().subscribe();
-=======
-        DatabaseDescriptor.setReadRpcTimeout(1); // we must give a chance to the task scheduled by AbstractReadExecutor.NeverSpeculatingReadExecutor.maybeTryAdditionalReplicas() to run first
->>>>>>> fe17b43b
         executor.maybeTryAdditionalReplicas().blockingAwait();
 
         try
