/*
 * Licensed to the Apache Software Foundation (ASF) under one
 * or more contributor license agreements.  See the NOTICE file
 * distributed with this work for additional information
 * regarding copyright ownership.  The ASF licenses this file
 * to you under the Apache License, Version 2.0 (the
 * "License"); you may not use this file except in compliance
 * with the License.  You may obtain a copy of the License at
 *
 *     http://www.apache.org/licenses/LICENSE-2.0
 *
 * Unless required by applicable law or agreed to in writing, software
 * distributed under the License is distributed on an "AS IS" BASIS,
 * WITHOUT WARRANTIES OR CONDITIONS OF ANY KIND, either express or implied.
 * See the License for the specific language governing permissions and
 * limitations under the License.
 */
package org.apache.cassandra.dht;

import static org.junit.Assert.assertEquals;
import static org.junit.Assert.fail;

import java.net.InetAddress;
import java.net.UnknownHostException;
import java.util.Collection;
import java.util.HashMap;
import java.util.List;
import java.util.Map;
import java.util.Set;
import java.util.UUID;

import com.google.common.collect.Lists;

import org.apache.commons.math3.stat.descriptive.SummaryStatistics;

import org.junit.AfterClass;
import org.junit.BeforeClass;
import org.junit.Test;
import org.junit.runner.RunWith;

import com.beust.jcommander.internal.Sets;
import org.apache.cassandra.OrderedJUnit4ClassRunner;
import org.apache.cassandra.SchemaLoader;
import org.apache.cassandra.config.DatabaseDescriptor;
import org.apache.cassandra.schema.Schema;
import org.apache.cassandra.db.Keyspace;
import org.apache.cassandra.dht.tokenallocator.TokenAllocation;
import org.apache.cassandra.exceptions.ConfigurationException;
import org.apache.cassandra.gms.IFailureDetectionEventListener;
import org.apache.cassandra.gms.IFailureDetector;
import org.apache.cassandra.locator.IEndpointSnitch;
import org.apache.cassandra.locator.RackInferringSnitch;
import org.apache.cassandra.locator.TokenMetadata;
import org.apache.cassandra.schema.KeyspaceParams;
import org.apache.cassandra.service.StorageService;
import org.apache.cassandra.streaming.StreamOperation;
import org.apache.cassandra.utils.FBUtilities;

@RunWith(OrderedJUnit4ClassRunner.class)
public class BootStrapperTest
{
    static IPartitioner oldPartitioner;

    @BeforeClass
    public static void setup() throws ConfigurationException
    {
        DatabaseDescriptor.daemonInitialization();
        oldPartitioner = StorageService.instance.setPartitionerUnsafe(Murmur3Partitioner.instance);
        SchemaLoader.startGossiper();
        SchemaLoader.prepareServer();
        SchemaLoader.schemaDefinition("BootStrapperTest");
    }

    @AfterClass
    public static void tearDown()
    {
        DatabaseDescriptor.setPartitionerUnsafe(oldPartitioner);
    }

    @Test
    public void testSourceTargetComputation() throws UnknownHostException
    {
        final int[] clusterSizes = new int[] { 1, 3, 5, 10, 100};
        for (String keyspaceName : Schema.instance.getNonLocalStrategyKeyspaces())
        {
            int replicationFactor = Keyspace.open(keyspaceName).getReplicationStrategy().getReplicationFactor();
            for (int clusterSize : clusterSizes)
                if (clusterSize >= replicationFactor)
                {
                    testSourceTargetComputation(keyspaceName, clusterSize, replicationFactor, true, RangeStreamer.StreamConsistency.ONE);
                    testSourceTargetComputation(keyspaceName, clusterSize, replicationFactor, false, RangeStreamer.StreamConsistency.GLOBAL_QUORUM);
                    testSourceTargetComputation(keyspaceName, clusterSize, replicationFactor, false, RangeStreamer.StreamConsistency.LOCAL_DC_QUORUM);
                }
        }
    }

    private RangeStreamer testSourceTargetComputation(String keyspaceName, int numOldNodes, int replicationFactor,
                                                      boolean useStrictConsistency,
                                                      RangeStreamer.StreamConsistency streamConsistency) throws UnknownHostException
    {
        StorageService ss = StorageService.instance;
        TokenMetadata tmd = ss.getTokenMetadata();

        generateFakeEndpoints(numOldNodes);
        Token myToken = tmd.partitioner.getRandomToken();
        InetAddress myEndpoint = InetAddress.getByName("127.0.0.1");

        assertEquals(numOldNodes, tmd.sortedTokens().size());
        IFailureDetector mockFailureDetector = new IFailureDetector()
        {
            public boolean isAlive(InetAddress ep)
            {
                return true;
            }

            public void interpret(InetAddress ep) { throw new UnsupportedOperationException(); }
            public void report(InetAddress ep) { throw new UnsupportedOperationException(); }
            public void registerFailureDetectionEventListener(IFailureDetectionEventListener listener) { throw new UnsupportedOperationException(); }
            public void unregisterFailureDetectionEventListener(IFailureDetectionEventListener listener) { throw new UnsupportedOperationException(); }
            public void remove(InetAddress ep) { throw new UnsupportedOperationException(); }
            public void forceConviction(InetAddress ep) { throw new UnsupportedOperationException(); }
        };
        RangeStreamer s = new RangeStreamer(tmd,
                                            null,
                                            myEndpoint,
<<<<<<< HEAD
                                            StreamOperation.BOOTSTRAP,
                                            true,
=======
                                            "Bootstrap",
                                            useStrictConsistency, // useConsistentRangeMovement
                                            streamConsistency, // streamConsistency
>>>>>>> e1be2561
                                            DatabaseDescriptor.getEndpointSnitch(),
                                            new StreamStateStore(),
                                            false,
                                            1,
                                            SourceFilters.failureDetectorFilter(mockFailureDetector));

        s.addRanges(keyspaceName, Keyspace.open(keyspaceName).getReplicationStrategy().getPendingAddressRanges(tmd, myToken, myEndpoint));

        Collection<Map.Entry<InetAddress, Collection<Range<Token>>>> toFetch = s.toFetch().get(keyspaceName);

        // Check we get get RF new ranges in total
        Map<Range<Token>, Set<InetAddress>> sourcesByRange = new HashMap<>();
        for (Map.Entry<InetAddress, Collection<Range<Token>>> e : toFetch)
        {
            for (Range<Token> range : e.getValue())
            {
                sourcesByRange.putIfAbsent(range, Sets.newHashSet());
                sourcesByRange.get(range).add(e.getKey());
            }
        }

        assertEquals(replicationFactor, sourcesByRange.size());
        for (Set<InetAddress> sources : sourcesByRange.values())
        {
            assertEquals(streamConsistency.requiredSources(Keyspace.open(keyspaceName)), sources.size());
        }

        // there isn't any point in testing the size of these collections for any specific size.  When a random partitioner
        // is used, they will vary.
        assert toFetch.iterator().next().getValue().size() > 0;
        assert !toFetch.iterator().next().getKey().equals(myEndpoint);
        return s;
    }

    private void generateFakeEndpoints(int numOldNodes) throws UnknownHostException
    {
        generateFakeEndpoints(StorageService.instance.getTokenMetadata(), numOldNodes, 1);
    }

    private void generateFakeEndpoints(TokenMetadata tmd, int numOldNodes, int numVNodes) throws UnknownHostException
    {
        tmd.clearUnsafe();
        generateFakeEndpoints(tmd, numOldNodes, numVNodes, "0", "0");
    }

    private void generateFakeEndpoints(TokenMetadata tmd, int numOldNodes, int numVNodes, String dc, String rack) throws UnknownHostException
    {
        IPartitioner p = tmd.partitioner;

        for (int i = 1; i <= numOldNodes; i++)
        {
            // leave .1 for myEndpoint
            InetAddress addr = InetAddress.getByName("127." + dc + "." + rack + "." + (i + 1));
            List<Token> tokens = Lists.newArrayListWithCapacity(numVNodes);
            for (int j = 0; j < numVNodes; ++j)
                tokens.add(p.getRandomToken());

            tmd.updateNormalTokens(tokens, addr);
        }
    }

    @Test
    public void testAllocateTokens() throws UnknownHostException
    {
        int vn = 16;
        String ks = "BootStrapperTestKeyspace3";
        TokenMetadata tm = new TokenMetadata();
        generateFakeEndpoints(tm, 10, vn);
        InetAddress addr = FBUtilities.getBroadcastAddress();
        allocateTokensForNode(vn, ks, tm, addr);
    }

    public void testAllocateTokensNetworkStrategy(int rackCount, int replicas) throws UnknownHostException
    {
        IEndpointSnitch oldSnitch = DatabaseDescriptor.getEndpointSnitch();
        try
        {
            DatabaseDescriptor.setEndpointSnitch(new RackInferringSnitch());
            int vn = 16;
            String ks = "BootStrapperTestNTSKeyspace" + rackCount + replicas;
            String dc = "1";

            // Register peers with expected DC for NetworkTopologyStrategy.
            TokenMetadata metadata = StorageService.instance.getTokenMetadata();
            metadata.clearUnsafe();
            metadata.updateHostId(UUID.randomUUID(), InetAddress.getByName("127.1.0.99"));
            metadata.updateHostId(UUID.randomUUID(), InetAddress.getByName("127.15.0.99"));

            SchemaLoader.createKeyspace(ks, KeyspaceParams.nts(dc, replicas, "15", 15), SchemaLoader.standardCFMD(ks, "Standard1"));
            TokenMetadata tm = StorageService.instance.getTokenMetadata();
            tm.clearUnsafe();
            for (int i = 0; i < rackCount; ++i)
                generateFakeEndpoints(tm, 10, vn, dc, Integer.toString(i));
            InetAddress addr = InetAddress.getByName("127." + dc + ".0.99");
            allocateTokensForNode(vn, ks, tm, addr);
            // Note: Not matching replication factor in second datacentre, but this should not affect us.
        } finally {
            DatabaseDescriptor.setEndpointSnitch(oldSnitch);
        }
    }

    @Test
    public void testAllocateTokensNetworkStrategyOneRack() throws UnknownHostException
    {
        testAllocateTokensNetworkStrategy(1, 3);
    }

    @Test(expected = ConfigurationException.class)
    public void testAllocateTokensNetworkStrategyTwoRacks() throws UnknownHostException
    {
        testAllocateTokensNetworkStrategy(2, 3);
    }

    @Test
    public void testAllocateTokensNetworkStrategyThreeRacks() throws UnknownHostException
    {
        testAllocateTokensNetworkStrategy(3, 3);
    }

    @Test
    public void testAllocateTokensNetworkStrategyFiveRacks() throws UnknownHostException
    {
        testAllocateTokensNetworkStrategy(5, 3);
    }

    @Test
    public void testAllocateTokensNetworkStrategyOneRackOneReplica() throws UnknownHostException
    {
        testAllocateTokensNetworkStrategy(1, 1);
    }

    private void allocateTokensForNode(int vn, String ks, TokenMetadata tm, InetAddress addr)
    {
        SummaryStatistics os = TokenAllocation.replicatedOwnershipStats(tm.cloneOnlyTokenMap(), Keyspace.open(ks).getReplicationStrategy(), addr);
        Collection<Token> tokens = BootStrapper.allocateTokens(tm, addr, ks, null, vn, 0);
        assertEquals(vn, tokens.size());
        tm.updateNormalTokens(tokens, addr);
        SummaryStatistics ns = TokenAllocation.replicatedOwnershipStats(tm.cloneOnlyTokenMap(), Keyspace.open(ks).getReplicationStrategy(), addr);
        verifyImprovement(os, ns);
    }

    private void verifyImprovement(SummaryStatistics os, SummaryStatistics ns)
    {
        if (ns.getStandardDeviation() > os.getStandardDeviation())
        {
            fail(String.format("Token allocation unexpectedly increased standard deviation.\nStats before:\n%s\nStats after:\n%s", os, ns));
        }
    }

    @Test
    public void testAllocateTokensMultipleKeyspaces() throws UnknownHostException
    {
        // TODO: This scenario isn't supported very well. Investigate a multi-keyspace version of the algorithm.
        int vn = 16;
        String ks3 = "BootStrapperTestKeyspace4"; // RF = 3
        String ks2 = "BootStrapperTestKeyspace5"; // RF = 2

        TokenMetadata tm = new TokenMetadata();
        generateFakeEndpoints(tm, 10, vn);

        InetAddress dcaddr = FBUtilities.getBroadcastAddress();
        SummaryStatistics os3 = TokenAllocation.replicatedOwnershipStats(tm, Keyspace.open(ks3).getReplicationStrategy(), dcaddr);
        SummaryStatistics os2 = TokenAllocation.replicatedOwnershipStats(tm, Keyspace.open(ks2).getReplicationStrategy(), dcaddr);
        String cks = ks3;
        String nks = ks2;
        for (int i=11; i<=20; ++i)
        {
            allocateTokensForNode(vn, cks, tm, InetAddress.getByName("127.0.0." + (i + 1)));
            String t = cks; cks = nks; nks = t;
        }

        SummaryStatistics ns3 = TokenAllocation.replicatedOwnershipStats(tm, Keyspace.open(ks3).getReplicationStrategy(), dcaddr);
        SummaryStatistics ns2 = TokenAllocation.replicatedOwnershipStats(tm, Keyspace.open(ks2).getReplicationStrategy(), dcaddr);
        verifyImprovement(os3, ns3);
        verifyImprovement(os2, ns2);
    }
}<|MERGE_RESOLUTION|>--- conflicted
+++ resolved
@@ -123,14 +123,9 @@
         RangeStreamer s = new RangeStreamer(tmd,
                                             null,
                                             myEndpoint,
-<<<<<<< HEAD
                                             StreamOperation.BOOTSTRAP,
-                                            true,
-=======
-                                            "Bootstrap",
-                                            useStrictConsistency, // useConsistentRangeMovement
-                                            streamConsistency, // streamConsistency
->>>>>>> e1be2561
+                                            true, // useConsistentRangeMovement
+                                            streamConsistency, // useConsistentReplace
                                             DatabaseDescriptor.getEndpointSnitch(),
                                             new StreamStateStore(),
                                             false,
