/*
 * Licensed to the Apache Software Foundation (ASF) under one
 * or more contributor license agreements.  See the NOTICE file
 * distributed with this work for additional information
 * regarding copyright ownership.  The ASF licenses this file
 * to you under the Apache License, Version 2.0 (the
 * "License"); you may not use this file except in compliance
 * with the License.  You may obtain a copy of the License at
 *
 *     http://www.apache.org/licenses/LICENSE-2.0
 *
 * Unless required by applicable law or agreed to in writing, software
 * distributed under the License is distributed on an "AS IS" BASIS,
 * WITHOUT WARRANTIES OR CONDITIONS OF ANY KIND, either express or implied.
 * See the License for the specific language governing permissions and
 * limitations under the License.
 */
package org.apache.cassandra.dht;

import static org.junit.Assert.assertEquals;
import static org.junit.Assert.fail;

import java.net.InetAddress;
import java.net.UnknownHostException;
import java.util.Collection;
import java.util.HashSet;
import java.util.List;
import java.util.Map;
import java.util.Set;
import java.util.UUID;

import com.google.common.collect.Lists;

import org.apache.commons.math3.stat.descriptive.SummaryStatistics;

import org.junit.AfterClass;
import org.junit.BeforeClass;
import org.junit.Test;
import org.junit.runner.RunWith;

import org.apache.cassandra.OrderedJUnit4ClassRunner;
import org.apache.cassandra.SchemaLoader;
import org.apache.cassandra.config.DatabaseDescriptor;
import org.apache.cassandra.schema.Schema;
import org.apache.cassandra.db.Keyspace;
import org.apache.cassandra.dht.tokenallocator.TokenAllocation;
import org.apache.cassandra.exceptions.ConfigurationException;
import org.apache.cassandra.gms.IFailureDetectionEventListener;
import org.apache.cassandra.gms.IFailureDetector;
import org.apache.cassandra.locator.IEndpointSnitch;
import org.apache.cassandra.locator.RackInferringSnitch;
import org.apache.cassandra.locator.TokenMetadata;
import org.apache.cassandra.schema.KeyspaceParams;
import org.apache.cassandra.service.StorageService;
import org.apache.cassandra.utils.FBUtilities;

@RunWith(OrderedJUnit4ClassRunner.class)
public class BootStrapperTest
{
    static IPartitioner oldPartitioner;

    @BeforeClass
    public static void setup() throws ConfigurationException
    {
        DatabaseDescriptor.daemonInitialization();
        oldPartitioner = StorageService.instance.setPartitionerUnsafe(Murmur3Partitioner.instance);
        SchemaLoader.startGossiper();
        SchemaLoader.prepareServer();
        SchemaLoader.schemaDefinition("BootStrapperTest");
    }

    @AfterClass
    public static void tearDown()
    {
        DatabaseDescriptor.setPartitionerUnsafe(oldPartitioner);
    }

    @Test
    public void testSourceTargetComputation() throws UnknownHostException
    {
        final int[] clusterSizes = new int[] { 1, 3, 5, 10, 100};
        for (String keyspaceName : Schema.instance.getNonLocalStrategyKeyspaces())
        {
            int replicationFactor = Keyspace.open(keyspaceName).getReplicationStrategy().getReplicationFactor();
            for (int clusterSize : clusterSizes)
                if (clusterSize >= replicationFactor)
                    testSourceTargetComputation(keyspaceName, clusterSize, replicationFactor);
        }
    }

    private RangeStreamer testSourceTargetComputation(String keyspaceName, int numOldNodes, int replicationFactor) throws UnknownHostException
    {
        StorageService ss = StorageService.instance;
        TokenMetadata tmd = ss.getTokenMetadata();

        generateFakeEndpoints(numOldNodes);
        Token myToken = tmd.partitioner.getRandomToken();
        InetAddress myEndpoint = InetAddress.getByName("127.0.0.1");

        assertEquals(numOldNodes, tmd.sortedTokens().size());
        RangeStreamer s = new RangeStreamer(tmd, null, myEndpoint, "Bootstrap", true, DatabaseDescriptor.getEndpointSnitch(), new StreamStateStore(), false, 1);
        IFailureDetector mockFailureDetector = new IFailureDetector()
        {
            public boolean isAlive(InetAddress ep)
            {
                return true;
            }

            public void interpret(InetAddress ep) { throw new UnsupportedOperationException(); }
            public void report(InetAddress ep) { throw new UnsupportedOperationException(); }
            public void registerFailureDetectionEventListener(IFailureDetectionEventListener listener) { throw new UnsupportedOperationException(); }
            public void unregisterFailureDetectionEventListener(IFailureDetectionEventListener listener) { throw new UnsupportedOperationException(); }
            public void remove(InetAddress ep) { throw new UnsupportedOperationException(); }
            public void forceConviction(InetAddress ep) { throw new UnsupportedOperationException(); }
        };
        s.addSourceFilter(new RangeStreamer.FailureDetectorSourceFilter(mockFailureDetector));
        s.addRanges(keyspaceName, Keyspace.open(keyspaceName).getReplicationStrategy().getPendingAddressRanges(tmd, myToken, myEndpoint));

        Collection<Map.Entry<InetAddress, Collection<Range<Token>>>> toFetch = s.toFetch().get(keyspaceName);

        // Check we get get RF new ranges in total
        Set<Range<Token>> ranges = new HashSet<>();
        for (Map.Entry<InetAddress, Collection<Range<Token>>> e : toFetch)
            ranges.addAll(e.getValue());

        assertEquals(replicationFactor, ranges.size());

        // there isn't any point in testing the size of these collections for any specific size.  When a random partitioner
        // is used, they will vary.
        assert toFetch.iterator().next().getValue().size() > 0;
        assert !toFetch.iterator().next().getKey().equals(myEndpoint);
        return s;
    }

    private void generateFakeEndpoints(int numOldNodes) throws UnknownHostException
    {
        generateFakeEndpoints(StorageService.instance.getTokenMetadata(), numOldNodes, 1);
    }

    private void generateFakeEndpoints(TokenMetadata tmd, int numOldNodes, int numVNodes) throws UnknownHostException
    {
        tmd.clearUnsafe();
        generateFakeEndpoints(tmd, numOldNodes, numVNodes, "0", "0");
    }

    private void generateFakeEndpoints(TokenMetadata tmd, int numOldNodes, int numVNodes, String dc, String rack) throws UnknownHostException
    {
        IPartitioner p = tmd.partitioner;

        for (int i = 1; i <= numOldNodes; i++)
        {
            // leave .1 for myEndpoint
            InetAddress addr = InetAddress.getByName("127." + dc + "." + rack + "." + (i + 1));
            List<Token> tokens = Lists.newArrayListWithCapacity(numVNodes);
            for (int j = 0; j < numVNodes; ++j)
                tokens.add(p.getRandomToken());

            tmd.updateNormalTokens(tokens, addr);
        }
    }

    @Test
    public void testAllocateTokens() throws UnknownHostException
    {
        int vn = 16;
        String ks = "BootStrapperTestKeyspace3";
        TokenMetadata tm = new TokenMetadata();
        generateFakeEndpoints(tm, 10, vn);
        InetAddress addr = FBUtilities.getBroadcastAddress();
        allocateTokensForNode(vn, ks, tm, addr);
    }

    public void testAllocateTokensNetworkStrategy(int rackCount, int replicas) throws UnknownHostException
    {
        IEndpointSnitch oldSnitch = DatabaseDescriptor.getEndpointSnitch();
        try
        {
            DatabaseDescriptor.setEndpointSnitch(new RackInferringSnitch());
            int vn = 16;
            String ks = "BootStrapperTestNTSKeyspace" + rackCount + replicas;
            String dc = "1";

            // Register peers with expected DC for NetworkTopologyStrategy.
            TokenMetadata metadata = StorageService.instance.getTokenMetadata();
            metadata.clearUnsafe();
            metadata.updateHostId(UUID.randomUUID(), InetAddress.getByName("127.1.0.99"));
            metadata.updateHostId(UUID.randomUUID(), InetAddress.getByName("127.15.0.99"));

            SchemaLoader.createKeyspace(ks, KeyspaceParams.nts(dc, replicas, "15", 15), SchemaLoader.standardCFMD(ks, "Standard1"));
            TokenMetadata tm = StorageService.instance.getTokenMetadata();
            tm.clearUnsafe();
            for (int i = 0; i < rackCount; ++i)
                generateFakeEndpoints(tm, 10, vn, dc, Integer.toString(i));
            InetAddress addr = InetAddress.getByName("127." + dc + ".0.99");
            allocateTokensForNode(vn, ks, tm, addr);
            // Note: Not matching replication factor in second datacentre, but this should not affect us.
        } finally {
            DatabaseDescriptor.setEndpointSnitch(oldSnitch);
        }
    }

    @Test
    public void testAllocateTokensNetworkStrategyOneRack() throws UnknownHostException
    {
        testAllocateTokensNetworkStrategy(1, 3);
    }

    @Test(expected = ConfigurationException.class)
    public void testAllocateTokensNetworkStrategyTwoRacks() throws UnknownHostException
    {
        testAllocateTokensNetworkStrategy(2, 3);
    }

    @Test
    public void testAllocateTokensNetworkStrategyThreeRacks() throws UnknownHostException
    {
        testAllocateTokensNetworkStrategy(3, 3);
    }

    @Test
    public void testAllocateTokensNetworkStrategyFiveRacks() throws UnknownHostException
    {
        testAllocateTokensNetworkStrategy(5, 3);
    }

    @Test
    public void testAllocateTokensNetworkStrategyOneRackOneReplica() throws UnknownHostException
    {
        testAllocateTokensNetworkStrategy(1, 1);
    }

    private void allocateTokensForNode(int vn, String ks, TokenMetadata tm, InetAddress addr)
    {
        SummaryStatistics os = TokenAllocation.replicatedOwnershipStats(tm.cloneOnlyTokenMap(), Keyspace.open(ks).getReplicationStrategy(), addr);
<<<<<<< HEAD
        Collection<Token> tokens = BootStrapper.allocateTokens(tm, addr, ks, vn, 0);
=======
        Collection<Token> tokens = BootStrapper.allocateTokens(tm, addr, ks, null, vn, 0);
>>>>>>> 91fa5bb6
        assertEquals(vn, tokens.size());
        tm.updateNormalTokens(tokens, addr);
        SummaryStatistics ns = TokenAllocation.replicatedOwnershipStats(tm.cloneOnlyTokenMap(), Keyspace.open(ks).getReplicationStrategy(), addr);
        verifyImprovement(os, ns);
    }

    private void verifyImprovement(SummaryStatistics os, SummaryStatistics ns)
    {
        if (ns.getStandardDeviation() > os.getStandardDeviation())
        {
            fail(String.format("Token allocation unexpectedly increased standard deviation.\nStats before:\n%s\nStats after:\n%s", os, ns));
        }
    }

    @Test
    public void testAllocateTokensMultipleKeyspaces() throws UnknownHostException
    {
        // TODO: This scenario isn't supported very well. Investigate a multi-keyspace version of the algorithm.
        int vn = 16;
        String ks3 = "BootStrapperTestKeyspace4"; // RF = 3
        String ks2 = "BootStrapperTestKeyspace5"; // RF = 2

        TokenMetadata tm = new TokenMetadata();
        generateFakeEndpoints(tm, 10, vn);

        InetAddress dcaddr = FBUtilities.getBroadcastAddress();
        SummaryStatistics os3 = TokenAllocation.replicatedOwnershipStats(tm, Keyspace.open(ks3).getReplicationStrategy(), dcaddr);
        SummaryStatistics os2 = TokenAllocation.replicatedOwnershipStats(tm, Keyspace.open(ks2).getReplicationStrategy(), dcaddr);
        String cks = ks3;
        String nks = ks2;
        for (int i=11; i<=20; ++i)
        {
            allocateTokensForNode(vn, cks, tm, InetAddress.getByName("127.0.0." + (i + 1)));
            String t = cks; cks = nks; nks = t;
        }

        SummaryStatistics ns3 = TokenAllocation.replicatedOwnershipStats(tm, Keyspace.open(ks3).getReplicationStrategy(), dcaddr);
        SummaryStatistics ns2 = TokenAllocation.replicatedOwnershipStats(tm, Keyspace.open(ks2).getReplicationStrategy(), dcaddr);
        verifyImprovement(os3, ns3);
        verifyImprovement(os2, ns2);
    }
}<|MERGE_RESOLUTION|>--- conflicted
+++ resolved
@@ -232,11 +232,7 @@
     private void allocateTokensForNode(int vn, String ks, TokenMetadata tm, InetAddress addr)
     {
         SummaryStatistics os = TokenAllocation.replicatedOwnershipStats(tm.cloneOnlyTokenMap(), Keyspace.open(ks).getReplicationStrategy(), addr);
-<<<<<<< HEAD
-        Collection<Token> tokens = BootStrapper.allocateTokens(tm, addr, ks, vn, 0);
-=======
         Collection<Token> tokens = BootStrapper.allocateTokens(tm, addr, ks, null, vn, 0);
->>>>>>> 91fa5bb6
         assertEquals(vn, tokens.size());
         tm.updateNormalTokens(tokens, addr);
         SummaryStatistics ns = TokenAllocation.replicatedOwnershipStats(tm.cloneOnlyTokenMap(), Keyspace.open(ks).getReplicationStrategy(), addr);
