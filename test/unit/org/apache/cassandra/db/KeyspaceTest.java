--- conflicted
+++ resolved
@@ -45,7 +45,6 @@
 
 public class KeyspaceTest extends CQLTester
 {
-<<<<<<< HEAD
     private static int defaultMetricsHistogramUpdateInterval;
 
     @BeforeClass
@@ -61,9 +60,9 @@
     public static void afterClass()
     {
         DatabaseDescriptor.setMetricsHistogramUpdateTimeMillis(defaultMetricsHistogramUpdateInterval);
-=======
+    }
+
     // Test needs synchronous table drop to avoid flushes causing flaky failures of testLimitSSTables
-
     @Override
     public String createTable(String query)
     {
@@ -80,7 +79,6 @@
     public ColumnFamilyStore getCurrentColumnFamilyStore()
     {
         return super.getCurrentColumnFamilyStore(KEYSPACE_PER_TEST);
->>>>>>> 14e05f95
     }
 
     @Test
