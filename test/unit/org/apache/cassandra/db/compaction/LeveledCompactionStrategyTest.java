/*
 * Licensed to the Apache Software Foundation (ASF) under one
 * or more contributor license agreements.  See the NOTICE file
 * distributed with this work for additional information
 * regarding copyright ownership.  The ASF licenses this file
 * to you under the Apache License, Version 2.0 (the
 * "License"); you may not use this file except in compliance
 * with the License.  You may obtain a copy of the License at
 *
 *     http://www.apache.org/licenses/LICENSE-2.0
 *
 * Unless required by applicable law or agreed to in writing, software
 * distributed under the License is distributed on an "AS IS" BASIS,
 * WITHOUT WARRANTIES OR CONDITIONS OF ANY KIND, either express or implied.
 * See the License for the specific language governing permissions and
 * limitations under the License.
 */
package org.apache.cassandra.db.compaction;

import java.nio.ByteBuffer;
import java.util.ArrayList;
import java.util.Arrays;
import java.util.Collection;
import java.util.Collections;
import java.util.HashSet;
import java.util.Iterator;
import java.util.List;
import java.util.Random;
import java.util.Set;
import java.util.UUID;

import junit.framework.Assert;
import org.junit.After;
import org.junit.Before;
import org.junit.BeforeClass;
import org.junit.Test;
import org.junit.runner.RunWith;

import org.slf4j.Logger;
import org.slf4j.LoggerFactory;

import org.apache.cassandra.OrderedJUnit4ClassRunner;
import org.apache.cassandra.SchemaLoader;
import org.apache.cassandra.Util;
import org.apache.cassandra.UpdateBuilder;
import org.apache.cassandra.db.ColumnFamilyStore;
import org.apache.cassandra.db.DecoratedKey;
import org.apache.cassandra.db.Keyspace;
import org.apache.cassandra.db.Mutation;
import org.apache.cassandra.dht.Range;
import org.apache.cassandra.dht.Token;
import org.apache.cassandra.exceptions.ConfigurationException;
import org.apache.cassandra.io.sstable.ISSTableScanner;
import org.apache.cassandra.io.sstable.format.SSTableReader;
import org.apache.cassandra.notifications.SSTableAddedNotification;
import org.apache.cassandra.notifications.SSTableRepairStatusChanged;
import org.apache.cassandra.streaming.PreviewKind;
import org.apache.cassandra.repair.RepairJobDesc;
import org.apache.cassandra.repair.Validator;
import org.apache.cassandra.schema.CompactionParams;
import org.apache.cassandra.schema.KeyspaceParams;
import org.apache.cassandra.service.ActiveRepairService;
import org.apache.cassandra.service.StorageService;
import org.apache.cassandra.streaming.SessionInfo;
import org.apache.cassandra.streaming.StreamOperation;
import org.apache.cassandra.streaming.StreamPlan;
import org.apache.cassandra.streaming.StreamSession;
import org.apache.cassandra.streaming.StreamState;
import org.apache.cassandra.utils.FBUtilities;
import org.apache.cassandra.utils.concurrent.Refs;

import static java.util.Collections.singleton;
import static org.apache.cassandra.streaming.StreamingTransferTest.LOCAL;
import static org.junit.Assert.assertEquals;
import static org.junit.Assert.assertFalse;
import static org.junit.Assert.assertTrue;
<<<<<<< HEAD
=======
import static org.junit.Assert.assertEquals;
import static org.junit.Assert.assertFalse;
import static org.junit.Assert.assertTrue;
import static org.junit.Assert.fail;
>>>>>>> f49dc3b5

@RunWith(OrderedJUnit4ClassRunner.class)
public class LeveledCompactionStrategyTest
{
    private static final Logger logger = LoggerFactory.getLogger(LeveledCompactionStrategyTest.class);

    private static final String KEYSPACE1 = "LeveledCompactionStrategyTest";
    private static final String CF_STANDARDDLEVELED = "StandardLeveled";
    private Keyspace keyspace;
    private ColumnFamilyStore cfs;

    @BeforeClass
    public static void defineSchema() throws ConfigurationException
    {
        // Disable tombstone histogram rounding for tests
        System.setProperty("cassandra.streaminghistogram.roundseconds", "1");



        SchemaLoader.prepareServer();
        StorageService.instance.initServer();

        SchemaLoader.createKeyspace(KEYSPACE1,
                                    KeyspaceParams.simple(1),
                                    SchemaLoader.standardCFMD(KEYSPACE1, CF_STANDARDDLEVELED)
                                                .compaction(CompactionParams.lcs(Collections.singletonMap("sstable_size_in_mb", "1"))));
        }

    @Before
    public void enableCompaction()
    {
        keyspace = Keyspace.open(KEYSPACE1);
        cfs = keyspace.getColumnFamilyStore(CF_STANDARDDLEVELED);
        cfs.enableAutoCompaction();
    }

    /**
     * Since we use StandardLeveled CF for every test, we want to clean up after the test.
     */
    @After
    public void truncateSTandardLeveled()
    {
        cfs.truncateBlocking();
    }

    /**
     * Ensure that the grouping operation preserves the levels of grouped tables
     */
    @Test
    public void testGrouperLevels() throws Exception{
        cfs.disableAutoCompaction();
        ByteBuffer value = ByteBuffer.wrap(new byte[100 * 1024]); // 100 KB value, make it easy to have multiple files

        //Need entropy to prevent compression so size is predictable with compression enabled/disabled
        new Random().nextBytes(value.array());

        // Enough data to have a level 1 and 2
        int rows = 40;
        int columns = 20;

        // Adds enough data to trigger multiple sstable per level
        for (int r = 0; r < rows; r++)
        {
            UpdateBuilder update = UpdateBuilder.create(cfs.metadata(), String.valueOf(r));
            for (int c = 0; c < columns; c++)
                update.newRow("column" + c).add("val", value);
            update.applyUnsafe();
            cfs.forceBlockingFlush();
        }

        cfs.forceMajorCompaction();
        CompactionStrategyManager strategyManager = cfs.getCompactionStrategyManager();
        // Checking we're not completely bad at math

        int l1Count = strategyManager.getSSTableCountPerLevel()[1];
        int l2Count = strategyManager.getSSTableCountPerLevel()[2];
        if (l1Count == 0 || l2Count == 0)
        {
            logger.error("L1 or L2 has 0 sstables. Expected > 0 on both.");
            logger.error("L1: " + l1Count);
            logger.error("L2: " + l2Count);
            Assert.fail();
        }

        Collection<Collection<SSTableReader>> groupedSSTables = cfs.getCompactionStrategyManager().groupSSTablesForAntiCompaction(cfs.getLiveSSTables());
        for (Collection<SSTableReader> sstableGroup : groupedSSTables)
        {
            int groupLevel = -1;
            Iterator<SSTableReader> it = sstableGroup.iterator();
            while (it.hasNext())
            {

                SSTableReader sstable = it.next();
                int tableLevel = sstable.getSSTableLevel();
                if (groupLevel == -1)
                    groupLevel = tableLevel;
                assert groupLevel == tableLevel;
            }
        }

    }

    /*
     * This exercises in particular the code of #4142
     */
    @Test
    public void testValidationMultipleSSTablePerLevel() throws Exception
    {
        cfs.disableAutoCompaction();
        byte [] b = new byte[100 * 1024];
        new Random().nextBytes(b);
        ByteBuffer value = ByteBuffer.wrap(b); // 100 KB value, make it easy to have multiple files

        // Enough data to have a level 1 and 2
        int rows = 40;
        int columns = 20;

        // Adds enough data to trigger multiple sstable per level
        for (int r = 0; r < rows; r++)
        {
            UpdateBuilder update = UpdateBuilder.create(cfs.metadata(), String.valueOf(r));
            for (int c = 0; c < columns; c++)
                update.newRow("column" + c).add("val", value);
            update.applyUnsafe();
            cfs.forceBlockingFlush();
        }

        cfs.forceMajorCompaction();
        CompactionStrategyManager strategyManager = cfs.getCompactionStrategyManager();
        // Checking we're not completely bad at math
        assertTrue(strategyManager.getSSTableCountPerLevel()[1] > 0);
        assertTrue(strategyManager.getSSTableCountPerLevel()[2] > 0);

        Range<Token> range = new Range<>(Util.token(""), Util.token(""));
        int gcBefore = keyspace.getColumnFamilyStore(CF_STANDARDDLEVELED).gcBefore(FBUtilities.nowInSeconds());
        UUID parentRepSession = UUID.randomUUID();
        ActiveRepairService.instance.registerParentRepairSession(parentRepSession,
                                                                 FBUtilities.getBroadcastAddress(),
                                                                 Arrays.asList(cfs),
                                                                 Arrays.asList(range),
                                                                 false,
                                                                 ActiveRepairService.UNREPAIRED_SSTABLE,
                                                                 PreviewKind.NONE);
        RepairJobDesc desc = new RepairJobDesc(parentRepSession, UUID.randomUUID(), KEYSPACE1, CF_STANDARDDLEVELED, Arrays.asList(range));
        Validator validator = new Validator(desc, FBUtilities.getBroadcastAddress(), gcBefore, PreviewKind.NONE);
        CompactionManager.instance.submitValidation(cfs, validator).get();
    }

    /**
     * wait for leveled compaction to quiesce on the given columnfamily
     */
    public static void waitForLeveling(ColumnFamilyStore cfs) throws InterruptedException
    {
        CompactionStrategyManager strategyManager = cfs.getCompactionStrategyManager();
        while (true)
        {
            // since we run several compaction strategies we wait until L0 in all strategies is empty and
            // atleast one L1+ is non-empty. In these tests we always run a single data directory with only unrepaired data
            // so it should be good enough
            boolean allL0Empty = true;
            boolean anyL1NonEmpty = false;
            for (List<AbstractCompactionStrategy> strategies : strategyManager.getStrategies())
            {
                for (AbstractCompactionStrategy strategy : strategies)
                {
                    if (!(strategy instanceof LeveledCompactionStrategy))
                        return;
                    // note that we check > 1 here, if there is too little data in L0, we don't compact it up to L1
                    if (((LeveledCompactionStrategy)strategy).getLevelSize(0) > 1)
                        allL0Empty = false;
                    for (int i = 1; i < 5; i++)
                        if (((LeveledCompactionStrategy)strategy).getLevelSize(i) > 0)
                            anyL1NonEmpty = true;
                }
            }
            if (allL0Empty && anyL1NonEmpty)
                return;
            Thread.sleep(100);
        }
    }

    @Test
    public void testCompactionProgress() throws Exception
    {
        // make sure we have SSTables in L1
        byte [] b = new byte[100 * 1024];
        new Random().nextBytes(b);
        ByteBuffer value = ByteBuffer.wrap(b);
        int rows = 2;
        int columns = 10;
        for (int r = 0; r < rows; r++)
        {
            UpdateBuilder update = UpdateBuilder.create(cfs.metadata(), String.valueOf(r));
            for (int c = 0; c < columns; c++)
                update.newRow("column" + c).add("val", value);
            update.applyUnsafe();
            cfs.forceBlockingFlush();
        }

        waitForLeveling(cfs);
        LeveledCompactionStrategy strategy = (LeveledCompactionStrategy) cfs.getCompactionStrategyManager().getStrategies().get(1).get(0);
        assert strategy.getLevelSize(1) > 0;

        // get LeveledScanner for level 1 sstables
        Collection<SSTableReader> sstables = strategy.manifest.getLevel(1);
        List<ISSTableScanner> scanners = strategy.getScanners(sstables).scanners;
        assertEquals(1, scanners.size()); // should be one per level
        ISSTableScanner scanner = scanners.get(0);
        // scan through to the end
        while (scanner.hasNext())
            scanner.next();

        // scanner.getCurrentPosition should be equal to total bytes of L1 sstables
        assertEquals(scanner.getCurrentPosition(), SSTableReader.getTotalUncompressedBytes(sstables));
    }

    @Test
    public void testMutateLevel() throws Exception
    {
        cfs.disableAutoCompaction();
        ByteBuffer value = ByteBuffer.wrap(new byte[100 * 1024]); // 100 KB value, make it easy to have multiple files

        // Enough data to have a level 1 and 2
        int rows = 40;
        int columns = 20;

        // Adds enough data to trigger multiple sstable per level
        for (int r = 0; r < rows; r++)
        {
            UpdateBuilder update = UpdateBuilder.create(cfs.metadata(), String.valueOf(r));
            for (int c = 0; c < columns; c++)
                update.newRow("column" + c).add("val", value);
            update.applyUnsafe();
            cfs.forceBlockingFlush();
        }
        cfs.forceBlockingFlush();
        LeveledCompactionStrategy strategy = (LeveledCompactionStrategy) cfs.getCompactionStrategyManager().getStrategies().get(1).get(0);
        cfs.forceMajorCompaction();

        for (SSTableReader s : cfs.getLiveSSTables())
        {
            assertTrue(s.getSSTableLevel() != 6 && s.getSSTableLevel() > 0);
            strategy.manifest.remove(s);
            s.descriptor.getMetadataSerializer().mutateLevel(s.descriptor, 6);
            s.reloadSSTableMetadata();
            strategy.manifest.add(s, false);
        }
        // verify that all sstables in the changed set is level 6
        for (SSTableReader s : cfs.getLiveSSTables())
            assertEquals(6, s.getSSTableLevel());

        int[] levels = strategy.manifest.getAllLevelSize();
        // verify that the manifest has correct amount of sstables
        assertEquals(cfs.getLiveSSTables().size(), levels[6]);
    }

    @Test
    public void testNewRepairedSSTable() throws Exception
    {
        byte [] b = new byte[100 * 1024];
        new Random().nextBytes(b);
        ByteBuffer value = ByteBuffer.wrap(b); // 100 KB value, make it easy to have multiple files

        // Enough data to have a level 1 and 2
        int rows = 40;
        int columns = 20;

        // Adds enough data to trigger multiple sstable per level
        for (int r = 0; r < rows; r++)
        {
            UpdateBuilder update = UpdateBuilder.create(cfs.metadata(), String.valueOf(r));
            for (int c = 0; c < columns; c++)
                update.newRow("column" + c).add("val", value);
            update.applyUnsafe();
            cfs.forceBlockingFlush();
        }
        waitForLeveling(cfs);
        cfs.disableAutoCompaction();

        while(CompactionManager.instance.isCompacting(Arrays.asList(cfs)))
            Thread.sleep(100);

        CompactionStrategyManager manager = cfs.getCompactionStrategyManager();
        List<List<AbstractCompactionStrategy>> strategies = manager.getStrategies();
        LeveledCompactionStrategy repaired = (LeveledCompactionStrategy) strategies.get(0).get(0);
        LeveledCompactionStrategy unrepaired = (LeveledCompactionStrategy) strategies.get(1).get(0);
        assertEquals(0, repaired.manifest.getLevelCount() );
        assertEquals(2, unrepaired.manifest.getLevelCount());
        assertTrue(manager.getSSTableCountPerLevel()[1] > 0);
        assertTrue(manager.getSSTableCountPerLevel()[2] > 0);

        for (SSTableReader sstable : cfs.getLiveSSTables())
            assertFalse(sstable.isRepaired());

        int sstableCount = 0;
        for (List<SSTableReader> level : unrepaired.manifest.generations)
            sstableCount += level.size();
        // we only have unrepaired sstables:
        assertEquals(sstableCount, cfs.getLiveSSTables().size());

        SSTableReader sstable1 = unrepaired.manifest.generations[2].get(0);
        SSTableReader sstable2 = unrepaired.manifest.generations[1].get(0);

        sstable1.descriptor.getMetadataSerializer().mutateRepaired(sstable1.descriptor, System.currentTimeMillis(), null);
        sstable1.reloadSSTableMetadata();
        assertTrue(sstable1.isRepaired());

        manager.handleNotification(new SSTableRepairStatusChanged(Arrays.asList(sstable1)), this);

        int repairedSSTableCount = 0;
        for (List<SSTableReader> level : repaired.manifest.generations)
            repairedSSTableCount += level.size();
        assertEquals(1, repairedSSTableCount);
        // make sure the repaired sstable ends up in the same level in the repaired manifest:
        assertTrue(repaired.manifest.generations[2].contains(sstable1));
        // and that it is gone from unrepaired
        assertFalse(unrepaired.manifest.generations[2].contains(sstable1));

        unrepaired.removeSSTable(sstable2);
<<<<<<< HEAD
        manager.handleNotification(new SSTableAddedNotification(singleton(sstable2), null), this);
=======
        manager.handleNotification(new SSTableAddedNotification(singleton(sstable2), false), this);
>>>>>>> f49dc3b5
        assertTrue(unrepaired.manifest.getLevel(1).contains(sstable2));
        assertFalse(repaired.manifest.getLevel(1).contains(sstable2));
    }



    @Test
    public void testTokenRangeCompaction() throws Exception
    {
        // Remove any existing data so we can start out clean with predictable number of sstables
        cfs.truncateBlocking();

        // Disable auto compaction so cassandra does not compact
        CompactionManager.instance.disableAutoCompaction();

        ByteBuffer value = ByteBuffer.wrap(new byte[100 * 1024]); // 100 KB value, make it easy to have multiple files

        DecoratedKey key1 = Util.dk(String.valueOf(1));
        DecoratedKey key2 = Util.dk(String.valueOf(2));
        List<DecoratedKey> keys = new ArrayList<>(Arrays.asList(key1, key2));
        int numIterations = 10;
        int columns = 2;

        // Add enough data to trigger multiple sstables.

        // create 10 sstables that contain data for both key1 and key2
        for (int i = 0; i < numIterations; i++) {
            for (DecoratedKey key : keys) {
                UpdateBuilder update = UpdateBuilder.create(cfs.metadata(), key);
                for (int c = 0; c < columns; c++)
                    update.newRow("column" + c).add("val", value);
                update.applyUnsafe();
            }
            cfs.forceBlockingFlush();
        }

        // create 20 more sstables with 10 containing data for key1 and other 10 containing data for key2
        for (int i = 0; i < numIterations; i++) {
            for (DecoratedKey key : keys) {
                UpdateBuilder update = UpdateBuilder.create(cfs.metadata(), key);
                for (int c = 0; c < columns; c++)
                    update.newRow("column" + c).add("val", value);
                update.applyUnsafe();
                cfs.forceBlockingFlush();
            }
        }

        // We should have a total of 30 sstables by now
        assertEquals(30, cfs.getLiveSSTables().size());

        // Compact just the tables with key2
        // Bit hackish to use the key1.token as the prior key but works in BytesToken
        Range<Token> tokenRange = new Range<>(key2.getToken(), key2.getToken());
        Collection<Range<Token>> tokenRanges = new ArrayList<>(Arrays.asList(tokenRange));
        cfs.forceCompactionForTokenRange(tokenRanges);

        while(CompactionManager.instance.isCompacting(Arrays.asList(cfs))) {
            Thread.sleep(100);
        }

        // 20 tables that have key2 should have been compacted in to 1 table resulting in 11 (30-20+1)
        assertEquals(11, cfs.getLiveSSTables().size());

        // Compact just the tables with key1. At this point all 11 tables should have key1
        Range<Token> tokenRange2 = new Range<>(key1.getToken(), key1.getToken());
        Collection<Range<Token>> tokenRanges2 = new ArrayList<>(Arrays.asList(tokenRange2));
        cfs.forceCompactionForTokenRange(tokenRanges2);


        while(CompactionManager.instance.isCompacting(Arrays.asList(cfs))) {
            Thread.sleep(100);
        }

        // the 11 tables containing key1 should all compact to 1 table
        assertEquals(1, cfs.getLiveSSTables().size());
    }


    @Test
    public void testLevelPicking() throws Exception
    {
        Keyspace keyspace = Keyspace.open(KEYSPACE1);
        ColumnFamilyStore cfs = keyspace.getColumnFamilyStore(CF_STANDARDDLEVELED);
        cfs.truncateBlocking();
        ByteBuffer value = ByteBuffer.wrap(new byte[100 * 1024]); // 100 B value

        //Single
        int rows = 128;
        int columns = 10;

        // Adds enough data to trigger multiple sstable per level
        for (int r = 0; r < rows; r++)
        {
            DecoratedKey key = Util.dk(String.valueOf(r));
            UpdateBuilder builder = UpdateBuilder.create(cfs.metadata, key);
            for (int c = 0; c < columns; c++)
                builder.newRow("column" + c).add("val", value);

            Mutation rm = new Mutation(builder.build());
            rm.apply();
            cfs.forceBlockingFlush();
        }
        LeveledCompactionStrategyTest.waitForLeveling(cfs);
        LeveledCompactionStrategy strategy = (LeveledCompactionStrategy) cfs.getCompactionStrategyManager().getStrategies().get(1).get(0);
        while (!cfs.getTracker().getCompacting().isEmpty())
            Thread.sleep(100);
        cfs.disableAutoCompaction();
        int[] startLevels = strategy.getAllLevelSize();
        int higestLevel = 0;
        for (int i = 0; i < startLevels.length; i++)
            if (startLevels[i] != 0)
                higestLevel = i;

        logger.info("Starting Levels {}", startLevels);

        Set<SSTableReader> tables = cfs.getLiveSSTables();

        Refs<SSTableReader> refs = Refs.ref(tables);

        //Transfer the tables ontop of itself
        for (int i = 0; i < 2; i++)
        {
            for (SSTableReader table : tables)
                transferKeepLevels(table);
        }

        refs.release(tables);

        long compactionTasks = CompactionManager.instance.getCompletedTasks();

        cfs.enableAutoCompaction();
        LeveledCompactionStrategyTest.waitForLeveling(cfs);
        while (!cfs.getTracker().getCompacting().isEmpty())
            Thread.sleep(100);

        long endCompactionTasks = CompactionManager.instance.getCompletedTasks();


        int[] endLevels = strategy.getAllLevelSize();
        int higestLevelEnd = 0;
        for (int i = 0; i < endLevels.length; i++)
            if (endLevels[i] != 0)
                higestLevelEnd = i;


        logger.info("Ending Levels {} {}", endLevels, endCompactionTasks);
        Assert.assertEquals(compactionTasks, endCompactionTasks);
        Assert.assertTrue(higestLevelEnd > higestLevel);
    }

    private Collection<StreamSession.SSTableStreamingSections> makeStreamingDetails(Refs<SSTableReader> sstables)
    {
        ArrayList<StreamSession.SSTableStreamingSections> details = new ArrayList<>();
        for (SSTableReader sstable : sstables)
        {
            Set<Range<Token>> ranges = Collections.singleton(new Range<>(sstable.first.getToken(), sstable.last.getToken()));

            details.add(new StreamSession.SSTableStreamingSections(sstables.get(sstable),
                                                                   sstable.getPositionsForRanges(ranges),
                                                                   sstable.estimatedKeysForRanges(ranges), sstable.getSSTableMetadata().repairedAt));
        }
        return details;
    }


    private void transferKeepLevels(SSTableReader sstable) throws Exception
    {
        StreamPlan streamPlan = new StreamPlan(StreamOperation.OTHER, true, true).transferFiles(LOCAL, makeStreamingDetails(Refs.tryRef(Arrays.asList(sstable))));
        StreamState state = streamPlan.execute().get();

        long totalBytesSent = 0L;
        for (SessionInfo session : state.sessions)
        {
            totalBytesSent += session.getTotalFilesSent();
        }
        assertTrue(totalBytesSent > 0);
    }


    @Test
    public void testNodetoolRefreshRelevel() throws InterruptedException
    {
        Keyspace keyspace = Keyspace.open(KEYSPACE1);
        ColumnFamilyStore cfs = keyspace.getColumnFamilyStore(CF_STANDARDDLEVELED);
        cfs.truncateBlocking();
        ByteBuffer value = ByteBuffer.wrap(new byte[100 * 1024]); // 100 KB value, make it easy to have multiple files

        // Enough data to have a level 1 and 2
        int rows = 128;
        int columns = 10;

        // Adds enough data to trigger multiple sstable per level
        for (int r = 0; r < rows; r++)
        {
            DecoratedKey key = Util.dk(String.valueOf(r));
            UpdateBuilder builder = UpdateBuilder.create(cfs.metadata, key);
            for (int c = 0; c < columns; c++)
                builder.newRow("column" + c).add("val", value);

            Mutation rm = new Mutation(builder.build());
            rm.apply();
            cfs.forceBlockingFlush();
        }
        LeveledCompactionStrategyTest.waitForLeveling(cfs);
        LeveledCompactionStrategy strategy = (LeveledCompactionStrategy) cfs.getCompactionStrategyManager().getStrategies().get(1).get(0);
        cfs.disableAutoCompaction();
        while (!cfs.getTracker().getCompacting().isEmpty())
            Thread.sleep(100);
        int [] levelsBefore = strategy.getAllLevelSize();
        Set<SSTableReader> sstablesToRemove = new HashSet<>();
        int totalSSTableCount = cfs.getLiveSSTables().size();
        for (SSTableReader sstable : cfs.getLiveSSTables())
        {
            if (sstable.getSSTableLevel() > 0 && sstablesToRemove.stream().noneMatch(s -> s.getSSTableLevel() == sstable.getSSTableLevel()))
                sstablesToRemove.add(sstable);
        }

        //Verify levels stay in place
        cfs.getTracker().removeSSTablesFromTrackerUnsafe(sstablesToRemove);
        cfs.loadNewSSTables(false);
        int [] levelsAfter = strategy.getAllLevelSize();
        assertEquals(totalSSTableCount, cfs.getLiveSSTables().size());
        assertTrue(levelsAfter[0] == levelsBefore[0]);

        //Verify levels are reset
        sstablesToRemove.clear();
        for (SSTableReader sstable : cfs.getLiveSSTables())
        {
            if (sstable.getSSTableLevel() > 0 && sstablesToRemove.stream().noneMatch(s -> s.getSSTableLevel() == sstable.getSSTableLevel()))
                sstablesToRemove.add(sstable);
        }
        cfs.getTracker().removeSSTablesFromTrackerUnsafe(sstablesToRemove);
        cfs.loadNewSSTables(true);
        levelsAfter = strategy.getAllLevelSize();
        assertTrue(levelsAfter[0] != levelsBefore[0]) ;
    }
}<|MERGE_RESOLUTION|>--- conflicted
+++ resolved
@@ -74,13 +74,6 @@
 import static org.junit.Assert.assertEquals;
 import static org.junit.Assert.assertFalse;
 import static org.junit.Assert.assertTrue;
-<<<<<<< HEAD
-=======
-import static org.junit.Assert.assertEquals;
-import static org.junit.Assert.assertFalse;
-import static org.junit.Assert.assertTrue;
-import static org.junit.Assert.fail;
->>>>>>> f49dc3b5
 
 @RunWith(OrderedJUnit4ClassRunner.class)
 public class LeveledCompactionStrategyTest
@@ -400,11 +393,7 @@
         assertFalse(unrepaired.manifest.generations[2].contains(sstable1));
 
         unrepaired.removeSSTable(sstable2);
-<<<<<<< HEAD
-        manager.handleNotification(new SSTableAddedNotification(singleton(sstable2), null), this);
-=======
-        manager.handleNotification(new SSTableAddedNotification(singleton(sstable2), false), this);
->>>>>>> f49dc3b5
+        manager.handleNotification(new SSTableAddedNotification(singleton(sstable2), null, false), this);
         assertTrue(unrepaired.manifest.getLevel(1).contains(sstable2));
         assertFalse(repaired.manifest.getLevel(1).contains(sstable2));
     }
@@ -499,7 +488,7 @@
         for (int r = 0; r < rows; r++)
         {
             DecoratedKey key = Util.dk(String.valueOf(r));
-            UpdateBuilder builder = UpdateBuilder.create(cfs.metadata, key);
+            UpdateBuilder builder = UpdateBuilder.create(cfs.metadata.get(), key);
             for (int c = 0; c < columns; c++)
                 builder.newRow("column" + c).add("val", value);
 
@@ -564,7 +553,7 @@
 
             details.add(new StreamSession.SSTableStreamingSections(sstables.get(sstable),
                                                                    sstable.getPositionsForRanges(ranges),
-                                                                   sstable.estimatedKeysForRanges(ranges), sstable.getSSTableMetadata().repairedAt));
+                                                                   sstable.estimatedKeysForRanges(ranges)));
         }
         return details;
     }
@@ -600,7 +589,7 @@
         for (int r = 0; r < rows; r++)
         {
             DecoratedKey key = Util.dk(String.valueOf(r));
-            UpdateBuilder builder = UpdateBuilder.create(cfs.metadata, key);
+            UpdateBuilder builder = UpdateBuilder.create(cfs.metadata.get(), key);
             for (int c = 0; c < columns; c++)
                 builder.newRow("column" + c).add("val", value);
 
