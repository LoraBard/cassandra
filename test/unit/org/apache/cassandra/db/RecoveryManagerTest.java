/*
* Licensed to the Apache Software Foundation (ASF) under one
* or more contributor license agreements.  See the NOTICE file
* distributed with this work for additional information
* regarding copyright ownership.  The ASF licenses this file
* to you under the Apache License, Version 2.0 (the
* "License"); you may not use this file except in compliance
* with the License.  You may obtain a copy of the License at
*
*    http://www.apache.org/licenses/LICENSE-2.0
*
* Unless required by applicable law or agreed to in writing,
* software distributed under the License is distributed on an
* "AS IS" BASIS, WITHOUT WARRANTIES OR CONDITIONS OF ANY
* KIND, either express or implied.  See the License for the
* specific language governing permissions and limitations
* under the License.
*/
package org.apache.cassandra.db;

import java.io.IOException;
import java.util.Arrays;
import java.util.Collection;
import java.util.Collections;
import java.util.Date;
import java.util.concurrent.ExecutionException;
import java.util.concurrent.Future;
import java.util.concurrent.Semaphore;
import java.util.concurrent.TimeUnit;
import java.util.concurrent.TimeoutException;
import java.util.concurrent.atomic.AtomicReference;

import org.slf4j.Logger;
import org.slf4j.LoggerFactory;

import org.apache.cassandra.Util;
import org.apache.cassandra.concurrent.NamedThreadFactory;
import org.apache.cassandra.config.ColumnDefinition;
import org.apache.cassandra.config.DatabaseDescriptor;
import org.apache.cassandra.config.ParameterizedClass;
import org.apache.cassandra.db.rows.*;
import org.apache.cassandra.db.context.CounterContext;
import org.apache.cassandra.exceptions.ConfigurationException;
import org.apache.cassandra.io.compress.DeflateCompressor;
import org.apache.cassandra.io.compress.LZ4Compressor;
import org.apache.cassandra.io.compress.SnappyCompressor;

import org.junit.Assert;
import org.junit.Before;
import org.junit.BeforeClass;
import org.junit.Test;
import org.junit.runner.RunWith;
import org.junit.runners.Parameterized;
import org.junit.runners.Parameterized.Parameters;

import static org.junit.Assert.assertEquals;

import org.apache.cassandra.SchemaLoader;
import org.apache.cassandra.db.commitlog.CommitLog;
import org.apache.cassandra.db.commitlog.CommitLogArchiver;
import org.apache.cassandra.schema.KeyspaceParams;
import org.apache.cassandra.security.EncryptionContext;
import org.apache.cassandra.security.EncryptionContextGenerator;
import org.apache.cassandra.utils.ByteBufferUtil;
import org.apache.cassandra.db.commitlog.CommitLogReplayer;

@RunWith(Parameterized.class)
public class RecoveryManagerTest
{
    private static Logger logger = LoggerFactory.getLogger(RecoveryManagerTest.class);

    private static final String KEYSPACE1 = "RecoveryManagerTest1";
    private static final String CF_STANDARD1 = "Standard1";
    private static final String CF_COUNTER1 = "Counter1";

    private static final String KEYSPACE2 = "RecoveryManagerTest2";
    private static final String CF_STANDARD3 = "Standard3";

    public RecoveryManagerTest(ParameterizedClass commitLogCompression, EncryptionContext encryptionContext)
    {
        DatabaseDescriptor.setCommitLogCompression(commitLogCompression);
        DatabaseDescriptor.setEncryptionContext(encryptionContext);
    }

    @Parameters()
    public static Collection<Object[]> generateData()
    {
        return Arrays.asList(new Object[][]{
            {null, EncryptionContextGenerator.createDisabledContext()}, // No compression, no encryption
            {null, EncryptionContextGenerator.createContext(true)}, // Encryption
            {new ParameterizedClass(LZ4Compressor.class.getName(), Collections.emptyMap()), EncryptionContextGenerator.createDisabledContext()},
            {new ParameterizedClass(SnappyCompressor.class.getName(), Collections.emptyMap()), EncryptionContextGenerator.createDisabledContext()},
            {new ParameterizedClass(DeflateCompressor.class.getName(), Collections.emptyMap()), EncryptionContextGenerator.createDisabledContext()}});
    }

    @Before
    public void setUp() throws IOException
    {
        CommitLog.instance.resetUnsafe(true);
    }

    @BeforeClass
    public static void defineSchema() throws ConfigurationException
    {
        SchemaLoader.prepareServer();
        SchemaLoader.createKeyspace(KEYSPACE1,
                                    KeyspaceParams.simple(1),
                                    SchemaLoader.standardCFMD(KEYSPACE1, CF_STANDARD1),
                                    SchemaLoader.counterCFMD(KEYSPACE1, CF_COUNTER1));
        SchemaLoader.createKeyspace(KEYSPACE2,
                                    KeyspaceParams.simple(1),
                                    SchemaLoader.standardCFMD(KEYSPACE2, CF_STANDARD3));
    }

    @Before
    public void clearData()
    {
        // clear data
        Keyspace.open(KEYSPACE1).getColumnFamilyStore(CF_STANDARD1).truncateBlocking();
        Keyspace.open(KEYSPACE1).getColumnFamilyStore(CF_COUNTER1).truncateBlocking();
        Keyspace.open(KEYSPACE2).getColumnFamilyStore(CF_STANDARD3).truncateBlocking();
    }

    @Test
    public void testNothingToRecover() throws IOException
    {
        CommitLog.instance.resetUnsafe(true);
    }

    @Test
    public void testRecoverBlocksOnBytesOutstanding() throws Exception
    {
        long originalMaxOutstanding = CommitLogReplayer.MAX_OUTSTANDING_REPLAY_BYTES;
        CommitLogReplayer.MAX_OUTSTANDING_REPLAY_BYTES = 1;
        CommitLogReplayer.MutationInitiator originalInitiator = CommitLogReplayer.mutationInitiator;
        MockInitiator mockInitiator = new MockInitiator();
        CommitLogReplayer.mutationInitiator = mockInitiator;
        try
        {
            CommitLog.instance.resetUnsafe(true);
            Keyspace keyspace1 = Keyspace.open(KEYSPACE1);
            Keyspace keyspace2 = Keyspace.open(KEYSPACE2);

            UnfilteredRowIterator upd1 = Util.apply(new RowUpdateBuilder(keyspace1.getColumnFamilyStore(CF_STANDARD1).metadata, 1L, 0, "keymulti")
                .clustering("col1").add("val", "1")
                .build());

            UnfilteredRowIterator upd2 = Util.apply(new RowUpdateBuilder(keyspace2.getColumnFamilyStore(CF_STANDARD3).metadata, 1L, 0, "keymulti")
                                           .clustering("col2").add("val", "1")
                                           .build());

            keyspace1.getColumnFamilyStore("Standard1").clearUnsafe();
            keyspace2.getColumnFamilyStore("Standard3").clearUnsafe();

            DecoratedKey dk = Util.dk("keymulti");
            Assert.assertTrue(Util.getAllUnfiltered(Util.cmd(keyspace1.getColumnFamilyStore(CF_STANDARD1), dk).build()).isEmpty());
            Assert.assertTrue(Util.getAllUnfiltered(Util.cmd(keyspace2.getColumnFamilyStore(CF_STANDARD3), dk).build()).isEmpty());

            final AtomicReference<Throwable> err = new AtomicReference<Throwable>();
<<<<<<< HEAD
            Thread t = new Thread() {
                @Override
                public void run()
                {
                    try
                    {
                        CommitLog.instance.resetUnsafe(false); // disassociate segments from live CL
                    }
                    catch (Throwable t)
                    {
                        err.set(t);
                    }
                }
            };
=======
            Thread t = NamedThreadFactory.createThread(() ->
            {
                try
                {
                    CommitLog.instance.resetUnsafe(false); // disassociate segments from live CL
                }
                catch (Throwable x)
                {
                    err.set(x);
                }
            });
>>>>>>> 707c3643
            t.start();
            Assert.assertTrue(mockInitiator.blocked.tryAcquire(1, 20, TimeUnit.SECONDS));
            Thread.sleep(100);
            Assert.assertTrue(t.isAlive());
            mockInitiator.blocker.release(Integer.MAX_VALUE);
            t.join(20 * 1000);

            if (err.get() != null)
                throw new RuntimeException(err.get());

            if (t.isAlive())
            {
                Throwable toPrint = new Throwable();
                toPrint.setStackTrace(Thread.getAllStackTraces().get(t));
                toPrint.printStackTrace(System.out);
            }
            Assert.assertFalse(t.isAlive());

            Assert.assertTrue(Util.sameContent(upd1, Util.getOnlyPartitionUnfiltered(Util.cmd(keyspace1.getColumnFamilyStore(CF_STANDARD1), dk).build()).unfilteredIterator()));
            Assert.assertTrue(Util.sameContent(upd2, Util.getOnlyPartitionUnfiltered(Util.cmd(keyspace2.getColumnFamilyStore(CF_STANDARD3), dk).build()).unfilteredIterator()));
        }
        finally
        {
            CommitLogReplayer.mutationInitiator = originalInitiator;
            CommitLogReplayer.MAX_OUTSTANDING_REPLAY_BYTES = originalMaxOutstanding;
        }
    }


    @Test
    public void testOne() throws IOException
    {
        CommitLog.instance.resetUnsafe(true);
        Keyspace keyspace1 = Keyspace.open(KEYSPACE1);
        Keyspace keyspace2 = Keyspace.open(KEYSPACE2);

        UnfilteredRowIterator upd1 = Util.apply(new RowUpdateBuilder(keyspace1.getColumnFamilyStore(CF_STANDARD1).metadata, 1L, 0, "keymulti")
            .clustering("col1").add("val", "1")
            .build());

        UnfilteredRowIterator upd2 = Util.apply(new RowUpdateBuilder(keyspace2.getColumnFamilyStore(CF_STANDARD3).metadata, 1L, 0, "keymulti")
                                       .clustering("col2").add("val", "1")
                                       .build());

        keyspace1.getColumnFamilyStore("Standard1").clearUnsafe();
        keyspace2.getColumnFamilyStore("Standard3").clearUnsafe();

        CommitLog.instance.resetUnsafe(false);

        DecoratedKey dk = Util.dk("keymulti");
        Assert.assertTrue(Util.sameContent(upd1, Util.getOnlyPartitionUnfiltered(Util.cmd(keyspace1.getColumnFamilyStore(CF_STANDARD1), dk).build()).unfilteredIterator()));
        Assert.assertTrue(Util.sameContent(upd2, Util.getOnlyPartitionUnfiltered(Util.cmd(keyspace2.getColumnFamilyStore(CF_STANDARD3), dk).build()).unfilteredIterator()));
    }

    @Test
    public void testRecoverCounter() throws IOException
    {
        CommitLog.instance.resetUnsafe(true);
        Keyspace keyspace1 = Keyspace.open(KEYSPACE1);
        ColumnFamilyStore cfs = keyspace1.getColumnFamilyStore(CF_COUNTER1);

        for (int i = 0; i < 10; ++i)
        {
            new CounterMutation(new RowUpdateBuilder(cfs.metadata, 1L, 0, "key")
                .clustering("cc").add("val", CounterContext.instance().createLocal(1L))
                .build(), ConsistencyLevel.ALL).apply();
        }

        keyspace1.getColumnFamilyStore("Counter1").clearUnsafe();

        int replayed = CommitLog.instance.resetUnsafe(false);

        ColumnDefinition counterCol = cfs.metadata.getColumnDefinition(ByteBufferUtil.bytes("val"));
        Row row = Util.getOnlyRow(Util.cmd(cfs).includeRow("cc").columns("val").build());
        assertEquals(10L, CounterContext.instance().total(row.getCell(counterCol).value()));
    }

    @Test
    public void testRecoverPIT() throws Exception
    {
        CommitLog.instance.resetUnsafe(true);
        ColumnFamilyStore cfs = Keyspace.open(KEYSPACE1).getColumnFamilyStore(CF_STANDARD1);
        Date date = CommitLogArchiver.format.parse("2112:12:12 12:12:12");
        long timeMS = date.getTime() - 5000;

        Keyspace keyspace1 = Keyspace.open(KEYSPACE1);
        for (int i = 0; i < 10; ++i)
        {
            long ts = TimeUnit.MILLISECONDS.toMicros(timeMS + (i * 1000));
            new RowUpdateBuilder(cfs.metadata, ts, "name-" + i)
                .clustering("cc")
                .add("val", Integer.toString(i))
                .build()
                .apply();
        }

        // Sanity check row count prior to clear and replay
        assertEquals(10, Util.getAll(Util.cmd(cfs).build()).size());

        keyspace1.getColumnFamilyStore("Standard1").clearUnsafe();
        CommitLog.instance.resetUnsafe(false);

        assertEquals(6, Util.getAll(Util.cmd(cfs).build()).size());
    }

    @Test
    public void testRecoverPITUnordered() throws Exception
    {
        CommitLog.instance.resetUnsafe(true);
        ColumnFamilyStore cfs = Keyspace.open(KEYSPACE1).getColumnFamilyStore(CF_STANDARD1);
        Date date = CommitLogArchiver.format.parse("2112:12:12 12:12:12");
        long timeMS = date.getTime();

        Keyspace keyspace1 = Keyspace.open(KEYSPACE1);

        // Col 0 and 9 are the only ones to be recovered
        for (int i = 0; i < 10; ++i)
        {
            long ts;
            if (i == 9)
                ts = TimeUnit.MILLISECONDS.toMicros(timeMS - 1000);
            else
                ts = TimeUnit.MILLISECONDS.toMicros(timeMS + (i * 1000));

            new RowUpdateBuilder(cfs.metadata, ts, "name-" + i)
                .clustering("cc")
                .add("val", Integer.toString(i))
                .build()
                .apply();
        }

        // Sanity check row count prior to clear and replay
        assertEquals(10, Util.getAll(Util.cmd(cfs).build()).size());

        keyspace1.getColumnFamilyStore("Standard1").clearUnsafe();
        CommitLog.instance.resetUnsafe(false);

        assertEquals(2, Util.getAll(Util.cmd(cfs).build()).size());
    }

    private static class MockInitiator extends CommitLogReplayer.MutationInitiator
    {
        final Semaphore blocker = new Semaphore(0);
        final Semaphore blocked = new Semaphore(0);

        @Override
        protected Future<Integer> initiateMutation(final Mutation mutation,
                final long segmentId,
                final int serializedSize,
                final int entryLocation,
                final CommitLogReplayer clr)
        {
            final Future<Integer> toWrap = super.initiateMutation(mutation,
                                                                  segmentId,
                                                                  serializedSize,
                                                                  entryLocation,
                                                                  clr);
            return new Future<Integer>()
            {

                @Override
                public boolean cancel(boolean mayInterruptIfRunning)
                {
                    throw new UnsupportedOperationException();
                }

                @Override
                public boolean isCancelled()
                {
                    throw new UnsupportedOperationException();
                }

                @Override
                public boolean isDone()
                {
                    return blocker.availablePermits() > 0 && toWrap.isDone();
                }

                @Override
                public Integer get() throws InterruptedException, ExecutionException
                {
                    System.out.println("Got blocker once");
                    blocked.release();
                    blocker.acquire();
                    return toWrap.get();
                }

                @Override
                public Integer get(long timeout, TimeUnit unit)
                        throws InterruptedException, ExecutionException, TimeoutException
                {
                    blocked.release();
                    blocker.tryAcquire(1, timeout, unit);
                    return toWrap.get(timeout, unit);
                }

            };
        }
    };
}<|MERGE_RESOLUTION|>--- conflicted
+++ resolved
@@ -157,22 +157,6 @@
             Assert.assertTrue(Util.getAllUnfiltered(Util.cmd(keyspace2.getColumnFamilyStore(CF_STANDARD3), dk).build()).isEmpty());
 
             final AtomicReference<Throwable> err = new AtomicReference<Throwable>();
-<<<<<<< HEAD
-            Thread t = new Thread() {
-                @Override
-                public void run()
-                {
-                    try
-                    {
-                        CommitLog.instance.resetUnsafe(false); // disassociate segments from live CL
-                    }
-                    catch (Throwable t)
-                    {
-                        err.set(t);
-                    }
-                }
-            };
-=======
             Thread t = NamedThreadFactory.createThread(() ->
             {
                 try
@@ -184,7 +168,6 @@
                     err.set(x);
                 }
             });
->>>>>>> 707c3643
             t.start();
             Assert.assertTrue(mockInitiator.blocked.tryAcquire(1, 20, TimeUnit.SECONDS));
             Thread.sleep(100);
