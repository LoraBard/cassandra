--- conflicted
+++ resolved
@@ -1183,11 +1183,7 @@
 
         SerializationHeader header = SerializationHeader.make(cfs.metadata(), Collections.emptyList());
         StatsMetadata metadata = (StatsMetadata) new MetadataCollector(cfs.metadata().comparator)
-<<<<<<< HEAD
-                                                 .finalizeMetadata(cfs.metadata().partitioner.getClass().getCanonicalName(), 0.01f, -1, header)
-=======
                                                  .finalizeMetadata(cfs.metadata().partitioner.getClass().getCanonicalName(), 0.01f, -1, null, header)
->>>>>>> bd14400a
                                                  .get(MetadataType.STATS);
         SSTableReader reader = SSTableReader.internalOpen(descriptor,
                                                           components,
