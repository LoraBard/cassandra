# Licensed to the Apache Software Foundation (ASF) under one
# or more contributor license agreements.  See the NOTICE file
# distributed with this work for additional information
# regarding copyright ownership.  The ASF licenses this file
# to you under the Apache License, Version 2.0 (the
# "License"); you may not use this file except in compliance
# with the License.  You may obtain a copy of the License at
#
#     http://www.apache.org/licenses/LICENSE-2.0
#
# Unless required by applicable law or agreed to in writing, software
# distributed under the License is distributed on an "AS IS" BASIS,
# WITHOUT WARRANTIES OR CONDITIONS OF ANY KIND, either express or implied.
# See the License for the specific language governing permissions and
# limitations under the License.

calculate_system_memory_sizes()
{
    if [ "$system_memory_sizes_calculated" = true ] ; then
        return
    fi

    case "`uname`" in
        Linux)
            system_memory_in_mb=`free -m | awk '/:/ {print $2;exit}'`
            system_cpu_cores=`egrep -c 'processor([[:space:]]+):.*' /proc/cpuinfo`
        ;;
        FreeBSD)
            system_memory_in_bytes=`sysctl hw.physmem | awk '{print $2}'`
            system_memory_in_mb=`expr $system_memory_in_bytes / 1024 / 1024`
            system_cpu_cores=`sysctl hw.ncpu | awk '{print $2}'`
        ;;
        SunOS)
            system_memory_in_mb=`prtconf | awk '/Memory size:/ {print $3}'`
            system_cpu_cores=`psrinfo | wc -l`
        ;;
        Darwin)
            system_memory_in_bytes=`sysctl hw.memsize | awk '{print $2}'`
            system_memory_in_mb=`expr $system_memory_in_bytes / 1024 / 1024`
            system_cpu_cores=`sysctl hw.ncpu | awk '{print $2}'`
        ;;
        *)
            # assume reasonable defaults for e.g. a modern desktop or
            # cheap server
            system_memory_in_mb="2048"
            system_cpu_cores="2"
        ;;
    esac

    # some systems like the raspberry pi don't report cores, use at least 1
    if [ "$system_cpu_cores" -lt "1" ]
    then
        system_cpu_cores="1"
    fi

    # cap here to 32765M because the JVM switches to 64 bit references at 32767M
    # details are described in http://java-performance.info/over-32g-heap-java/
    capped_heap_size="32765"

    # set max heap size based on the following
    # max(min(1/2 ram, 1024MB), min(1/4 ram, 8GB))
    # calculate 1/2 ram and cap to 1024MB
    # calculate 1/4 ram and cap to capped_heap_size
    # pick the max
    half_system_memory_in_mb=`expr $system_memory_in_mb / 2`
    quarter_system_memory_in_mb=`expr $half_system_memory_in_mb / 2`
    if [ "$half_system_memory_in_mb" -gt "1024" ]
    then
        half_system_memory_in_mb="1024"
    fi
    if [ "$quarter_system_memory_in_mb" -gt "$capped_heap_size" ]
    then
        quarter_system_memory_in_mb="$capped_heap_size"
    fi
    if [ "$half_system_memory_in_mb" -gt "$quarter_system_memory_in_mb" ]
    then
        max_heap_size_in_mb="$half_system_memory_in_mb"
    else
        max_heap_size_in_mb="$quarter_system_memory_in_mb"
    fi

    system_memory_sizes_calculated=true
}

calculate_system_memory_sizes

calculate_heap_sizes()
{
    MAX_HEAP_SIZE="${max_heap_size_in_mb}M"

    # Young gen: min(max_sensible_per_modern_cpu_core * num_cores, 1/4 * heap size)
    max_sensible_yg_per_core_in_mb="100"
    max_sensible_yg_in_mb=`expr $max_sensible_yg_per_core_in_mb "*" $system_cpu_cores`

    desired_yg_in_mb=`expr $max_heap_size_in_mb / 4`

    if [ "$desired_yg_in_mb" -gt "$max_sensible_yg_in_mb" ]
    then
        HEAP_NEWSIZE="${max_sensible_yg_in_mb}M"
    else
        HEAP_NEWSIZE="${desired_yg_in_mb}M"
    fi
}

# Determine the sort of JVM we'll be running on.
java_ver_output=`"${JAVA:-java}" -version 2>&1`
jvmver=`echo "$java_ver_output" | grep '[openjdk|java] version' | awk -F'"' 'NR==1 {print $2}' | cut -d\- -f1`
JVM_VERSION=${jvmver%_*}
JVM_PATCH_VERSION=${jvmver#*_}

if [ "$JVM_VERSION" \< "1.8" ] || [ "$JVM_VERSION" \> "1.8.2" ] ; then
    echo "DSE 6.0 requires Java 8 update 151 or later. Java $JVM_VERSION is not supported."
    exit 1;
fi
if [ "$JVM_PATCH_VERSION" -lt 151 ] ; then
    echo "DSE 6.0 requires Java 8 update 151 or later. Java 8 update $JVM_PATCH_VERSION is not supported."
    exit 1;
fi

jvm=`echo "$java_ver_output" | grep -A 1 '[openjdk|java] version' | awk 'NR==2 {print $1}'`
case "$jvm" in
    OpenJDK)
        JVM_VENDOR=OpenJDK
        # this will be "64-Bit" or "32-Bit"
        JVM_ARCH=`echo "$java_ver_output" | awk 'NR==3 {print $2}'`
        ;;
    "Java(TM)")
        JVM_VENDOR=Oracle
        # this will be "64-Bit" or "32-Bit"
        JVM_ARCH=`echo "$java_ver_output" | awk 'NR==3 {print $3}'`
        ;;
    *)
        # Help fill in other JVM values
        JVM_VENDOR=other
        JVM_ARCH=unknown
        ;;
esac

#GC log path has to be defined here because it needs to access CASSANDRA_HOME
JVM_OPTS="$JVM_OPTS -Xloggc:${CASSANDRA_HOME}/logs/gc.log"

# Here we create the arguments that will get passed to the jvm when
# starting cassandra.

# Read user-defined JVM options from jvm.options file
JVM_OPTS_FILE=$CASSANDRA_CONF/jvm.options
for opt in `grep "^-" $JVM_OPTS_FILE`
do
  JVM_OPTS="$JVM_OPTS $opt"
done

# Check what parameters were defined on jvm.options file to avoid conflicts
echo $JVM_OPTS | grep -q Xmn
DEFINED_XMN=$?
echo $JVM_OPTS | grep -q Xmx
DEFINED_XMX=$?
echo $JVM_OPTS | grep -q Xms
DEFINED_XMS=$?
echo $JVM_OPTS | grep -q UseConcMarkSweepGC
USING_CMS=$?
echo $JVM_OPTS | grep -q UseG1GC
USING_G1=$?

# Override these to set the amount of memory to allocate to the JVM at
# start-up. For production use you may wish to adjust this for your
# environment. MAX_HEAP_SIZE is the total amount of memory dedicated
# to the Java heap. HEAP_NEWSIZE refers to the size of the young
# generation. Both MAX_HEAP_SIZE and HEAP_NEWSIZE should be either set
# or not (if you set one, set the other).
#
# The main trade-off for the young generation is that the larger it
# is, the longer GC pause times will be. The shorter it is, the more
# expensive GC will be (usually).
#
# The example HEAP_NEWSIZE assumes a modern 8-core+ machine for decent pause
# times. If in doubt, and if you do not particularly want to tweak, go with
# 100 MB per physical CPU core.

#MAX_HEAP_SIZE="4G"
#HEAP_NEWSIZE="800M"

# Set this to control the amount of arenas per-thread in glibc
#export MALLOC_ARENA_MAX=4

# only calculate the size if it's not set manually
if [ "x$MAX_HEAP_SIZE" = "x" ] && [ "x$HEAP_NEWSIZE" = "x" -o $USING_G1 -eq 0 ]; then
    calculate_heap_sizes
elif [ "x$MAX_HEAP_SIZE" = "x" ] ||  [ "x$HEAP_NEWSIZE" = "x" -a $USING_G1 -ne 0 ]; then
    echo "please set or unset MAX_HEAP_SIZE and HEAP_NEWSIZE in pairs when using CMS GC (see cassandra-env.sh)"
    exit 1
fi

heap_size_in_mb=0
if echo "$MAX_HEAP_SIZE" | grep -qi "G$" ;
then
    heap_size_in_mb="$((${MAX_HEAP_SIZE%?} * 1024))"
elif  echo "$MAX_HEAP_SIZE" | grep -qi "M$" ;
then
    heap_size_in_mb="${MAX_HEAP_SIZE%?}"
elif  echo "$MAX_HEAP_SIZE" | grep -qi "K$" ;
then
    heap_size_in_mb="$((${MAX_HEAP_SIZE%?} / 1024))"
fi
memory_remaining_in_mb="$((${system_memory_in_mb} - ${heap_size_in_mb}))"

# Calculate direct memory as 1/2 of memory available after heap:
MAX_DIRECT_MEMORY="$((memory_remaining_in_mb / 2))M"

JVM_OPTS="$JVM_OPTS -XX:MaxDirectMemorySize=$MAX_DIRECT_MEMORY"

if [ "x$MALLOC_ARENA_MAX" = "x" ] ; then
    export MALLOC_ARENA_MAX=4
fi

# We only set -Xms and -Xmx if they were not defined on jvm.options file
# If defined, both Xmx and Xms should be defined together.
if [ $DEFINED_XMX -ne 0 ] && [ $DEFINED_XMS -ne 0 ]; then
     JVM_OPTS="$JVM_OPTS -Xms${MAX_HEAP_SIZE}"
     JVM_OPTS="$JVM_OPTS -Xmx${MAX_HEAP_SIZE}"
elif [ $DEFINED_XMX -ne 0 ] || [ $DEFINED_XMS -ne 0 ]; then
     echo "Please set or unset -Xmx and -Xms flags in pairs on jvm.options file."
     exit 1
fi

# We only set -Xmn flag if it was not defined in jvm.options file
# and if the CMS GC is being used
# If defined, both Xmn and Xmx should be defined together.
if [ $DEFINED_XMN -eq 0 ] && [ $DEFINED_XMX -ne 0 ]; then
    echo "Please set or unset -Xmx and -Xmn flags in pairs on jvm.options file."
    exit 1
elif [ $DEFINED_XMN -ne 0 ] && [ $USING_CMS -eq 0 ]; then
    JVM_OPTS="$JVM_OPTS -Xmn${HEAP_NEWSIZE}"
fi

if [ "$JVM_ARCH" = "64-Bit" ] && [ $USING_CMS -eq 0 ]; then
    JVM_OPTS="$JVM_OPTS -XX:+UseCondCardMark"
fi

# provides hints to the JIT compiler
JVM_OPTS="$JVM_OPTS -XX:CompileCommandFile=$CASSANDRA_CONF/hotspot_compiler"

# add the jamm javaagent
JVM_OPTS="$JVM_OPTS -javaagent:$CASSANDRA_HOME/lib/jamm-0.3.0.jar"

# set jvm HeapDumpPath with CASSANDRA_HEAPDUMP_DIR
if [ "x$CASSANDRA_HEAPDUMP_DIR" != "x" ]; then
    JVM_OPTS="$JVM_OPTS -XX:HeapDumpPath=$CASSANDRA_HEAPDUMP_DIR/cassandra-`date +%s`-pid$$.hprof"
fi

# stop the jvm on OutOfMemoryError as it can result in some data corruption
# uncomment the preferred option
# ExitOnOutOfMemoryError and CrashOnOutOfMemoryError require a JRE greater or equals to 1.7 update 101 or 1.8 update 92
# For OnOutOfMemoryError we cannot use the JVM_OPTS variables because bash commands split words
# on white spaces without taking quotes into account
# JVM_OPTS="$JVM_OPTS -XX:+ExitOnOutOfMemoryError"
# JVM_OPTS="$JVM_OPTS -XX:+CrashOnOutOfMemoryError"
JVM_ON_OUT_OF_MEMORY_ERROR_OPT="-XX:OnOutOfMemoryError=kill -9 %p"

# print an heap histogram on OutOfMemoryError
# JVM_OPTS="$JVM_OPTS -Dcassandra.printHeapHistogramOnOutOfMemoryError=true"

# jmx: metrics and administration interface
#
# add this if you're having trouble connecting:
# JVM_OPTS="$JVM_OPTS -Djava.rmi.server.hostname=<public name>"
#
# see
# https://blogs.oracle.com/jmxetc/entry/troubleshooting_connection_problems_in_jconsole
# for more on configuring JMX through firewalls, etc. (Short version:
# get it working with no firewall first.)
#
# Cassandra ships with JMX accessible *only* from localhost.  
# To enable remote JMX connections, uncomment lines below
# with authentication and/or ssl enabled. See https://wiki.apache.org/cassandra/JmxSecurity 
#
if [ "x$LOCAL_JMX" = "x" ]; then
    LOCAL_JMX=yes
fi

# Specifies the default port over which Cassandra will be available for
# JMX connections.
# For security reasons, you should not expose this port to the internet.  Firewall it if needed.
JMX_PORT="7199"

if [ "$LOCAL_JMX" = "yes" ]; then
  JVM_OPTS="$JVM_OPTS -Dcassandra.jmx.local.port=$JMX_PORT"
  JVM_OPTS="$JVM_OPTS -Dcom.sun.management.jmxremote.authenticate=false"
else
  JVM_OPTS="$JVM_OPTS -Dcassandra.jmx.remote.port=$JMX_PORT"
  # if ssl is enabled the same port cannot be used for both jmx and rmi so either
  # pick another value for this property or comment out to use a random port (though see CASSANDRA-7087 for origins)
  JVM_OPTS="$JVM_OPTS -Dcom.sun.management.jmxremote.rmi.port=$JMX_PORT"

  # turn on JMX authentication. See below for further options
  JVM_OPTS="$JVM_OPTS -Dcom.sun.management.jmxremote.authenticate=true"

  # jmx ssl options
  #JVM_OPTS="$JVM_OPTS -Dcom.sun.management.jmxremote.ssl=true"
  #JVM_OPTS="$JVM_OPTS -Dcom.sun.management.jmxremote.ssl.need.client.auth=true"
  #JVM_OPTS="$JVM_OPTS -Dcom.sun.management.jmxremote.ssl.enabled.protocols=<enabled-protocols>"
  #JVM_OPTS="$JVM_OPTS -Dcom.sun.management.jmxremote.ssl.enabled.cipher.suites=<enabled-cipher-suites>"
  #JVM_OPTS="$JVM_OPTS -Djavax.net.ssl.keyStore=/path/to/keystore"
  #JVM_OPTS="$JVM_OPTS -Djavax.net.ssl.keyStorePassword=<keystore-password>"
  #JVM_OPTS="$JVM_OPTS -Djavax.net.ssl.trustStore=/path/to/truststore"
  #JVM_OPTS="$JVM_OPTS -Djavax.net.ssl.trustStorePassword=<truststore-password>"
fi

# jmx authentication and authorization options. By default, auth is only
# activated for remote connections but they can also be enabled for local only JMX
## Basic file based authn & authz
JVM_OPTS="$JVM_OPTS -Dcom.sun.management.jmxremote.password.file=/etc/cassandra/jmxremote.password"
#JVM_OPTS="$JVM_OPTS -Dcom.sun.management.jmxremote.access.file=/etc/cassandra/jmxremote.access"
## Custom auth settings which can be used as alternatives to JMX's out of the box auth utilities.
## JAAS login modules can be used for authentication by uncommenting these two properties.
## Cassandra ships with a LoginModule implementation - org.apache.cassandra.auth.CassandraLoginModule -
## which delegates to the IAuthenticator configured in cassandra.yaml. See the sample JAAS configuration
## file cassandra-jaas.config
#JVM_OPTS="$JVM_OPTS -Dcassandra.jmx.remote.login.config=CassandraLogin"
#JVM_OPTS="$JVM_OPTS -Djava.security.auth.login.config=$CASSANDRA_HOME/conf/cassandra-jaas.config"

## Cassandra also ships with a helper for delegating JMX authz calls to the configured IAuthorizer,
## uncomment this to use it. Requires one of the two authentication options to be enabled
#JVM_OPTS="$JVM_OPTS -Dcassandra.jmx.authorizer=org.apache.cassandra.auth.jmx.AuthorizationProxy"

# To use mx4j, an HTML interface for JMX, add mx4j-tools.jar to the lib/
# directory.
# See http://wiki.apache.org/cassandra/Operations#Monitoring_with_MX4J
# By default mx4j listens on 0.0.0.0:8081. Uncomment the following lines
# to control its listen address and port.
#MX4J_ADDRESS="127.0.0.1"
#MX4J_PORT="8081"

if [ "x$MX4J_ADDRESS" == "x" ]; then
    # override default of 0.0.0.0 if no MX4J_ADDRESS is specified
    MX4J_ADDRESS="127.0.0.1"
fi
if [[ "$MX4J_ADDRESS" == \-Dmx4jaddress* ]]; then
    # Backward compatible with the older style #13578
    JVM_OPTS="$JVM_OPTS $MX4J_ADDRESS"
else
    JVM_OPTS="$JVM_OPTS -Dmx4jaddress=$MX4J_ADDRESS"
fi
if [ "x$MX4J_PORT" != "x" ]; then
    if [[ "$MX4J_PORT" == \-Dmx4jport* ]]; then
        # Backward compatible with the older style #13578
        JVM_OPTS="$JVM_OPTS $MX4J_PORT"
    else
        JVM_OPTS="$JVM_OPTS -Dmx4jport=$MX4J_PORT"
    fi
fi

# Cassandra uses SIGAR to capture OS metrics CASSANDRA-7838
# for SIGAR we have to set the java.library.path
# to the location of the native libraries.
JVM_OPTS="$JVM_OPTS -Djava.library.path=$CASSANDRA_HOME/lib/sigar-bin"

<<<<<<< HEAD
# DB-342: we need to expose the available system memory so that the
# MemoryOnlyStrategy can do proper fraction calculations.
# See max_memory_to_lock_fraction setting in cassandra.yaml for details.
JVM_OPTS="$JVM_OPTS -Ddse.system_memory_in_mb=$system_memory_in_mb"

# Disable Agrona bounds check for extra performance
JVM_OPTS="$JVM_OPTS -Dagrona.disable.bounds.checks=TRUE"

if [ "x$MX4J_ADDRESS" != "x" ]; then
    if [[ "$MX4J_ADDRESS" == \-Dmx4jaddress* ]]; then
        # Backward compatible with the older style #13578
        JVM_OPTS="$JVM_OPTS $MX4J_ADDRESS"
    else
        JVM_OPTS="$JVM_OPTS -Dmx4jaddress=$MX4J_ADDRESS"
    fi
fi
if [ "x$MX4J_PORT" != "x" ]; then
    if [[ "$MX4J_PORT" == \-Dmx4jport* ]]; then
        # Backward compatible with the older style #13578
        JVM_OPTS="$JVM_OPTS $MX4J_PORT"
    else
        JVM_OPTS="$JVM_OPTS -Dmx4jport=$MX4J_PORT"
    fi
fi

=======
>>>>>>> c55a5cbe
JVM_OPTS="$JVM_OPTS $JVM_EXTRA_OPTS"<|MERGE_RESOLUTION|>--- conflicted
+++ resolved
@@ -354,7 +354,6 @@
 # to the location of the native libraries.
 JVM_OPTS="$JVM_OPTS -Djava.library.path=$CASSANDRA_HOME/lib/sigar-bin"
 
-<<<<<<< HEAD
 # DB-342: we need to expose the available system memory so that the
 # MemoryOnlyStrategy can do proper fraction calculations.
 # See max_memory_to_lock_fraction setting in cassandra.yaml for details.
@@ -363,23 +362,4 @@
 # Disable Agrona bounds check for extra performance
 JVM_OPTS="$JVM_OPTS -Dagrona.disable.bounds.checks=TRUE"
 
-if [ "x$MX4J_ADDRESS" != "x" ]; then
-    if [[ "$MX4J_ADDRESS" == \-Dmx4jaddress* ]]; then
-        # Backward compatible with the older style #13578
-        JVM_OPTS="$JVM_OPTS $MX4J_ADDRESS"
-    else
-        JVM_OPTS="$JVM_OPTS -Dmx4jaddress=$MX4J_ADDRESS"
-    fi
-fi
-if [ "x$MX4J_PORT" != "x" ]; then
-    if [[ "$MX4J_PORT" == \-Dmx4jport* ]]; then
-        # Backward compatible with the older style #13578
-        JVM_OPTS="$JVM_OPTS $MX4J_PORT"
-    else
-        JVM_OPTS="$JVM_OPTS -Dmx4jport=$MX4J_PORT"
-    fi
-fi
-
-=======
->>>>>>> c55a5cbe
 JVM_OPTS="$JVM_OPTS $JVM_EXTRA_OPTS"