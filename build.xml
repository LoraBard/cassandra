<?xml version="1.0" encoding="UTF-8" standalone="no"?>
<!--
 ~ Licensed to the Apache Software Foundation (ASF) under one
 ~ or more contributor license agreements.  See the NOTICE file
 ~ distributed with this work for additional information
 ~ regarding copyright ownership.  The ASF licenses this file
 ~ to you under the Apache License, Version 2.0 (the
 ~ "License"); you may not use this file except in compliance
 ~ with the License.  You may obtain a copy of the License at
 ~
 ~    http://www.apache.org/licenses/LICENSE-2.0
 ~
 ~ Unless required by applicable law or agreed to in writing,
 ~ software distributed under the License is distributed on an
 ~ "AS IS" BASIS, WITHOUT WARRANTIES OR CONDITIONS OF ANY
 ~ KIND, either express or implied.  See the License for the
 ~ specific language governing permissions and limitations
 ~ under the License.
 -->
<project basedir="." default="jar" name="apache-cassandra"
         xmlns:artifact="antlib:org.apache.maven.artifact.ant">
    <property environment="env"/>
    <property file="build.properties" />
    <property file="build.properties.default" />
    <property name="debuglevel" value="source,lines,vars"/>

    <!-- default version and SCM information -->
    <property name="base.version" value="2.1.0-rc5"/>
    <property name="scm.connection" value="scm:git://git.apache.org/cassandra.git"/>
    <property name="scm.developerConnection" value="scm:git://git.apache.org/cassandra.git"/>
    <property name="scm.url" value="http://git-wip-us.apache.org/repos/asf?p=cassandra.git;a=tree"/>

    <!-- directory details -->
    <property name="basedir" value="."/>
    <property name="build.src" value="${basedir}/src"/>
    <property name="build.src.java" value="${basedir}/src/java"/>
    <property name="build.src.resources" value="${basedir}/src/resources"/>
    <property name="build.src.gen-java" value="${basedir}/src/gen-java"/>
    <property name="build.lib" value="${basedir}/lib"/>
    <property name="build.tools.lib" value="${basedir}/tools/lib"/>
    <property name="build.dir" value="${basedir}/build"/>
    <property name="build.dir.lib" value="${basedir}/build/lib"/>
    <property name="build.test.dir" value="${build.dir}/test"/>
    <property name="build.classes" value="${build.dir}/classes"/>
    <property name="build.classes.main" value="${build.classes}/main" />
    <property name="build.classes.thrift" value="${build.classes}/thrift" />
    <property name="javadoc.dir" value="${build.dir}/javadoc"/>
    <property name="javadoc.jars.dir" value="${build.dir}/javadocs"/>
    <property name="interface.dir" value="${basedir}/interface"/>
    <property name="interface.thrift.dir" value="${interface.dir}/thrift"/>
    <property name="interface.thrift.gen-java" value="${interface.thrift.dir}/gen-java"/>
    <property name="test.dir" value="${basedir}/test"/>
    <property name="test.resources" value="${test.dir}/resources"/>
    <property name="test.lib" value="${build.dir}/test/lib"/>
    <property name="test.classes" value="${build.dir}/test/classes"/>
    <property name="test.conf" value="${test.dir}/conf"/>
    <property name="test.data" value="${test.dir}/data"/>
    <property name="test.name" value="*Test"/>
    <property name="test.methods" value=""/>
    <property name="test.runners" value="1"/>
    <property name="test.unit.src" value="${test.dir}/unit"/>
    <property name="test.long.src" value="${test.dir}/long"/>
    <property name="test.pig.src" value="${test.dir}/pig"/>
    <property name="dist.dir" value="${build.dir}/dist"/>
	
	<property name="source.version" value="1.7"/>
	<property name="target.version" value="1.7"/>
	
    <condition property="version" value="${base.version}">
      <isset property="release"/>
    </condition>
    <property name="version" value="${base.version}-SNAPSHOT"/>
    <property name="version.properties.dir"
              value="${build.src.resources}/org/apache/cassandra/config/" />
    <property name="final.name" value="${ant.project.name}-${version}"/>
 
    <!-- details of what version of Maven ANT Tasks to fetch -->
    <property name="maven-ant-tasks.version" value="2.1.3" />
    <property name="maven-ant-tasks.local" value="${user.home}/.m2/repository/org/apache/maven/maven-ant-tasks"/>
    <property name="maven-ant-tasks.url"
              value="http://repo2.maven.org/maven2/org/apache/maven/maven-ant-tasks" />
    <!-- details of how and which Maven repository we publish to -->
    <property name="maven.version" value="3.0.3" />
    <condition property="maven-repository-url" value="https://repository.apache.org/service/local/staging/deploy/maven2">
      <isset property="release"/>
    </condition>
    <condition property="maven-repository-id" value="apache.releases.https">
      <isset property="release"/>
    </condition>
    <property name="maven-repository-url" value="https://repository.apache.org/content/repositories/snapshots"/>
    <property name="maven-repository-id" value="apache.snapshots.https"/>

    <property name="test.timeout" value="60000" />
    <property name="test.long.timeout" value="600000" />

    <!-- default for cql tests. Can be override by -Dcassandra.test.use_prepared=false -->
    <property name="cassandra.test.use_prepared" value="true" />

    <!-- http://cobertura.sourceforge.net/ -->
    <property name="cobertura.version" value="2.0.3"/>
    <property name="cobertura.build.dir" value="${build.dir}/cobertura"/>
    <property name="cobertura.report.dir" value="${cobertura.build.dir}/report"/>
    <property name="cobertura.classes.dir" value="${cobertura.build.dir}/classes"/>
    <property name="cobertura.datafile" value="${cobertura.build.dir}/cobertura.ser"/>
    
    <!-- http://www.eclemma.org/jacoco/ -->
    <property name="jacoco.export.dir" value="${build.dir}/jacoco/" />
    <property name="jacoco.execfile" value="${jacoco.export.dir}/jacoco.exec" />
    <property name="jacoco.version" value="0.7.1.201405082137"/>

    <condition property="maven-ant-tasks.jar.exists">
      <available file="${build.dir}/maven-ant-tasks-${maven-ant-tasks.version}.jar" />
    </condition>

    <condition property="maven-ant-tasks.jar.local">
      <available file="${maven-ant-tasks.local}/${maven-ant-tasks.version}/maven-ant-tasks-${maven-ant-tasks.version}.jar" />
    </condition>

    <condition property="is.source.artifact">
      <available file="${build.src.java}" type="dir" />
    </condition>

    <tstamp>
      <format property="YEAR" pattern="yyyy"/>
    </tstamp>

    <!--
         Add all the dependencies.
    -->
    <path id="maven-ant-tasks.classpath" path="${build.dir}/maven-ant-tasks-${maven-ant-tasks.version}.jar" />
    <path id="cassandra.classpath">
        <pathelement location="${cobertura.classes.dir}"/>
        <pathelement location="${build.classes.main}" />
        <pathelement location="${build.classes.thrift}" />
        <fileset dir="${build.lib}">
          <include name="**/*.jar" />
          <exclude name="**/*-sources.jar"/>
        </fileset>
        <fileset dir="${build.dir.lib}">
          <include name="**/*.jar" />
          <exclude name="**/*-sources.jar"/>
        </fileset>
    </path>
	
	<path id="cobertura.classpath">
		<pathelement location="${cobertura.classes.dir}"/>
	</path>

  <macrodef name="create-javadoc">
    <attribute name="destdir"/>
    <element name="filesets"/>
    <sequential>
      <javadoc destdir="@{destdir}" author="true" version="true" use="true"
        windowtitle="${ant.project.name} API" classpathref="cassandra.classpath"
        bottom="Copyright &amp;copy; ${YEAR} The Apache Software Foundation"
        useexternalfile="yes"
        maxmemory="256m">
        <filesets/>
      </javadoc>
    </sequential>
  </macrodef>

    <!--
        Setup the output directories.
    -->
    <target name="init">
        <fail unless="is.source.artifact"
            message="Not a source artifact, stopping here." />
        <mkdir dir="${build.classes.main}"/>
        <mkdir dir="${build.classes.thrift}"/>
        <mkdir dir="${test.lib}"/>
        <mkdir dir="${test.classes}"/>
        <mkdir dir="${build.src.gen-java}"/>
        <mkdir dir="${build.dir.lib}"/>
        <mkdir dir="${jacoco.export.dir}"/>
    </target>

    <target name="clean" description="Remove all locally created artifacts">
        <delete dir="${build.test.dir}" />
        <delete dir="${build.classes}" />
        <delete dir="${cobertura.classes.dir}" />
        <delete dir="${build.src.gen-java}" />
        <delete dir="${version.properties.dir}" />
        <delete dir="${jacoco.export.dir}" />
    </target>
    <target depends="clean" name="cleanall"/>

    <target name="realclean" depends="clean" description="Remove the entire build directory and all downloaded artifacts">
        <delete dir="${build.dir}" />
    </target>

    <!--
       This generates the CLI grammar files from Cli.g
    -->
    <target name="check-gen-cli-grammar">
        <uptodate property="cliUpToDate"
                srcfile="${build.src.java}/org/apache/cassandra/cli/Cli.g"
                targetfile="${build.src.gen-java}/org/apache/cassandra/cli/Cli.tokens"/>
    </target>

    <target name="gen-cli-grammar" depends="check-gen-cli-grammar" unless="cliUpToDate">
      <echo>Building Grammar ${build.src.java}/org/apache/cassandra/cli/Cli.g  ....</echo>
      <java classname="org.antlr.Tool"
        classpath="${build.dir.lib}/jars/antlr-3.5.2.jar;${build.lib}/antlr-runtime-3.5.2.jar;${build.lib}/stringtemplate-4.0.2.jar"
            fork="true"
            failonerror="true">
         <jvmarg value="-Xmx512M" />
         <arg value="${build.src.java}/org/apache/cassandra/cli/Cli.g" />
         <arg value="-fo" />
         <arg value="${build.src.gen-java}/org/apache/cassandra/cli/" />
      </java>
    </target>

    <!--
       This generates the CQL grammar files from Cql.g
    -->
    <target name="check-gen-cql3-grammar">
        <uptodate property="cql3current"
                srcfile="${build.src.java}/org/apache/cassandra/cql3/Cql.g"
                targetfile="${build.src.gen-java}/org/apache/cassandra/cql3/Cql.tokens"/>
    </target>
 
    <target name="gen-cql3-grammar" depends="check-gen-cql3-grammar" unless="cql3current">
      <echo>Building Grammar ${build.src.java}/org/apache/cassandra/cql3/Cql.g  ...</echo>
      <java classname="org.antlr.Tool"
            classpath="${build.dir.lib}/jars/antlr-3.5.2.jar;${build.lib}/antlr-runtime-3.5.2.jar;${build.lib}/stringtemplate-4.0.2.jar"
            fork="true"
            failonerror="true">
         <jvmarg value="-Xmx512M" />
         <arg value="-Xconversiontimeout" />
         <arg value="10000" />
         <arg value="${build.src.java}/org/apache/cassandra/cql3/Cql.g" />
         <arg value="-fo" />
         <arg value="${build.src.gen-java}/org/apache/cassandra/cql3/" />
      </java>
    </target>

    <target name="generate-cql-html" depends="maven-ant-tasks-init" description="Generate HTML from textile source">
        <artifact:dependencies pathId="wikitext.classpath">
            <dependency groupId="com.datastax.wikitext" artifactId="wikitext-core-ant" version="1.3"/>
            <dependency groupId="org.fusesource.wikitext" artifactId="textile-core" version="1.3"/>
        </artifact:dependencies>
        <taskdef classpathref="wikitext.classpath" resource="wikitexttasks.properties" />
        <wikitext-to-html markupLanguage="Textile">
            <fileset dir="${basedir}">
                <include name="doc/cql3/*.textile"/>
            </fileset>
        </wikitext-to-html>
    </target>

    <!--
       Fetch Maven Ant Tasks and Cassandra's dependencies
       These targets are intentionally free of dependencies so that they
       can be run stand-alone from a binary release artifact.
    -->
    <target name="maven-ant-tasks-localrepo" unless="maven-ant-tasks.jar.exists" if="maven-ant-tasks.jar.local"
            depends="init" description="Fetch Maven ANT Tasks from Maven Local Repository">
      <copy file="${maven-ant-tasks.local}/${maven-ant-tasks.version}/maven-ant-tasks-${maven-ant-tasks.version}.jar"
           tofile="${build.dir}/maven-ant-tasks-${maven-ant-tasks.version}.jar"/>
      <property name="maven-ant-tasks.jar.exists" value="true"/>
    </target>

    <target name="maven-ant-tasks-download" depends="init,maven-ant-tasks-localrepo" unless="maven-ant-tasks.jar.exists"
            description="Fetch Maven ANT Tasks from Maven Central Repositroy">
      <echo>Downloading Maven ANT Tasks...</echo>
      <get src="${maven-ant-tasks.url}/${maven-ant-tasks.version}/maven-ant-tasks-${maven-ant-tasks.version}.jar"
           dest="${build.dir}/maven-ant-tasks-${maven-ant-tasks.version}.jar" usetimestamp="true" />
    </target>

    <target name="maven-ant-tasks-init" depends="init,maven-ant-tasks-download" unless="maven-ant-tasks.initialized"
            description="Initialize Maven ANT Tasks">
      <typedef uri="antlib:org.apache.maven.artifact.ant" classpathref="maven-ant-tasks.classpath" />

      <!-- define the remote repositories we use -->
      <artifact:remoteRepository id="central"   url="${artifact.remoteRepository.central}"/>
      <artifact:remoteRepository id="java.net2" url="${artifact.remoteRepository.java.net2}"/>
      <artifact:remoteRepository id="apache"    url="${artifact.remoteRepository.apache}"/>

      <macrodef name="install">
        <attribute name="pomFile"/>
        <attribute name="file"/>
        <attribute name="classifier" default=""/>
        <attribute name="packaging" default="jar"/>
        <sequential>
          <artifact:mvn mavenVersion="${maven.version}" fork="true" failonerror="true">
            <arg value="org.apache.maven.plugins:maven-install-plugin:2.3.1:install-file" />
            <arg value="-DpomFile=@{pomFile}" />
            <arg value="-Dfile=@{file}" />
            <arg value="-Dclassifier=@{classifier}" />
            <arg value="-Dpackaging=@{packaging}" />
          </artifact:mvn>
        </sequential>
      </macrodef>

      <macrodef name="deploy">
        <attribute name="pomFile"/>
        <attribute name="file"/>
        <attribute name="classifier" default=""/>
        <attribute name="packaging" default="jar"/>
        <sequential>
          <artifact:mvn mavenVersion="${maven.version}" fork="true" failonerror="true">
            <jvmarg value="-Xmx512m"/>
            <arg value="org.apache.maven.plugins:maven-gpg-plugin:1.4:sign-and-deploy-file" />
            <arg value="-DretryFailedDeploymentCount=5" />
            <arg value="-Durl=${maven-repository-url}" />
            <arg value="-DrepositoryId=${maven-repository-id}" />
            <arg value="-DpomFile=@{pomFile}" />
            <arg value="-Dfile=@{file}" />
            <arg value="-Dclassifier=@{classifier}" />
            <arg value="-Dpackaging=@{packaging}" />
            <arg value="-Papache-release" />
          </artifact:mvn>
        </sequential>
      </macrodef>

      <property name="maven-ant-tasks.initialized" value="true"/>
    </target>

    <!-- this task defines the dependencies that will be fetched by Maven ANT Tasks
         the dependencies are re-used for publishing artifacts to Maven Central
         in order to keep everything consistent -->
    <target name="maven-declare-dependencies" depends="maven-ant-tasks-init"
            description="Define dependencies and dependency versions">
      <!-- The parent pom defines the versions of all dependencies -->
      <artifact:pom id="parent-pom"
                    groupId="org.apache.cassandra"
                    artifactId="cassandra-parent"
                    packaging="pom"
                    version="${version}"
                    url="http://cassandra.apache.org"
                    name="Apache Cassandra"
                    inceptionYear="2009"
                    description="The Apache Cassandra Project develops a highly scalable second-generation distributed database, bringing together Dynamo's fully distributed design and Bigtable's ColumnFamily-based data model.">
        <license name="The Apache Software License, Version 2.0" url="http://www.apache.org/licenses/LICENSE-2.0.txt"/>
        <scm connection="${scm.connection}" developerConnection="${scm.developerConnection}" url="${scm.url}"/>
        <dependencyManagement>
          <dependency groupId="org.xerial.snappy" artifactId="snappy-java" version="1.0.5"/>
          <dependency groupId="net.jpountz.lz4" artifactId="lz4" version="1.2.0"/>
          <dependency groupId="com.ning" artifactId="compress-lzf" version="0.8.4"/>
          <dependency groupId="com.google.guava" artifactId="guava" version="16.0"/>
          <dependency groupId="commons-cli" artifactId="commons-cli" version="1.1"/>
          <dependency groupId="commons-codec" artifactId="commons-codec" version="1.2"/>
          <dependency groupId="org.apache.commons" artifactId="commons-lang3" version="3.1"/>
          <dependency groupId="org.apache.commons" artifactId="commons-math3" version="3.2"/>
          <dependency groupId="com.googlecode.concurrentlinkedhashmap" artifactId="concurrentlinkedhashmap-lru" version="1.3"/>
          <dependency groupId="org.antlr" artifactId="antlr" version="3.5.2"/>
          <dependency groupId="org.antlr" artifactId="antlr-runtime" version="3.5.2"/>
          <dependency groupId="org.antlr" artifactId="stringtemplate" version="4.0.2"/>
          <dependency groupId="org.slf4j" artifactId="slf4j-api" version="1.7.2"/>
          <dependency groupId="ch.qos.logback" artifactId="logback-core" version="1.1.2"/>
          <dependency groupId="ch.qos.logback" artifactId="logback-classic" version="1.1.2"/>
          <dependency groupId="org.codehaus.jackson" artifactId="jackson-core-asl" version="1.9.2"/>
          <dependency groupId="org.codehaus.jackson" artifactId="jackson-mapper-asl" version="1.9.2"/>
          <dependency groupId="jline" artifactId="jline" version="1.0">
            <exclusion groupId="junit" artifactId="junit"/>
          </dependency>
          <dependency groupId="com.googlecode.json-simple" artifactId="json-simple" version="1.1"/>
          <dependency groupId="com.boundary" artifactId="high-scale-lib" version="1.0.6"/>
          <dependency groupId="com.github.jbellis" artifactId="jamm" version="0.2.6"/>
          <dependency groupId="com.thinkaurelius.thrift" artifactId="thrift-server" version="0.3.5">
	      	<exclusion groupId="org.slf4j" artifactId="slf4j-log4j12"/>
          </dependency>
          <dependency groupId="org.yaml" artifactId="snakeyaml" version="1.11"/>
          <dependency groupId="org.apache.thrift" artifactId="libthrift" version="0.9.1"/>

          <dependency groupId="junit" artifactId="junit" version="4.6" />
          <dependency groupId="commons-logging" artifactId="commons-logging" version="1.1.1"/>
          <dependency groupId="org.apache.rat" artifactId="apache-rat" version="0.10">
             <exclusion groupId="commons-lang" artifactId="commons-lang"/>
          </dependency>
          <dependency groupId="org.apache.hadoop" artifactId="hadoop-core" version="1.0.3">
          	<exclusion groupId="org.mortbay.jetty" artifactId="servlet-api"/>
          </dependency>
          <dependency groupId="org.apache.hadoop" artifactId="hadoop-minicluster" version="1.0.3"/>
          <dependency groupId="org.apache.pig" artifactId="pig" version="0.12.1"/>
          <dependency groupId="net.java.dev.jna" artifactId="jna" version="4.0.0"/>

          <dependency groupId="net.sourceforge.cobertura" artifactId="cobertura" version="${cobertura.version}">
            <exclusion groupId="xerces" artifactId="xercesImpl"/>
          </dependency>
          <dependency groupId="org.jacoco" artifactId="org.jacoco.agent" version="${jacoco.version}"/>
          <dependency groupId="org.jacoco" artifactId="org.jacoco.ant" version="${jacoco.version}"/>

          <dependency groupId="org.apache.cassandra" artifactId="cassandra-all" version="${version}" />
          <dependency groupId="org.apache.cassandra" artifactId="cassandra-thrift" version="${version}" />
          <dependency groupId="com.yammer.metrics" artifactId="metrics-core" version="2.2.0" />
          <dependency groupId="com.addthis.metrics" artifactId="reporter-config" version="2.1.0" />
          <dependency groupId="org.mindrot" artifactId="jbcrypt" version="0.3m" />
          <dependency groupId="io.airlift" artifactId="airline" version="0.6" />
          <dependency groupId="io.netty" artifactId="netty-all" version="4.0.20.Final" />
          <dependency groupId="com.google.code.findbugs" artifactId="jsr305" version="2.0.2" />
          <dependency groupId="com.clearspring.analytics" artifactId="stream" version="2.5.2" />
          <dependency groupId="com.datastax.cassandra" artifactId="cassandra-driver-core" version="2.0.4" />
          <dependency groupId="net.sf.supercsv" artifactId="super-csv" version="2.1.0" />
	  <dependency groupId="net.ju-n.compile-command-annotations" artifactId="compile-command-annotations" version="1.2.0" />
        </dependencyManagement>
        <developer id="alakshman" name="Avinash Lakshman"/>
<<<<<<< HEAD
        <developer id="antelder" name="Anthony Elder"/>
=======
        <developer id="aleksey" name="Aleksey Yeschenko"/>
        <developer id="amorton" name="Aaron Morton"/>
>>>>>>> 6beb13f1
        <developer id="benedict" name="Benedict Elliott Smith"/>
        <developer id="brandonwilliams" name="Brandon Williams"/>
        <developer id="dbrosius" name="David Brosius"/>
        <developer id="eevans" name="Eric Evans"/>
        <developer id="gdusbabek" name="Gary Dusbabek"/>
        <developer id="goffinet" name="Chris Goffinet"/>
        <developer id="jaakko" name="Laine Jaakko Olavi"/>
        <developer id="jake" name="T Jake Luciani"/>
        <developer id="jasonbrown" name="Jason Brown"/>
        <developer id="jbellis" name="Jonathan Ellis"/>
        <developer id="jmckenzie" name="Josh McKenzie"/>
        <developer id="johan" name="Johan Oskarsson"/>
        <developer id="junrao" name="Jun Rao"/>
        <developer id="marcuse" name="Marcus Eriksson"/>
        <developer id="mishail" name="Mikhail Stepura"/>
        <developer id="pmalik" name="Prashant Malik"/>
        <developer id="scode" name="Peter Schuller"/>
        <developer id="slebresne" name="Sylvain Lebresne"/>
        <developer id="tylerhobbs" name="Tyler Hobbs"/>
        <developer id="vijay" name="Vijay Parthasarathy"/>
        <developer id="xedin" name="Pavel Yaskevich"/>
        <developer id="yukim" name="Yuki Morishita"/>
      </artifact:pom>

      <!-- each dependency set then defines the subset of the dependencies for that dependency set -->
      <artifact:pom id="build-deps-pom"
                    artifactId="cassandra-build-deps">
        <parent groupId="org.apache.cassandra"
                artifactId="cassandra-parent"
                version="${version}"/>
        <dependency groupId="junit" artifactId="junit"/>
        <dependency groupId="commons-logging" artifactId="commons-logging"/>
        <dependency groupId="org.apache.rat" artifactId="apache-rat"/>
        <dependency groupId="org.apache.hadoop" artifactId="hadoop-core"/>
      	<dependency groupId="org.apache.hadoop" artifactId="hadoop-minicluster"/>
        <dependency groupId="org.apache.pig" artifactId="pig"/>
      	<dependency groupId="com.google.code.findbugs" artifactId="jsr305"/>
        <dependency groupId="org.antlr" artifactId="antlr"/>
        <dependency groupId="com.datastax.cassandra" artifactId="cassandra-driver-core"/>
	<dependency groupId="net.ju-n.compile-command-annotations" artifactId="compile-command-annotations"/>
      </artifact:pom>

      <artifact:pom id="coverage-deps-pom"
                    artifactId="cassandra-coverage-deps">
        <parent groupId="org.apache.cassandra"
                artifactId="cassandra-parent"
                version="${version}"/>
        <dependency groupId="net.sourceforge.cobertura" artifactId="cobertura"/>
        <dependency groupId="org.jacoco" artifactId="org.jacoco.agent"/>
        <dependency groupId="org.jacoco" artifactId="org.jacoco.ant"/>
      </artifact:pom>

      <artifact:pom id="test-deps-pom"
                    artifactId="cassandra-test-deps">
        <parent groupId="org.apache.cassandra"
                artifactId="cassandra-parent"
                version="${version}"/>
        <!-- do NOT remove this, it breaks pig-test -->
        <dependency groupId="org.slf4j" artifactId="slf4j-log4j12" version="1.7.2"/>
        <dependency groupId="joda-time" artifactId="joda-time" version="2.3" />
      </artifact:pom>

      <!-- now the pom's for artifacts being deployed to Maven Central -->

      <artifact:pom id="all-pom"
                    artifactId="cassandra-all"
                    url="http://cassandra.apache.org"
                    name="Apache Cassandra">
        <parent groupId="org.apache.cassandra"
                artifactId="cassandra-parent"
                version="${version}"/>
        <scm connection="${scm.connection}" developerConnection="${scm.developerConnection}" url="${scm.url}"/>
        <dependency groupId="org.xerial.snappy" artifactId="snappy-java"/>
        <dependency groupId="net.jpountz.lz4" artifactId="lz4"/>
        <dependency groupId="com.ning" artifactId="compress-lzf"/>
        <dependency groupId="com.google.guava" artifactId="guava"/>
        <dependency groupId="commons-cli" artifactId="commons-cli"/>
        <dependency groupId="commons-codec" artifactId="commons-codec"/>
        <dependency groupId="org.apache.commons" artifactId="commons-lang3"/>
        <dependency groupId="org.apache.commons" artifactId="commons-math3"/>
        <dependency groupId="com.googlecode.concurrentlinkedhashmap" artifactId="concurrentlinkedhashmap-lru"/>
        <dependency groupId="org.antlr" artifactId="antlr"/>
        <dependency groupId="org.antlr" artifactId="antlr-runtime"/>
        <dependency groupId="org.antlr" artifactId="stringtemplate" version="4.0.2"/>
        <dependency groupId="org.slf4j" artifactId="slf4j-api"/>
        <dependency groupId="org.codehaus.jackson" artifactId="jackson-core-asl"/>
        <dependency groupId="org.codehaus.jackson" artifactId="jackson-mapper-asl"/>
        <dependency groupId="jline" artifactId="jline"/>
        <dependency groupId="com.googlecode.json-simple" artifactId="json-simple"/>
        <dependency groupId="com.boundary" artifactId="high-scale-lib"/>
        <dependency groupId="org.yaml" artifactId="snakeyaml"/>
        <dependency groupId="org.mindrot" artifactId="jbcrypt"/>
        <dependency groupId="com.yammer.metrics" artifactId="metrics-core"/>
        <dependency groupId="com.addthis.metrics" artifactId="reporter-config"/>
        <dependency groupId="com.thinkaurelius.thrift" artifactId="thrift-server" version="0.3.5"/>
        <dependency groupId="com.clearspring.analytics" artifactId="stream" version="2.5.2" />
        <dependency groupId="net.sf.supercsv" artifactId="super-csv" version="2.1.0" />

        <dependency groupId="ch.qos.logback" artifactId="logback-core"/>
        <dependency groupId="ch.qos.logback" artifactId="logback-classic"/>

        <dependency groupId="org.apache.thrift" artifactId="libthrift"/>
        <dependency groupId="org.apache.cassandra" artifactId="cassandra-thrift"/>
        
        <!-- don't need hadoop classes to run, but if you use the hadoop stuff -->
        <dependency groupId="org.apache.hadoop" artifactId="hadoop-core" optional="true"/>
        <dependency groupId="org.apache.hadoop" artifactId="hadoop-minicluster" optional="true"/>
        <dependency groupId="org.apache.pig" artifactId="pig" optional="true"/>
      	<dependency groupId="com.datastax.cassandra" artifactId="cassandra-driver-core" optional="true"/>

        <!-- don't need jna to run, but nice to have -->
        <dependency groupId="net.java.dev.jna" artifactId="jna" version="4.0.0"/>
        
        <!-- don't need jamm unless running a server in which case it needs to be a -javagent to be used anyway -->
        <dependency groupId="com.github.jbellis" artifactId="jamm"/>
        <dependency groupId="io.netty" artifactId="netty-all"/>
      </artifact:pom>
      <artifact:pom id="thrift-pom"
                    artifactId="cassandra-thrift"
                    url="http://cassandra.apache.org"
                    name="Apache Cassandra">
        <parent groupId="org.apache.cassandra"
                artifactId="cassandra-parent"
                version="${version}"/>
        <scm connection="${scm.connection}" developerConnection="${scm.developerConnection}" url="${scm.url}"/>
        <dependency groupId="org.apache.commons" artifactId="commons-lang3"/>
        <dependency groupId="org.slf4j" artifactId="slf4j-api"/>
        <dependency groupId="org.apache.thrift" artifactId="libthrift"/>
      </artifact:pom>
      <artifact:pom id="clientutil-pom"
                    artifactId="cassandra-clientutil"
                    url="http://cassandra.apache.org"
                    name="Apache Cassandra">
        <parent groupId="org.apache.cassandra"
                artifactId="cassandra-parent"
                version="${version}"/>
        <scm connection="${scm.connection}" developerConnection="${scm.developerConnection}" url="${scm.url}"/>
  <dependency groupId="com.google.guava" artifactId="guava"/>
      </artifact:pom>
      
      <artifact:pom id="dist-pom"
                    artifactId="apache-cassandra"
                    packaging="pom"
                    url="http://cassandra.apache.org"
                    name="Apache Cassandra">
        <parent groupId="org.apache.cassandra"
                artifactId="cassandra-parent"
                version="${version}"/>
        <scm connection="${scm.connection}" developerConnection="${scm.developerConnection}" url="${scm.url}"/>
      </artifact:pom>
    </target>

    <target name="maven-ant-tasks-retrieve-build" depends="maven-declare-dependencies" unless="without.maven">
      <artifact:dependencies pomRefId="build-deps-pom"
                             filesetId="build-dependency-jars" 
                             sourcesFilesetId="build-dependency-sources" 
                             cacheDependencyRefs="true" 
                             dependencyRefsBuildFile="${build.dir}/build-dependencies.xml">
          <remoteRepository refid="central"/>
          <remoteRepository refid="apache"/>
          <remoteRepository refid="java.net2"/>
      </artifact:dependencies>
      <copy todir="${build.dir.lib}/jars">
          <fileset refid="build-dependency-jars"/>
          <mapper type="flatten"/>
      </copy>
      <copy todir="${build.dir.lib}/sources">
          <fileset refid="build-dependency-sources"/>
          <mapper type="flatten"/>
      </copy>
      <!-- code coverage tools -->
      <artifact:dependencies pomRefId="coverage-deps-pom"
                             filesetId="coverage-dependency-jars"
                             pathId="cobertura.classpath">
          <remoteRepository refid="central"/>
      </artifact:dependencies>
      <copy todir="${build.dir.lib}/jars">
          <fileset refid="coverage-dependency-jars"/>
          <mapper type="flatten"/>
      </copy>
      <!-- jacoco agent jar comes wrapped in a jar -->
      <unzip src="${build.dir.lib}/jars/org.jacoco.agent-${jacoco.version}.jar" dest="${build.dir.lib}/jars">
        <patternset>
            <include name="*.jar"/>
        </patternset>
        <mapper type="flatten"/>
      </unzip>
    </target>

    <target name="maven-ant-tasks-retrieve-test" depends="maven-ant-tasks-init">
      <artifact:dependencies pomRefId="test-deps-pom"
                             filesetId="test-dependency-jars"
                             sourcesFilesetId="test-dependency-sources" 
                             cacheDependencyRefs="true" 
                             dependencyRefsBuildFile="${build.dir}/test-dependencies.xml">
        <remoteRepository refid="apache"/>
        <remoteRepository refid="central"/>
        <remoteRepository refid="oauth"/>
      </artifact:dependencies>
      <copy todir="${test.lib}/jars">
        <fileset refid="test-dependency-jars"/>
        <mapper type="flatten"/>
      </copy>
      <copy todir="${test.lib}/sources">
        <fileset refid="test-dependency-sources"/>
        <mapper type="flatten"/>
      </copy>
    </target>

    <target name="maven-ant-tasks-retrieve-pig-test" depends="maven-ant-tasks-init">
      <artifact:dependencies pomRefId="test-deps-pom"
                             filesetId="test-dependency-jars"
                             sourcesFilesetId="test-dependency-sources"
                             cacheDependencyRefs="true"
                             dependencyRefsBuildFile="${build.dir}/test-dependencies.xml">
        <remoteRepository refid="apache"/>
        <remoteRepository refid="central"/>
        <remoteRepository refid="java.net2"/>
      </artifact:dependencies>
      <copy todir="${build.dir.lib}/jars">
        <fileset refid="test-dependency-jars"/>
        <mapper type="flatten"/>
      </copy>
      <copy todir="${build.dir.lib}/sources">
        <fileset refid="test-dependency-sources"/>
        <mapper type="flatten"/>
      </copy>
    </target>

    <!--
       Generate thrift code.  We have targets to build java because
       Cassandra depends on it, and python because that is what the system
       tests run.
    -->
    <target name="check-gen-thrift-java">
      <uptodate property="thriftUpToDate" srcfile="${interface.dir}/cassandra.thrift"
            targetfile="${interface.thrift.gen-java}/org/apache/cassandra/thrift/Cassandra.java" />
    </target>
    <target name="gen-thrift-java" unless="thriftUpToDate" depends="check-gen-thrift-java"
            description="Generate Thrift Java artifacts">
      <echo>Generating Thrift Java code from ${basedir}/interface/cassandra.thrift...</echo>
      <exec executable="thrift" dir="${basedir}/interface" failonerror="true">
        <arg line="--gen java:hashcode" />
        <arg line="-o ${interface.thrift.dir}" />
        <arg line="cassandra.thrift" />
      </exec>
      <antcall target="write-java-license-headers" />
    </target>

    <target name="_write-java-license-headers" depends="rat-init">
      <java classname="org.apache.rat.Report" fork="true"
            output="${build.dir}/rat-report.log">
        <classpath refid="rat.classpath" />
        <arg value="-a" />
        <arg value="--force" />
        <arg value="interface/thrift" />
      </java>
    </target>

    <target name="write-java-license-headers" unless="without.rat" description="Add missing java license headers">
      <antcall target="_write-java-license-headers" />
    </target>

    <target name="gen-thrift-py" description="Generate Thrift Python artifacts">
      <echo>Generating Thrift Python code from ${basedir}/interface/cassandra.thrift...</echo>
      <exec executable="thrift" dir="${basedir}/interface" failonerror="true">
        <arg line="--gen py" />
        <arg line="-o ${interface.thrift.dir}" />
        <arg line="cassandra.thrift" />
      </exec>
      <exec executable="thrift" dir="${basedir}/interface" failonerror="true">
        <arg line="--gen py:twisted" />
        <arg line="-o ${interface.thrift.dir}" />
        <arg line="cassandra.thrift" />
      </exec>
    </target>

    <!-- create properties file with C version -->
    <target name="createVersionPropFile">
      <taskdef name="propertyfile" classname="org.apache.tools.ant.taskdefs.optional.PropertyFile"/>
      <mkdir dir="${version.properties.dir}"/>
      <propertyfile file="${version.properties.dir}/version.properties">
        <entry key="CassandraVersion" value="${version}"/>
      </propertyfile>
    </target>

    <target name="test-run" depends="build"
            description="Run in test mode.  Not for production use!">
      <java classname="org.apache.cassandra.service.CassandraDaemon" fork="true">
        <classpath>
          <path refid="cassandra.classpath"/>  
          <pathelement location="${test.conf}"/>
        </classpath>
        <jvmarg value="-Dstorage-config=${test.conf}"/>
        <jvmarg value="-javaagent:${basedir}/lib/jamm-0.2.6.jar" />
        <jvmarg value="-ea"/>
      </java>
    </target>

    <!--
        The build target builds all the .class files
    -->
    <target name="build"
        depends="maven-ant-tasks-retrieve-build,build-project" description="Compile Cassandra classes"/>
    <target name="codecoverage" depends="jacoco-run,jacoco-report" description="Create code coverage report"/>

    <target depends="init,gen-cli-grammar,gen-cql3-grammar"
            name="build-project">
        <echo message="${ant.project.name}: ${ant.file}"/>
        <!-- Order matters! -->
        <javac fork="true"
               debug="true" debuglevel="${debuglevel}"
               destdir="${build.classes.thrift}" includeantruntime="false" source="${source.version}" target="${target.version}"
               memorymaximumsize="512M">
            <src path="${interface.thrift.dir}/gen-java"/>
            <classpath refid="cassandra.classpath"/>
        </javac>
        <javac fork="true"
               debug="true" debuglevel="${debuglevel}"
               destdir="${build.classes.main}" includeantruntime="false" source="${source.version}" target="${target.version}"
               memorymaximumsize="512M">
            <src path="${build.src.java}"/>
            <src path="${build.src.gen-java}"/>
        	<compilerarg value="-XDignore.symbol.file"/>
            <classpath refid="cassandra.classpath"/>
        </javac>
        <antcall target="createVersionPropFile"/>
        <copy todir="${build.classes.main}">
            <fileset dir="${build.src.resources}" />
        </copy>
	<copy todir="${basedir}/conf" file="${build.classes.main}/META-INF/hotspot_compiler"/>
    </target>

    <!-- Stress build file -->
    <property name="stress.build.src" value="${basedir}/tools/stress/src" />
    <property name="stress.build.classes" value="${build.classes}/stress" />
	<property name="stress.manifest" value="${stress.build.classes}/MANIFEST.MF" />
    <path id="cassandra.classes">
        <pathelement location="${basedir}/build/classes/main" />
        <pathelement location="${basedir}/build/classes/thrift" />
    </path>
    <target name="stress-build" depends="build" description="build stress tool">
    	<mkdir dir="${stress.build.classes}" />
        <javac debug="true" debuglevel="${debuglevel}" destdir="${stress.build.classes}" includeantruntime="true" source="${source.version}" target="${target.version}">
            <src path="${stress.build.src}" />
            <classpath>
                <path refid="cassandra.classes" />
                <path>
                    <fileset dir="${build.lib}">
                        <include name="**/*.jar" />
                    </fileset>
                    <fileset dir="${build.tools.lib}">
                        <include name="**/*.jar" />
                    </fileset>
                </path>
            </classpath>
        </javac>
    </target>

	<target name="_write-poms" depends="maven-declare-dependencies">
	    <artifact:writepom pomRefId="parent-pom" file="${build.dir}/${final.name}-parent.pom"/>
	    <artifact:writepom pomRefId="thrift-pom"
	                       file="${build.dir}/${ant.project.name}-thrift-${version}.pom"/>
	    <artifact:writepom pomRefId="all-pom" file="${build.dir}/${final.name}.pom"/>
	    <artifact:writepom pomRefId="clientutil-pom"
	    	               file="${build.dir}/${ant.project.name}-clientutil-${version}.pom"/>
	</target>

	<target name="write-poms" unless="without.maven">
	    <antcall target="_write-poms" />
	</target>
	
    <!--
        The jar target makes cassandra.jar output.
    -->
    <target name="jar"
            depends="build, build-test, stress-build, write-poms"
            description="Assemble Cassandra JAR files">
      <mkdir dir="${build.classes.main}/META-INF" />
      <mkdir dir="${build.classes.thrift}/META-INF" />
      <copy file="LICENSE.txt"
            tofile="${build.classes.main}/META-INF/LICENSE.txt"/>
      <copy file="LICENSE.txt"
            tofile="${build.classes.thrift}/META-INF/LICENSE.txt"/>
      <copy file="NOTICE.txt"
            tofile="${build.classes.main}/META-INF/NOTICE.txt"/>
      <copy file="NOTICE.txt"
            tofile="${build.classes.thrift}/META-INF/NOTICE.txt"/>

      <!-- Thrift Jar -->
      <jar jarfile="${build.dir}/${ant.project.name}-thrift-${version}.jar"
           basedir="${build.classes.thrift}">
        <fileset dir="${build.classes.main}">
          <include name="org/apache/cassandra/thrift/ITransportFactory*.class" />
          <include name="org/apache/cassandra/thrift/TFramedTransportFactory*.class" />
        </fileset>
        <manifest>
          <attribute name="Implementation-Title" value="Cassandra"/>
          <attribute name="Implementation-Version" value="${version}"/>
          <attribute name="Implementation-Vendor" value="Apache"/>
        </manifest>
      </jar>

      <!-- Main Jar -->
      <jar jarfile="${build.dir}/${final.name}.jar">
        <fileset dir="${build.classes.main}">
          <exclude name="org/apache/cassandra/thrift/ITransportFactory*.class" />
          <exclude name="org/apache/cassandra/thrift/TFramedTransportFactory*.class" />
        </fileset>
        <manifest>
        <!-- <section name="org/apache/cassandra/infrastructure"> -->
          <attribute name="Implementation-Title" value="Cassandra"/>
          <attribute name="Implementation-Version" value="${version}"/>
          <attribute name="Implementation-Vendor" value="Apache"/>
          <attribute name="Premain-Class"
                     value="org.apache.cassandra.infrastructure.continuations.CAgent"/>
          <attribute name="Class-Path"
                     value="${ant.project.name}-clientutil-${version}.jar ${ant.project.name}-thrift-${version}.jar" />
        <!-- </section> -->
        </manifest>
      </jar>

      <!-- Clientutil Jar -->
      <!-- TODO: write maven pom here -->
      <jar jarfile="${build.dir}/${ant.project.name}-clientutil-${version}.jar">
        <fileset dir="${build.classes.main}">
          <include name="org/apache/cassandra/serializers/*" />
          <include name="org/apache/cassandra/utils/ByteBufferUtil*.class" />
          <include name="org/apache/cassandra/utils/Hex.class" />
          <include name="org/apache/cassandra/utils/UUIDGen*.class" />
          <include name="org/apache/cassandra/utils/FBUtilities*.class" />
          <include name="org/apache/cassandra/exceptions/*.class" />
          <include name="org/apache/cassandra/utils/CloseableIterator.class" />
        </fileset>
        <manifest>
          <attribute name="Implementation-Title" value="Cassandra"/>
          <attribute name="Implementation-Version" value="${version}"/>
          <attribute name="Implementation-Vendor" value="Apache"/>
        </manifest>
      </jar>

      <!-- Stress jar -->
      <manifest file="${stress.manifest}">
        <attribute name="Built-By" value="Pavel Yaskevich"/>
        <attribute name="Main-Class" value="org.apache.cassandra.stress.Stress"/>
      </manifest>
      <mkdir dir="${stress.build.classes}/META-INF" />
      <mkdir dir="${build.dir}/tools/lib/" />
      <jar destfile="${build.dir}/tools/lib/stress.jar" manifest="${stress.manifest}">
        <fileset dir="${stress.build.classes}"/>
      </jar>
    </target>

    <!--
        The javadoc-jar target makes cassandra-javadoc.jar output required for publishing to Maven central repository.
    -->
    <target name="javadoc-jar" description="Assemble Cassandra JavaDoc JAR file">
      <mkdir dir="${javadoc.jars.dir}"/>
      <create-javadoc destdir="${javadoc.jars.dir}/thrift">
        <filesets>
          <fileset dir="${interface.thrift.dir}/gen-java" defaultexcludes="yes">
            <include name="org/apache/**/*.java"/>
          </fileset>
        </filesets>
      </create-javadoc>
      <jar jarfile="${build.dir}/${ant.project.name}-thrift-${version}-javadoc.jar"
           basedir="${javadoc.jars.dir}/thrift"/>

      <create-javadoc destdir="${javadoc.jars.dir}/main">
        <filesets>
          <fileset dir="${build.src.java}" defaultexcludes="yes">
            <include name="org/apache/**/*.java"/>
          </fileset>
          <fileset dir="${build.src.gen-java}" defaultexcludes="yes">
            <include name="org/apache/**/*.java"/>
          </fileset>
        </filesets>
      </create-javadoc>
      <jar jarfile="${build.dir}/${final.name}-javadoc.jar"
           basedir="${javadoc.jars.dir}/main"/>

      <create-javadoc destdir="${javadoc.jars.dir}/clientutil">
        <filesets>
          <fileset dir="${build.src.java}" defaultexcludes="yes">
            <include name="org/apache/cassandra/serializers/*" />
            <include name="org/apache/cassandra/utils/ByteBufferUtil*.java" />
            <include name="org/apache/cassandra/utils/Hex.java" />
            <include name="org/apache/cassandra/utils/UUIDGen*.java" />
          </fileset>
        </filesets>
      </create-javadoc>
      <jar jarfile="${build.dir}/${ant.project.name}-clientutil-${version}-javadoc.jar"
           basedir="${javadoc.jars.dir}/clientutil"/>
      <!-- javadoc task always rebuilds so might as well remove the generated docs to prevent 
           being pulled into the distribution by accident -->
      <delete quiet="true" dir="${javadoc.jars.dir}"/>
    </target>

    <!--
        The sources-jar target makes cassandra-sources.jar output required for publishing to Maven central repository.
    -->
    <target name="sources-jar" depends="init" description="Assemble Cassandra Sources JAR file">
      <jar jarfile="${build.dir}/${ant.project.name}-thrift-${version}-sources.jar">
        <fileset dir="${interface.thrift.dir}/gen-java" defaultexcludes="yes">
          <include name="org/apache/**/*.java"/>
        </fileset>
      </jar>
      <jar jarfile="${build.dir}/${final.name}-sources.jar">
        <fileset dir="${build.src.java}" defaultexcludes="yes">
          <include name="org/apache/**/*.java"/>
        </fileset>
        <fileset dir="${build.src.gen-java}" defaultexcludes="yes">
          <include name="org/apache/**/*.java"/>
        </fileset>
      </jar>
      <jar jarfile="${build.dir}/${ant.project.name}-clientutil-${version}-sources.jar">
        <fileset dir="${build.src.java}" defaultexcludes="yes">
          <include name="org/apache/cassandra/serializers/*" />
          <include name="org/apache/cassandra/utils/ByteBufferUtil*.java" />
          <include name="org/apache/cassandra/utils/Hex.java" />
          <include name="org/apache/cassandra/utils/UUIDGen*.java" />
        </fileset>
      </jar>
    </target>

    <!-- creates release tarballs -->
    <target name="artifacts" depends="jar,javadoc"
            description="Create Cassandra release artifacts">
      <mkdir dir="${dist.dir}"/>
      <!-- fix the control linefeed so that builds on windows works on linux -->
      <fixcrlf srcdir="bin" includes="**/*" excludes="**/*.bat" eol="lf" eof="remove" />
      <fixcrlf srcdir="conf" includes="**/*" excludes="**/*.bat" eol="lf" eof="remove" />
      <fixcrlf srcdir="tools/bin" includes="**/*" excludes="**/*.bat" eol="lf" eof="remove" />
      <copy todir="${dist.dir}/lib">
        <fileset dir="${build.lib}"/>
        <fileset dir="${build.dir}">
          <include name="${final.name}.jar" />
          <include name="${ant.project.name}-thrift-${version}.jar" />
          <include name="${ant.project.name}-clientutil-${version}.jar" />
        </fileset>
      </copy>
      <copy todir="${dist.dir}/javadoc">
        <fileset dir="${javadoc.dir}"/>
      </copy>
      <copy todir="${dist.dir}/bin">
        <fileset dir="bin"/>
      </copy>
      <copy todir="${dist.dir}/conf">
        <fileset dir="conf"/>
      </copy>
      <copy todir="${dist.dir}/interface">
        <fileset dir="interface">
          <include name="**/*.thrift" />
        </fileset>
      </copy>
      <copy todir="${dist.dir}/pylib">
        <fileset dir="pylib">
          <include name="**" />
          <exclude name="**/*.pyc" />
        </fileset>
      </copy>
      <copy todir="${dist.dir}/">
        <fileset dir="${basedir}">
          <include name="*.txt" />
        </fileset>
      </copy>
      <copy todir="${dist.dir}/tools/bin">
        <fileset dir="${basedir}/tools/bin"/>
      </copy>
      <copy todir="${dist.dir}/tools/lib">
        <fileset dir="${build.dir}/tools/lib/">
            <include name="*.jar" />
        </fileset>
        <fileset dir="${build.tools.lib}">
            <include name="*.jar" />
        </fileset>
      </copy>
      <artifact:writepom pomRefId="dist-pom" 
            file="${build.dir}/${final.name}-dist.pom"/>
      <tar compression="gzip" longfile="gnu"
        destfile="${build.dir}/${final.name}-bin.tar.gz">

        <!-- Everything but bin/ (default mode) -->
        <tarfileset dir="${dist.dir}" prefix="${final.name}">
          <include name="**"/>
          <exclude name="bin/*" />
        </tarfileset>
        <!-- Shell includes in bin/ (default mode) -->
        <tarfileset dir="${dist.dir}" prefix="${final.name}">
          <include name="bin/*.in.sh" />
        </tarfileset>
        <!-- Executable scripts in bin/ -->
        <tarfileset dir="${dist.dir}" prefix="${final.name}" mode="755">
          <include name="bin/*"/>
          <include name="tools/bin/*"/>
          <not>
                <filename name="bin/*.in.sh" />
          </not>
        </tarfileset>
      </tar>

      <tar compression="gzip" longfile="gnu"
           destfile="${build.dir}/${final.name}-src.tar.gz">

        <tarfileset dir="${basedir}"
                    prefix="${final.name}-src">
          <include name="**"/>
          <exclude name="build/**" />
          <exclude name="src/gen-java/**" />
          <exclude name=".git/**" />
          <exclude name="bin/*" /> <!-- handled separately below -->
          <!-- exclude Eclipse files -->
          <exclude name=".project" />
          <exclude name=".classpath" />
          <exclude name=".settings/**" />
          <exclude name=".externalToolBuilders/**" />
        </tarfileset>

        <!-- Shell includes and batch files in bin/ -->
        <tarfileset dir="${basedir}" prefix="${final.name}-src">
          <include name="bin/*.in.sh" />
          <include name="bin/*.bat" />
        </tarfileset>
        <!-- Everything else (assumed to be scripts), is executable -->
        <tarfileset dir="${basedir}" prefix="${final.name}-src" mode="755">
          <include name="bin/*"/>
          <exclude name="bin/*.in.sh" />
          <exclude name="bin/*.bat" />
        </tarfileset>
      </tar>
    </target>

    <target name="release" depends="artifacts,rat-init"
            description="Create and QC release artifacts">
      <checksum forceOverwrite="yes" todir="${build.dir}" fileext=".md5"
                algorithm="MD5">
        <fileset dir="${build.dir}">
          <include name="*.tar.gz" />
        </fileset>
      </checksum>
      <checksum forceOverwrite="yes" todir="${build.dir}" fileext=".sha"
                algorithm="SHA">
        <fileset dir="${build.dir}">
          <include name="*.tar.gz" />
        </fileset>
      </checksum>

      <rat:report xmlns:rat="antlib:org.apache.rat.anttasks"
                  reportFile="${build.dir}/${final.name}-bin.rat.txt">
        <tarfileset>
          <gzipresource>
            <file file="${build.dir}/${final.name}-bin.tar.gz" />
          </gzipresource>
        </tarfileset>
      </rat:report>

      <rat:report xmlns:rat="antlib:org.apache.rat.anttasks"
                  reportFile="${build.dir}/${final.name}-src.rat.txt">
        <tarfileset>
          <gzipresource>
            <file file="${build.dir}/${final.name}-src.tar.gz" />
          </gzipresource>
        </tarfileset>
      </rat:report>
    </target>

  <target name="build-test" depends="build" description="Compile test classes">
    <javac
     debug="true"
     debuglevel="${debuglevel}"
     destdir="${test.classes}"
     includeantruntime="false"
     source="${source.version}" 
     target="${target.version}">
      <classpath>
        <path refid="cassandra.classpath"/>
      </classpath>
      <src path="${test.unit.src}"/>
      <src path="${test.long.src}"/>
      <src path="${test.pig.src}"/>
    </javac>

    <!-- Non-java resources needed by the test suite -->
    <copy todir="${test.classes}">
      <fileset dir="${test.resources}"/>
    </copy>
  </target>

  <macrodef name="testmacro">
    <attribute name="suitename" />
    <attribute name="inputdir" />
    <attribute name="timeout" default="${test.timeout}" />
    <attribute name="forkmode" default="perTest"/>
    <element name="optjvmargs" implicit="true" optional="true" />
    <attribute name="filter" default="**/${test.name}.java"/>
    <attribute name="exclude" default="" />
    <attribute name="filelist" default="" />
    <attribute name="poffset" default="0"/>
    
    <attribute name="usejacoco" default="no"/>
    <sequential>
      <condition property="additionalagent"
                 value="-javaagent:${build.dir.lib}/jars/jacocoagent.jar=destfile=${jacoco.execfile}"
                 else="">
        <istrue value="${usejacoco}"/>
      </condition>
      <echo message="running @{suitename} tests"/>
      <mkdir dir="${build.test.dir}/cassandra"/>
      <mkdir dir="${build.test.dir}/output"/>
      <junit fork="on" forkmode="@{forkmode}" failureproperty="testfailed" maxmemory="1024m" timeout="@{timeout}">
        <sysproperty key="net.sourceforge.cobertura.datafile" file="${cobertura.datafile}"/>
        <formatter type="xml" usefile="true"/>
        <formatter type="brief" usefile="false"/>
        <jvmarg value="-Dstorage-config=${test.conf}"/>
        <jvmarg value="-Djava.awt.headless=true"/>
        <jvmarg line="-javaagent:${basedir}/lib/jamm-0.2.6.jar ${additionalagent}" />
        <jvmarg value="-ea"/>
        <jvmarg value="-Xss256k"/>
        <jvmarg value="-Dcassandra.memtable_row_overhead_computation_step=100"/>
        <jvmarg value="-Dcassandra.test.use_prepared=${cassandra.test.use_prepared}"/>
	<jvmarg value="-Dcassandra.test.offsetseed=@{poffset}"/>        
	<optjvmargs/>
        <classpath>
          <path refid="cassandra.classpath" />
          <pathelement location="${test.classes}"/>
          <path refid="cobertura.classpath"/>
          <pathelement location="${test.conf}"/>
          <fileset dir="${test.lib}">
            <include name="**/*.jar" />
          </fileset>
        </classpath>
        <batchtest todir="${build.test.dir}/output">
            <fileset dir="@{inputdir}" includes="@{filter}" excludes="@{exclude}"/>
            <filelist dir="@{inputdir}" files="@{filelist}"/>
        </batchtest>
      </junit>
      <fail message="Some @{suitename} test(s) failed.">
        <condition>
            <and>
            <isset property="testfailed"/>
            <not>
              <isset property="ant.test.failure.ignore"/>
            </not>
          </and>
        </condition>
      </fail>
    </sequential>
  </macrodef>

  <!--
    This test target is a bit different.  It's purpose is to exercise the
    clientutil jar in order to expose any new dependencies.  For that
    reason we use the classes from the jar, and a carefully constructed
    classpath which only contains what we expect users to need.
  -->
  <target name="test-clientutil-jar" depends="build-test,jar" description="Test clientutil jar">
    <junit>
      <test name="org.apache.cassandra.serializers.ClientUtilsTest" />
      <formatter type="brief" usefile="false" />
      <classpath>
        <pathelement location="${test.classes}" />
        <pathelement location="${build.dir}/${ant.project.name}-clientutil-${version}.jar" />
        <pathelement location="${build.dir}/${ant.project.name}-thrift-${version}.jar" />
        <pathelement location="${build.lib}/libthrift-0.9.0.jar" />
        <pathelement location="${build.lib}/slf4j-api-1.7.2.jar" />
        <pathelement location="${build.lib}/logback-core-1.1.2.jar" />
        <pathelement location="${build.lib}/logback-classic-1.1.2.jar" />
        <pathelement location="${build.lib}/jackson-core-asl-1.9.2.jar" />
        <pathelement location="${build.lib}/jackson-mapper-asl-1.9.2.jar" />
        <fileset dir="${build.dir.lib}">
          <include name="**/junit*.jar" />
        </fileset>
      </classpath>
    </junit>
  </target>

  <target name="testold" depends="build-test" description="Execute unit tests">
    <testmacro suitename="unit" inputdir="${test.unit.src}" exclude="**/pig/*.java" timeout="${test.timeout}">
      <jvmarg value="-Dlegacy-sstable-root=${test.data}/legacy-sstables"/>
      <jvmarg value="-Dcorrupt-sstable-root=${test.data}/corrupt-sstables"/>
      <jvmarg value="-Dmigration-sstable-root=${test.data}/migration-sstables"/>
      <jvmarg value="-Dcassandra.ring_delay_ms=1000"/>
      <jvmarg value="-Dcassandra.tolerate_sstable_size=true"/>
    </testmacro>
    <fileset dir="${test.unit.src}">
        <exclude name="**/pig/*.java" />
    </fileset>
  </target>
  
  <target name="testlist">
    <testmacro suitename="${testlist.name}" inputdir="${test.unit.src}" filelist="${test.file.list}" poffset="${testlist.offset}" exclude="**/*.java" timeout="${test.timeout}">
      <jvmarg value="-Dlegacy-sstable-root=${test.data}/legacy-sstables"/>
      <jvmarg value="-Dcorrupt-sstable-root=${test.data}/corrupt-sstables"/>
      <jvmarg value="-Dmigration-sstable-root=${test.data}/migration-sstables"/>
      <jvmarg value="-Dcassandra.ring_delay_ms=1000"/>
      <jvmarg value="-Dcassandra.tolerate_sstable_size=true"/>
      <jvmarg value="-Dcassandra.config.loader=org.apache.cassandra.OffsetAwareConfigurationLoader"/>
    </testmacro>
  </target>

  <!--
    Run named ant task with jacoco, such as "ant jacoco-run -Dtaskname=pig-test"
    the target run must enable the jacoco agent if usejacoco is 'yes' -->
  <target name="jacoco-run" description="run named task with jacoco instrumentation">
    <condition property="runtask" value="${taskname}" else="test">
      <isset property="taskname"/>
    </condition>
    <antcall target="${runtask}">
      <param name="usejacoco" value="yes"/>
    </antcall>
  </target>

  <target name="testsome" depends="build-test" description="Execute specific unit tests" >
    <testmacro suitename="unit" inputdir="${test.unit.src}" exclude="**/pig/*.java" timeout="${test.timeout}">
      <test name="${test.name}" methods="${test.methods}"/>
      <jvmarg value="-Dlegacy-sstable-root=${test.data}/legacy-sstables"/>
      <jvmarg value="-Dcorrupt-sstable-root=${test.data}/corrupt-sstables"/>
      <jvmarg value="-Dmigration-sstable-root=${test.data}/migration-sstables"/>
      <jvmarg value="-Dcassandra.ring_delay_ms=1000"/>
      <jvmarg value="-Dcassandra.tolerate_sstable_size=true"/>
    </testmacro>
  </target>
    
  <target name="test-compression" depends="build-test" description="Execute unit tests with sstable compression enabled">
      <testmacro suitename="unit" inputdir="${test.unit.src}" exclude="**/pig/*.java" timeout="${test.timeout}">
      <jvmarg value="-Dlegacy-sstable-root=${test.data}/legacy-sstables"/>
      <jvmarg value="-Dcorrupt-sstable-root=${test.data}/corrupt-sstables"/>
      <jvmarg value="-Dmigration-sstable-root=${test.data}/migration-sstables"/>
      <jvmarg value="-Dcassandra.test.compression=true"/>
      <jvmarg value="-Dcassandra.ring_delay_ms=1000"/>
      <jvmarg value="-Dcassandra.tolerate_sstable_size=true"/>
    </testmacro>
    <fileset dir="${test.unit.src}">
        <exclude name="**/pig/*.java" />
    </fileset>
  </target>

  <target name="msg-ser-gen-test" depends="build-test" description="Generates message serializations">
    <testmacro suitename="unit" inputdir="${test.unit.src}" 
        timeout="${test.timeout}" filter="**/SerializationsTest.java">
      <jvmarg value="-Dcassandra.test-serialization-writes=True"/>
    </testmacro>
  </target>
  
  <target name="msg-ser-test" depends="build-test" description="Tests message serializations">
      <testmacro suitename="unit" inputdir="${test.unit.src}" timeout="${test.timeout}"
               filter="**/SerializationsTest.java"/>
  </target>
  
  <target name="msg-ser-test-7" depends="build-test" description="Generates message serializations">
    <testmacro suitename="unit" inputdir="${test.unit.src}" 
        timeout="${test.timeout}" filter="**/SerializationsTest.java">
      <jvmarg value="-Dcassandra.version=0.7"/>
    </testmacro>
  </target>

  <target name="msg-ser-test-10" depends="build-test" description="Tests message serializations on 1.0 messages">
    <testmacro suitename="unit" inputdir="${test.unit.src}" 
        timeout="${test.timeout}" filter="**/SerializationsTest.java">
      <jvmarg value="-Dcassandra.version=1.0"/>
    </testmacro>
  </target>

  <target name="long-test" depends="build-test" description="Execute functional tests">
    <testmacro suitename="long" inputdir="${test.long.src}"
               timeout="${test.long.timeout}">
      <jvmarg value="-Dcassandra.ring_delay_ms=1000"/>
      <jvmarg value="-Dcassandra.tolerate_sstable_size=true"/>
    </testmacro>
  </target>

  <target name="cql-test" depends="build-test" description="Execute CQL tests">
    <sequential>
      <echo message="running CQL tests"/>
      <mkdir dir="${build.test.dir}/cassandra"/>
      <mkdir dir="${build.test.dir}/output"/>
      <junit fork="on" forkmode="once" failureproperty="testfailed" maxmemory="1024m" timeout="${test.timeout}">
        <formatter type="brief" usefile="false"/>
        <jvmarg value="-Dstorage-config=${test.conf}"/>
        <jvmarg value="-Djava.awt.headless=true"/>
        <jvmarg value="-javaagent:${basedir}/lib/jamm-0.2.6.jar" />
        <jvmarg value="-ea"/>
        <jvmarg value="-Xss256k"/>
        <jvmarg value="-Dcassandra.memtable_row_overhead_computation_step=100"/>
        <jvmarg value="-Dcassandra.test.use_prepared=${cassandra.test.use_prepared}"/>
        <classpath>
          <path refid="cassandra.classpath" />
          <pathelement location="${test.classes}"/>
          <path refid="cobertura.classpath"/>
          <pathelement location="${test.conf}"/>
          <fileset dir="${test.lib}">
            <include name="**/*.jar" />
          </fileset>
        </classpath>
        <batchtest todir="${build.test.dir}/output">
            <fileset dir="${test.unit.src}" includes="**/cql3/*Test.java">
                <contains text="CQLTester" casesensitive="yes"/>
            </fileset>
        </batchtest>
      </junit>
      <fail message="Some CQL test(s) failed.">
        <condition>
            <and>
            <isset property="testfailed"/>
            <not>
              <isset property="ant.test.failure.ignore"/>
            </not>
          </and>
        </condition>
      </fail>
    </sequential>
  </target>

  <target name="cql-test-some" depends="build-test" description="Execute specific CQL tests" >
    <sequential>
      <echo message="running ${test.methods} tests from ${test.name}"/>
      <mkdir dir="${build.test.dir}/cassandra"/>
      <mkdir dir="${build.test.dir}/output"/>
      <junit fork="on" forkmode="once" failureproperty="testfailed" maxmemory="1024m" timeout="${test.timeout}">
        <sysproperty key="net.sourceforge.cobertura.datafile" file="${cobertura.datafile}"/>
        <formatter type="brief" usefile="false"/>
        <jvmarg value="-Dstorage-config=${test.conf}"/>
        <jvmarg value="-Djava.awt.headless=true"/>
        <jvmarg value="-javaagent:${basedir}/lib/jamm-0.2.6.jar" />
        <jvmarg value="-ea"/>
        <jvmarg value="-Xss256k"/>
        <jvmarg value="-Dcassandra.test.use_prepared=${cassandra.test.use_prepared}"/>
        <jvmarg value="-Dcassandra.memtable_row_overhead_computation_step=100"/>
        <classpath>
          <path refid="cassandra.classpath" />
          <pathelement location="${test.classes}"/>
          <path refid="cobertura.classpath"/>
          <pathelement location="${test.conf}"/>
          <fileset dir="${test.lib}">
            <include name="**/*.jar" />
          </fileset>
        </classpath>
        <test name="org.apache.cassandra.cql3.${test.name}" methods="${test.methods}" todir="${build.test.dir}/output"/>
      </junit>
    </sequential>
  </target>

  <target name="pig-test" depends="build-test,maven-ant-tasks-retrieve-pig-test" description="Excute Pig tests">
    <testmacro suitename="pig" inputdir="${test.pig.src}" 
               timeout="1200000">
    </testmacro>
  </target>

  <target name="test-all" 
          depends="test,long-test,test-compression,pig-test,test-clientutil-jar" 
          description="Run all tests" />
  
  <!-- Use JaCoCo ant extension without needing externally saved lib -->
  <target name="jacoco-init" depends="maven-ant-tasks-init">
    <artifact:dependencies pathId="jacocoant.classpath">
      <dependency groupId="org.jacoco" artifactId="org.jacoco.ant" version="${jacoco.version}" />
    </artifact:dependencies>
    <typedef uri="antlib:org.jacoco.ant" classpathref="jacocoant.classpath"/>
  </target>

  <target name="jacoco-report" depends="jacoco-init">
    <jacoco:report xmlns:jacoco="antlib:org.jacoco.ant">
      <executiondata>
        <file file="${jacoco.execfile}" />
      </executiondata>
      <structure name="JaCoCo Cassandara Coverage Report">
        <classfiles>
          <fileset dir="${build.classes.main}">
            <include name="**/*.class"/>
          </fileset>
        </classfiles>
        <sourcefiles encoding="UTF-8">
          <dirset dir="${build.src}">
            <include name="java"/>
            <include name="gen-java"/>
          </dirset>
        </sourcefiles>
      </structure>
      <!-- to produce reports in different formats. -->
      <html destdir="${jacoco.export.dir}" />
      <csv destfile="${jacoco.export.dir}/report.csv" />
      <xml destfile="${jacoco.export.dir}/report.xml" />
    </jacoco:report>
  </target>

  <target name="jacoco-cleanup" description="Destroy JaCoCo exec data and reports">
    <delete file="${jacoco.execfile}"/>
    <delete dir="${jacoco.export.dir}"/>
  </target>

  <!-- instruments the classes to later create code coverage reports -->
  <target name="cobertura-instrument" depends="build,build-test">
    <taskdef resource="tasks.properties">
      <classpath refid="cobertura.classpath"/>
      <classpath refid="cassandra.classpath"/>
    </taskdef>

    <delete file="${cobertura.datafile}"/>

    <cobertura-instrument todir="${cobertura.classes.dir}" datafile="${cobertura.datafile}">
      <ignore regex="ch.qos.logback.*"/>

      <fileset dir="${build.classes.main}">
        <include name="**/*.class"/>
        <exclude name="**/*Test.class"/>
        <exclude name="**/*TestCase.class"/>
        <exclude name="**/test/*.class"/>
        <!-- cobertura modifies the serialVersionUID of classes. Some of our unit tests rely on backward
        wire compatability of these classes.  It was easier to exlude them from instrumentation than to
        force their serialVersionUIDs. -->
        <exclude name="**/*Token.class"/>
        <exclude name="${cobertura.excludes}"/>
      </fileset>

    </cobertura-instrument>
  </target>

  <!-- create both html and xml code coverage reports -->
  <target name="cobertura-report">
    <cobertura-report format="html" destdir="${cobertura.report.dir}" srcdir="${build.src.java}"
      datafile="${cobertura.datafile}"/>
    <cobertura-report format="xml" destdir="${cobertura.report.dir}" srcdir="${build.src.java}"
      datafile="${cobertura.datafile}"/>
  </target>

  <!--
    License audit tool
  -->
  <target name="rat-init" depends="maven-ant-tasks-init">
    <artifact:dependencies pathId="rat.classpath">
      <dependency groupId="org.apache.rat" artifactId="apache-rat-tasks" version="0.6" />
    </artifact:dependencies>
    <typedef uri="antlib:org.apache.rat.anttasks" classpathref="rat.classpath"/>
  </target>

  <target name="rat-check" depends="rat-init">
    <rat:report xmlns:rat="antlib:org.apache.rat.anttasks"  
                reportFile="${build.dir}/rat-report.log">
      <fileset dir="."  excludesfile=".rat-excludes" />
    </rat:report>
    <condition property="rat.passed">
      <isfileselected file="${build.dir}/rat-report.log">
        <containsregexp expression="^0 Unknown Licenses"/>
      </isfileselected>
    </condition>
    <fail unless="rat.passed">Unknown licenses: See build/rat-report.log.</fail>
  </target>

  <target name="rat-write" depends="rat-init">
    <echo>RAT: invoking addLicense to write missing headers</echo>
    <java classname="org.apache.rat.Report" fork="true"
          output="${build.dir}/rat-report.log">
      <classpath refid="rat.classpath" />
      <arg value="-a" />
      <arg value="--force" />
      <arg value="." />
    </java>
  </target>

  <target name="javadoc" depends="init" description="Create javadoc">
    <create-javadoc destdir="${javadoc.dir}">
      <filesets>
      <fileset dir="${build.src.java}" defaultexcludes="yes">
        <include name="org/apache/**/*.java"/>
      </fileset>
      <fileset dir="${interface.thrift.gen-java}" defaultexcludes="yes">
        <include name="org/apache/**/*.java"/>
      </fileset>
      </filesets>
    </create-javadoc>
   </target>

  <!-- Split test classes into n buckets and run across processes -->
  <target name="test" depends="build-test" description="Parallel Test Runner">
    <path id="all-test-classes-path">
      <fileset dir="${test.unit.src}" excludes="**/pig/*.java" includes="**/${test.name}.java" />   
    </path>
    <property name="all-test-classes" refid="all-test-classes-path"/>
    <script language="javascript"> <![CDATA[
	importClass(java.lang.Integer)
	sep = project.getProperty("path.separator");
	all = project.getProperty("all-test-classes").split(sep);
	dir = project.getProperty("test.unit.src");

	numRunners = parseInt(project.getProperty("test.runners"));  	
	
	buckets = new Array(numRunners);
	for (i = 0; i < all.length; i++) {
	    bucketNum = i % numRunners;
	    if (buckets[bucketNum] == undefined) 
		buckets[bucketNum] = "";
	    else
		buckets[bucketNum] += ",";
	
	    buckets[bucketNum] += all[i];
	}


	var p = project.createTask('parallel');
	p.setThreadCount(numRunners);

  	for (i = 0; i < buckets.length; i++) {

	    if (buckets[i] == undefined) continue;

	    task = project.createTask( 'antcall' );

	    task.setTarget("testlist");
	    param = task.createParam();
	    param.setName("test.file.list");
	    param.setValue(buckets[i]);

	    param = task.createParam();
	    param.setName("testlist.name");
	    param.setValue("test bucket "+i);	  

	    param = task.createParam();
	    param.setName("testlist.offset");
	    param.setValue(i);  

	    p.addTask(task); 
  	}
	
	p.perform();
	  			    
]]> </script>
  </target>

  <!-- Generate Eclipse project description files -->
  <target name="generate-eclipse-files" depends="build" description="Generate eclipse files">
    <echo file=".project"><![CDATA[<?xml version="1.0" encoding="UTF-8"?>
<projectDescription>
  <name>${eclipse.project.name}</name>
  <comment></comment>
  <projects>
  </projects>
  <buildSpec>
    <buildCommand>
      <name>org.eclipse.jdt.core.javabuilder</name>
    </buildCommand>
  </buildSpec>
  <natures>
    <nature>org.eclipse.jdt.core.javanature</nature>
  </natures>
</projectDescription>]]>
    </echo>
	<echo file=".classpath"><![CDATA[<?xml version="1.0" encoding="UTF-8"?>
<classpath>
  <classpathentry kind="src" path="src/java"/>
  <classpathentry kind="src" path="src/resources"/>
  <classpathentry kind="src" path="src/gen-java"/>
  <classpathentry kind="src" path="interface/thrift/gen-java"/>
  <classpathentry kind="src" path="test/unit"/>
  <classpathentry kind="src" path="test/long"/>
  <classpathentry kind="src" path="test/pig"/>
  <classpathentry kind="src" path="tools/stress/src"/>
  <classpathentry kind="con" path="org.eclipse.jdt.launching.JRE_CONTAINER"/>
  <classpathentry kind="output" path="build/classes/main"/>
  <classpathentry kind="lib" path="build/classes/thrift"/>
  <classpathentry kind="lib" path="build/test/classes"/>
  <classpathentry kind="lib" path="test/conf"/>
]]>
	</echo>	  
  	<path id="eclipse-project-libs-path">
  	 <fileset dir="lib">
  	    <include name="**/*.jar" />
     </fileset>
 	 <fileset dir="build/lib/jars">
  	    <include name="**/*.jar" />
  	 </fileset>
  	 <fileset dir="tools/lib">
  	     <include name="**/*.jar" />
  	 </fileset>
  	</path>
  	<property name="eclipse-project-libs" refid="eclipse-project-libs-path"/>
  	<script language="javascript"> <![CDATA[
  		importClass(java.io.File);
  		jars = project.getProperty("eclipse-project-libs").split(project.getProperty("path.separator"));
  		
  		cp = "";
  	    for (i=0; i< jars.length; i++) {
  	       cp += ' <classpathentry kind="lib" path="'+jars[i]+'"/>\n';
  		}
  		
  		cp += '</classpath>';
  	    
  		echo = project.createTask("echo");
  	    echo.setMessage(cp);
  		echo.setFile(new File(".classpath"));
  		echo.setAppend(true);
  	    echo.perform();	     
  	]]> </script>
    <mkdir dir=".settings" />
  </target>

  <pathconvert property="eclipse.project.name">
    <path path="${basedir}" />
    <regexpmapper from="^.*/([^/]+)$$" to="\1" handledirsep="yes" />
  </pathconvert>

  <!-- Clean Eclipse project description files -->
  <target name="clean-eclipse-files">
    <delete file=".project" />
    <delete file=".classpath" />
    <delete dir=".settings" />
  	<delete dir=".externalToolBuilders" />
  	<delete dir="build/eclipse-classes" />
  </target>

  <!-- Publish artifacts to Maven repositories -->
  <target name="mvn-install"
          depends="maven-declare-dependencies,artifacts,jar,sources-jar,javadoc-jar"
          description="Installs the artifacts in the Maven Local Repository">
          
    <!-- the parent -->
    <install pomFile="${build.dir}/${final.name}-parent.pom"
             file="${build.dir}/${final.name}-parent.pom"
             packaging="pom"/>

    <!-- the distribution -->
    <install pomFile="${build.dir}/${final.name}-dist.pom"
             file="${build.dir}/${final.name}-dist.pom"
             packaging="pom"/>
    <install pomFile="${build.dir}/${final.name}-dist.pom"
             file="${build.dir}/${final.name}-bin.tar.gz"
             packaging="tar.gz"
             classifier="bin"/>
    <install pomFile="${build.dir}/${final.name}-dist.pom"
             file="${build.dir}/${final.name}-src.tar.gz"
             packaging="tar.gz"
             classifier="src"/>
          
    <!-- the cassandra-thrift jar -->  
    <install pomFile="${build.dir}/${ant.project.name}-thrift-${version}.pom"
             file="${build.dir}/${ant.project.name}-thrift-${version}.jar"/>
    <install pomFile="${build.dir}/${ant.project.name}-thrift-${version}.pom"
             file="${build.dir}/${ant.project.name}-thrift-${version}-sources.jar"
             classifier="sources"/>
    <install pomFile="${build.dir}/${ant.project.name}-thrift-${version}.pom"
             file="${build.dir}/${ant.project.name}-thrift-${version}-javadoc.jar"
             classifier="javadoc"/>

    <!-- the cassandra-clientutil jar -->  
    <install pomFile="${build.dir}/${ant.project.name}-clientutil-${version}.pom"
             file="${build.dir}/${ant.project.name}-clientutil-${version}.jar"/>
    <install pomFile="${build.dir}/${ant.project.name}-clientutil-${version}.pom"
             file="${build.dir}/${ant.project.name}-clientutil-${version}-sources.jar"
             classifier="sources"/>
    <install pomFile="${build.dir}/${ant.project.name}-clientutil-${version}.pom"
             file="${build.dir}/${ant.project.name}-clientutil-${version}-javadoc.jar"
             classifier="javadoc"/>

    <!-- the cassandra-all jar -->
    <install pomFile="${build.dir}/${final.name}.pom"
             file="${build.dir}/${final.name}.jar"/>
    <install pomFile="${build.dir}/${final.name}.pom"
             file="${build.dir}/${final.name}-sources.jar"
             classifier="sources"/>
    <install pomFile="${build.dir}/${final.name}.pom"
             file="${build.dir}/${final.name}-javadoc.jar"
             classifier="javadoc"/>
  </target>

  <target name="publish"
          depends="mvn-install"
          if="release"
          description="Publishes the artifacts to the Maven repository">
          
    <!-- the parent -->
    <deploy pomFile="${build.dir}/${final.name}-parent.pom"
            file="${build.dir}/${final.name}-parent.pom"
            packaging="pom"/>

    <!-- the distribution -->
    <deploy pomFile="${build.dir}/${final.name}-dist.pom"
            file="${build.dir}/${final.name}-dist.pom"
            packaging="pom"/>
    <deploy pomFile="${build.dir}/${final.name}-dist.pom"
            file="${build.dir}/${final.name}-bin.tar.gz"
            packaging="tar.gz"
            classifier="bin"/>
    <deploy pomFile="${build.dir}/${final.name}-dist.pom"
            file="${build.dir}/${final.name}-src.tar.gz"
            packaging="tar.gz"
            classifier="src"/>
          
    <!-- the cassandra-thrift jar -->  
    <deploy pomFile="${build.dir}/${ant.project.name}-thrift-${version}.pom"
            file="${build.dir}/${ant.project.name}-thrift-${version}.jar"/>
    <deploy pomFile="${build.dir}/${ant.project.name}-thrift-${version}.pom"
            file="${build.dir}/${ant.project.name}-thrift-${version}-sources.jar"
            classifier="sources"/>
    <deploy pomFile="${build.dir}/${ant.project.name}-thrift-${version}.pom"
            file="${build.dir}/${ant.project.name}-thrift-${version}-javadoc.jar"
            classifier="javadoc"/>

    <!-- the cassandra-clientutil jar -->  
    <deploy pomFile="${build.dir}/${ant.project.name}-clientutil-${version}.pom"
            file="${build.dir}/${ant.project.name}-clientutil-${version}.jar"/>
    <deploy pomFile="${build.dir}/${ant.project.name}-clientutil-${version}.pom"
             file="${build.dir}/${ant.project.name}-clientutil-${version}-sources.jar"
             classifier="sources"/>
    <deploy pomFile="${build.dir}/${ant.project.name}-clientutil-${version}.pom"
             file="${build.dir}/${ant.project.name}-clientutil-${version}-javadoc.jar"
             classifier="javadoc"/>
    <!-- the cassandra-all jar -->
    <deploy pomFile="${build.dir}/${final.name}.pom"
            file="${build.dir}/${final.name}.jar"/>
    <deploy pomFile="${build.dir}/${final.name}.pom"
            file="${build.dir}/${final.name}-sources.jar"
            classifier="sources"/>
    <deploy pomFile="${build.dir}/${final.name}.pom"
            file="${build.dir}/${final.name}-javadoc.jar"
            classifier="javadoc"/>
  </target>
</project><|MERGE_RESOLUTION|>--- conflicted
+++ resolved
@@ -395,12 +395,8 @@
 	  <dependency groupId="net.ju-n.compile-command-annotations" artifactId="compile-command-annotations" version="1.2.0" />
         </dependencyManagement>
         <developer id="alakshman" name="Avinash Lakshman"/>
-<<<<<<< HEAD
-        <developer id="antelder" name="Anthony Elder"/>
-=======
         <developer id="aleksey" name="Aleksey Yeschenko"/>
         <developer id="amorton" name="Aaron Morton"/>
->>>>>>> 6beb13f1
         <developer id="benedict" name="Benedict Elliott Smith"/>
         <developer id="brandonwilliams" name="Brandon Williams"/>
         <developer id="dbrosius" name="David Brosius"/>
