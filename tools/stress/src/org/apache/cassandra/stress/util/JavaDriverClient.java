--- conflicted
+++ resolved
@@ -241,17 +241,11 @@
     public ResultSet execute(String query, org.apache.cassandra.db.ConsistencyLevel consistency)
     {
         SimpleStatement stmt = new SimpleStatement(query);
-<<<<<<< HEAD
-        stmt.setConsistencyLevel(from(consistency));
-        return execute(stmt);
-=======
-
         if (consistency.isSerialConsistency())
             stmt.setSerialConsistencyLevel(from(consistency));
         else
             stmt.setConsistencyLevel(from(consistency));
-        return getSession().execute(stmt);
->>>>>>> d97d95ff
+        return execute(stmt);
     }
 
     public ResultSet executePrepared(PreparedStatement stmt, List<Object> queryParams, org.apache.cassandra.db.ConsistencyLevel consistency)
